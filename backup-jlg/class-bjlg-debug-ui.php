--- conflicted
+++ resolved
@@ -1,481 +1,402 @@
-<?php
-if (!defined('ABSPATH')) exit;
-
-/**
- * Page d’admin Debug & Modules (fonctionne même si d’autres modules sont KO).
- */
-class BJLG_Debug_UI {
-
-    private const NONCE_ACTION = 'bjlg_module_selfcheck';
-
-    public function __construct() {
-        add_action('admin_menu', [$this, 'menu'], 9); // priorité haute pour garantir l’enregistrement
-        add_action('admin_post_bjlg_save_modules', [$this, 'save_modules']);
-        add_action('wp_ajax_bjlg_module_selfcheck', [$this, 'ajax_selfcheck']);
-        add_action('wp_ajax_bjlg_log_module_selfcheck_error', [$this, 'ajax_log_module_failure']);
-<<<<<<< HEAD
-    }
-
-    public function menu() {
-        // Top level
-        add_menu_page(
-            'Backup JLG',
-            'Backup JLG',
-            'manage_options',
-            'bjlg-backup',
-            [$this, 'render_redirect'],
-            'dashicons-shield-alt',
-            56
-        );
-
-        // Sous-menu Debug & Modules (la page qui nous intéresse)
-        add_submenu_page(
-            'bjlg-backup',
-            'Debug & Modules',
-            'Debug & Modules',
-            'manage_options',
-            'bjlg-debug-modules',
-            [$this, 'render']
-        );
-
-        // Fallback : si pour une raison X la sous-page n’existe pas, on la crée en page d’options
-        if (!isset($GLOBALS['submenu']['bjlg-backup'])) {
-            add_options_page(
-                'Debug & Modules (Fallback)',
-                'Backup JLG (Fallback)',
-                'manage_options',
-                'bjlg-debug-modules',
-                [$this, 'render']
-            );
-        }
-    }
-
-    public function render_redirect() {
-        if (!current_user_can('manage_options')) wp_die('Forbidden');
-        wp_safe_redirect(admin_url('admin.php?page=bjlg-debug-modules'));
-        exit;
-    }
-
-    public function render() {
-        if (!current_user_can('manage_options')) wp_die('Forbidden');
-
-        // Valeurs
-        $safe_mode = (int) \bjlg_get_option('bjlg_safe_mode', 1);
-        $enabled   = function_exists('BJLG_Module_Manager::enabled_slugs') ? BJLG_Module_Manager::enabled_slugs() : \bjlg_get_option('bjlg_enabled_modules', []);
-        $enabled   = is_array($enabled) ? $enabled : [];
-        $files     = function_exists('BJLG_Module_Manager::get_all_files') ? BJLG_Module_Manager::get_all_files() : [];
-
-        // Si le manager n’est pas là (cas extrême), liste “class-bjlg-*.php”
-        if (!$files) {
-            $scan = glob(plugin_dir_path(BJLG_PLUGIN_FILE) . 'class-bjlg-*.php') ?: [];
-            foreach ($scan as $p) { $files[] = basename($p); }
-        }
-
-=======
-    }
-
-    public function menu() {
-        // Top level
-        add_menu_page(
-            'Backup JLG',
-            'Backup JLG',
-            'manage_options',
-            'bjlg-backup',
-            [$this, 'render_redirect'],
-            'dashicons-shield-alt',
-            56
-        );
-
-        // Sous-menu Debug & Modules (la page qui nous intéresse)
-        add_submenu_page(
-            'bjlg-backup',
-            'Debug & Modules',
-            'Debug & Modules',
-            'manage_options',
-            'bjlg-debug-modules',
-            [$this, 'render']
-        );
-
-        // Fallback : si pour une raison X la sous-page n’existe pas, on la crée en page d’options
-        if (!isset($GLOBALS['submenu']['bjlg-backup'])) {
-            add_options_page(
-                'Debug & Modules (Fallback)',
-                'Backup JLG (Fallback)',
-                'manage_options',
-                'bjlg-debug-modules',
-                [$this, 'render']
-            );
-        }
-    }
-
-    public function render_redirect() {
-        if (!current_user_can('manage_options')) wp_die('Forbidden');
-        wp_safe_redirect(admin_url('admin.php?page=bjlg-debug-modules'));
-        exit;
-    }
-
-    public function render() {
-        if (!current_user_can('manage_options')) wp_die('Forbidden');
-
-        // Valeurs
-        $safe_mode = (int) bjlg_get_option('bjlg_safe_mode', 1);
-        $enabled   = function_exists('BJLG_Module_Manager::enabled_slugs') ? BJLG_Module_Manager::enabled_slugs() : bjlg_get_option('bjlg_enabled_modules', []);
-        $enabled   = is_array($enabled) ? $enabled : [];
-        $files     = function_exists('BJLG_Module_Manager::get_all_files') ? BJLG_Module_Manager::get_all_files() : [];
-
-        // Si le manager n’est pas là (cas extrême), liste “class-bjlg-*.php”
-        if (!$files) {
-            $scan = glob(plugin_dir_path(BJLG_PLUGIN_FILE) . 'class-bjlg-*.php') ?: [];
-            foreach ($scan as $p) { $files[] = basename($p); }
-        }
-
->>>>>>> 7344cd55
-        $saved = isset($_GET['saved']);
-        $total_modules = is_array($files) ? count($files) : 0;
-
-        ?>
-        <div class="wrap">
-            <h1>Backup JLG — Debug & Modules</h1>
-            <p>Cette page est toujours présente (fallback). Si tu la vois, c’est que le noyau s’est chargé correctement.</p>
-
-            <?php if ($saved): ?>
-                <div class="notice notice-success is-dismissible" role="status" aria-live="polite">
-                    <p>Les préférences ont été enregistrées.</p>
-                </div>
-            <?php endif; ?>
-
-            <?php if ($safe_mode): ?>
-                <div class="notice notice-warning" role="status" aria-live="polite">
-                    <p>Le Safe Mode est actif : seuls les modules essentiels sont chargés tant que vous ne le désactivez pas.</p>
-                </div>
-            <?php endif; ?>
-
-            <form method="post" action="<?php echo esc_url(admin_url('admin-post.php')); ?>" class="bjlg-debug-form">
-                <?php wp_nonce_field('bjlg_save_modules'); ?>
-                <input type="hidden" name="action" value="bjlg_save_modules" />
-
-                <h2>Safe Mode</h2>
-                <p id="bjlg-safe-mode-help" class="description">Ce mode charge uniquement le noyau du plugin pour permettre un diagnostic en environnement dégradé.</p>
-                <label for="bjlg-safe-mode-toggle" class="bjlg-safe-mode-toggle">
-                    <input type="checkbox" id="bjlg-safe-mode-toggle" name="safe_mode" value="1" <?php checked($safe_mode, 1); ?> aria-describedby="bjlg-safe-mode-help" />
-                    <span>Activer le Safe Mode (ne charge que le noyau)</span>
-                </label>
-
-                <hr/>
-
-                <h2>Modules optionnels</h2>
-                <?php if (empty($files)): ?>
-                    <p><em>Aucun fichier class-bjlg-*.php détecté.</em></p>
-                <?php else: ?>
-                    <div class="bjlg-module-toolbar">
-                        <label for="bjlg-module-filter" class="screen-reader-text">Filtrer les modules optionnels</label>
-                        <input type="search" id="bjlg-module-filter" class="regular-text" placeholder="Rechercher un module ou un fichier" aria-describedby="bjlg-module-filter-help" />
-                        <p id="bjlg-module-filter-help" class="description">Tapez pour filtrer instantanément les <?php echo esc_html($total_modules); ?> modules détectés.</p>
-                    </div>
-                    <div id="bjlg-module-summary" class="bjlg-module-summary" role="status" aria-live="polite" aria-atomic="true"></div>
-                    <table class="widefat striped bjlg-modules-table" aria-describedby="bjlg-module-summary">
-                        <caption class="screen-reader-text">Liste des modules optionnels Backup JLG</caption>
-                        <thead>
-                            <tr>
-                                <th scope="col" style="width:80px">Activer</th>
-                                <th scope="col">Fichier</th>
-                                <th scope="col">Classe attendue</th>
-                                <th scope="col">Test</th>
-                            </tr>
-                        </thead>
-                        <tbody>
-                        <?php foreach ($files as $file):
-                            $slug  = preg_replace('/^class-bjlg-|-?\.php$/', '', $file);
-                            $core  = preg_replace('/^class-bjlg-|\.php$/', '', $file);
-                            $class = 'BJLG_' . implode('_', array_map('ucfirst', preg_split('/-+/', $core)));
-                            $row_id = 'bjlg-module-' . sanitize_key($slug ?: $file);
-                            $filter_text = strtolower($slug . ' ' . $file . ' ' . $class);
-                        ?>
-                            <tr data-filter-text="<?php echo esc_attr($filter_text); ?>">
-                                <td>
-                                    <input type="checkbox" id="<?php echo esc_attr($row_id); ?>" name="modules[]" value="<?php echo esc_attr($slug); ?>" <?php checked(in_array($slug, $enabled, true)); ?> aria-label="Activer le module <?php echo esc_attr($class); ?>" />
-                                </td>
-                                <td><label for="<?php echo esc_attr($row_id); ?>"><code><?php echo esc_html($file); ?></code></label></td>
-                                <td><code><?php echo esc_html($class); ?></code></td>
-                                <td>
-                                    <button type="button" class="button bjlg-check" data-file="<?php echo esc_attr($file); ?>" aria-describedby="<?php echo esc_attr($row_id); ?>-result">Tester</button>
-                                    <span id="<?php echo esc_attr($row_id); ?>-result" class="bjlg-check-result" role="status" aria-live="polite" aria-atomic="true"></span>
-                                </td>
-                            </tr>
-                        <?php endforeach; ?>
-                        </tbody>
-                    </table>
-                <?php endif; ?>
-
-                <p class="submit"><button type="submit" class="button button-primary">Enregistrer</button></p>
-            </form>
-
-            <style>
-                .bjlg-module-toolbar {
-                    margin: 1em 0 0.5em;
-                    display: flex;
-                    flex-wrap: wrap;
-                    align-items: center;
-                    gap: 0.5em;
-                }
-                .bjlg-module-summary {
-                    margin: 0 0 1em;
-                    font-weight: 600;
-                }
-                .bjlg-check[disabled] {
-                    opacity: 0.6;
-                    cursor: wait;
-                }
-                .bjlg-check-result[data-status="success"] {
-                    color: #007017;
-                }
-                .bjlg-check-result[data-status="error"] {
-                    color: #b32d2e;
-                }
-                .bjlg-check-result[data-status="loading"] {
-                    color: #4b5563;
-                }
-            </style>
-
-            <script>
-            (function(){
-                var ajaxURL = typeof ajaxurl !== 'undefined' ? ajaxurl : '<?php echo esc_js(admin_url('admin-ajax.php')); ?>';
-                var nonce = '<?php echo esc_js(wp_create_nonce(self::NONCE_ACTION)); ?>';
-                var buttons = Array.prototype.slice.call(document.querySelectorAll('.bjlg-check'));
-                var filterInput = document.getElementById('bjlg-module-filter');
-                var summary = document.getElementById('bjlg-module-summary');
-                var rows = Array.prototype.slice.call(document.querySelectorAll('.bjlg-modules-table tbody tr'));
-                var total = rows.length;
-
-                function updateSummary(visible) {
-                    if (!summary) {
-                        return;
-                    }
-
-                    if (!total) {
-                        summary.textContent = 'Aucun module optionnel détecté.';
-                        return;
-                    }
-
-                    if (visible === total) {
-                        summary.textContent = visible + ' module' + (visible > 1 ? 's' : '') + ' affiché' + (visible > 1 ? 's' : '') + ' sur ' + total + '.';
-                    } else {
-                        summary.textContent = visible + ' module' + (visible > 1 ? 's' : '') + ' filtré' + (visible > 1 ? 's' : '') + ' sur ' + total + '.';
-                    }
-                }
-
-                function applyFilter() {
-                    if (!filterInput) {
-                        updateSummary(total);
-                        return;
-                    }
-
-                    var term = filterInput.value ? filterInput.value.toLowerCase().trim() : '';
-                    var visible = 0;
-
-                    rows.forEach(function(row){
-                        var haystack = row.getAttribute('data-filter-text') || '';
-                        var match = term === '' || haystack.indexOf(term) !== -1;
-                        row.style.display = match ? '' : 'none';
-                        if (match) {
-                            visible++;
-                        }
-                    });
-
-                    updateSummary(visible);
-                }
-
-                if (filterInput) {
-                    filterInput.addEventListener('input', applyFilter);
-                }
-
-                applyFilter();
-
-                function reportNetworkFailure(moduleFile, error) {
-                    var reason = '';
-                    if (error && error.message) {
-                        reason = String(error.message);
-                    }
-
-                    if (window.URLSearchParams && navigator.sendBeacon) {
-                        var params = new URLSearchParams();
-                        params.append('action', 'bjlg_log_module_selfcheck_error');
-                        params.append('nonce', nonce);
-                        params.append('file', moduleFile || '');
-                        params.append('message', reason);
-                        params.append('status', 'network-error');
-                        var blob = new Blob([params.toString()], { type: 'application/x-www-form-urlencoded; charset=UTF-8' });
-                        navigator.sendBeacon(ajaxURL, blob);
-                        return;
-                    }
-
-                    var payload = new FormData();
-                    payload.append('action', 'bjlg_log_module_selfcheck_error');
-                    payload.append('nonce', nonce);
-                    payload.append('file', moduleFile || '');
-                    payload.append('message', reason);
-                    payload.append('status', 'network-error');
-
-                    fetch(ajaxURL, {
-                        method: 'POST',
-                        credentials: 'same-origin',
-                        body: payload,
-                        keepalive: true
-                    }).catch(function() {
-                        // Ignorer silencieusement si le reporting échoue également.
-                    });
-                }
-
-                buttons.forEach(function(btn){
-                    btn.addEventListener('click', function(){
-                        if (btn.disabled) {
-                            return;
-                        }
-
-                        var row = btn.parentNode;
-                        while (row && row.tagName && row.tagName.toLowerCase() !== 'tr') {
-                            row = row.parentNode;
-                        }
-                        var result = row ? row.querySelector('.bjlg-check-result') : null;
-
-                        if (result) {
-                            result.textContent = 'Analyse...';
-                            result.setAttribute('data-status', 'loading');
-                        }
-
-                        btn.disabled = true;
-                        btn.setAttribute('aria-busy', 'true');
-
-                        var data = new FormData();
-                        data.append('action', 'bjlg_module_selfcheck');
-                        data.append('nonce', nonce);
-                        data.append('file', btn.getAttribute('data-file'));
-
-                        fetch(ajaxURL, { method: 'POST', body: data })
-                            .then(function(response){
-                                return response.json();
-                            })
-                            .then(function(json){
-                                if (!result) {
-                                    return;
-                                }
-
-                                if (json && json.success) {
-                                    var message = json.data && json.data.message ? json.data.message : 'Analyse terminée';
-                                    result.textContent = 'OK : ' + message;
-                                    result.setAttribute('data-status', 'success');
-                                } else {
-                                    var errorMessage = json && json.data && json.data.message ? json.data.message : 'inconnu';
-                                    result.textContent = 'Problème : ' + errorMessage;
-                                    result.setAttribute('data-status', 'error');
-                                }
-                            })
-                            .catch(function(error){
-                                if (!result) {
-                                    return;
-                                }
-                                result.textContent = 'Erreur réseau';
-                                result.setAttribute('data-status', 'error');
-                                reportNetworkFailure(btn.getAttribute('data-file'), error);
-                            })
-                            .then(function(){
-                                btn.disabled = false;
-                                btn.removeAttribute('aria-busy');
-                            });
-                    });
-                });
-            })();
-            </script>
-        </div>
-        <?php
-<<<<<<< HEAD
-    }
-
-    public function save_modules() {
-        if (!current_user_can('manage_options')) wp_die('Forbidden');
-        check_admin_referer('bjlg_save_modules');
-
-        $safe_mode = !empty($_POST['safe_mode']) ? 1 : 0;
-        \bjlg_update_option('bjlg_safe_mode', $safe_mode);
-
-        $modules = isset($_POST['modules']) && is_array($_POST['modules']) ? array_values(array_unique(array_map('sanitize_text_field', $_POST['modules']))) : [];
-        \bjlg_update_option('bjlg_enabled_modules', $modules);
-
-        wp_safe_redirect(admin_url('admin.php?page=bjlg-debug-modules&saved=1'));
-        exit;
-    }
-
-=======
-    }
-
-    public function save_modules() {
-        if (!current_user_can('manage_options')) wp_die('Forbidden');
-        check_admin_referer('bjlg_save_modules');
-
-        $safe_mode = !empty($_POST['safe_mode']) ? 1 : 0;
-        bjlg_update_option('bjlg_safe_mode', $safe_mode);
-
-        $modules = isset($_POST['modules']) && is_array($_POST['modules']) ? array_values(array_unique(array_map('sanitize_text_field', $_POST['modules']))) : [];
-        bjlg_update_option('bjlg_enabled_modules', $modules);
-
-        wp_safe_redirect(admin_url('admin.php?page=bjlg-debug-modules&saved=1'));
-        exit;
-    }
-
->>>>>>> 7344cd55
-    public function ajax_selfcheck() {
-        if (!check_ajax_referer(self::NONCE_ACTION, 'nonce', false)) {
-            wp_send_json_error(['message' => 'Nonce invalide']);
-        }
-        if (empty($_POST['file'])) wp_send_json_error(['message'=>'Fichier manquant']);
-
-        $file = basename(sanitize_file_name(wp_unslash($_POST['file'])));
-        $path = plugin_dir_path(BJLG_PLUGIN_FILE) . $file;
-        if (!is_readable($path)) wp_send_json_error(['message'=>'Fichier illisible']);
-
-        $src = @file_get_contents($path);
-        if ($src === false) wp_send_json_error(['message'=>'Lecture impossible']);
-
-        if (!preg_match('/^\s*<\?php/m', $src)) {
-            wp_send_json_error(['message'=>'Tag <?php manquant']);
-        }
-        if (preg_match('/^\s*\.\.\.\s*$/m', $src)) {
-            wp_send_json_error(['message'=>'Ligne "..." détectée']);
-        }
-        $open = substr_count($src,'{'); $close = substr_count($src,'}');
-        if ($open !== $close) {
-            wp_send_json_error(['message'=>"Accolades non équilibrées ($open/$close)"]);
-        }
-        wp_send_json_success(['message'=>'Lint léger OK']);
-    }
-
-    public function ajax_log_module_failure() {
-        if (!check_ajax_referer(self::NONCE_ACTION, 'nonce', false)) {
-            wp_send_json_error(['message' => 'Nonce invalide'], 403);
-        }
-
-        if (!current_user_can('manage_options')) {
-            wp_send_json_error(['message' => 'Capacité insuffisante'], 403);
-        }
-
-        $file = isset($_POST['file']) ? sanitize_text_field(wp_unslash($_POST['file'])) : '';
-        $status = isset($_POST['status']) ? sanitize_text_field(wp_unslash($_POST['status'])) : 'network-error';
-        $message = isset($_POST['message']) ? sanitize_text_field(wp_unslash($_POST['message'])) : '';
-
-        $label = $file !== '' ? $file : 'fichier non communiqué';
-        $reason = $message !== '' ? $message : 'Erreur réseau inconnue';
-
-        if (class_exists('\\BJLG\\BJLG_Debug')) {
-            \BJLG\BJLG_Debug::warning(sprintf(
-                'Selfcheck AJAX %1$s sur %2$s : %3$s (utilisateur #%4$d)',
-                $status,
-                $label,
-                $reason,
-                get_current_user_id()
-            ));
-        }
-
-        wp_send_json_success(['logged' => true]);
-    }
-}
-new BJLG_Debug_UI();+<?php
+if (!defined('ABSPATH')) exit;
+
+/**
+ * Page d’admin Debug & Modules (fonctionne même si d’autres modules sont KO).
+ */
+class BJLG_Debug_UI {
+
+    private const NONCE_ACTION = 'bjlg_module_selfcheck';
+
+    public function __construct() {
+        add_action('admin_menu', [$this, 'menu'], 9); // priorité haute pour garantir l’enregistrement
+        add_action('admin_post_bjlg_save_modules', [$this, 'save_modules']);
+        add_action('wp_ajax_bjlg_module_selfcheck', [$this, 'ajax_selfcheck']);
+        add_action('wp_ajax_bjlg_log_module_selfcheck_error', [$this, 'ajax_log_module_failure']);
+    }
+
+    public function menu() {
+        // Top level
+        add_menu_page(
+            'Backup JLG',
+            'Backup JLG',
+            'manage_options',
+            'bjlg-backup',
+            [$this, 'render_redirect'],
+            'dashicons-shield-alt',
+            56
+        );
+
+        // Sous-menu Debug & Modules (la page qui nous intéresse)
+        add_submenu_page(
+            'bjlg-backup',
+            'Debug & Modules',
+            'Debug & Modules',
+            'manage_options',
+            'bjlg-debug-modules',
+            [$this, 'render']
+        );
+
+        // Fallback : si pour une raison X la sous-page n’existe pas, on la crée en page d’options
+        if (!isset($GLOBALS['submenu']['bjlg-backup'])) {
+            add_options_page(
+                'Debug & Modules (Fallback)',
+                'Backup JLG (Fallback)',
+                'manage_options',
+                'bjlg-debug-modules',
+                [$this, 'render']
+            );
+        }
+    }
+
+    public function render_redirect() {
+        if (!current_user_can('manage_options')) wp_die('Forbidden');
+        wp_safe_redirect(admin_url('admin.php?page=bjlg-debug-modules'));
+        exit;
+    }
+
+    public function render() {
+        if (!current_user_can('manage_options')) wp_die('Forbidden');
+
+        // Valeurs
+        $safe_mode = (int) \bjlg_get_option('bjlg_safe_mode', 1);
+        $enabled   = function_exists('BJLG_Module_Manager::enabled_slugs') ? BJLG_Module_Manager::enabled_slugs() : \bjlg_get_option('bjlg_enabled_modules', []);
+        $enabled   = is_array($enabled) ? $enabled : [];
+        $files     = function_exists('BJLG_Module_Manager::get_all_files') ? BJLG_Module_Manager::get_all_files() : [];
+
+        // Si le manager n’est pas là (cas extrême), liste “class-bjlg-*.php”
+        if (!$files) {
+            $scan = glob(plugin_dir_path(BJLG_PLUGIN_FILE) . 'class-bjlg-*.php') ?: [];
+            foreach ($scan as $p) { $files[] = basename($p); }
+        }
+
+        $saved = isset($_GET['saved']);
+        $total_modules = is_array($files) ? count($files) : 0;
+
+        ?>
+        <div class="wrap">
+            <h1>Backup JLG — Debug & Modules</h1>
+            <p>Cette page est toujours présente (fallback). Si tu la vois, c’est que le noyau s’est chargé correctement.</p>
+
+            <?php if ($saved): ?>
+                <div class="notice notice-success is-dismissible" role="status" aria-live="polite">
+                    <p>Les préférences ont été enregistrées.</p>
+                </div>
+            <?php endif; ?>
+
+            <?php if ($safe_mode): ?>
+                <div class="notice notice-warning" role="status" aria-live="polite">
+                    <p>Le Safe Mode est actif : seuls les modules essentiels sont chargés tant que vous ne le désactivez pas.</p>
+                </div>
+            <?php endif; ?>
+
+            <form method="post" action="<?php echo esc_url(admin_url('admin-post.php')); ?>" class="bjlg-debug-form">
+                <?php wp_nonce_field('bjlg_save_modules'); ?>
+                <input type="hidden" name="action" value="bjlg_save_modules" />
+
+                <h2>Safe Mode</h2>
+                <p id="bjlg-safe-mode-help" class="description">Ce mode charge uniquement le noyau du plugin pour permettre un diagnostic en environnement dégradé.</p>
+                <label for="bjlg-safe-mode-toggle" class="bjlg-safe-mode-toggle">
+                    <input type="checkbox" id="bjlg-safe-mode-toggle" name="safe_mode" value="1" <?php checked($safe_mode, 1); ?> aria-describedby="bjlg-safe-mode-help" />
+                    <span>Activer le Safe Mode (ne charge que le noyau)</span>
+                </label>
+
+                <hr/>
+
+                <h2>Modules optionnels</h2>
+                <?php if (empty($files)): ?>
+                    <p><em>Aucun fichier class-bjlg-*.php détecté.</em></p>
+                <?php else: ?>
+                    <div class="bjlg-module-toolbar">
+                        <label for="bjlg-module-filter" class="screen-reader-text">Filtrer les modules optionnels</label>
+                        <input type="search" id="bjlg-module-filter" class="regular-text" placeholder="Rechercher un module ou un fichier" aria-describedby="bjlg-module-filter-help" />
+                        <p id="bjlg-module-filter-help" class="description">Tapez pour filtrer instantanément les <?php echo esc_html($total_modules); ?> modules détectés.</p>
+                    </div>
+                    <div id="bjlg-module-summary" class="bjlg-module-summary" role="status" aria-live="polite" aria-atomic="true"></div>
+                    <table class="widefat striped bjlg-modules-table" aria-describedby="bjlg-module-summary">
+                        <caption class="screen-reader-text">Liste des modules optionnels Backup JLG</caption>
+                        <thead>
+                            <tr>
+                                <th scope="col" style="width:80px">Activer</th>
+                                <th scope="col">Fichier</th>
+                                <th scope="col">Classe attendue</th>
+                                <th scope="col">Test</th>
+                            </tr>
+                        </thead>
+                        <tbody>
+                        <?php foreach ($files as $file):
+                            $slug  = preg_replace('/^class-bjlg-|-?\.php$/', '', $file);
+                            $core  = preg_replace('/^class-bjlg-|\.php$/', '', $file);
+                            $class = 'BJLG_' . implode('_', array_map('ucfirst', preg_split('/-+/', $core)));
+                            $row_id = 'bjlg-module-' . sanitize_key($slug ?: $file);
+                            $filter_text = strtolower($slug . ' ' . $file . ' ' . $class);
+                        ?>
+                            <tr data-filter-text="<?php echo esc_attr($filter_text); ?>">
+                                <td>
+                                    <input type="checkbox" id="<?php echo esc_attr($row_id); ?>" name="modules[]" value="<?php echo esc_attr($slug); ?>" <?php checked(in_array($slug, $enabled, true)); ?> aria-label="Activer le module <?php echo esc_attr($class); ?>" />
+                                </td>
+                                <td><label for="<?php echo esc_attr($row_id); ?>"><code><?php echo esc_html($file); ?></code></label></td>
+                                <td><code><?php echo esc_html($class); ?></code></td>
+                                <td>
+                                    <button type="button" class="button bjlg-check" data-file="<?php echo esc_attr($file); ?>" aria-describedby="<?php echo esc_attr($row_id); ?>-result">Tester</button>
+                                    <span id="<?php echo esc_attr($row_id); ?>-result" class="bjlg-check-result" role="status" aria-live="polite" aria-atomic="true"></span>
+                                </td>
+                            </tr>
+                        <?php endforeach; ?>
+                        </tbody>
+                    </table>
+                <?php endif; ?>
+
+                <p class="submit"><button type="submit" class="button button-primary">Enregistrer</button></p>
+            </form>
+
+            <style>
+                .bjlg-module-toolbar {
+                    margin: 1em 0 0.5em;
+                    display: flex;
+                    flex-wrap: wrap;
+                    align-items: center;
+                    gap: 0.5em;
+                }
+                .bjlg-module-summary {
+                    margin: 0 0 1em;
+                    font-weight: 600;
+                }
+                .bjlg-check[disabled] {
+                    opacity: 0.6;
+                    cursor: wait;
+                }
+                .bjlg-check-result[data-status="success"] {
+                    color: #007017;
+                }
+                .bjlg-check-result[data-status="error"] {
+                    color: #b32d2e;
+                }
+                .bjlg-check-result[data-status="loading"] {
+                    color: #4b5563;
+                }
+            </style>
+
+            <script>
+            (function(){
+                var ajaxURL = typeof ajaxurl !== 'undefined' ? ajaxurl : '<?php echo esc_js(admin_url('admin-ajax.php')); ?>';
+                var nonce = '<?php echo esc_js(wp_create_nonce(self::NONCE_ACTION)); ?>';
+                var buttons = Array.prototype.slice.call(document.querySelectorAll('.bjlg-check'));
+                var filterInput = document.getElementById('bjlg-module-filter');
+                var summary = document.getElementById('bjlg-module-summary');
+                var rows = Array.prototype.slice.call(document.querySelectorAll('.bjlg-modules-table tbody tr'));
+                var total = rows.length;
+
+                function updateSummary(visible) {
+                    if (!summary) {
+                        return;
+                    }
+
+                    if (!total) {
+                        summary.textContent = 'Aucun module optionnel détecté.';
+                        return;
+                    }
+
+                    if (visible === total) {
+                        summary.textContent = visible + ' module' + (visible > 1 ? 's' : '') + ' affiché' + (visible > 1 ? 's' : '') + ' sur ' + total + '.';
+                    } else {
+                        summary.textContent = visible + ' module' + (visible > 1 ? 's' : '') + ' filtré' + (visible > 1 ? 's' : '') + ' sur ' + total + '.';
+                    }
+                }
+
+                function applyFilter() {
+                    if (!filterInput) {
+                        updateSummary(total);
+                        return;
+                    }
+
+                    var term = filterInput.value ? filterInput.value.toLowerCase().trim() : '';
+                    var visible = 0;
+
+                    rows.forEach(function(row){
+                        var haystack = row.getAttribute('data-filter-text') || '';
+                        var match = term === '' || haystack.indexOf(term) !== -1;
+                        row.style.display = match ? '' : 'none';
+                        if (match) {
+                            visible++;
+                        }
+                    });
+
+                    updateSummary(visible);
+                }
+
+                if (filterInput) {
+                    filterInput.addEventListener('input', applyFilter);
+                }
+
+                applyFilter();
+
+                function reportNetworkFailure(moduleFile, error) {
+                    var reason = '';
+                    if (error && error.message) {
+                        reason = String(error.message);
+                    }
+
+                    if (window.URLSearchParams && navigator.sendBeacon) {
+                        var params = new URLSearchParams();
+                        params.append('action', 'bjlg_log_module_selfcheck_error');
+                        params.append('nonce', nonce);
+                        params.append('file', moduleFile || '');
+                        params.append('message', reason);
+                        params.append('status', 'network-error');
+                        var blob = new Blob([params.toString()], { type: 'application/x-www-form-urlencoded; charset=UTF-8' });
+                        navigator.sendBeacon(ajaxURL, blob);
+                        return;
+                    }
+
+                    var payload = new FormData();
+                    payload.append('action', 'bjlg_log_module_selfcheck_error');
+                    payload.append('nonce', nonce);
+                    payload.append('file', moduleFile || '');
+                    payload.append('message', reason);
+                    payload.append('status', 'network-error');
+
+                    fetch(ajaxURL, {
+                        method: 'POST',
+                        credentials: 'same-origin',
+                        body: payload,
+                        keepalive: true
+                    }).catch(function() {
+                        // Ignorer silencieusement si le reporting échoue également.
+                    });
+                }
+
+                buttons.forEach(function(btn){
+                    btn.addEventListener('click', function(){
+                        if (btn.disabled) {
+                            return;
+                        }
+
+                        var row = btn.parentNode;
+                        while (row && row.tagName && row.tagName.toLowerCase() !== 'tr') {
+                            row = row.parentNode;
+                        }
+                        var result = row ? row.querySelector('.bjlg-check-result') : null;
+
+                        if (result) {
+                            result.textContent = 'Analyse...';
+                            result.setAttribute('data-status', 'loading');
+                        }
+
+                        btn.disabled = true;
+                        btn.setAttribute('aria-busy', 'true');
+
+                        var data = new FormData();
+                        data.append('action', 'bjlg_module_selfcheck');
+                        data.append('nonce', nonce);
+                        data.append('file', btn.getAttribute('data-file'));
+
+                        fetch(ajaxURL, { method: 'POST', body: data })
+                            .then(function(response){
+                                return response.json();
+                            })
+                            .then(function(json){
+                                if (!result) {
+                                    return;
+                                }
+
+                                if (json && json.success) {
+                                    var message = json.data && json.data.message ? json.data.message : 'Analyse terminée';
+                                    result.textContent = 'OK : ' + message;
+                                    result.setAttribute('data-status', 'success');
+                                } else {
+                                    var errorMessage = json && json.data && json.data.message ? json.data.message : 'inconnu';
+                                    result.textContent = 'Problème : ' + errorMessage;
+                                    result.setAttribute('data-status', 'error');
+                                }
+                            })
+                            .catch(function(error){
+                                if (!result) {
+                                    return;
+                                }
+                                result.textContent = 'Erreur réseau';
+                                result.setAttribute('data-status', 'error');
+                                reportNetworkFailure(btn.getAttribute('data-file'), error);
+                            })
+                            .then(function(){
+                                btn.disabled = false;
+                                btn.removeAttribute('aria-busy');
+                            });
+                    });
+                });
+            })();
+            </script>
+        </div>
+        <?php
+    }
+
+    public function save_modules() {
+        if (!current_user_can('manage_options')) wp_die('Forbidden');
+        check_admin_referer('bjlg_save_modules');
+
+        $safe_mode = !empty($_POST['safe_mode']) ? 1 : 0;
+        \bjlg_update_option('bjlg_safe_mode', $safe_mode);
+
+        $modules = isset($_POST['modules']) && is_array($_POST['modules']) ? array_values(array_unique(array_map('sanitize_text_field', $_POST['modules']))) : [];
+        \bjlg_update_option('bjlg_enabled_modules', $modules);
+
+        wp_safe_redirect(admin_url('admin.php?page=bjlg-debug-modules&saved=1'));
+        exit;
+    }
+
+    public function ajax_selfcheck() {
+        if (!check_ajax_referer(self::NONCE_ACTION, 'nonce', false)) {
+            wp_send_json_error(['message' => 'Nonce invalide']);
+        }
+        if (empty($_POST['file'])) wp_send_json_error(['message'=>'Fichier manquant']);
+
+        $file = basename(sanitize_file_name(wp_unslash($_POST['file'])));
+        $path = plugin_dir_path(BJLG_PLUGIN_FILE) . $file;
+        if (!is_readable($path)) wp_send_json_error(['message'=>'Fichier illisible']);
+
+        $src = @file_get_contents($path);
+        if ($src === false) wp_send_json_error(['message'=>'Lecture impossible']);
+
+        if (!preg_match('/^\s*<\?php/m', $src)) {
+            wp_send_json_error(['message'=>'Tag <?php manquant']);
+        }
+        if (preg_match('/^\s*\.\.\.\s*$/m', $src)) {
+            wp_send_json_error(['message'=>'Ligne "..." détectée']);
+        }
+        $open = substr_count($src,'{'); $close = substr_count($src,'}');
+        if ($open !== $close) {
+            wp_send_json_error(['message'=>"Accolades non équilibrées ($open/$close)"]);
+        }
+        wp_send_json_success(['message'=>'Lint léger OK']);
+    }
+
+    public function ajax_log_module_failure() {
+        if (!check_ajax_referer(self::NONCE_ACTION, 'nonce', false)) {
+            wp_send_json_error(['message' => 'Nonce invalide'], 403);
+        }
+
+        if (!current_user_can('manage_options')) {
+            wp_send_json_error(['message' => 'Capacité insuffisante'], 403);
+        }
+
+        $file = isset($_POST['file']) ? sanitize_text_field(wp_unslash($_POST['file'])) : '';
+        $status = isset($_POST['status']) ? sanitize_text_field(wp_unslash($_POST['status'])) : 'network-error';
+        $message = isset($_POST['message']) ? sanitize_text_field(wp_unslash($_POST['message'])) : '';
+
+        $label = $file !== '' ? $file : 'fichier non communiqué';
+        $reason = $message !== '' ? $message : 'Erreur réseau inconnue';
+
+        if (class_exists('\\BJLG\\BJLG_Debug')) {
+            \BJLG\BJLG_Debug::warning(sprintf(
+                'Selfcheck AJAX %1$s sur %2$s : %3$s (utilisateur #%4$d)',
+                $status,
+                $label,
+                $reason,
+                get_current_user_id()
+            ));
+        }
+
+        wp_send_json_success(['logged' => true]);
+    }
+}
+new BJLG_Debug_UI();