<?php
/**
 * Plugin Name: Backup - JLG
 * Plugin URI:  https://jlg.dev
 * Description: Sauvegarde & restauration pour WordPress avec chiffrement, API REST et intégrations.
 * Version:     2.0.3
 * Author:      JLG
 * Author URI:  https://jlg.dev
 * License:     GPL-2.0-or-later
 * Text Domain: backup-jlg
 * Requires PHP: 7.4
 * Requires at least: 5.0
 */
if (!defined('ABSPATH')) exit;

/* -------------------------------------------------------------------------- */
/* Constantes du Plugin                                                      */
/* -------------------------------------------------------------------------- */
if (!defined('BJLG_VERSION')) {
    define('BJLG_VERSION', '2.0.3');
}

if (!defined('BJLG_PLUGIN_FILE')) {
    define('BJLG_PLUGIN_FILE', __FILE__);
}

if (!defined('BJLG_PLUGIN_BASENAME')) {
    define('BJLG_PLUGIN_BASENAME', plugin_basename(__FILE__));
}

if (!defined('BJLG_PLUGIN_DIR')) {
    define('BJLG_PLUGIN_DIR', plugin_dir_path(__FILE__));
}

if (!defined('BJLG_PLUGIN_URL')) {
    define('BJLG_PLUGIN_URL', plugin_dir_url(__FILE__));
}

if (!defined('BJLG_INCLUDES_DIR')) {
    define('BJLG_INCLUDES_DIR', BJLG_PLUGIN_DIR . 'includes/');
}

require_once BJLG_INCLUDES_DIR . 'class-bjlg-site-context.php';

if (!defined('BJLG_DEFAULT_CAPABILITY')) {
    define('BJLG_DEFAULT_CAPABILITY', 'manage_options');
}

if (!function_exists('bjlg_get_required_capability')) {
    /**
     * Returns the capability or role required to access the plugin features.
     *
     * @param string $context Capability context key.
     */
    function bjlg_get_required_capability($context = 'manage_plugin') {
        $map = bjlg_get_capability_map();

        if ($context === 'manage_plugin' && class_exists('BJLG\\BJLG_Site_Context') && \BJLG\BJLG_Site_Context::is_network_context()) {
            if (isset($map['manage_network'])) {
                $context = 'manage_network';
            }
        }

        if (!is_string($context) || $context === '') {
            $context = 'manage_plugin';
        }

        $capability = isset($map[$context]) ? $map[$context] : '';

        if (!is_string($capability) || $capability === '') {
            $capability = isset($map['manage_plugin']) ? $map['manage_plugin'] : BJLG_DEFAULT_CAPABILITY;
        }

        if (!is_string($capability) || $capability === '') {
            $capability = BJLG_DEFAULT_CAPABILITY;
        }

        /**
         * Filters the capability or role required to access the plugin features.
         *
         * @param string $capability Capability or role slug.
         * @param string $context    Capability context key.
         */
        return apply_filters('bjlg_required_capability', $capability, $context);
    }
}

if (!function_exists('bjlg_get_capability_map')) {
    /**
     * Returns the capability map, merging stored values with defaults.
     *
     * @return array<string,string>
     */
    function bjlg_get_capability_map() {
        $is_network_context = function_exists('is_multisite') && is_multisite() && function_exists('is_network_admin') && is_network_admin();
        $default_capability = $is_network_context ? 'manage_network_options' : BJLG_DEFAULT_CAPABILITY;

        $defaults = [
            'manage_plugin' => $default_capability,
            'manage_backups' => $default_capability,
            'restore' => $default_capability,
            'manage_settings' => $default_capability,
            'manage_integrations' => $default_capability,
            'view_logs' => $default_capability,
        ];

<<<<<<< HEAD
        if (function_exists('is_multisite') && is_multisite()) {
            $defaults['manage_network'] = 'manage_network_options';
        }

        $legacy_permission = get_option('bjlg_required_capability', '');
=======
        $legacy_permission = bjlg_get_option('bjlg_required_capability', '', null, $is_network_context ? true : null);
>>>>>>> a452be02
        if (is_string($legacy_permission) && $legacy_permission !== '') {
            $defaults['manage_plugin'] = sanitize_text_field($legacy_permission);
        }

        $stored = bjlg_get_option('bjlg_capability_map', [], null, $is_network_context ? true : null);
        if (!is_array($stored)) {
            $stored = [];
        }

        $sanitized = [];
        foreach ($stored as $key => $value) {
            if (!is_string($key) || $key === '' || !array_key_exists($key, $defaults)) {
                continue;
            }

            if (!is_string($value) || $value === '') {
                continue;
            }

            $sanitized[$key] = sanitize_text_field($value);
        }

        $map = array_merge($defaults, $sanitized);

        /**
         * Filters the capability map used by the plugin.
         *
         * @param array<string,string> $map
         */
        $map = apply_filters('bjlg_capability_map', $map);

        if (!is_array($map)) {
            return $defaults;
        }

        foreach ($defaults as $key => $default_value) {
            if (!isset($map[$key]) || !is_string($map[$key]) || $map[$key] === '') {
                $map[$key] = $default_value;
            }
        }

        return $map;
    }
}

if (!function_exists('bjlg_permission_is_role')) {
    /**
     * Determines whether the provided permission name maps to a role.
     *
     * @param string $permission
     *
     * @return bool
     */
    function bjlg_permission_is_role($permission) {
        if (!is_string($permission) || $permission === '') {
            return false;
        }

        $wp_roles = function_exists('wp_roles') ? wp_roles() : null;

        return $wp_roles && class_exists('WP_Roles') && $wp_roles instanceof \WP_Roles && $wp_roles->is_role($permission);
    }
}

if (!function_exists('bjlg_can_manage_plugin')) {
    /**
     * Checks whether a user (or the current user) can access a plugin capability context.
     *
     * @param int|\WP_User|null $user    Optional user to check. Defaults to current user.
     * @param string             $context Capability context key.
     */
    function bjlg_can_manage_plugin($user = null, $context = 'manage_plugin') {
        $permission = bjlg_get_required_capability($context);

        if (!is_string($permission) || $permission === '') {
            $permission = BJLG_DEFAULT_CAPABILITY;
        }

        $is_role = bjlg_permission_is_role($permission);

        if ($is_role) {
            if ($user === null) {
                if (!function_exists('wp_get_current_user')) {
                    return false;
                }
                $user = wp_get_current_user();
            } elseif (is_numeric($user)) {
                $user = get_user_by('id', (int) $user);
            } elseif (is_object($user) && !isset($user->roles) && isset($user->ID)) {
                $user = get_user_by('id', (int) $user->ID);
            }

            if (!is_object($user)) {
                return false;
            }

            $roles = isset($user->roles) ? (array) $user->roles : [];

            return in_array($permission, $roles, true);
        }

        if ($user === null) {
            return function_exists('current_user_can') ? current_user_can($permission) : false;
        }

        return function_exists('user_can') ? user_can($user, $permission) : false;
    }
}

if (!function_exists('bjlg_can_manage_backups')) {
    /**
     * Checks whether the user can manage backup operations (run, schedule, clean).
     */
    function bjlg_can_manage_backups($user = null) {
        return bjlg_can_manage_plugin($user, 'manage_backups');
    }
}

if (!function_exists('bjlg_can_restore_backups')) {
    /**
     * Checks whether the user can run restore operations.
     */
    function bjlg_can_restore_backups($user = null) {
        return bjlg_can_manage_plugin($user, 'restore');
    }
}

if (!function_exists('bjlg_can_manage_settings')) {
    /**
     * Checks whether the user can manage plugin settings.
     */
    function bjlg_can_manage_settings($user = null) {
        return bjlg_can_manage_plugin($user, 'manage_settings');
    }
}

if (!function_exists('bjlg_can_manage_integrations')) {
    /**
     * Checks whether the user can manage external integrations and destinations.
     */
    function bjlg_can_manage_integrations($user = null) {
        return bjlg_can_manage_plugin($user, 'manage_integrations');
    }
}

if (!function_exists('bjlg_can_view_logs')) {
    /**
     * Checks whether the user can view audit logs and history.
     */
    function bjlg_can_view_logs($user = null) {
        return bjlg_can_manage_plugin($user, 'view_logs');
    }
}

if (!function_exists('bjlg_map_required_capability')) {
    /**
     * Maps the custom meta capability used for the admin menu to the configured permission.
     *
     * @param array  $caps
     * @param string $cap
     * @param int    $user_id
     * @param array  $args
     *
     * @return array
     */
    function bjlg_map_required_capability($caps, $cap, $user_id, $args) {
        if ($cap !== 'bjlg_manage_plugin') {
            return $caps;
        }

        $context = class_exists('BJLG\\BJLG_Site_Context') && \BJLG\BJLG_Site_Context::is_network_context()
            ? 'manage_network'
            : 'manage_plugin';

        $permission = bjlg_get_required_capability($context);
        $is_role = bjlg_permission_is_role($permission);

        if ($is_role) {
            $user = is_numeric($user_id) ? get_user_by('id', (int) $user_id) : null;

            if (!is_object($user)) {
                return ['do_not_allow'];
            }

            $roles = isset($user->roles) ? (array) $user->roles : [];

            return in_array($permission, $roles, true) ? [] : ['do_not_allow'];
        }

        return [$permission];
    }

    add_filter('map_meta_cap', 'bjlg_map_required_capability', 10, 4);
}

if (!defined('BJLG_CAPABILITY')) {
    define('BJLG_CAPABILITY', bjlg_get_required_capability());
}

if (!defined('BJLG_BACKUP_DIR')) {
    $uploads = wp_get_upload_dir();
    define('BJLG_BACKUP_DIR', trailingslashit($uploads['basedir']) . 'bjlg-backups/');
}

if (!function_exists('bjlg_get_option')) {
    /**
     * Wrapper pour récupérer une option sensible au contexte multisite.
     */
    function bjlg_get_option($option, $default = false, $site_id = null, $network = null) {
        return BJLG\BJLG_Site_Context::get_option($option, $default, $site_id, $network);
    }
}

if (!function_exists('bjlg_update_option')) {
    /**
     * Wrapper pour mettre à jour une option sensible au contexte multisite.
     */
    function bjlg_update_option($option, $value, $site_id = null, $network = null, $autoload = null) {
        return BJLG\BJLG_Site_Context::update_option($option, $value, $site_id, $network, $autoload);
    }
}

if (!function_exists('bjlg_delete_option')) {
    /**
     * Wrapper pour supprimer une option sensible au contexte multisite.
     */
    function bjlg_delete_option($option, $site_id = null, $network = null) {
        return BJLG\BJLG_Site_Context::delete_option($option, $site_id, $network);
    }
}

/* -------------------------------------------------------------------------- */
/* Fonctions Utilitaires Globales                                            */
/* -------------------------------------------------------------------------- */

if (!function_exists('bjlg_get_option')) {
    /**
     * Wrapper vers BJLG_Site_Context::get_option().
     */
    function bjlg_get_option($option_name, $default = false, array $args = []) {
        if (!is_string($option_name) || $option_name === '') {
            return $default;
        }

        if (class_exists('BJLG\\BJLG_Site_Context')) {
            return \BJLG\BJLG_Site_Context::get_option($option_name, $default, $args);
        }

        return get_option($option_name, $default);
    }
}

if (!function_exists('bjlg_update_option')) {
    /**
     * Wrapper vers BJLG_Site_Context::update_option().
     */
    function bjlg_update_option($option_name, $value, array $args = []) {
        if (!is_string($option_name) || $option_name === '') {
            return false;
        }

        if (class_exists('BJLG\\BJLG_Site_Context')) {
            return (bool) \BJLG\BJLG_Site_Context::update_option($option_name, $value, $args);
        }

        return (bool) update_option($option_name, $value);
    }
}

if (!function_exists('bjlg_delete_option')) {
    /**
     * Wrapper vers BJLG_Site_Context::delete_option().
     */
    function bjlg_delete_option($option_name, array $args = []) {
        if (!is_string($option_name) || $option_name === '') {
            return false;
        }

        if (class_exists('BJLG\\BJLG_Site_Context')) {
            return (bool) \BJLG\BJLG_Site_Context::delete_option($option_name, $args);
        }

        return (bool) delete_option($option_name);
    }
}

if (!function_exists('bjlg_with_site')) {
    /**
     * Exécute un callback en basculant sur un site donné.
     */
    function bjlg_with_site($site_id, callable $callback)
    {
        if (!class_exists('BJLG\\BJLG_Site_Context')) {
            return $callback();
        }

        return \BJLG\BJLG_Site_Context::with_site((int) $site_id, $callback);
    }
}

if (!function_exists('bjlg_with_network')) {
    /**
     * Exécute un callback en forçant le contexte réseau.
     */
    function bjlg_with_network(callable $callback)
    {
        if (!class_exists('BJLG\\BJLG_Site_Context')) {
            return $callback();
        }

        return \BJLG\BJLG_Site_Context::with_network($callback);
    }
}

if (!function_exists('bjlg_get_backup_size')) {
    /**
     * Calcule la taille totale de tous les fichiers de sauvegarde.
     * @return int La taille totale en octets.
     */
    function bjlg_get_backup_size() {
        $total_size = 0;
        $files = glob(BJLG_BACKUP_DIR . '*.zip*');
        if (!empty($files)) {
            foreach ($files as $file) {
                if (is_file($file)) {
                    $total_size += filesize($file);
                }
            }
        }
        return $total_size;
    }
}


/* -------------------------------------------------------------------------- */
/* Classe Principale du Plugin                                               */
/* -------------------------------------------------------------------------- */
final class BJLG_Plugin {

    private static $instance = null;

    /** @var bool */
    private $autoloader_loaded = false;

    /** @var bool */
    private $autoloader_missing_logged = false;

    /** @var array<string, bool> */
    private $missing_includes_logged = [];

    public static function instance() {
        if (is_null(self::$instance)) {
            self::$instance = new self();
            self::$instance->init();
        }
        return self::$instance;
    }

    private function init() {
        add_action('plugins_loaded', [$this, 'bootstrap']);
        register_activation_hook(BJLG_PLUGIN_FILE, [$this, 'activate']);
        register_deactivation_hook(BJLG_PLUGIN_FILE, [$this, 'deactivate']);
    }

    public function bootstrap() {
        $this->include_files();
        $this->init_services();
        add_action('admin_enqueue_scripts', [$this, 'enqueue_admin_assets']);
        add_action('init', [$this, 'load_textdomain'], 5);
    }
    
    private function include_files() {
        $this->maybe_load_autoloader();

        $files_to_load = [
<<<<<<< HEAD
            'class-bjlg-debug.php', 'class-bjlg-client-ip-helper.php', 'class-bjlg-history.php', 'class-bjlg-site-context.php', 'class-bjlg-settings.php',
=======
            'class-bjlg-site-context.php', 'class-bjlg-debug.php', 'class-bjlg-client-ip-helper.php', 'class-bjlg-history.php', 'class-bjlg-settings.php',
>>>>>>> a452be02
            'class-bjlg-backup.php', 'class-bjlg-restore.php', 'class-bjlg-scheduler.php',
            'class-bjlg-cleanup.php', 'class-bjlg-encryption.php', 'class-bjlg-health-check.php',
            'class-bjlg-diagnostics.php', 'class-bjlg-webhooks.php', 'class-bjlg-incremental.php',
            'class-bjlg-notification-transport.php', 'class-bjlg-notification-queue.php', 'class-bjlg-notifications.php', 'class-bjlg-destination-factory.php', 'class-bjlg-remote-storage-metrics.php', 'class-bjlg-remote-purge-worker.php',
            'class-bjlg-restore-self-test.php',
            'class-bjlg-update-guard.php',
            'class-bjlg-performance.php', 'class-bjlg-rate-limiter.php', 'class-bjlg-rest-api.php',
            'class-bjlg-api-keys.php', 'class-bjlg-admin-advanced.php', 'class-bjlg-admin.php', 'class-bjlg-admin-fallbacks.php', 'class-bjlg-actions.php',
            'destinations/interface-bjlg-destination.php', 'destinations/abstract-class-bjlg-s3-compatible.php',
            'destinations/class-bjlg-google-drive.php', 'destinations/class-bjlg-aws-s3.php', 'destinations/class-bjlg-sftp.php',
            'destinations/class-bjlg-wasabi.php', 'destinations/class-bjlg-dropbox.php', 'destinations/class-bjlg-onedrive.php',
            'destinations/class-bjlg-pcloud.php',
        ];
        foreach ($files_to_load as $file) {
            $path = BJLG_INCLUDES_DIR . $file;
            if (file_exists($path)) {
                require_once $path;
                continue;
            }

            if (defined('WP_DEBUG') && WP_DEBUG && empty($this->missing_includes_logged[$path])) {
                error_log(sprintf('[Backup JLG] Fichier attendu manquant : %s', $path));
                $this->missing_includes_logged[$path] = true;
            }
        }
    }

    private function maybe_load_autoloader() {
        if ($this->autoloader_loaded) {
            return;
        }

        $autoloader = BJLG_PLUGIN_DIR . 'vendor-bjlg/autoload.php';

        if (is_readable($autoloader)) {
            require_once $autoloader;
            $this->autoloader_loaded = true;
            return;
        }

        if (defined('WP_DEBUG') && WP_DEBUG && !$this->autoloader_missing_logged) {
            error_log(sprintf('[Backup JLG] Autoloader introuvable : %s', $autoloader));
            $this->autoloader_missing_logged = true;
        }
    }
    
    private function init_services() {
        if (class_exists(BJLG\BJLG_Site_Context::class)) {
            BJLG\BJLG_Site_Context::bootstrap();
        }

        new BJLG\BJLG_Admin();
        new BJLG\BJLG_Admin_Fallbacks();
        new BJLG\BJLG_Actions();

        $encryption_service = new BJLG\BJLG_Encryption();
        $performance_service = new BJLG\BJLG_Performance();

        $backup_manager = new BJLG\BJLG_Backup($performance_service, $encryption_service);
        new BJLG\BJLG_Restore($backup_manager, $encryption_service);

        BJLG\BJLG_Scheduler::instance();
        BJLG\BJLG_Scheduler::init_hooks();
        BJLG\BJLG_Cleanup::instance();
        new BJLG\BJLG_Health_Check();
        new BJLG\BJLG_Diagnostics();
        new BJLG\BJLG_Webhooks();
        new BJLG\BJLG_Incremental();
        new BJLG\BJLG_Notification_Queue();
        add_action('init', [\BJLG\BJLG_Notifications::class, 'instance'], 20);
        new BJLG\BJLG_REST_API();
        new BJLG\BJLG_Settings();
        new BJLG\BJLG_API_Keys();
        new BJLG\BJLG_Remote_Purge_Worker();
        new BJLG\BJLG_Remote_Storage_Metrics();
        new BJLG\BJLG_Restore_Self_Test();
        new BJLG\BJLG_Update_Guard();
    }

    public function enqueue_admin_assets($hook) {
        if (strpos($hook, 'backup-jlg') === false) {
            return;
        }

        $active_section = isset($_GET['section']) ? sanitize_key($_GET['section']) : '';
        if ($active_section === '' && isset($_GET['tab'])) {
            $active_section = sanitize_key($_GET['tab']);
        }

        if ($active_section === '') {
            $active_section = 'monitoring';
        }

        wp_enqueue_style('bjlg-admin', BJLG_PLUGIN_URL . 'assets/css/admin.css', [], BJLG_VERSION);
        wp_enqueue_style('bjlg-admin-advanced', BJLG_PLUGIN_URL . 'assets/css/admin-advanced.css', [], BJLG_VERSION);

        $chart_asset_path = BJLG_PLUGIN_DIR . 'assets/js/vendor/chart.umd.min.js';
        $chart_asset_version = file_exists($chart_asset_path) ? filemtime($chart_asset_path) : '4.4.4';
        $chart_asset_url = BJLG_PLUGIN_URL . 'assets/js/vendor/chart.umd.min.js';

        $module_files = [
            'advanced' => 'assets/js/admin-advanced.js',
            'dashboard' => 'assets/js/admin-dashboard.js',
            'backup' => 'assets/js/admin-backup.js',
            'scheduling' => 'assets/js/admin-scheduling.js',
            'settings' => 'assets/js/admin-settings.js',
            'logs' => 'assets/js/admin-logs.js',
            'api' => 'assets/js/admin-api.js',
        ];

        $module_urls = [];
        foreach ($module_files as $module_key => $relative_path) {
            $absolute_path = BJLG_PLUGIN_DIR . $relative_path;
            $absolute_url = BJLG_PLUGIN_URL . $relative_path;
            $version = file_exists($absolute_path) ? filemtime($absolute_path) : BJLG_VERSION;
            $module_urls[$module_key] = esc_url_raw(add_query_arg('ver', $version, $absolute_url));
        }

        $section_modules = [
            'monitoring' => ['dashboard', 'logs'],
            'backup' => ['dashboard', 'backup', 'scheduling'],
            'restore' => ['backup'],
            'settings' => ['settings'],
            'integrations' => ['api'],
        ];

        wp_enqueue_script(
            'bjlg-admin',
            BJLG_PLUGIN_URL . 'assets/js/admin.js',
            ['jquery', 'wp-a11y', 'wp-i18n', 'wp-element', 'wp-components', 'wp-api-fetch'],
            BJLG_VERSION,
            true
        );

        if (function_exists('wp_set_script_translations')) {
            wp_set_script_translations('bjlg-admin', 'backup-jlg', BJLG_PLUGIN_DIR . 'languages');
        }

        wp_localize_script('bjlg-admin', 'bjlg_ajax', [
            'ajax_url' => admin_url('admin-ajax.php'),
            'nonce'    => wp_create_nonce('bjlg_nonce'),
            'api_keys_nonce' => wp_create_nonce('bjlg_api_keys'),
            'rest_nonce' => wp_create_nonce('wp_rest'),
            'rest_namespace' => 'backup-jlg/v1',
            'rest_root' => esc_url_raw(rest_url()),
            'rest_backups' => esc_url_raw(rest_url('backup-jlg/v1/backups')),
            'active_tab' => $active_section,
            'active_section' => $active_section,
            'chart_url' => esc_url_raw(add_query_arg('ver', $chart_asset_version, $chart_asset_url)),
            'modules' => $module_urls,
            'tab_modules' => $section_modules,
            'section_modules' => $section_modules,
            'onboarding_nonce' => wp_create_nonce('bjlg_onboarding_progress'),
        ]);
    }

    public function load_textdomain() {
        load_plugin_textdomain('backup-jlg', false, dirname(BJLG_PLUGIN_BASENAME) . '/languages');
    }

    public function activate() {
        require_once BJLG_INCLUDES_DIR . 'class-bjlg-debug.php';
        require_once BJLG_INCLUDES_DIR . 'class-bjlg-history.php';
<<<<<<< HEAD
        if (function_exists('is_multisite') && is_multisite()) {
            $site_ids = get_sites(['fields' => 'ids']);

            foreach ((array) $site_ids as $site_id) {
                bjlg_with_site((int) $site_id, function () {
                    $this->activate_single_site();
                });
            }

            bjlg_with_network(function () {
                if (bjlg_get_option('bjlg_required_capability', null, ['network' => true]) === null) {
                    bjlg_update_option('bjlg_required_capability', BJLG_DEFAULT_CAPABILITY, ['network' => true]);
                }

                if (bjlg_get_option('bjlg_capability_map', null, ['network' => true]) === null) {
                    bjlg_update_option('bjlg_capability_map', [], ['network' => true]);
                }
            });
=======

        if (function_exists('is_multisite') && is_multisite()) {
            // Initialiser les valeurs réseau par défaut.
            if (bjlg_get_option('bjlg_required_capability', null, null, true) === null) {
                bjlg_update_option('bjlg_required_capability', BJLG_DEFAULT_CAPABILITY, null, true);
            }

            if (bjlg_get_option('bjlg_capability_map', null, null, true) === null) {
                bjlg_update_option('bjlg_capability_map', [], null, true);
            }

            $site_ids = function_exists('get_sites') ? get_sites(['fields' => 'ids']) : [];
            $site_ids = is_array($site_ids) ? $site_ids : [];

            foreach ($site_ids as $site_id) {
                $site_id = (int) $site_id;
                if ($site_id <= 0) {
                    continue;
                }

                switch_to_blog($site_id);
                $this->activate_for_site();
                restore_current_blog();
            }
>>>>>>> a452be02

            return;
        }

<<<<<<< HEAD
        $this->activate_single_site();
    }

    public function deactivate() {
        wp_clear_scheduled_hook('bjlg_scheduled_backup_hook');
        wp_clear_scheduled_hook('bjlg_daily_cleanup_hook');
    }

    private function activate_single_site(): void {
        BJLG\BJLG_History::create_table();

        if (bjlg_get_option('bjlg_required_capability', null) === null) {
            bjlg_update_option('bjlg_required_capability', BJLG_DEFAULT_CAPABILITY);
        }

        if (bjlg_get_option('bjlg_capability_map', null) === null) {
            bjlg_update_option('bjlg_capability_map', []);
        }

        $backup_dir = $this->get_backup_dir_for_current_site();
        $this->ensure_backup_directory($backup_dir);
    }

    private function get_backup_dir_for_current_site(): string {
        $uploads = wp_get_upload_dir();
        $basedir = isset($uploads['basedir']) && is_string($uploads['basedir']) ? $uploads['basedir'] : ''; // phpcs:ignore WordPress.NamingConventions.ValidVariableName.NotSnakeCaseMemberVar

        if ($basedir === '') {
            return trailingslashit(WP_CONTENT_DIR) . 'uploads/bjlg-backups/';
        }

        return trailingslashit($basedir) . 'bjlg-backups/';
    }

    private function ensure_backup_directory(string $backup_dir): void {
        if ($backup_dir === '') {
            return;
        }

        if (!is_dir($backup_dir)) {
            wp_mkdir_p($backup_dir);
        }

=======
        $this->activate_for_site();
    }

    private function activate_for_site() {
        BJLG\BJLG_History::create_table();

        if (bjlg_get_option('bjlg_required_capability', null, null, false) === null) {
            bjlg_update_option('bjlg_required_capability', BJLG_DEFAULT_CAPABILITY, null, false);
        }

        if (bjlg_get_option('bjlg_capability_map', null, null, false) === null) {
            bjlg_update_option('bjlg_capability_map', [], null, false);
        }

        $upload_dir = wp_get_upload_dir();
        $basedir = isset($upload_dir['basedir']) ? (string) $upload_dir['basedir'] : '';
        $backup_dir = $basedir !== ''
            ? trailingslashit($basedir) . 'bjlg-backups/'
            : BJLG_BACKUP_DIR;

        if (!is_dir($backup_dir)) {
            wp_mkdir_p($backup_dir);
        }

>>>>>>> a452be02
        if (!is_dir($backup_dir) || !is_writable($backup_dir)) {
            return;
        }

        $sentinels = [
            '.htaccess' => "deny from all\n",
            'index.php' => "<?php\nexit;\n",
        ];

        foreach ($sentinels as $filename => $contents) {
            $path = $backup_dir . $filename;
            if (!file_exists($path)) {
                file_put_contents($path, $contents);
            }
        }

        $web_config_path = $backup_dir . 'web.config';
        if (!file_exists($web_config_path)) {
            $web_config_contents = <<<'XML'
<?xml version="1.0" encoding="UTF-8"?>
<configuration>
    <system.webServer>
        <authorization>
            <deny users="*" />
        </authorization>
    </system.webServer>
</configuration>
XML;

            file_put_contents($web_config_path, $web_config_contents);
        }
    }
}

// Lancement du plugin
BJLG_Plugin::instance();
<|MERGE_RESOLUTION|>--- conflicted
+++ resolved
@@ -104,15 +104,11 @@
             'view_logs' => $default_capability,
         ];
 
-<<<<<<< HEAD
         if (function_exists('is_multisite') && is_multisite()) {
             $defaults['manage_network'] = 'manage_network_options';
         }
 
         $legacy_permission = get_option('bjlg_required_capability', '');
-=======
-        $legacy_permission = bjlg_get_option('bjlg_required_capability', '', null, $is_network_context ? true : null);
->>>>>>> a452be02
         if (is_string($legacy_permission) && $legacy_permission !== '') {
             $defaults['manage_plugin'] = sanitize_text_field($legacy_permission);
         }
@@ -488,11 +484,7 @@
         $this->maybe_load_autoloader();
 
         $files_to_load = [
-<<<<<<< HEAD
             'class-bjlg-debug.php', 'class-bjlg-client-ip-helper.php', 'class-bjlg-history.php', 'class-bjlg-site-context.php', 'class-bjlg-settings.php',
-=======
-            'class-bjlg-site-context.php', 'class-bjlg-debug.php', 'class-bjlg-client-ip-helper.php', 'class-bjlg-history.php', 'class-bjlg-settings.php',
->>>>>>> a452be02
             'class-bjlg-backup.php', 'class-bjlg-restore.php', 'class-bjlg-scheduler.php',
             'class-bjlg-cleanup.php', 'class-bjlg-encryption.php', 'class-bjlg-health-check.php',
             'class-bjlg-diagnostics.php', 'class-bjlg-webhooks.php', 'class-bjlg-incremental.php',
@@ -656,7 +648,6 @@
     public function activate() {
         require_once BJLG_INCLUDES_DIR . 'class-bjlg-debug.php';
         require_once BJLG_INCLUDES_DIR . 'class-bjlg-history.php';
-<<<<<<< HEAD
         if (function_exists('is_multisite') && is_multisite()) {
             $site_ids = get_sites(['fields' => 'ids']);
 
@@ -675,37 +666,10 @@
                     bjlg_update_option('bjlg_capability_map', [], ['network' => true]);
                 }
             });
-=======
-
-        if (function_exists('is_multisite') && is_multisite()) {
-            // Initialiser les valeurs réseau par défaut.
-            if (bjlg_get_option('bjlg_required_capability', null, null, true) === null) {
-                bjlg_update_option('bjlg_required_capability', BJLG_DEFAULT_CAPABILITY, null, true);
-            }
-
-            if (bjlg_get_option('bjlg_capability_map', null, null, true) === null) {
-                bjlg_update_option('bjlg_capability_map', [], null, true);
-            }
-
-            $site_ids = function_exists('get_sites') ? get_sites(['fields' => 'ids']) : [];
-            $site_ids = is_array($site_ids) ? $site_ids : [];
-
-            foreach ($site_ids as $site_id) {
-                $site_id = (int) $site_id;
-                if ($site_id <= 0) {
-                    continue;
-                }
-
-                switch_to_blog($site_id);
-                $this->activate_for_site();
-                restore_current_blog();
-            }
->>>>>>> a452be02
 
             return;
         }
 
-<<<<<<< HEAD
         $this->activate_single_site();
     }
 
@@ -749,32 +713,6 @@
             wp_mkdir_p($backup_dir);
         }
 
-=======
-        $this->activate_for_site();
-    }
-
-    private function activate_for_site() {
-        BJLG\BJLG_History::create_table();
-
-        if (bjlg_get_option('bjlg_required_capability', null, null, false) === null) {
-            bjlg_update_option('bjlg_required_capability', BJLG_DEFAULT_CAPABILITY, null, false);
-        }
-
-        if (bjlg_get_option('bjlg_capability_map', null, null, false) === null) {
-            bjlg_update_option('bjlg_capability_map', [], null, false);
-        }
-
-        $upload_dir = wp_get_upload_dir();
-        $basedir = isset($upload_dir['basedir']) ? (string) $upload_dir['basedir'] : '';
-        $backup_dir = $basedir !== ''
-            ? trailingslashit($basedir) . 'bjlg-backups/'
-            : BJLG_BACKUP_DIR;
-
-        if (!is_dir($backup_dir)) {
-            wp_mkdir_p($backup_dir);
-        }
-
->>>>>>> a452be02
         if (!is_dir($backup_dir) || !is_writable($backup_dir)) {
             return;
         }
