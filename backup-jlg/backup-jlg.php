--- conflicted
+++ resolved
@@ -108,20 +108,12 @@
             $defaults['manage_network'] = 'manage_network_options';
         }
 
-<<<<<<< HEAD
         $legacy_permission = bjlg_get_option('bjlg_required_capability', '', ['network' => true]);
-=======
-        $legacy_permission = get_option('bjlg_required_capability', '');
->>>>>>> 7344cd55
         if (is_string($legacy_permission) && $legacy_permission !== '') {
             $defaults['manage_plugin'] = sanitize_text_field($legacy_permission);
         }
 
-<<<<<<< HEAD
         $stored = bjlg_get_option('bjlg_capability_map', [], ['network' => true]);
-=======
-        $stored = bjlg_get_option('bjlg_capability_map', [], null, $is_network_context ? true : null);
->>>>>>> 7344cd55
         if (!is_array($stored)) {
             $stored = [];
         }
@@ -695,7 +687,6 @@
 
         if (bjlg_get_option('bjlg_capability_map', null) === null) {
             bjlg_update_option('bjlg_capability_map', []);
-<<<<<<< HEAD
         }
 
         $backup_dir = $this->get_backup_dir_for_current_site();
@@ -718,30 +709,6 @@
             return;
         }
 
-=======
-        }
-
-        $backup_dir = $this->get_backup_dir_for_current_site();
-        $this->ensure_backup_directory($backup_dir);
-    }
-
-    private function get_backup_dir_for_current_site(): string {
-        $uploads = wp_get_upload_dir();
-        $basedir = isset($uploads['basedir']) && is_string($uploads['basedir']) ? $uploads['basedir'] : ''; // phpcs:ignore WordPress.NamingConventions.ValidVariableName.NotSnakeCaseMemberVar
-
-        if ($basedir === '') {
-            return trailingslashit(WP_CONTENT_DIR) . 'uploads/bjlg-backups/';
-        }
-
-        return trailingslashit($basedir) . 'bjlg-backups/';
-    }
-
-    private function ensure_backup_directory(string $backup_dir): void {
-        if ($backup_dir === '') {
-            return;
-        }
-
->>>>>>> 7344cd55
         if (!is_dir($backup_dir)) {
             wp_mkdir_p($backup_dir);
         }
