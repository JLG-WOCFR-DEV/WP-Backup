--- conflicted
+++ resolved
@@ -389,13 +389,8 @@
         $this->maybe_load_autoloader();
 
         $files_to_load = [
-<<<<<<< HEAD
             'class-bjlg-site-context.php', 'class-bjlg-debug.php', 'class-bjlg-client-ip-helper.php', 'class-bjlg-history.php', 'class-bjlg-settings.php',
             'class-bjlg-backup.php', 'class-bjlg-restore.php', 'class-bjlg-scheduler.php',
-=======
-            'class-bjlg-debug.php', 'class-bjlg-client-ip-helper.php', 'class-bjlg-history.php', 'class-bjlg-settings.php',
-            'class-bjlg-backup.php', 'class-bjlg-restore.php', 'class-bjlg-scheduler.php', 'class-bjlg-remote-storage-metrics.php',
->>>>>>> 5ab4e5c5
             'class-bjlg-cleanup.php', 'class-bjlg-encryption.php', 'class-bjlg-health-check.php',
             'class-bjlg-diagnostics.php', 'class-bjlg-webhooks.php', 'class-bjlg-incremental.php',
             'class-bjlg-notification-transport.php', 'class-bjlg-notification-queue.php', 'class-bjlg-notifications.php', 'class-bjlg-destination-factory.php', 'class-bjlg-remote-storage-metrics.php', 'class-bjlg-remote-purge-worker.php',
