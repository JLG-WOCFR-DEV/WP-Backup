<?php
declare(strict_types=1);

namespace {

if (!defined('ABSPATH')) {
    define('ABSPATH', __DIR__ . '/../');
}

if (!function_exists('plugin_basename')) {
    function plugin_basename($file) {
        $file = (string) $file;

        return trim(str_replace(dirname($file), '', $file), '/');
    }
}

if (!function_exists('plugin_dir_path')) {
    function plugin_dir_path($file) {
        return rtrim(dirname((string) $file), DIRECTORY_SEPARATOR) . '/';
    }
}

if (!function_exists('plugin_dir_url')) {
    function plugin_dir_url($file) {
        $path = trim(str_replace(dirname(dirname((string) $file)), '', dirname((string) $file)), '/');

        return 'https://example.com/wp-content/plugins/' . ($path !== '' ? $path . '/' : '');
    }
}

if (!function_exists('trailingslashit')) {
    function trailingslashit($value) {
        $value = (string) $value;

        return rtrim($value, "/\\") . '/';
    }
}

if (!defined('BJLG_PLUGIN_FILE')) {
    define('BJLG_PLUGIN_FILE', __DIR__ . '/../backup-jlg.php');
}

if (!defined('BJLG_PLUGIN_DIR')) {
    define('BJLG_PLUGIN_DIR', trailingslashit(dirname(BJLG_PLUGIN_FILE)));
}

if (!defined('BJLG_PLUGIN_BASENAME')) {
    define('BJLG_PLUGIN_BASENAME', plugin_basename(BJLG_PLUGIN_FILE));
}

if (!defined('BJLG_PLUGIN_URL')) {
    define('BJLG_PLUGIN_URL', trailingslashit(plugin_dir_url(BJLG_PLUGIN_FILE)));
}

if (!defined('BJLG_VERSION')) {
    define('BJLG_VERSION', 'tests');
}

if (!function_exists('register_activation_hook')) {
    function register_activation_hook($file, $callback) {
        if (!isset($GLOBALS['bjlg_test_hooks']['activation'])) {
            $GLOBALS['bjlg_test_hooks']['activation'] = [];
        }

        $GLOBALS['bjlg_test_hooks']['activation'][$file] = $callback;
    }
}

if (!function_exists('register_deactivation_hook')) {
    function register_deactivation_hook($file, $callback) {
        if (!isset($GLOBALS['bjlg_test_hooks']['deactivation'])) {
            $GLOBALS['bjlg_test_hooks']['deactivation'] = [];
        }

        $GLOBALS['bjlg_test_hooks']['deactivation'][$file] = $callback;
    }
}

require_once __DIR__ . '/../includes/class-bjlg-debug.php';

if (!defined('BJLG_DEFAULT_CAPABILITY')) {
    define('BJLG_DEFAULT_CAPABILITY', 'manage_options');
}

if (!function_exists('bjlg_get_capability_map')) {
    function bjlg_get_capability_map() {
        $defaults = [
            'manage_plugin' => BJLG_DEFAULT_CAPABILITY,
            'manage_backups' => BJLG_DEFAULT_CAPABILITY,
            'restore' => BJLG_DEFAULT_CAPABILITY,
            'manage_settings' => BJLG_DEFAULT_CAPABILITY,
            'manage_integrations' => BJLG_DEFAULT_CAPABILITY,
            'view_logs' => BJLG_DEFAULT_CAPABILITY,
        ];

        if (function_exists('get_option')) {
            $legacy_permission = bjlg_get_option('bjlg_required_capability', '');
        } else {
            $legacy_permission = $GLOBALS['bjlg_test_options']['bjlg_required_capability'] ?? '';
        }

        if (is_string($legacy_permission) && $legacy_permission !== '') {
            $defaults['manage_plugin'] = sanitize_text_field($legacy_permission);
        }

        if (function_exists('get_option')) {
            $stored = bjlg_get_option('bjlg_capability_map', []);
        } else {
            $stored = $GLOBALS['bjlg_test_options']['bjlg_capability_map'] ?? [];
        }

        if (!is_array($stored)) {
            $stored = [];
        }

        $sanitized = [];
        foreach ($stored as $key => $value) {
            if (!is_string($key) || $key === '' || !array_key_exists($key, $defaults)) {
                continue;
            }

            if (!is_string($value) || $value === '') {
                continue;
            }

            $sanitized[$key] = sanitize_text_field($value);
        }

        return array_merge($defaults, $sanitized);
    }
}

if (!function_exists('bjlg_get_required_capability')) {
    function bjlg_get_required_capability($context = 'manage_plugin') {
        $map = bjlg_get_capability_map();

        if (!is_string($context) || $context === '') {
            $context = 'manage_plugin';
        }

        $capability = $map[$context] ?? $map['manage_plugin'] ?? BJLG_DEFAULT_CAPABILITY;

        if (!is_string($capability) || $capability === '') {
            $capability = BJLG_DEFAULT_CAPABILITY;
        }

        return $capability;
    }
}

if (!function_exists('bjlg_can_manage_plugin')) {
    function bjlg_can_manage_plugin($user = null, $context = 'manage_plugin') {
        $permission = bjlg_get_required_capability($context);

        $wp_roles = function_exists('wp_roles') ? wp_roles() : null;
        $is_role = $wp_roles && class_exists('WP_Roles') && $wp_roles instanceof \WP_Roles && $wp_roles->is_role($permission);

        if ($is_role) {
            if ($user === null) {
                $user = wp_get_current_user();
            } elseif (is_numeric($user)) {
                $user = get_user_by('id', (int) $user);
            } elseif (is_object($user) && !isset($user->roles) && isset($user->ID)) {
                $user = get_user_by('id', (int) $user->ID);
            }

            if (!is_object($user)) {
                return false;
            }

            $roles = isset($user->roles) ? (array) $user->roles : [];

            return in_array($permission, $roles, true);
        }

        if ($user === null) {
            return current_user_can($permission);
        }

        return user_can($user, $permission);
    }
}

if (!function_exists('bjlg_can_manage_backups')) {
    function bjlg_can_manage_backups($user = null) {
        return bjlg_can_manage_plugin($user, 'manage_backups');
    }
}

if (!function_exists('bjlg_can_restore_backups')) {
    function bjlg_can_restore_backups($user = null) {
        return bjlg_can_manage_plugin($user, 'restore');
    }
}

if (!function_exists('bjlg_can_manage_settings')) {
    function bjlg_can_manage_settings($user = null) {
        return bjlg_can_manage_plugin($user, 'manage_settings');
    }
}

if (!function_exists('bjlg_can_manage_integrations')) {
    function bjlg_can_manage_integrations($user = null) {
        return bjlg_can_manage_plugin($user, 'manage_integrations');
    }
}

if (!function_exists('bjlg_can_view_logs')) {
    function bjlg_can_view_logs($user = null) {
        return bjlg_can_manage_plugin($user, 'view_logs');
    }
}

if (!defined('BJLG_CAPABILITY')) {
    define('BJLG_CAPABILITY', bjlg_get_required_capability());
}

if (!function_exists('bjlg_map_required_capability')) {
    function bjlg_map_required_capability($caps, $cap, $user_id, $args) {
        if ($cap !== 'bjlg_manage_plugin') {
            return $caps;
        }

        $permission = bjlg_get_required_capability();
        $wp_roles = function_exists('wp_roles') ? wp_roles() : null;
        $is_role = $wp_roles && class_exists('WP_Roles') && $wp_roles instanceof \WP_Roles && $wp_roles->is_role($permission);

        if ($is_role) {
            $user = is_numeric($user_id) ? get_user_by('id', (int) $user_id) : null;

            if (!is_object($user)) {
                return ['do_not_allow'];
            }

            $roles = isset($user->roles) ? (array) $user->roles : [];

            return in_array($permission, $roles, true) ? [] : ['do_not_allow'];
        }

        return [$permission];
    }
}

if (!function_exists('esc_html')) {
    function esc_html($text) {
        return htmlspecialchars((string) $text, ENT_QUOTES, 'UTF-8');
    }
}

if (!function_exists('esc_html__')) {
    function esc_html__($text, $domain = 'default') {
        return esc_html(__($text, $domain));
    }
}

if (!function_exists('esc_html_e')) {
    function esc_html_e($text, $domain = 'default') {
        echo esc_html($text);
    }
}

if (!function_exists('esc_attr')) {
    function esc_attr($text) {
        return htmlspecialchars((string) $text, ENT_QUOTES, 'UTF-8');
    }
}

if (!function_exists('esc_attr_e')) {
    function esc_attr_e($text, $domain = 'default') {
        echo esc_attr__($text, $domain);
    }
}

if (!function_exists('disabled')) {
    function disabled($disabled, $current = true, $echo = true) {
        $result = $disabled == $current ? 'disabled="disabled"' : '';

        if ($echo) {
            echo $result;
        }

        return $result;
    }
}

if (!function_exists('esc_url')) {
    function esc_url($url) {
        return htmlspecialchars((string) $url, ENT_QUOTES, 'UTF-8');
    }
}

if (!function_exists('esc_textarea')) {
    function esc_textarea($text) {
        return htmlspecialchars((string) $text, ENT_QUOTES, 'UTF-8');
    }
}

if (!function_exists('wp_json_encode')) {
    function wp_json_encode($data, $options = 0, $depth = 512) {
        return json_encode($data, $options, $depth);
    }
}

if (!function_exists('wp_parse_args')) {
    function wp_parse_args($args, $defaults = []) {
        if (is_object($args)) {
            $args = get_object_vars($args);
        }

        if (!is_array($args)) {
            $args = [];
        }

        if (!is_array($defaults)) {
            $defaults = [];
        }

        return array_merge($defaults, $args);
    }
}

if (!defined('WP_CONTENT_DIR')) {
    $wp_content_dir = sys_get_temp_dir() . '/bjlg-wp-content';
    if (!is_dir($wp_content_dir)) {
        mkdir($wp_content_dir, 0777, true);
    }

    define('WP_CONTENT_DIR', $wp_content_dir);
}

if (!defined('WP_PLUGIN_DIR')) {
    $wp_plugin_dir = WP_CONTENT_DIR . '/plugins';
    if (!is_dir($wp_plugin_dir)) {
        mkdir($wp_plugin_dir, 0777, true);
    }

    define('WP_PLUGIN_DIR', $wp_plugin_dir);
}

if (!defined('BJLG_BACKUP_DIR')) {
    $test_backup_dir = sys_get_temp_dir() . '/bjlg-tests/';
    if (!is_dir($test_backup_dir)) {
        mkdir($test_backup_dir, 0777, true);
    }

    define('BJLG_BACKUP_DIR', $test_backup_dir);
}

if (!function_exists('bjlg_tests_recursive_delete')) {
    function bjlg_tests_recursive_delete(string $path): void
    {
        if (is_link($path) || is_file($path)) {
            @unlink($path);
            return;
        }

        if (!is_dir($path)) {
            return;
        }

        $entries = scandir($path);
        if ($entries === false) {
            return;
        }

        foreach ($entries as $entry) {
            if ($entry === '.' || $entry === '..') {
                continue;
            }

            bjlg_tests_recursive_delete($path . DIRECTORY_SEPARATOR . $entry);
        }

        @rmdir($path);
    }
}

if (!function_exists('bjlg_tests_cleanup_backup_dir')) {
    function bjlg_tests_cleanup_backup_dir(): void
    {
        if (!is_dir(BJLG_BACKUP_DIR)) {
            return;
        }

        $sentinels = ['.htaccess', 'index.php', 'web.config'];
        $items = glob(BJLG_BACKUP_DIR . '*') ?: [];

        foreach ($items as $item) {
            $basename = basename($item);
            if (in_array($basename, $sentinels, true)) {
                continue;
            }

            if (is_dir($item) && !is_link($item)) {
                bjlg_tests_recursive_delete($item);
            } else {
                @unlink($item);
            }
        }
    }
}

if (!function_exists('bjlg_tests_ensure_backup_sentinels')) {
    function bjlg_tests_ensure_backup_sentinels(): void
    {
        if (!is_dir(BJLG_BACKUP_DIR)) {
            return;
        }

        $sentinels = [
            '.htaccess' => "deny from all\n",
            'index.php' => "<?php\nexit;\n",
        ];

        foreach ($sentinels as $filename => $contents) {
            $path = BJLG_BACKUP_DIR . $filename;
            if (!file_exists($path)) {
                file_put_contents($path, $contents);
            }
        }

        $web_config_path = BJLG_BACKUP_DIR . 'web.config';
        if (!file_exists($web_config_path)) {
            $web_config_contents = <<<'XML'
<?xml version="1.0" encoding="UTF-8"?>
<configuration>
    <system.webServer>
        <authorization>
            <deny users="*" />
        </authorization>
    </system.webServer>
</configuration>
XML;

            file_put_contents($web_config_path, $web_config_contents);
        }
    }
}

if (!is_dir(BJLG_BACKUP_DIR)) {
    mkdir(BJLG_BACKUP_DIR, 0777, true);
}

bjlg_tests_cleanup_backup_dir();
bjlg_tests_ensure_backup_sentinels();

require_once __DIR__ . '/Helpers/BJLG_Test_BackupFixtures.php';

if (!defined('DB_NAME')) {
    define('DB_NAME', 'wordpress_test');
}

if (!defined('DB_HOST')) {
    define('DB_HOST', 'localhost');
}

if (!defined('DB_CHARSET')) {
    define('DB_CHARSET', 'utf8mb4');
}

if (!defined('DB_COLLATE')) {
    define('DB_COLLATE', '');
}

if (!defined('WP_MEMORY_LIMIT')) {
    define('WP_MEMORY_LIMIT', '256M');
}

if (!defined('HOUR_IN_SECONDS')) {
    define('HOUR_IN_SECONDS', 3600);
}

if (!defined('phpseclib3\Net\NET_SSH2_DISCONNECT_BY_APPLICATION')) {
    if (defined('NET_SSH2_DISCONNECT_BY_APPLICATION')) {
        define('phpseclib3\Net\NET_SSH2_DISCONNECT_BY_APPLICATION', NET_SSH2_DISCONNECT_BY_APPLICATION);
    } else {
        define('phpseclib3\Net\NET_SSH2_DISCONNECT_BY_APPLICATION', 11);
    }
}

if (!defined('MINUTE_IN_SECONDS')) {
    define('MINUTE_IN_SECONDS', 60);
}

if (!defined('DAY_IN_SECONDS')) {
    define('DAY_IN_SECONDS', 86400);
}

if (!defined('ARRAY_A')) {
    define('ARRAY_A', 'ARRAY_A');
}

if (!defined('ARRAY_N')) {
    define('ARRAY_N', 'ARRAY_N');
}

if (!function_exists('wp_convert_hr_to_bytes')) {
    function wp_convert_hr_to_bytes($value) {
        $value = trim((string) $value);

        if ($value === '') {
            return 0;
        }

        $number = (float) $value;
        $last_char = strtolower(substr($value, -1));

        switch ($last_char) {
            case 'g':
                return (int) round($number * 1024 * 1024 * 1024);
            case 'm':
                return (int) round($number * 1024 * 1024);
            case 'k':
                return (int) round($number * 1024);
            default:
                return (int) $number;
        }
    }
}

if (!defined('OBJECT')) {
    define('OBJECT', 'OBJECT');
}

if (!isset($GLOBALS['bjlg_test_hooks'])) {
    $GLOBALS['bjlg_test_hooks'] = [
        'actions' => [],
        'filters' => []
    ];
}

$GLOBALS['bjlg_test_current_user_can'] = true;
$GLOBALS['bjlg_test_transients'] = [];
$GLOBALS['bjlg_test_scheduled_events'] = [
    'recurring' => [],
    'single' => [],
];
$GLOBALS['bjlg_test_last_json_success'] = null;
$GLOBALS['bjlg_test_last_json_error'] = null;
$GLOBALS['bjlg_test_set_transient_mock'] = null;
$GLOBALS['bjlg_test_schedule_single_event_mock'] = null;
$GLOBALS['bjlg_test_wp_handle_upload_mock'] = null;
$GLOBALS['bjlg_test_wp_check_filetype_and_ext_mock'] = null;
$GLOBALS['bjlg_test_options'] = [];
$GLOBALS['bjlg_registered_routes'] = [];
$GLOBALS['bjlg_history_entries'] = [];
$GLOBALS['current_user'] = null;
$GLOBALS['current_user_id'] = 0;

if (!isset($GLOBALS['wpdb'])) {
    $GLOBALS['wpdb'] = new class {
        /** @var string */
        public $options = 'wp_options';

        /** @var string */
        public $prefix = 'wp_';

        public function query($query)
        {
            return true;
        }

        public function get_row($query)
        {
            return (object) [
                'size' => 0,
                'tables' => 0,
            ];
        }

        public function db_version()
        {
            return '10.4.0-test';
        }
    };
}

if (!class_exists('WP_Error')) {
    class WP_Error
    {
        /** @var array<string, array<int, string>> */
        protected $errors = [];

        /** @var array<string, mixed> */
        protected $error_data = [];

        /**
         * @param string $code
         * @param string $message
         * @param mixed  $data
         */
        public function __construct($code = '', $message = '', $data = null)
        {
            if ($code !== '') {
                $this->add($code, $message, $data);
            }
        }

        /**
         * @param string $code
         * @param string $message
         * @param mixed  $data
         */
        public function add($code, $message, $data = null): void
        {
            if (!isset($this->errors[$code])) {
                $this->errors[$code] = [];
            }

            $this->errors[$code][] = (string) $message;

            if ($data !== null) {
                $this->error_data[$code] = $data;
            }
        }

        public function get_error_code()
        {
            $codes = array_keys($this->errors);

            return $codes[0] ?? '';
        }

        public function get_error_message($code = '')
        {
            if ($code === '') {
                $code = $this->get_error_code();
            }

            if ($code === '') {
                return '';
            }

            return $this->errors[$code][0] ?? '';
        }

        public function get_error_data($code = '')
        {
            if ($code === '') {
                $code = $this->get_error_code();
            }

            if ($code === '') {
                return null;
            }

            return $this->error_data[$code] ?? null;
        }
    }
}

if (!function_exists('__')) {
    function __($text, $domain = 'default') {
        return $text;
    }
}

if (!function_exists('_x')) {
    function _x($text, $context = '', $domain = 'default') {
        return $text;
    }
}

if (!function_exists('esc_attr__')) {
    function esc_attr__($text, $domain = 'default') {
        return esc_attr(__($text, $domain));
    }
}

if (!function_exists('sanitize_html_class')) {
    function sanitize_html_class($class, $fallback = '') {
        if (is_array($class)) {
            $sanitized = array_map(static function ($value) use ($fallback) {
                return sanitize_html_class($value, $fallback);
            }, $class);

            return array_values(array_filter($sanitized, static function ($value) {
                return $value !== '';
            }));
        }

        $class = preg_replace('/[^A-Za-z0-9_-]/', '-', (string) $class);

        if ($class === '' && $fallback !== '') {
            return sanitize_html_class($fallback);
        }

        return $class;
    }
}

if (!class_exists('BJLG_Debug') && class_exists('BJLG\\BJLG_Debug')) {
    class_alias('BJLG\\BJLG_Debug', 'BJLG_Debug');
}

if (!class_exists('BJLG_History')) {
    class BJLG_History
    {
        public static function get_stats($period = 'week')
        {
            return [
                'total_actions' => 0,
                'successful' => 0,
                'failed' => 0,
                'info' => 0,
                'by_action' => [],
                'by_user' => [],
                'most_active_hour' => null,
            ];
        }

        public static function log($action, $status, $message, $user_id = null)
        {
            if ($user_id === null && function_exists('get_current_user_id')) {
                $user_id = get_current_user_id();
            }

            if (function_exists('do_action')) {
                do_action('bjlg_history_logged', $action, $status, $message, $user_id);
            }
        }

        public static function get_history($limit = 100)
        {
            return [];
        }
    }
}

if (!class_exists('BJLG\\BJLG_History')) {
    class_alias('BJLG_History', 'BJLG\\BJLG_History');
}

if (!function_exists('is_wp_error')) {
    function is_wp_error($thing) {
        return $thing instanceof WP_Error;
    }
}

if (!class_exists('BJLG_Test_JSON_Response')) {
    class BJLG_Test_JSON_Response extends RuntimeException {
        /** @var mixed */
        public $data;

        /** @var int|null */
        public $status_code;

        /**
         * @param mixed     $data
         * @param int|null  $status_code
         */
        public function __construct($data = null, $status_code = null) {
            $this->data = $data;
            $this->status_code = $status_code;
            parent::__construct('JSON response');
        }
    }
}

if (!class_exists('BJLG_Test_WP_Die')) {
    class BJLG_Test_WP_Die extends RuntimeException {
        /** @var int|null */
        public $status_code;

        /**
         * @param string   $message
         * @param int|null $status_code
         */
        public function __construct($message = '', $status_code = null) {
            $this->status_code = $status_code;
            parent::__construct((string) $message);
        }
    }
}

if (!function_exists('add_action')) {
    function add_action($hook, $callback, $priority = 10, $accepted_args = 1) {
        $GLOBALS['bjlg_test_hooks']['actions'][$hook][$priority][] = [
            'callback' => $callback,
            'accepted_args' => (int) $accepted_args,
        ];
    }
}

if (!function_exists('has_action')) {
    function has_action($hook, $callback = false) {
        if (empty($GLOBALS['bjlg_test_hooks']['actions'][$hook])) {
            return false;
        }

        if ($callback === false) {
            $count = 0;

            foreach ($GLOBALS['bjlg_test_hooks']['actions'][$hook] as $callbacks) {
                $count += count($callbacks);
            }

            return $count;
        }

        foreach ($GLOBALS['bjlg_test_hooks']['actions'][$hook] as $priority => $callbacks) {
            foreach ($callbacks as $definition) {
                if ($definition['callback'] === $callback) {
                    return $priority;
                }
            }
        }

        return false;
    }
}

if (!function_exists('add_filter')) {
    function add_filter($hook, $callback, $priority = 10, $accepted_args = 1) {
        $GLOBALS['bjlg_test_hooks']['filters'][$hook][$priority][] = [
            'callback' => $callback,
            'accepted_args' => (int) $accepted_args,
        ];
    }
}

if (!function_exists('do_action')) {
    function do_action($hook, ...$args) {
        if (empty($GLOBALS['bjlg_test_hooks']['actions'][$hook])) {
            return;
        }

        ksort($GLOBALS['bjlg_test_hooks']['actions'][$hook]);

        foreach ($GLOBALS['bjlg_test_hooks']['actions'][$hook] as $callbacks) {
            foreach ($callbacks as $definition) {
                $accepted = $definition['accepted_args'] > 0 ? $definition['accepted_args'] : count($args);
                $callback_args = array_slice($args, 0, $accepted);
                call_user_func_array($definition['callback'], $callback_args);
            }
        }
    }
}

if (!function_exists('apply_filters')) {
    function apply_filters($hook, $value, ...$args) {
        if (empty($GLOBALS['bjlg_test_hooks']['filters'][$hook])) {
            return $value;
        }

        ksort($GLOBALS['bjlg_test_hooks']['filters'][$hook]);

        $all_args = array_merge([$value], $args);

        foreach ($GLOBALS['bjlg_test_hooks']['filters'][$hook] as $callbacks) {
            foreach ($callbacks as $definition) {
                $accepted = $definition['accepted_args'] > 0 ? $definition['accepted_args'] : count($all_args);
                $callback_args = array_slice($all_args, 0, $accepted);
                $all_args[0] = call_user_func_array($definition['callback'], $callback_args);
            }
        }

        return $all_args[0];
    }
}

if (!function_exists('wp_create_nonce')) {
    function wp_create_nonce($action = -1) {
        $action = (string) $action;
        $nonce = substr(hash('sha256', 'bjlg-test-nonce-' . $action), 0, 12);

        $GLOBALS['bjlg_test_nonces'][$action] = $nonce;

        return $nonce;
    }
}

if (!function_exists('wp_verify_nonce')) {
    function wp_verify_nonce($nonce, $action = -1) {
        $action = (string) $action;
        $expected = $GLOBALS['bjlg_test_nonces'][$action] ?? substr(hash('sha256', 'bjlg-test-nonce-' . $action), 0, 12);

        return hash_equals((string) $expected, (string) $nonce);
    }
}

if (!function_exists('wp_nonce_field')) {
    function wp_nonce_field($action = -1, $name = '_wpnonce', $referer = true, $echo = true) {
        $field = '<input type="hidden" name="' . esc_attr($name) . '" value="' . esc_attr(wp_create_nonce($action)) . '" />';

        if ($referer) {
            $referer_value = isset($_SERVER['REQUEST_URI']) ? (string) $_SERVER['REQUEST_URI'] : '';
            $field .= '<input type="hidden" name="_wp_http_referer" value="' . esc_attr($referer_value) . '" />';
        }

        if ($echo) {
            echo $field;
        }

        return $field;
    }
}

if (!function_exists('check_ajax_referer')) {
    function check_ajax_referer($action = -1, $query_arg = false, $die = true) {
        return true;
    }
}

if (!function_exists('wp_set_current_user')) {
    function wp_set_current_user($user_id) {
        $user_id = (int) $user_id;
        $GLOBALS['current_user_id'] = $user_id;
        $users = $GLOBALS['bjlg_test_users'] ?? [];
        $GLOBALS['current_user'] = $users[$user_id] ?? null;

        return $GLOBALS['current_user'];
    }
}

if (!function_exists('wp_get_current_user')) {
    function wp_get_current_user() {
        return $GLOBALS['current_user'] ?? null;
    }
}

if (!function_exists('get_current_user_id')) {
    function get_current_user_id() {
        return (int) ($GLOBALS['current_user_id'] ?? 0);
    }
}

if (!function_exists('current_user_can')) {
    function current_user_can($capability) {
        $current_user = $GLOBALS['current_user'] ?? null;

        if (is_object($current_user)) {
            if (isset($current_user->allcaps) && is_array($current_user->allcaps) && array_key_exists($capability, $current_user->allcaps)) {
                return (bool) $current_user->allcaps[$capability];
            }

            if (isset($current_user->caps) && is_array($current_user->caps) && array_key_exists($capability, $current_user->caps)) {
                return (bool) $current_user->caps[$capability];
            }
        }

        return $GLOBALS['bjlg_test_current_user_can'] ?? false;
    }
}

if (!function_exists('get_user_by')) {
    function get_user_by($field, $value) {
        $users = $GLOBALS['bjlg_test_users'] ?? [];

        if ($field === 'id' || $field === 'ID') {
            $id = (int) $value;

            if (isset($users[$id])) {
                return $users[$id];
            }

            return false;
        }

        if ($field === 'login' || $field === 'user_login') {
            foreach ($users as $user) {
                if (isset($user->user_login) && $user->user_login === $value) {
                    return $user;
                }
            }
        }

        if ($field === 'email' || $field === 'user_email') {
            foreach ($users as $user) {
                if (isset($user->user_email) && $user->user_email === $value) {
                    return $user;
                }
            }
        }

        return false;
    }
}

if (!function_exists('user_can')) {
    function user_can($user, $capability) {
        if (is_object($user)) {
            if (isset($user->allcaps) && is_array($user->allcaps)) {
                return !empty($user->allcaps[$capability]);
            }

            if (isset($user->caps) && is_array($user->caps)) {
                return !empty($user->caps[$capability]);
            }
        }

        return false;
    }
}

if (!function_exists('get_option')) {
    function get_option($option, $default = false) {
        if (strpos($option, '_transient_') === 0) {
            $transient = substr($option, strlen('_transient_'));

            if (!isset($GLOBALS['bjlg_test_transients'][$transient])) {
                return $default;
            }
        }

        return $GLOBALS['bjlg_test_options'][$option] ?? $default;
    }
}

if (!function_exists('bjlg_get_option')) {
    function bjlg_get_option($option, $default = false) {
        return get_option($option, $default);
    }
}

if (!function_exists('add_option')) {
    function add_option($option, $value, $deprecated = '', $autoload = 'yes') {
        if (isset($GLOBALS['bjlg_test_options'][$option])) {
            return false;
        }

        $GLOBALS['bjlg_test_options'][$option] = $value;

        if (strpos($option, '_transient_timeout_') === 0) {
            // Track timeout separately without polluting the transient store.
            $timeout_key = substr($option, strlen('_transient_timeout_'));
            $GLOBALS['bjlg_test_options'][$option] = $value;
            $GLOBALS['bjlg_test_options']['_transient_timeout_' . $timeout_key] = $value;

            return true;
        }

        if (strpos($option, '_transient_') === 0) {
            $transient = substr($option, strlen('_transient_'));
            $GLOBALS['bjlg_test_transients'][$transient] = $value;
        }

        return true;
    }
}

if (!function_exists('bjlg_delete_option')) {
    function bjlg_delete_option($option) {
        if (isset($GLOBALS['bjlg_test_options'][$option])) {
            unset($GLOBALS['bjlg_test_options'][$option]);
        }

        return true;
    }
}

if (!function_exists('get_bloginfo')) {
    function get_bloginfo($show = '', $filter = 'raw') {
        if ($show === 'version') {
            return '6.4.0-test';
        }

        return 'Backup JLG Test';
    }
}

if (!function_exists('get_site_url')) {
    function get_site_url($blog_id = null, $path = '', $scheme = null) {
        return 'https://example.test' . $path;
    }
}

if (!function_exists('get_home_url')) {
    function get_home_url($blog_id = null, $path = '', $scheme = null) {
        return 'https://example.test' . $path;
    }
}

if (!function_exists('get_admin_url')) {
    function get_admin_url($blog_id = null, $path = '', $scheme = 'admin') {
        return 'https://example.test/wp-admin/' . ltrim($path, '/');
    }
}

if (!function_exists('network_admin_url')) {
    function network_admin_url($path = '', $scheme = 'admin') {
        return 'https://example.test/wp-admin/network/' . ltrim($path, '/');
    }
}

if (!function_exists('home_url')) {
    function home_url($path = '', $scheme = null) {
        return get_home_url(null, $path, $scheme);
    }
}

if (!isset($GLOBALS['bjlg_tests_multisite'])) {
    $GLOBALS['bjlg_tests_multisite'] = false;
}

if (!isset($GLOBALS['bjlg_tests_blog_stack'])) {
    $GLOBALS['bjlg_tests_blog_stack'] = [1];
}

if (!isset($GLOBALS['bjlg_tests_sites'])) {
    $GLOBALS['bjlg_tests_sites'] = [
        1 => (object) [
            'blog_id' => 1,
            'domain' => 'example.test',
            'path' => '/',
        ],
    ];
}

if (!function_exists('is_multisite')) {
    function is_multisite() {
<<<<<<< HEAD
        return !empty($GLOBALS['bjlg_test_is_multisite']);
=======
        return !empty($GLOBALS['bjlg_tests_multisite']);
>>>>>>> 43d5c871
    }
}

if (!function_exists('is_network_admin')) {
    function is_network_admin() {
<<<<<<< HEAD
        return !empty($GLOBALS['bjlg_test_is_network_admin']);
=======
        return !empty($GLOBALS['bjlg_tests_network_admin']);
>>>>>>> 43d5c871
    }
}

if (!function_exists('get_current_blog_id')) {
    function get_current_blog_id() {
<<<<<<< HEAD
        if (!isset($GLOBALS['bjlg_test_current_blog_id'])) {
            $GLOBALS['bjlg_test_current_blog_id'] = 1;
        }

        return (int) $GLOBALS['bjlg_test_current_blog_id'];
=======
        $stack = $GLOBALS['bjlg_tests_blog_stack'] ?? [1];

        return (int) end($stack);
>>>>>>> 43d5c871
    }
}

if (!function_exists('switch_to_blog')) {
<<<<<<< HEAD
    function switch_to_blog($blog_id) {
        if (!isset($GLOBALS['bjlg_test_blog_stack'])) {
            $GLOBALS['bjlg_test_blog_stack'] = [];
        }

        $GLOBALS['bjlg_test_blog_stack'][] = get_current_blog_id();
        $GLOBALS['bjlg_test_current_blog_id'] = (int) $blog_id;

        if (!isset($GLOBALS['bjlg_test_blog_switch_log'])) {
            $GLOBALS['bjlg_test_blog_switch_log'] = [];
        }

        $GLOBALS['bjlg_test_blog_switch_log'][] = (int) $blog_id;
=======
    function switch_to_blog($site_id) {
        $site_id = (int) $site_id;
        if ($site_id <= 0) {
            return false;
        }

        $sites = $GLOBALS['bjlg_tests_sites'] ?? [];
        if (!isset($sites[$site_id])) {
            return false;
        }

        $GLOBALS['bjlg_tests_blog_stack'][] = $site_id;
>>>>>>> 43d5c871

        return true;
    }
}

if (!function_exists('restore_current_blog')) {
    function restore_current_blog() {
<<<<<<< HEAD
        if (empty($GLOBALS['bjlg_test_blog_stack'])) {
            $GLOBALS['bjlg_test_current_blog_id'] = 1;

            return false;
        }

        $previous = array_pop($GLOBALS['bjlg_test_blog_stack']);
        $GLOBALS['bjlg_test_current_blog_id'] = (int) $previous;

        return true;
    }
}

if (!function_exists('get_site_option')) {
    function get_site_option($option, $default = false) {
        if (!isset($GLOBALS['bjlg_test_site_options'])) {
            $GLOBALS['bjlg_test_site_options'] = [];
        }

        return $GLOBALS['bjlg_test_site_options'][$option] ?? $default;
    }
}

if (!function_exists('update_site_option')) {
    function update_site_option($option, $value) {
        if (!isset($GLOBALS['bjlg_test_site_options'])) {
            $GLOBALS['bjlg_test_site_options'] = [];
        }

        $GLOBALS['bjlg_test_site_options'][$option] = $value;

        return true;
    }
}

if (!function_exists('delete_site_option')) {
    function delete_site_option($option) {
        if (!isset($GLOBALS['bjlg_test_site_options'])) {
            $GLOBALS['bjlg_test_site_options'] = [];
        }

        if (array_key_exists($option, $GLOBALS['bjlg_test_site_options'])) {
            unset($GLOBALS['bjlg_test_site_options'][$option]);

            return true;
        }

        return false;
=======
        if (!isset($GLOBALS['bjlg_tests_blog_stack']) || count($GLOBALS['bjlg_tests_blog_stack']) <= 1) {
            return;
        }

        array_pop($GLOBALS['bjlg_tests_blog_stack']);
    }
}

if (!function_exists('get_sites')) {
    function get_sites($args = []) {
        $sites = $GLOBALS['bjlg_tests_sites'] ?? [];

        if (isset($args['fields']) && $args['fields'] === 'ids') {
            return array_map('intval', array_keys($sites));
        }

        return array_values($sites);
    }
}

if (!function_exists('get_site')) {
    function get_site($site_id) {
        $sites = $GLOBALS['bjlg_tests_sites'] ?? [];

        return $sites[(int) $site_id] ?? null;
>>>>>>> 43d5c871
    }
}

if (!function_exists('get_locale')) {
    function get_locale() {
        return 'fr_FR';
    }
}

if (!function_exists('current_time')) {
    function current_time($type = 'mysql', $gmt = 0) {
        if ($type === 'timestamp') {
            return time();
        }

        if ($type === 'mysql') {
            return date('Y-m-d H:i:s');
        }

        return date((string) $type);
    }
}

if (!function_exists('update_option')) {
    function update_option($option, $value) {
        $GLOBALS['bjlg_test_options'][$option] = $value;

        if (strpos($option, '_transient_timeout_') === 0) {
            $timeout_key = substr($option, strlen('_transient_timeout_'));
            $GLOBALS['bjlg_test_options'][$option] = $value;
            $GLOBALS['bjlg_test_options']['_transient_timeout_' . $timeout_key] = $value;

            return true;
        }

        if (strpos($option, '_transient_') === 0) {
            $transient = substr($option, strlen('_transient_'));
            $GLOBALS['bjlg_test_transients'][$transient] = $value;
        }

        return true;
    }
}

if (!function_exists('bjlg_update_option')) {
    function bjlg_update_option($option, $value) {
        return update_option($option, $value);
    }
}

if (!function_exists('wp_hash_password')) {
    function wp_hash_password($password) {
        return password_hash($password, PASSWORD_DEFAULT);
    }
}

if (!function_exists('wp_check_password')) {
    function wp_check_password($password, $hash) {
        return password_verify($password, $hash);
    }
}

if (!function_exists('wp_password_needs_rehash')) {
    function wp_password_needs_rehash($hash) {
        $info = password_get_info($hash);

        if (!empty($info['algo'])) {
            return password_needs_rehash($hash, PASSWORD_DEFAULT);
        }

        return false;
    }
}

if (!function_exists('esc_sql')) {
    /**
     * Simplified esc_sql implementation for tests.
     *
     * @param mixed $value
     * @return mixed
     */
    function esc_sql($value) {
        if (is_array($value)) {
            return array_map('esc_sql', $value);
        }

        return addslashes((string) $value);
    }
}

if (!function_exists('sanitize_file_name')) {
    function sanitize_file_name($filename) {
        return preg_replace('/[^A-Za-z0-9\\-_.]/', '', (string) $filename);
    }
}

if (!function_exists('sanitize_key')) {
    function sanitize_key($key) {
        $key = strtolower((string) $key);
        return preg_replace('/[^a-z0-9_]/', '', $key);
    }
}

if (!function_exists('checked')) {
    function checked($checked, $current = true, $echo = true) {
        $result = ($checked == $current) ? ' checked="checked"' : '';

        if ($echo) {
            echo $result;
        }

        return $result;
    }
}

if (!function_exists('selected')) {
    function selected($selected, $current = true, $echo = true) {
        $result = ($selected == $current) ? ' selected="selected"' : '';

        if ($echo) {
            echo $result;
        }

        return $result;
    }
}

if (!function_exists('sanitize_text_field')) {
    function sanitize_text_field($str) {
        $str = (string) $str;
        $str = strip_tags($str);
        $str = preg_replace('/[\r\n\t ]+/', ' ', $str);
        return trim($str);
    }
}

if (!function_exists('sanitize_email')) {
    function sanitize_email($email) {
        $email = trim((string) $email);

        if ($email === '') {
            return '';
        }

        $sanitized = filter_var($email, FILTER_SANITIZE_EMAIL);

        return is_string($sanitized) ? $sanitized : '';
    }
}

if (!function_exists('is_email')) {
    function is_email($email) {
        $email = sanitize_email($email);

        if ($email === '') {
            return false;
        }

        return $email;
    }
}

if (!function_exists('esc_url_raw')) {
    function esc_url_raw($url) {
        $url = trim((string) $url);

        if ($url === '') {
            return '';
        }

        $parts = parse_url($url);

        if ($parts === false || empty($parts['scheme']) || empty($parts['host'])) {
            return '';
        }

        $sanitized = filter_var($url, FILTER_SANITIZE_URL);

        if ($sanitized === false) {
            return '';
        }

        return str_replace(
            ['<', '>', '"', "'", ' '],
            ['%3C', '%3E', '%22', '%27', '%20'],
            $sanitized
        );
    }
}

if (!function_exists('wp_cache_flush')) {
    function wp_cache_flush() {
        return true;
    }
}

if (!function_exists('wp_cache_delete')) {
    function wp_cache_delete($key, $group = '') {
        return true;
    }
}

if (!function_exists('get_theme_root')) {
    function get_theme_root() {
        $root = WP_CONTENT_DIR . '/themes';
        if (!is_dir($root)) {
            mkdir($root, 0777, true);
        }

        return $root;
    }
}

if (!function_exists('wp_get_upload_dir')) {
    function wp_get_upload_dir() {
        $basedir = WP_CONTENT_DIR . '/uploads';
        if (!is_dir($basedir)) {
            mkdir($basedir, 0777, true);
        }

        return [
            'basedir' => $basedir,
        ];
    }
}

if (!function_exists('get_plugins')) {
    function get_plugins() {
        return [
            'backup-jlg/backup-jlg.php' => [
                'Name' => 'Backup JLG',
                'Version' => '2.0.3',
            ],
        ];
    }
}

if (!function_exists('wp_remote_get')) {
    function wp_remote_get($url, $args = []) {
        return [
            'response' => [
                'code' => 200,
                'message' => 'OK',
            ],
            'body' => '',
            'url' => $url,
            'args' => $args,
        ];
    }
}

if (!function_exists('wp_salt')) {
    function wp_salt($scheme = 'auth') {
        return 'bjlg-test-salt-' . $scheme;
    }
}

if (!function_exists('wp_unslash')) {
    function wp_unslash($value) {
        return $value;
    }
}

if (!function_exists('wp_mkdir_p')) {
    function wp_mkdir_p($target) {
        if (is_dir($target)) {
            return true;
        }

        if ($target === '' || $target === null) {
            return false;
        }

        return mkdir($target, 0777, true);
    }
}

if (!function_exists('wp_check_filetype_and_ext')) {
    function wp_check_filetype_and_ext($file, $filename, $mimes = null) {
        $mock = $GLOBALS['bjlg_test_wp_check_filetype_and_ext_mock'] ?? null;

        if (is_callable($mock)) {
            return $mock($file, $filename, $mimes);
        }

        $extension = strtolower((string) pathinfo((string) $filename, PATHINFO_EXTENSION));

        if (is_array($mimes) && $mimes !== []) {
            if ($extension === '' || !array_key_exists($extension, $mimes)) {
                return [
                    'ext' => false,
                    'type' => false,
                    'proper_filename' => false,
                ];
            }

            return [
                'ext' => $extension,
                'type' => $mimes[$extension],
                'proper_filename' => $filename,
            ];
        }

        return [
            'ext' => $extension ?: false,
            'type' => $extension ? 'application/octet-stream' : false,
            'proper_filename' => $filename,
        ];
    }
}

if (!function_exists('wp_handle_upload')) {
    function wp_handle_upload($file, $overrides = false, $time = null, $action = '') {
        $mock = $GLOBALS['bjlg_test_wp_handle_upload_mock'] ?? null;

        if (is_callable($mock)) {
            return $mock($file, $overrides, $time, $action);
        }

        $upload_dir = sys_get_temp_dir() . '/bjlg-uploaded-files';

        if (!is_dir($upload_dir)) {
            mkdir($upload_dir, 0777, true);
        }

        $original_name = isset($file['name']) ? basename((string) $file['name']) : 'upload.tmp';
        $destination = $upload_dir . '/' . uniqid('upload_', true) . '_' . $original_name;

        if (!empty($file['tmp_name']) && file_exists($file['tmp_name'])) {
            copy($file['tmp_name'], $destination);
        } else {
            file_put_contents($destination, '');
        }

        return [
            'file' => $destination,
            'url' => 'http://example.com/' . basename($destination),
            'type' => $file['type'] ?? '',
        ];
    }
}

if (!function_exists('wp_send_json_error')) {
    function wp_send_json_error($data = null, $status_code = null) {
        $GLOBALS['bjlg_test_last_json_error'] = [
            'data' => $data,
            'status_code' => $status_code,
        ];

        throw new BJLG_Test_JSON_Response($data, $status_code);
    }
}

if (!function_exists('wp_send_json_success')) {
    function wp_send_json_success($data = null, $status_code = null) {
        $GLOBALS['bjlg_test_last_json_success'] = [
            'data' => $data,
            'status_code' => $status_code,
        ];

        throw new BJLG_Test_JSON_Response($data, $status_code);
    }
}

if (!function_exists('status_header')) {
    function status_header($code) {
        $GLOBALS['bjlg_test_last_status_header'] = $code;
    }
}

if (!function_exists('wp_die')) {
    function wp_die($message = '', $title = '', $args = []) {
        $response_code = null;

        if (is_array($args) && isset($args['response'])) {
            $response_code = $args['response'];
        } elseif (!is_array($args) && $args !== null) {
            $response_code = (int) $args;
        }

        throw new BJLG_Test_WP_Die($message, $response_code);
    }
}

if (!function_exists('wp_generate_password')) {
    function wp_generate_password($length = 12, $special_chars = true, $extra_special_chars = false) {
        $chars = 'abcdefghijklmnopqrstuvwxyzABCDEFGHIJKLMNOPQRSTUVWXYZ0123456789';

        if ($special_chars) {
            $chars .= '!@#$%^&*()';
        }

        if ($extra_special_chars) {
            $chars .= '-_[]{}<>~`+=,.;:/?|';
        }

        $password = '';
        $max_index = strlen($chars) - 1;

        for ($i = 0; $i < $length; $i++) {
            $password .= $chars[random_int(0, $max_index)];
        }

        return $password;
    }
}

if (!function_exists('set_transient')) {
    function set_transient($transient, $value, $expiration) {
        $mock = $GLOBALS['bjlg_test_set_transient_mock'] ?? null;

        if (is_callable($mock)) {
            $mock_result = $mock($transient, $value, $expiration);

            if ($mock_result === false) {
                return false;
            }

            if ($mock_result === true) {
                $GLOBALS['bjlg_test_transients'][$transient] = $value;
                $GLOBALS['bjlg_test_options']['_transient_' . $transient] = $value;
                $GLOBALS['bjlg_test_options']['_transient_timeout_' . $transient] = time() + (int) $expiration;

                return true;
            }
        }

        $GLOBALS['bjlg_test_transients'][$transient] = $value;
        $GLOBALS['bjlg_test_options']['_transient_' . $transient] = $value;
        $GLOBALS['bjlg_test_options']['_transient_timeout_' . $transient] = time() + (int) $expiration;

        return true;
    }
}

if (!function_exists('get_transient')) {
    function get_transient($transient) {
        return $GLOBALS['bjlg_test_transients'][$transient] ?? false;
    }
}

if (!function_exists('delete_transient')) {
    function delete_transient($transient) {
        unset($GLOBALS['bjlg_test_transients'][$transient]);
        unset($GLOBALS['bjlg_test_options']['_transient_' . $transient]);
        unset($GLOBALS['bjlg_test_options']['_transient_timeout_' . $transient]);

        return true;
    }
}

if (!function_exists('wp_schedule_single_event')) {
    function wp_schedule_single_event($timestamp, $hook, $args = []) {
        $mock = $GLOBALS['bjlg_test_schedule_single_event_mock'] ?? null;

        if (is_callable($mock)) {
            $mock_result = $mock($timestamp, $hook, $args);

            if ($mock_result !== null) {
                if ($mock_result === false || $mock_result instanceof WP_Error) {
                    return $mock_result;
                }

                $GLOBALS['bjlg_test_scheduled_events']['single'][] = [
                    'timestamp' => $timestamp,
                    'hook' => $hook,
                    'args' => $args,
                ];

                return true;
            }
        }

        $GLOBALS['bjlg_test_scheduled_events']['single'][] = [
            'timestamp' => $timestamp,
            'hook' => $hook,
            'args' => $args,
        ];

        return true;
    }
}

if (!function_exists('wp_unschedule_event')) {
    function wp_unschedule_event($timestamp, $hook, $args = []) {
        foreach ($GLOBALS['bjlg_test_scheduled_events']['single'] as $index => $event) {
            if ((int) $event['timestamp'] === (int) $timestamp
                && $event['hook'] === $hook
                && $event['args'] == $args
            ) {
                unset($GLOBALS['bjlg_test_scheduled_events']['single'][$index]);

                return true;
            }
        }

        return false;
    }
}

if (!function_exists('bjlg_build_cron_event_key')) {
    function bjlg_build_cron_event_key($hook, $args) {
        if (!is_array($args)) {
            $args = (array) $args;
        }

        if (empty($args)) {
            return $hook . '::default';
        }

        return $hook . '::' . md5(serialize(array_values($args)));
    }
}

if (!function_exists('wp_schedule_event')) {
    function wp_schedule_event($timestamp, $recurrence, $hook, $args = []) {
        $key = bjlg_build_cron_event_key($hook, $args);

        if (!isset($GLOBALS['bjlg_test_scheduled_events']['recurring'][$hook])) {
            $GLOBALS['bjlg_test_scheduled_events']['recurring'][$hook] = [];
        }

        $GLOBALS['bjlg_test_scheduled_events']['recurring'][$hook][$key] = [
            'timestamp' => $timestamp,
            'recurrence' => $recurrence,
            'args' => (array) $args,
        ];

        return true;
    }
}

if (!function_exists('wp_next_scheduled')) {
    function wp_next_scheduled($hook, $args = []) {
        $has_args = func_num_args() > 1;

        if (empty($GLOBALS['bjlg_test_scheduled_events']['recurring'][$hook])) {
            return false;
        }

        if ($has_args) {
            $key = bjlg_build_cron_event_key($hook, $args);
            if (isset($GLOBALS['bjlg_test_scheduled_events']['recurring'][$hook][$key])) {
                return $GLOBALS['bjlg_test_scheduled_events']['recurring'][$hook][$key]['timestamp'];
            }

            return false;
        }

        $timestamps = array_map(
            static function ($event) {
                return $event['timestamp'];
            },
            $GLOBALS['bjlg_test_scheduled_events']['recurring'][$hook]
        );

        if (empty($timestamps)) {
            return false;
        }

        return min($timestamps);
    }
}

if (!function_exists('wp_clear_scheduled_hook')) {
    function wp_clear_scheduled_hook($hook, $args = []) {
        $has_args = func_num_args() > 1;

        if ($has_args) {
            $key = bjlg_build_cron_event_key($hook, $args);
            if (isset($GLOBALS['bjlg_test_scheduled_events']['recurring'][$hook][$key])) {
                unset($GLOBALS['bjlg_test_scheduled_events']['recurring'][$hook][$key]);
                if (empty($GLOBALS['bjlg_test_scheduled_events']['recurring'][$hook])) {
                    unset($GLOBALS['bjlg_test_scheduled_events']['recurring'][$hook]);
                }
            }
        } else {
            unset($GLOBALS['bjlg_test_scheduled_events']['recurring'][$hook]);
        }

        foreach ($GLOBALS['bjlg_test_scheduled_events']['single'] as $index => $event) {
            if ($event['hook'] !== $hook) {
                continue;
            }

            if ($has_args && $event['args'] !== (array) $args) {
                continue;
            }

            unset($GLOBALS['bjlg_test_scheduled_events']['single'][$index]);
        }

        return true;
    }
}

if (!function_exists('human_time_diff')) {
    function human_time_diff($from, $to = 0) {
        $from = (int) $from;
        $to = $to ? (int) $to : time();
        $diff = abs($to - $from);

        if ($diff <= 0) {
            return '0 seconds';
        }

        $units = [
            DAY_IN_SECONDS => 'day',
            HOUR_IN_SECONDS => 'hour',
            MINUTE_IN_SECONDS => 'minute',
        ];

        foreach ($units as $seconds => $label) {
            if ($diff >= $seconds) {
                $value = (int) floor($diff / $seconds);
                return $value . ' ' . $label . ($value > 1 ? 's' : '');
            }
        }

        return $diff . ' seconds';
    }
}

if (!function_exists('admin_url')) {
    function admin_url($path = '') {
        return 'https://example.com/wp-admin/' . ltrim($path, '/');
    }
}

if (!function_exists('add_query_arg')) {
    function add_query_arg($key, $value = false, $url = false) {
        if (is_array($key)) {
            $params = $key;
            $url = (string) $value;
        } else {
            $params = [$key => $value];
            $url = (string) $url;
        }

        if ($url === '' || $url === false) {
            $url = 'https://example.com/';
        }

        $parsed_url = parse_url($url);
        $query = [];

        if (!empty($parsed_url['query'])) {
            parse_str($parsed_url['query'], $query);
        }

        foreach ($params as $param_key => $param_value) {
            if ($param_value === false) {
                unset($query[$param_key]);
                continue;
            }

            $query[$param_key] = $param_value;
        }

        $parsed_url['query'] = http_build_query($query);

        $scheme   = $parsed_url['scheme'] ?? 'https';
        $host     = $parsed_url['host'] ?? 'example.com';
        $port     = isset($parsed_url['port']) ? ':' . $parsed_url['port'] : '';
        $path     = $parsed_url['path'] ?? '';
        $queryStr = $parsed_url['query'] ? '?' . $parsed_url['query'] : '';

        return $scheme . '://' . $host . $port . $path . $queryStr;
    }
}

if (!function_exists('size_format')) {
    function size_format($bytes, $decimals = 2) {
        $bytes = (float) $bytes;

        if ($bytes < 1024) {
            return $bytes . ' B';
        }

        $units = ['B', 'KB', 'MB', 'GB', 'TB'];
        $power = (int) floor(log($bytes, 1024));
        $power = min($power, count($units) - 1);
        $value = $bytes / (1024 ** $power);

        return number_format_i18n($value, $decimals) . ' ' . $units[$power];
    }
}

if (!function_exists('number_format_i18n')) {
    function number_format_i18n($number, $decimals = 0) {
        return number_format((float) $number, (int) $decimals, '.', ',');
    }
}

if (!function_exists('rest_url')) {
    function rest_url($path = '') {
        return 'https://example.com/wp-json/' . ltrim($path, '/');
    }
}

if (!function_exists('wp_get_update_data')) {
    function wp_get_update_data() {
        return [
            'counts' => [
                'total' => 0,
            ],
        ];
    }
}

if (!function_exists('rest_ensure_response')) {
    function rest_ensure_response($response) {
        return $response;
    }
}

if (!function_exists('register_rest_route')) {
    function register_rest_route($namespace, $route, $args = [], $override = false) {
        $namespace = trim((string) $namespace, '/');

        if (!isset($GLOBALS['bjlg_registered_routes'][$namespace])) {
            $GLOBALS['bjlg_registered_routes'][$namespace] = [];
        }

        $GLOBALS['bjlg_registered_routes'][$namespace][$route] = $args;

        return true;
    }
}

if (function_exists('add_filter')) {
    add_filter('map_meta_cap', 'bjlg_map_required_capability', 10, 4);
}

}

namespace BJLG {
    if (!function_exists(__NAMESPACE__ . '\\disk_free_space')) {
        function disk_free_space($directory)
        {
            if (isset($GLOBALS['bjlg_test_disk_free_space_mock']) && is_callable($GLOBALS['bjlg_test_disk_free_space_mock'])) {
                return call_user_func($GLOBALS['bjlg_test_disk_free_space_mock'], $directory);
            }

            return \disk_free_space($directory);
        }
    }

    if (!function_exists(__NAMESPACE__ . '\\disk_total_space')) {
        function disk_total_space($directory)
        {
            if (isset($GLOBALS['bjlg_test_disk_total_space_mock']) && is_callable($GLOBALS['bjlg_test_disk_total_space_mock'])) {
                return call_user_func($GLOBALS['bjlg_test_disk_total_space_mock'], $directory);
            }

            return \disk_total_space($directory);
        }
    }
}<|MERGE_RESOLUTION|>--- conflicted
+++ resolved
@@ -1110,42 +1110,27 @@
 
 if (!function_exists('is_multisite')) {
     function is_multisite() {
-<<<<<<< HEAD
         return !empty($GLOBALS['bjlg_test_is_multisite']);
-=======
-        return !empty($GLOBALS['bjlg_tests_multisite']);
->>>>>>> 43d5c871
     }
 }
 
 if (!function_exists('is_network_admin')) {
     function is_network_admin() {
-<<<<<<< HEAD
         return !empty($GLOBALS['bjlg_test_is_network_admin']);
-=======
-        return !empty($GLOBALS['bjlg_tests_network_admin']);
->>>>>>> 43d5c871
     }
 }
 
 if (!function_exists('get_current_blog_id')) {
     function get_current_blog_id() {
-<<<<<<< HEAD
         if (!isset($GLOBALS['bjlg_test_current_blog_id'])) {
             $GLOBALS['bjlg_test_current_blog_id'] = 1;
         }
 
         return (int) $GLOBALS['bjlg_test_current_blog_id'];
-=======
-        $stack = $GLOBALS['bjlg_tests_blog_stack'] ?? [1];
-
-        return (int) end($stack);
->>>>>>> 43d5c871
     }
 }
 
 if (!function_exists('switch_to_blog')) {
-<<<<<<< HEAD
     function switch_to_blog($blog_id) {
         if (!isset($GLOBALS['bjlg_test_blog_stack'])) {
             $GLOBALS['bjlg_test_blog_stack'] = [];
@@ -1159,20 +1144,6 @@
         }
 
         $GLOBALS['bjlg_test_blog_switch_log'][] = (int) $blog_id;
-=======
-    function switch_to_blog($site_id) {
-        $site_id = (int) $site_id;
-        if ($site_id <= 0) {
-            return false;
-        }
-
-        $sites = $GLOBALS['bjlg_tests_sites'] ?? [];
-        if (!isset($sites[$site_id])) {
-            return false;
-        }
-
-        $GLOBALS['bjlg_tests_blog_stack'][] = $site_id;
->>>>>>> 43d5c871
 
         return true;
     }
@@ -1180,7 +1151,6 @@
 
 if (!function_exists('restore_current_blog')) {
     function restore_current_blog() {
-<<<<<<< HEAD
         if (empty($GLOBALS['bjlg_test_blog_stack'])) {
             $GLOBALS['bjlg_test_current_blog_id'] = 1;
 
@@ -1229,33 +1199,6 @@
         }
 
         return false;
-=======
-        if (!isset($GLOBALS['bjlg_tests_blog_stack']) || count($GLOBALS['bjlg_tests_blog_stack']) <= 1) {
-            return;
-        }
-
-        array_pop($GLOBALS['bjlg_tests_blog_stack']);
-    }
-}
-
-if (!function_exists('get_sites')) {
-    function get_sites($args = []) {
-        $sites = $GLOBALS['bjlg_tests_sites'] ?? [];
-
-        if (isset($args['fields']) && $args['fields'] === 'ids') {
-            return array_map('intval', array_keys($sites));
-        }
-
-        return array_values($sites);
-    }
-}
-
-if (!function_exists('get_site')) {
-    function get_site($site_id) {
-        $sites = $GLOBALS['bjlg_tests_sites'] ?? [];
-
-        return $sites[(int) $site_id] ?? null;
->>>>>>> 43d5c871
     }
 }
 
