<?php

use BJLG\BJLG_API_Keys;
use BJLG\BJLG_History;
use BJLG\BJLG_Plugin;
use BJLG\BJLG_REST_API;
use BJLG\BJLG_Settings;
use BJLG\BJLG_Site_Context;
use PHPUnit\Framework\TestCase;
use ReflectionMethod;

final class BJLG_MultisiteTest extends TestCase {
    private $previous_options = [];
    private $previous_sites = [];
    private $previous_stack = [];
    private $previous_multisite = false;
    private $previous_network_admin = false;
    private $previous_site_options = [];
    private $previous_is_multisite_flag = false;
    private $previous_is_network_admin_flag = false;
    private $previous_dbdelta_calls = [];

    protected function setUp(): void {
        parent::setUp();
        $this->previous_options = $GLOBALS['bjlg_test_options'] ?? [];
        $this->previous_sites = $GLOBALS['bjlg_tests_sites'] ?? [];
        $this->previous_stack = $GLOBALS['bjlg_tests_blog_stack'] ?? [1];
        $this->previous_multisite = $GLOBALS['bjlg_tests_multisite'] ?? false;
        $this->previous_network_admin = $GLOBALS['bjlg_tests_network_admin'] ?? false;
        $this->previous_site_options = $GLOBALS['bjlg_test_site_options'] ?? [];
        $this->previous_is_multisite_flag = $GLOBALS['bjlg_test_is_multisite'] ?? false;
        $this->previous_is_network_admin_flag = $GLOBALS['bjlg_test_is_network_admin'] ?? false;
        $this->previous_dbdelta_calls = $GLOBALS['bjlg_test_dbdelta_calls'] ?? [];

        $GLOBALS['bjlg_test_options'] = [];
        $GLOBALS['bjlg_tests_multisite'] = false;
        $GLOBALS['bjlg_tests_network_admin'] = false;
        $GLOBALS['bjlg_test_is_multisite'] = false;
        $GLOBALS['bjlg_tests_blog_stack'] = [1];
        $GLOBALS['bjlg_tests_sites'] = [
            1 => (object) [
                'blog_id' => 1,
                'domain' => 'example.test',
                'path' => '/',
            ],
            2 => (object) [
                'blog_id' => 2,
                'domain' => 'network.test',
                'path' => '/',
            ],
        ];
        $GLOBALS['bjlg_test_current_user_can'] = false;
    }

    protected function tearDown(): void {
        $GLOBALS['bjlg_test_options'] = $this->previous_options;
        $GLOBALS['bjlg_tests_sites'] = $this->previous_sites ?: [
            1 => (object) [
                'blog_id' => 1,
                'domain' => 'example.test',
                'path' => '/',
            ],
        ];
        $GLOBALS['bjlg_tests_blog_stack'] = $this->previous_stack ?: [1];
        $GLOBALS['bjlg_tests_multisite'] = $this->previous_multisite;
        $GLOBALS['bjlg_tests_network_admin'] = $this->previous_network_admin;
<<<<<<< HEAD
        $GLOBALS['bjlg_test_is_multisite'] = false;
=======
        $GLOBALS['bjlg_test_site_options'] = $this->previous_site_options;
        $GLOBALS['bjlg_test_is_multisite'] = $this->previous_is_multisite_flag;
        $GLOBALS['bjlg_test_is_network_admin'] = $this->previous_is_network_admin_flag;
        $GLOBALS['bjlg_test_dbdelta_calls'] = $this->previous_dbdelta_calls;
>>>>>>> b6f4de77
        $GLOBALS['bjlg_test_current_user_can'] = false;

        parent::tearDown();
    }

    public function test_site_context_scopes_options() {
        $GLOBALS['bjlg_tests_multisite'] = true;

        bjlg_update_option('bjlg_settings', ['mode' => 'network'], null, true);
        bjlg_update_option('bjlg_settings', ['mode' => 'site-1']);
        bjlg_update_option('bjlg_settings', ['mode' => 'site-2'], 2);

        $this->assertSame('network', bjlg_get_option('bjlg_settings', [], null, true)['mode']);
        $this->assertSame('site-1', bjlg_get_option('bjlg_settings', [], 1)['mode']);
        $this->assertSame('site-2', bjlg_get_option('bjlg_settings', [], 2)['mode']);
    }

    public function test_handle_save_settings_switches_blog_context() {
        $GLOBALS['bjlg_tests_multisite'] = true;
        $GLOBALS['bjlg_tests_network_admin'] = true;
        $GLOBALS['bjlg_test_current_user_can'] = true;

        $_POST = [
            'nonce' => wp_create_nonce('bjlg_nonce'),
            'site_id' => 2,
            'by_number' => 7,
        ];

        $settings = BJLG_Settings::get_instance();

        try {
            $settings->handle_save_settings();
            $this->fail('Expected BJLG_Test_JSON_Response to be thrown.');
        } catch (BJLG_Test_JSON_Response $response) {
            $data = $response->data;
            $this->assertIsArray($data['saved']);
            $this->assertSame(7, bjlg_get_option('bjlg_cleanup_settings', [], 2)['by_number']);
            $this->assertSame(1, get_current_blog_id());
        }

        $_POST = [];
    }

    public function test_rest_request_switches_and_restores_site() {
        $GLOBALS['bjlg_tests_multisite'] = true;
        $GLOBALS['bjlg_tests_network_admin'] = true;
        $GLOBALS['bjlg_test_current_user_can'] = true;

        $api = new BJLG_REST_API();
        $request = new class implements ArrayAccess {
            private $params = [
                'site_id' => 2,
            ];

            public function offsetExists($offset): bool {
                return isset($this->params[$offset]);
            }

            public function offsetGet($offset) {
                return $this->params[$offset] ?? null;
            }

            public function offsetSet($offset, $value): void {
                $this->params[$offset] = $value;
            }

            public function offsetUnset($offset): void {
                unset($this->params[$offset]);
            }

            public function get_param($key) {
                return $this->params[$key] ?? null;
            }

            public function get_route() {
                return '/backup-jlg/v1/backups';
            }
        };

        $result = $api->maybe_switch_site_for_request(null, null, $request);
        $this->assertNotInstanceOf(WP_Error::class, $result);
        $this->assertSame(2, get_current_blog_id());

        $api->restore_site_after_request(null, null, $request);
        $this->assertSame(1, get_current_blog_id());
    }

<<<<<<< HEAD
    public function test_rest_request_supports_network_context() {
        $GLOBALS['bjlg_test_is_multisite'] = true;
        $GLOBALS['bjlg_tests_multisite'] = true;
        $GLOBALS['bjlg_tests_network_admin'] = true;
        $GLOBALS['bjlg_test_current_user_can'] = true;

        $api = new BJLG_REST_API();
        $reflection = new ReflectionMethod(BJLG_REST_API::class, 'with_request_site');
        $reflection->setAccessible(true);

        $request = new class {
            public function get_param($key) {
                return $key === 'context' ? 'network' : null;
            }

            public function get_header($key) {
                return null;
            }
        };

        $is_network = false;
        $result = $reflection->invoke($api, $request, function () use (&$is_network) {
            $is_network = BJLG\BJLG_Site_Context::is_network_context();

            return 'ok';
        });

        $this->assertSame('ok', $result);
        $this->assertTrue($is_network);
    }

    public function test_rest_request_network_context_requires_multisite() {
        $GLOBALS['bjlg_test_is_multisite'] = false;

        $api = new BJLG_REST_API();
        $reflection = new ReflectionMethod(BJLG_REST_API::class, 'with_request_site');
        $reflection->setAccessible(true);

        $request = new class {
            public function get_param($key) {
                return $key === 'context' ? 'network' : null;
            }

            public function get_header($key) {
                return null;
            }
        };

        $result = $reflection->invoke($api, $request, static function () {
            return 'should-not-run';
        });

        $this->assertInstanceOf(WP_Error::class, $result);
        $this->assertSame('bjlg_network_context_unavailable', $result->get_error_code());
=======
    public function test_activation_creates_network_history_table_when_scope_network(): void {
        require_once __DIR__ . '/../backup-jlg.php';

        $GLOBALS['bjlg_test_dbdelta_calls'] = [];
        $GLOBALS['bjlg_test_is_multisite'] = true;
        $GLOBALS['bjlg_tests_multisite'] = true;
        $GLOBALS['bjlg_tests_network_admin'] = true;
        $GLOBALS['bjlg_test_is_network_admin'] = true;
        $GLOBALS['bjlg_tests_sites'] = [
            1 => (object) [
                'blog_id' => 1,
                'domain' => 'example.test',
                'path' => '/',
            ],
            2 => (object) [
                'blog_id' => 2,
                'domain' => 'network.test',
                'path' => '/',
            ],
        ];

        $GLOBALS['wpdb']->prefix = 'wp_1_';
        $GLOBALS['wpdb']->base_prefix = 'wp_';

        BJLG_Site_Context::set_history_scope(BJLG_Site_Context::HISTORY_SCOPE_NETWORK);

        $plugin = new BJLG_Plugin();
        $plugin->activate();

        $network_calls = array_filter($GLOBALS['bjlg_test_dbdelta_calls'], static function ($sql) {
            return strpos($sql, 'CREATE TABLE wp_bjlg_history') !== false;
        });

        $this->assertNotEmpty($network_calls, 'Expected a network history table to be created.');
    }

    public function test_api_keys_prefer_network_storage_when_history_scope_network(): void {
        $GLOBALS['bjlg_test_is_multisite'] = true;
        $GLOBALS['bjlg_tests_multisite'] = true;

        BJLG_Site_Context::set_history_scope(BJLG_Site_Context::HISTORY_SCOPE_NETWORK);

        $now = time();
        update_site_option(
            BJLG_API_Keys::OPTION_NAME,
            [
                [
                    'id' => 'network-key',
                    'label' => 'Network Key',
                    'display_secret' => 'net-secret',
                    'key' => wp_hash_password('net-secret'),
                    'created_at' => $now,
                    'last_rotated_at' => $now,
                ],
            ]
        );

        update_option(
            BJLG_API_Keys::OPTION_NAME,
            [
                [
                    'id' => 'site-key',
                    'label' => 'Site Key',
                    'display_secret' => 'site-secret',
                    'key' => wp_hash_password('site-secret'),
                    'created_at' => $now,
                    'last_rotated_at' => $now,
                ],
            ]
        );

        $keys = BJLG_API_Keys::get_keys();
        $identifiers = array_map(static function ($record) {
            return isset($record['id']) ? (string) $record['id'] : '';
        }, $keys);

        $this->assertContains('network-key', $identifiers);
        $this->assertNotContains('site-key', $identifiers);
>>>>>>> b6f4de77
    }
}<|MERGE_RESOLUTION|>--- conflicted
+++ resolved
@@ -64,14 +64,7 @@
         $GLOBALS['bjlg_tests_blog_stack'] = $this->previous_stack ?: [1];
         $GLOBALS['bjlg_tests_multisite'] = $this->previous_multisite;
         $GLOBALS['bjlg_tests_network_admin'] = $this->previous_network_admin;
-<<<<<<< HEAD
         $GLOBALS['bjlg_test_is_multisite'] = false;
-=======
-        $GLOBALS['bjlg_test_site_options'] = $this->previous_site_options;
-        $GLOBALS['bjlg_test_is_multisite'] = $this->previous_is_multisite_flag;
-        $GLOBALS['bjlg_test_is_network_admin'] = $this->previous_is_network_admin_flag;
-        $GLOBALS['bjlg_test_dbdelta_calls'] = $this->previous_dbdelta_calls;
->>>>>>> b6f4de77
         $GLOBALS['bjlg_test_current_user_can'] = false;
 
         parent::tearDown();
@@ -159,7 +152,6 @@
         $this->assertSame(1, get_current_blog_id());
     }
 
-<<<<<<< HEAD
     public function test_rest_request_supports_network_context() {
         $GLOBALS['bjlg_test_is_multisite'] = true;
         $GLOBALS['bjlg_tests_multisite'] = true;
@@ -214,85 +206,5 @@
 
         $this->assertInstanceOf(WP_Error::class, $result);
         $this->assertSame('bjlg_network_context_unavailable', $result->get_error_code());
-=======
-    public function test_activation_creates_network_history_table_when_scope_network(): void {
-        require_once __DIR__ . '/../backup-jlg.php';
-
-        $GLOBALS['bjlg_test_dbdelta_calls'] = [];
-        $GLOBALS['bjlg_test_is_multisite'] = true;
-        $GLOBALS['bjlg_tests_multisite'] = true;
-        $GLOBALS['bjlg_tests_network_admin'] = true;
-        $GLOBALS['bjlg_test_is_network_admin'] = true;
-        $GLOBALS['bjlg_tests_sites'] = [
-            1 => (object) [
-                'blog_id' => 1,
-                'domain' => 'example.test',
-                'path' => '/',
-            ],
-            2 => (object) [
-                'blog_id' => 2,
-                'domain' => 'network.test',
-                'path' => '/',
-            ],
-        ];
-
-        $GLOBALS['wpdb']->prefix = 'wp_1_';
-        $GLOBALS['wpdb']->base_prefix = 'wp_';
-
-        BJLG_Site_Context::set_history_scope(BJLG_Site_Context::HISTORY_SCOPE_NETWORK);
-
-        $plugin = new BJLG_Plugin();
-        $plugin->activate();
-
-        $network_calls = array_filter($GLOBALS['bjlg_test_dbdelta_calls'], static function ($sql) {
-            return strpos($sql, 'CREATE TABLE wp_bjlg_history') !== false;
-        });
-
-        $this->assertNotEmpty($network_calls, 'Expected a network history table to be created.');
-    }
-
-    public function test_api_keys_prefer_network_storage_when_history_scope_network(): void {
-        $GLOBALS['bjlg_test_is_multisite'] = true;
-        $GLOBALS['bjlg_tests_multisite'] = true;
-
-        BJLG_Site_Context::set_history_scope(BJLG_Site_Context::HISTORY_SCOPE_NETWORK);
-
-        $now = time();
-        update_site_option(
-            BJLG_API_Keys::OPTION_NAME,
-            [
-                [
-                    'id' => 'network-key',
-                    'label' => 'Network Key',
-                    'display_secret' => 'net-secret',
-                    'key' => wp_hash_password('net-secret'),
-                    'created_at' => $now,
-                    'last_rotated_at' => $now,
-                ],
-            ]
-        );
-
-        update_option(
-            BJLG_API_Keys::OPTION_NAME,
-            [
-                [
-                    'id' => 'site-key',
-                    'label' => 'Site Key',
-                    'display_secret' => 'site-secret',
-                    'key' => wp_hash_password('site-secret'),
-                    'created_at' => $now,
-                    'last_rotated_at' => $now,
-                ],
-            ]
-        );
-
-        $keys = BJLG_API_Keys::get_keys();
-        $identifiers = array_map(static function ($record) {
-            return isset($record['id']) ? (string) $record['id'] : '';
-        }, $keys);
-
-        $this->assertContains('network-key', $identifiers);
-        $this->assertNotContains('site-key', $identifiers);
->>>>>>> b6f4de77
     }
 }