--- conflicted
+++ resolved
@@ -521,7 +521,6 @@
         $this->assertSame(2, $entry['backups_count']);
     }
 
-<<<<<<< HEAD
     public function test_refresh_snapshot_dispatches_error_alert_when_usage_contains_errors(): void
     {
         add_filter('bjlg_known_destination_ids', static fn() => ['stub']);
@@ -529,37 +528,6 @@
         $destination = $this->createDestination([
             'errors' => ['API_FAIL'],
         ], []);
-=======
-    public function test_refresh_snapshot_includes_growth_projection(): void
-    {
-        bjlg_update_option('bjlg_monitoring_settings', [
-            'storage_quota_warning_threshold' => 80,
-            'remote_metrics_ttl_minutes' => 30,
-        ]);
-
-        $previous_time = time() - DAY_IN_SECONDS;
-        bjlg_update_option(BJLG_Remote_Storage_Metrics::OPTION_KEY, [
-            'generated_at' => $previous_time,
-            'destinations' => [
-                [
-                    'id' => 'stub',
-                    'used_bytes' => 1000,
-                    'quota_bytes' => 5000,
-                    'refreshed_at' => $previous_time,
-                ],
-            ],
-            'threshold_percent' => 80.0,
-        ]);
-
-        add_filter('bjlg_known_destination_ids', static fn() => ['stub']);
-
-        $destination = $this->createDestination([
-            'used_bytes' => 2000,
-            'quota_bytes' => 5000,
-        ], [
-            ['size' => 1000],
-        ]);
->>>>>>> aa34f424
 
         add_filter(
             'bjlg_destination_factory',
@@ -574,7 +542,6 @@
             2
         );
 
-<<<<<<< HEAD
         $captured = [];
         add_action(
             'bjlg_remote_storage_metrics_error',
@@ -592,18 +559,6 @@
         $this->assertSame(['API_FAIL'], $captured[0]['errors']);
         $this->assertArrayHasKey('latency_ms', $captured[0]);
         $this->assertArrayHasKey('timestamp', $captured[0]);
-=======
-        $snapshot = BJLG_Remote_Storage_Metrics::refresh_snapshot();
-        $this->assertNotEmpty($snapshot['destinations']);
-        $entry = $snapshot['destinations'][0];
-
-        $this->assertArrayHasKey('daily_delta_bytes', $entry);
-        $this->assertNotNull($entry['daily_delta_bytes']);
-        $this->assertNotEmpty($entry['forecast_label']);
-        $this->assertNotNull($entry['days_to_threshold']);
-        $this->assertNotSame('', $entry['days_to_threshold_label']);
-        $this->assertArrayHasKey('projection_intent', $entry);
->>>>>>> aa34f424
     }
 
     /**
