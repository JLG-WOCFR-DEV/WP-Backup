<?php

declare(strict_types=1);

use BJLG\BJLG_Notification_Queue;
use PHPUnit\Framework\TestCase;

require_once __DIR__ . '/../includes/class-bjlg-notification-queue.php';
require_once __DIR__ . '/../includes/class-bjlg-notification-receipts.php';

final class BJLG_NotificationQueueActionsTest extends TestCase
{
    protected function setUp(): void
    {
        parent::setUp();
        bjlg_update_option('bjlg_notification_queue', []);
        $GLOBALS['bjlg_test_scheduled_events']['single'] = [];
<<<<<<< HEAD

        $GLOBALS['current_user'] = (object) [
            'ID' => 42,
            'display_name' => 'Test Operator',
            'user_login' => 'test-operator',
        ];
        $GLOBALS['current_user_id'] = 42;
        $GLOBALS['bjlg_test_users'][42] = $GLOBALS['current_user'];
    }

    protected function tearDown(): void
    {
        unset($GLOBALS['current_user'], $GLOBALS['current_user_id']);
        if (isset($GLOBALS['bjlg_test_users'][42])) {
            unset($GLOBALS['bjlg_test_users'][42]);
        }

        parent::tearDown();
=======
        BJLG\BJLG_Notification_Receipts::delete_all();
>>>>>>> 3be1dc76
    }

    public function test_retry_entry_resets_channels_and_schedules_event(): void
    {
        $created = time() - 600;
        bjlg_update_option('bjlg_notification_queue', [
            [
                'id' => 'entry-1',
                'event' => 'backup_failed',
                'title' => 'Backup failed',
                'subject' => 'Failure',
                'lines' => ['Failure'],
                'body' => 'Body',
                'context' => [],
                'created_at' => $created,
                'next_attempt_at' => $created + 900,
                'last_error' => 'Previous error',
                'channels' => [
                    'email' => [
                        'enabled' => true,
                        'status' => 'failed',
                        'attempts' => 3,
                        'recipients' => ['admin@example.com'],
                        'last_error' => 'Transport error',
                        'next_attempt_at' => $created + 900,
                    ],
                ],
            ],
        ]);

        $this->assertTrue(BJLG_Notification_Queue::retry_entry('entry-1'));

        $queue = bjlg_get_option('bjlg_notification_queue');
        $this->assertCount(1, $queue);
        $entry = $queue[0];
        $this->assertSame('entry-1', $entry['id']);
        $this->assertSame('', $entry['last_error']);
        $this->assertSame(0, $entry['last_attempt_at']);
        $this->assertLessThanOrEqual(time(), $entry['next_attempt_at']);

        $this->assertArrayHasKey('email', $entry['channels']);
        $channel = $entry['channels']['email'];
        $this->assertSame('pending', $channel['status']);
        $this->assertSame(0, $channel['attempts']);
        $this->assertArrayNotHasKey('last_error', $channel);

        $scheduled = $GLOBALS['bjlg_test_scheduled_events']['single'] ?? [];
        $this->assertNotEmpty($scheduled);
        $hooks = array_column($scheduled, 'hook');
        $this->assertContains('bjlg_process_notification_queue', $hooks);
    }

    public function test_delete_entry_removes_entry(): void
    {
        bjlg_update_option('bjlg_notification_queue', [
            [
                'id' => 'delete-me',
                'event' => 'backup_complete',
                'title' => 'Complete',
                'subject' => 'Subject',
                'lines' => ['Complete'],
                'body' => 'Body',
                'context' => [],
                'channels' => [
                    'email' => [
                        'enabled' => true,
                        'status' => 'completed',
                        'attempts' => 1,
                        'recipients' => ['user@example.com'],
                    ],
                ],
            ],
        ]);

        $this->assertTrue(BJLG_Notification_Queue::delete_entry('delete-me'));
        $queue = bjlg_get_option('bjlg_notification_queue');
        $this->assertSame([], $queue);
    }

<<<<<<< HEAD
    public function test_acknowledge_channel_marks_entry_and_channel(): void
    {
        bjlg_update_option('bjlg_notification_queue', [
            [
                'id' => 'ack-entry',
                'event' => 'backup_failed',
                'title' => 'Backup failed',
                'channels' => [
                    'email' => [
                        'enabled' => true,
                        'status' => 'pending',
                        'attempts' => 0,
                    ],
                    'slack' => [
                        'enabled' => true,
                        'status' => 'pending',
                        'attempts' => 0,
                    ],
                ],
            ],
        ]);

        $this->assertTrue(BJLG_Notification_Queue::acknowledge_channel('ack-entry', 'email', 42));

        $queue = bjlg_get_option('bjlg_notification_queue');
        $this->assertCount(1, $queue);
        $entry = $queue[0];
        $this->assertArrayHasKey('acknowledged_at', $entry);
        $this->assertGreaterThan(0, $entry['acknowledged_at']);
        $this->assertSame('Test Operator', $entry['acknowledged_by']);

        $email = $entry['channels']['email'];
        $this->assertSame('Test Operator', $email['acknowledged_by']);
        $this->assertGreaterThan(0, $email['acknowledged_at']);

        $slack = $entry['channels']['slack'];
        $this->assertTrue(!isset($slack['acknowledged_at']) || (int) $slack['acknowledged_at'] === 0);
    }

    public function test_acknowledge_entry_marks_all_channels(): void
    {
        bjlg_update_option('bjlg_notification_queue', [
            [
                'id' => 'ack-all',
                'event' => 'backup_failed',
                'title' => 'Backup failed',
                'channels' => [
                    'email' => [
                        'enabled' => true,
                        'status' => 'pending',
                        'attempts' => 0,
                    ],
                    'sms' => [
                        'enabled' => true,
                        'status' => 'pending',
                        'attempts' => 0,
                    ],
                ],
            ],
        ]);

        $this->assertTrue(BJLG_Notification_Queue::acknowledge_entry('ack-all', 42));

        $queue = bjlg_get_option('bjlg_notification_queue');
        $entry = $queue[0];
        $this->assertArrayHasKey('acknowledged_at', $entry);
        $this->assertSame('Test Operator', $entry['acknowledged_by']);

        foreach ($entry['channels'] as $channel) {
            $this->assertSame('Test Operator', $channel['acknowledged_by']);
            $this->assertGreaterThan(0, $channel['acknowledged_at']);
        }
    }

    public function test_resolve_channel_logs_when_all_channels_resolved(): void
    {
        $GLOBALS['bjlg_test_hooks']['actions']['bjlg_history_logged'] = [];
        $GLOBALS['bjlg_test_hooks']['actions']['bjlg_notification_resolved'] = [];

        $history = [];
        add_action('bjlg_history_logged', function ($action, $status, $details) use (&$history) {
            $history[] = compact('action', 'status', 'details');
        }, 10, 3);

        $resolvedEntries = [];
        add_action('bjlg_notification_resolved', function ($entry) use (&$resolvedEntries) {
            $resolvedEntries[] = $entry;
        }, 10, 1);

        bjlg_update_option('bjlg_notification_queue', [
            [
                'id' => 'resolve-me',
                'event' => 'backup_failed',
                'title' => 'Backup failed',
                'channels' => [
                    'email' => [
                        'enabled' => true,
                        'status' => 'pending',
                        'attempts' => 1,
                    ],
                    'slack' => [
                        'enabled' => true,
                        'status' => 'pending',
                        'attempts' => 2,
                    ],
                ],
            ],
        ]);

        $this->assertTrue(BJLG_Notification_Queue::resolve_channel('resolve-me', 'email', 42, 'Email ok'));

        $queue = bjlg_get_option('bjlg_notification_queue');
        $entry = $queue[0];
        $this->assertArrayHasKey('resolution_notes', $entry);
        $this->assertStringContainsString('email', $entry['resolution_notes']);
        $this->assertSame([], $history);
        $this->assertSame([], $resolvedEntries);

        $this->assertTrue(BJLG_Notification_Queue::resolve_channel('resolve-me', 'slack', 42, 'Slack ok'));

        $queue = bjlg_get_option('bjlg_notification_queue');
        $entry = $queue[0];
        $this->assertGreaterThan(0, $entry['resolved_at']);
        $this->assertStringContainsString('slack', $entry['resolution_notes']);

        $this->assertNotEmpty($history);
        $this->assertSame('notification_resolved', $history[0]['action']);
        $this->assertSame('info', $history[0]['status']);
        $this->assertNotEmpty($resolvedEntries);
        $this->assertSame('resolve-me', $resolvedEntries[0]['id']);
=======
    public function test_enqueue_initializes_resolution_and_reminder(): void
    {
        $now = time();
        $entry = [
            'id' => 'entry-resolution',
            'event' => 'backup_failed',
            'title' => 'Backup failed',
            'subject' => 'Failure',
            'lines' => ['Failure'],
            'body' => 'Body',
            'context' => [],
            'channels' => [
                'email' => [
                    'enabled' => true,
                    'status' => 'pending',
                    'recipients' => ['admin@example.com'],
                ],
            ],
            'created_at' => $now,
            'resolution' => [
                'steps' => [
                    [
                        'timestamp' => $now,
                        'actor' => 'Système',
                        'summary' => 'Initialisé',
                        'type' => 'created',
                    ],
                ],
            ],
        ];

        $queued = BJLG_Notification_Queue::enqueue($entry);
        BJLG\BJLG_Notification_Receipts::record_creation($queued);

        $this->assertIsArray($queued);
        $this->assertArrayHasKey('resolution', $queued);
        $this->assertArrayHasKey('reminders', $queued);
        $this->assertSame('entry-resolution', $queued['id']);

        $receipts = BJLG\BJLG_Notification_Receipts::get('entry-resolution');
        $this->assertIsArray($receipts);
        $this->assertSame('entry-resolution', $receipts['id']);
        $this->assertNull($receipts['acknowledged_at']);

        $scheduled = $GLOBALS['bjlg_test_scheduled_events']['single'] ?? [];
        $hooks = array_column($scheduled, 'hook');
        $this->assertContains('bjlg_notification_queue_reminder', $hooks);
    }

    public function test_acknowledge_updates_queue_resolution(): void
    {
        $now = time();
        $entry = [
            'id' => 'entry-ack',
            'event' => 'backup_failed',
            'title' => 'Failure',
            'subject' => 'Failure',
            'lines' => ['Failure'],
            'body' => 'Body',
            'context' => [],
            'channels' => [
                'email' => [
                    'enabled' => true,
                    'status' => 'pending',
                    'recipients' => ['admin@example.com'],
                ],
            ],
            'created_at' => $now,
            'resolution' => [
                'steps' => [
                    [
                        'timestamp' => $now,
                        'actor' => 'Système',
                        'summary' => 'Initialisé',
                        'type' => 'created',
                    ],
                ],
            ],
        ];

        $queued = BJLG_Notification_Queue::enqueue($entry);
        $this->assertIsArray($queued);

        BJLG\BJLG_Notification_Receipts::record_creation($queued);
        $record = BJLG\BJLG_Notification_Receipts::acknowledge('entry-ack', 'Tester', 'Note');
        $this->assertNotEmpty($record['acknowledged_at']);

        $queue = bjlg_get_option('bjlg_notification_queue');
        $this->assertNotEmpty($queue);
        $entry_state = $queue[0];
        $this->assertSame('entry-ack', $entry_state['id']);
        $this->assertNotEmpty($entry_state['resolution']['acknowledged_at']);
        $this->assertFalse($entry_state['reminders']['active']);
>>>>>>> 3be1dc76
    }
}<|MERGE_RESOLUTION|>--- conflicted
+++ resolved
@@ -15,7 +15,6 @@
         parent::setUp();
         bjlg_update_option('bjlg_notification_queue', []);
         $GLOBALS['bjlg_test_scheduled_events']['single'] = [];
-<<<<<<< HEAD
 
         $GLOBALS['current_user'] = (object) [
             'ID' => 42,
@@ -34,9 +33,6 @@
         }
 
         parent::tearDown();
-=======
-        BJLG\BJLG_Notification_Receipts::delete_all();
->>>>>>> 3be1dc76
     }
 
     public function test_retry_entry_resets_channels_and_schedules_event(): void
@@ -116,7 +112,6 @@
         $this->assertSame([], $queue);
     }
 
-<<<<<<< HEAD
     public function test_acknowledge_channel_marks_entry_and_channel(): void
     {
         bjlg_update_option('bjlg_notification_queue', [
@@ -247,100 +242,5 @@
         $this->assertSame('info', $history[0]['status']);
         $this->assertNotEmpty($resolvedEntries);
         $this->assertSame('resolve-me', $resolvedEntries[0]['id']);
-=======
-    public function test_enqueue_initializes_resolution_and_reminder(): void
-    {
-        $now = time();
-        $entry = [
-            'id' => 'entry-resolution',
-            'event' => 'backup_failed',
-            'title' => 'Backup failed',
-            'subject' => 'Failure',
-            'lines' => ['Failure'],
-            'body' => 'Body',
-            'context' => [],
-            'channels' => [
-                'email' => [
-                    'enabled' => true,
-                    'status' => 'pending',
-                    'recipients' => ['admin@example.com'],
-                ],
-            ],
-            'created_at' => $now,
-            'resolution' => [
-                'steps' => [
-                    [
-                        'timestamp' => $now,
-                        'actor' => 'Système',
-                        'summary' => 'Initialisé',
-                        'type' => 'created',
-                    ],
-                ],
-            ],
-        ];
-
-        $queued = BJLG_Notification_Queue::enqueue($entry);
-        BJLG\BJLG_Notification_Receipts::record_creation($queued);
-
-        $this->assertIsArray($queued);
-        $this->assertArrayHasKey('resolution', $queued);
-        $this->assertArrayHasKey('reminders', $queued);
-        $this->assertSame('entry-resolution', $queued['id']);
-
-        $receipts = BJLG\BJLG_Notification_Receipts::get('entry-resolution');
-        $this->assertIsArray($receipts);
-        $this->assertSame('entry-resolution', $receipts['id']);
-        $this->assertNull($receipts['acknowledged_at']);
-
-        $scheduled = $GLOBALS['bjlg_test_scheduled_events']['single'] ?? [];
-        $hooks = array_column($scheduled, 'hook');
-        $this->assertContains('bjlg_notification_queue_reminder', $hooks);
-    }
-
-    public function test_acknowledge_updates_queue_resolution(): void
-    {
-        $now = time();
-        $entry = [
-            'id' => 'entry-ack',
-            'event' => 'backup_failed',
-            'title' => 'Failure',
-            'subject' => 'Failure',
-            'lines' => ['Failure'],
-            'body' => 'Body',
-            'context' => [],
-            'channels' => [
-                'email' => [
-                    'enabled' => true,
-                    'status' => 'pending',
-                    'recipients' => ['admin@example.com'],
-                ],
-            ],
-            'created_at' => $now,
-            'resolution' => [
-                'steps' => [
-                    [
-                        'timestamp' => $now,
-                        'actor' => 'Système',
-                        'summary' => 'Initialisé',
-                        'type' => 'created',
-                    ],
-                ],
-            ],
-        ];
-
-        $queued = BJLG_Notification_Queue::enqueue($entry);
-        $this->assertIsArray($queued);
-
-        BJLG\BJLG_Notification_Receipts::record_creation($queued);
-        $record = BJLG\BJLG_Notification_Receipts::acknowledge('entry-ack', 'Tester', 'Note');
-        $this->assertNotEmpty($record['acknowledged_at']);
-
-        $queue = bjlg_get_option('bjlg_notification_queue');
-        $this->assertNotEmpty($queue);
-        $entry_state = $queue[0];
-        $this->assertSame('entry-ack', $entry_state['id']);
-        $this->assertNotEmpty($entry_state['resolution']['acknowledged_at']);
-        $this->assertFalse($entry_state['reminders']['active']);
->>>>>>> 3be1dc76
     }
 }