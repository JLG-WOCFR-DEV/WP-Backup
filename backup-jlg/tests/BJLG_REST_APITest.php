<?php
declare(strict_types=1);

namespace BJLG {
    if (!function_exists(__NAMESPACE__ . '\\filesize')) {
        function filesize($filename)
        {
            if (isset($GLOBALS['bjlg_test_filesize_callback']) && is_callable($GLOBALS['bjlg_test_filesize_callback'])) {
                return call_user_func($GLOBALS['bjlg_test_filesize_callback'], $filename);
            }

            return \filesize($filename);
        }
    }

    if (!function_exists(__NAMESPACE__ . '\\filemtime')) {
        function filemtime($filename)
        {
            if (isset($GLOBALS['bjlg_test_filemtime_callback']) && is_callable($GLOBALS['bjlg_test_filemtime_callback'])) {
                return call_user_func($GLOBALS['bjlg_test_filemtime_callback'], $filename);
            }

            return \filemtime($filename);
        }
    }
}

namespace {
    use PHPUnit\Framework\TestCase;

if (!class_exists('BJLG\\BJLG_Debug') && !class_exists('BJLG_Debug')) {
    class BJLG_Debug
    {
        /** @var array<int, string> */
        public static $logs = [];

            /**
             * @param mixed $message
             */
            public static function log($message): void
            {
                self::$logs[] = (string) $message;
            }

            /**
             * @param mixed $message
             */
            public static function error($message): void
            {
                self::log($message);
            }
        }

        class_alias('BJLG_Debug', 'BJLG\\BJLG_Debug');
    }

    require_once __DIR__ . '/../includes/class-bjlg-client-ip-helper.php';
    require_once __DIR__ . '/../includes/class-bjlg-cleanup.php';
    require_once __DIR__ . '/../includes/class-bjlg-actions.php';
    require_once __DIR__ . '/../includes/class-bjlg-rest-api.php';
    require_once __DIR__ . '/../includes/class-bjlg-api-keys.php';
    require_once __DIR__ . '/../includes/class-bjlg-restore.php';
    require_once __DIR__ . '/../includes/class-bjlg-encryption.php';
    require_once __DIR__ . '/../includes/class-bjlg-webhooks.php';
    require_once __DIR__ . '/../includes/class-bjlg-backup.php';
    require_once __DIR__ . '/../includes/class-bjlg-rate-limiter.php';
    require_once __DIR__ . '/../includes/class-bjlg-settings.php';

    class BJLG_Test_Auth_Request
    {
        /** @var array<string, mixed> */
        private $params;

        /** @var array<string, string> */
        private $headers;

        /**
         * @param array<string, mixed>  $params
         * @param array<string, string> $headers
         */
        public function __construct(array $params = [], array $headers = [])
        {
            $this->params = $params;
            $this->headers = [];

            foreach ($headers as $name => $value) {
                $this->headers[strtolower((string) $name)] = (string) $value;
            }
        }

        public function get_param($key)
        {
            return $this->params[$key] ?? null;
        }

        public function get_header($name)
        {
            $normalized = strtolower((string) $name);

            return $this->headers[$normalized] ?? '';
        }
    }

    class BJLG_Test_Restore_For_Rest extends BJLG\BJLG_Restore
    {
        /** @var int */
        public $pre_backup_calls = 0;

        protected function perform_pre_restore_backup(): array
        {
            $this->pre_backup_calls++;

            return [
                'filename' => 'test-pre-restore-' . $this->pre_backup_calls . '.zip',
                'filepath' => BJLG_BACKUP_DIR . 'test-pre-restore-' . $this->pre_backup_calls . '.zip',
            ];
        }
    }

    final class BJLG_REST_APITest extends TestCase
    {
        /** @var bool */
        private static $ensure_auth_key = true;

        /** @var array<int, string> */
        private static $tests_without_auth_key = [
            'test_a_authenticate_returns_error_when_auth_key_missing',
            'test_client_ip_helper_ignores_untrusted_forwarded_for',
            'test_api_info_documentation_points_to_api_tab',
        ];

        public function runBare(): void
        {
            $original = self::$ensure_auth_key;

            $name = null;

            if (method_exists($this, 'getName')) {
                $name = $this->getName(false);
            }

            if ($name === null && method_exists($this, 'name')) {
                $name = $this->name();
            }

            if ($name !== null && in_array($name, self::$tests_without_auth_key, true)) {
                self::$ensure_auth_key = false;
            }

            try {
                parent::runBare();
            } finally {
                self::$ensure_auth_key = $original;
            }
        }

        protected function setUp(): void
        {
            parent::setUp();

            if (self::$ensure_auth_key && !defined('AUTH_KEY')) {
                define('AUTH_KEY', 'test-auth-key');
            }

            \BJLG\BJLG_Debug::$logs = [];
            $GLOBALS['bjlg_test_options'] = [];
            $GLOBALS['bjlg_test_hooks'] = [
                'actions' => [],
                'filters' => [],
            ];
            $GLOBALS['bjlg_registered_routes'] = [];
            $GLOBALS['bjlg_test_users'] = [];
            $GLOBALS['bjlg_history_entries'] = [];
            $GLOBALS['current_user'] = null;
            $GLOBALS['current_user_id'] = 0;
            $GLOBALS['bjlg_test_current_user_can'] = true;
            $GLOBALS['bjlg_test_realpath_mock'] = null;
            $GLOBALS['bjlg_test_transients'] = [];
            $GLOBALS['bjlg_test_scheduled_events'] = [
                'recurring' => [],
                'single' => [],
            ];
            $GLOBALS['bjlg_test_set_transient_mock'] = null;
            $GLOBALS['bjlg_test_schedule_single_event_mock'] = null;
            unset($GLOBALS['bjlg_test_filesize_callback'], $GLOBALS['bjlg_test_filemtime_callback']);

            $GLOBALS['bjlg_test_filesize_calls'] = [];
            $GLOBALS['bjlg_test_filemtime_calls'] = [];

            if (class_exists(BJLG\BJLG_Settings::class)) {
                $settings_instance = new \ReflectionProperty(BJLG\BJLG_Settings::class, 'instance');
                $settings_instance->setAccessible(true);
                $settings_instance->setValue(null, null);
            }

            $lock_property = new \ReflectionProperty(BJLG\BJLG_Backup::class, 'in_memory_lock');
            $lock_property->setAccessible(true);
            $lock_property->setValue(null, null);

            if (!is_dir(BJLG_BACKUP_DIR)) {
                mkdir(BJLG_BACKUP_DIR, 0777, true);
            }

            add_action('bjlg_history_logged', static function ($action, $status, $message, $user_id) {
                $GLOBALS['bjlg_history_entries'][] = [
                    'action' => (string) $action,
                    'status' => (string) $status,
                    'details' => (string) $message,
                    'user_id' => $user_id,
                ];
            }, 10, 4);
        }

        public function test_api_info_documentation_points_to_api_tab(): void
        {
            $api = new BJLG\BJLG_REST_API();

            $response = $api->get_api_info(new class() {
            });

            $this->assertIsArray($response);
            $this->assertArrayHasKey('documentation', $response);
            $this->assertSame(
                admin_url('admin.php?page=backup-jlg&section=integrations'),
                $response['documentation']
            );
        }

        private function makeUser(int $id, string $login, ?array $caps = null, ?array $roles = null): object
        {
            $caps = $caps ?? [bjlg_get_required_capability() => true];
            $roles = $roles ?? ['administrator'];

            return (object) [
                'ID' => $id,
                'user_login' => $login,
                'user_email' => $login . '@example.com',
                'allcaps' => $caps,
                'roles' => $roles,
            ];
        }

        /**
         * @param array<int, string> $components
         */
        private function createBackupWithComponents(array $components): string
        {
            $filename = BJLG_BACKUP_DIR . 'bjlg-test-' . uniqid('', true) . '.zip';

            $zip = new \ZipArchive();
            $openResult = $zip->open($filename, \ZipArchive::CREATE | \ZipArchive::OVERWRITE);
            $this->assertTrue($openResult === true || $openResult === \ZipArchive::ER_OK);

            $manifest = [
                'type' => 'full',
                'contains' => $components,
            ];

            $zip->addFromString('backup-manifest.json', json_encode($manifest));
            $zip->addFromString('dummy.txt', 'content');
            $zip->close();

            return $filename;
        }

        private function deleteBackupIfExists(string $path): void
        {
            if (is_file($path)) {
                unlink($path);
            }
        }

        public function test_client_ip_helper_ignores_untrusted_forwarded_for(): void
        {
            $had_remote = array_key_exists('REMOTE_ADDR', $_SERVER);
            $previous_remote = $had_remote ? $_SERVER['REMOTE_ADDR'] : null;
            $had_forwarded = array_key_exists('HTTP_X_FORWARDED_FOR', $_SERVER);
            $previous_forwarded = $had_forwarded ? $_SERVER['HTTP_X_FORWARDED_FOR'] : null;

            $_SERVER['REMOTE_ADDR'] = '203.0.113.10';
            $_SERVER['HTTP_X_FORWARDED_FOR'] = '198.51.100.33';

            try {
                unset($GLOBALS['bjlg_test_options']['bjlg_trusted_proxy_headers']);

                $ip = \BJLG\BJLG_Client_IP_Helper::get_client_ip([
                    'bjlg_history_trusted_proxy_headers',
                    'bjlg_rate_limiter_trusted_proxy_headers',
                ]);

                $this->assertSame('203.0.113.10', $ip);
            } finally {
                if ($had_remote) {
                    $_SERVER['REMOTE_ADDR'] = $previous_remote;
                } else {
                    unset($_SERVER['REMOTE_ADDR']);
                }

                if ($had_forwarded) {
                    $_SERVER['HTTP_X_FORWARDED_FOR'] = $previous_forwarded;
                } else {
                    unset($_SERVER['HTTP_X_FORWARDED_FOR']);
                }
            }
        }

        public function test_a_authenticate_returns_error_when_auth_key_missing(): void
        {
            $this->assertFalse(defined('AUTH_KEY'));

            $api = new BJLG\BJLG_REST_API();

            $user = $this->makeUser(101, 'missing-key-user');
            $GLOBALS['bjlg_test_users'] = [
                $user->ID => $user,
            ];

            $api_key = 'missing-key-auth';

            bjlg_update_option('bjlg_api_keys', [[
                'key' => wp_hash_password($api_key),
                'user_id' => $user->ID,
                'roles' => $user->roles,
            ]]);

            $request = new class($api_key, $user->user_login) {
                /** @var array<string, mixed> */
                private $params;

                public function __construct(string $api_key, string $username)
                {
                    $this->params = [
                        'api_key' => $api_key,
                        'username' => $username,
                    ];
                }

                public function get_param($key)
                {
                    return $this->params[$key] ?? null;
                }
            };

            $response = $api->authenticate($request);

            $this->assertInstanceOf(\WP_Error::class, $response);
            $this->assertSame('jwt_missing_signing_key', $response->get_error_code());
            $this->assertSame(
                __('La clé AUTH_KEY est manquante; impossible de générer un token JWT.', 'backup-jlg'),
                $response->get_error_message('jwt_missing_signing_key')
            );

            $error_data = $response->get_error_data('jwt_missing_signing_key');
            $this->assertIsArray($error_data);
            $this->assertSame(500, $error_data['status'] ?? null);
        }

        public function test_backups_route_per_page_validation_rejects_zero(): void
        {
            $api = new BJLG\BJLG_REST_API();
            $api->register_routes();

            $namespace = BJLG\BJLG_REST_API::API_NAMESPACE;
            $this->assertArrayHasKey($namespace, $GLOBALS['bjlg_registered_routes']);
            $this->assertArrayHasKey('/backups', $GLOBALS['bjlg_registered_routes'][$namespace]);

            $route = $GLOBALS['bjlg_registered_routes'][$namespace]['/backups'];
            $this->assertIsArray($route);

            $collection_endpoint = $route[0];
            $this->assertArrayHasKey('args', $collection_endpoint);
            $this->assertArrayHasKey('per_page', $collection_endpoint['args']);

            $validator = $collection_endpoint['args']['per_page']['validate_callback'];
            $this->assertIsCallable($validator);

            $result = $validator(0, null, null);
            $this->assertInstanceOf(\WP_Error::class, $result);
            $this->assertSame('rest_invalid_param', $result->get_error_code());

            $error_data = $result->get_error_data('rest_invalid_param');
            $this->assertIsArray($error_data);
            $this->assertSame(400, $error_data['status']);

            $this->assertTrue($validator(5, null, null));
        }

        public function test_history_route_limit_validation_rejects_out_of_range(): void
        {
            $api = new BJLG\BJLG_REST_API();
            $api->register_routes();

            $namespace = BJLG\BJLG_REST_API::API_NAMESPACE;
            $this->assertArrayHasKey($namespace, $GLOBALS['bjlg_registered_routes']);
            $this->assertArrayHasKey('/history', $GLOBALS['bjlg_registered_routes'][$namespace]);

            $route = $GLOBALS['bjlg_registered_routes'][$namespace]['/history'];
            $this->assertIsArray($route);
            $this->assertArrayHasKey('args', $route);
            $this->assertArrayHasKey('limit', $route['args']);

            $validator = $route['args']['limit']['validate_callback'];
            $this->assertIsCallable($validator);

            $result = $validator(-1, null, null);
            $this->assertInstanceOf(\WP_Error::class, $result);
            $this->assertSame('rest_invalid_param', $result->get_error_code());

            $error_data = $result->get_error_data('rest_invalid_param');
            $this->assertIsArray($error_data);
            $this->assertSame(400, $error_data['status']);

            $this->assertTrue($validator(100, null, null));
        }

        public function test_auth_route_registers_custom_permission_callback(): void
        {
            $api = new BJLG\BJLG_REST_API();
            $api->register_routes();

            $namespace = BJLG\BJLG_REST_API::API_NAMESPACE;
            $this->assertArrayHasKey($namespace, $GLOBALS['bjlg_registered_routes']);
            $this->assertArrayHasKey('/auth', $GLOBALS['bjlg_registered_routes'][$namespace]);

            $route = $GLOBALS['bjlg_registered_routes'][$namespace]['/auth'];

            $this->assertIsArray($route);
            $this->assertArrayHasKey('permission_callback', $route);
            $this->assertSame([$api, 'check_auth_permissions'], $route['permission_callback']);
        }

        public function test_get_backups_enforces_minimum_per_page(): void
        {
            $api = new BJLG\BJLG_REST_API();

            $files = [];

            for ($i = 0; $i < 2; $i++) {
                $filename = BJLG_BACKUP_DIR . 'bjlg-test-' . uniqid('', true) . '.zip';
                file_put_contents($filename, 'backup');
                touch($filename, time() - $i);
                $files[] = $filename;
            }

            $request = new class {
                /** @var array<string, mixed> */
                private $params;

                public function __construct()
                {
                    $this->params = [
                        'page' => 1,
                        'per_page' => 0,
                        'type' => 'all',
                        'sort' => 'date_desc',
                    ];
                }

                public function get_param($key)
                {
                    return $this->params[$key] ?? null;
                }
            };

            $response = $api->get_backups($request);

            $this->assertIsArray($response);
            $this->assertArrayHasKey('pagination', $response);
            $this->assertSame(1, $response['pagination']['per_page']);

            foreach ($files as $file) {
                if (file_exists($file)) {
                    unlink($file);
                }
            }
        }

        public function test_get_backups_filters_database_and_files_types(): void
        {
            $api = new BJLG\BJLG_REST_API();

            $databaseBackup = $this->createBackupWithComponents(['db']);
            $uploadsBackup = $this->createBackupWithComponents(['uploads']);

            $makeRequest = static function (string $type) {
                return new class($type) {
                    /** @var array<string, mixed> */
                    private $params;

                    public function __construct(string $type)
                    {
                        $this->params = [
                            'page' => 1,
                            'per_page' => 10,
                            'type' => $type,
                            'sort' => 'date_desc',
                        ];
                    }

                    public function get_param($key)
                    {
                        return $this->params[$key] ?? null;
                    }
                };
            };

            $databaseResponse = $api->get_backups($makeRequest('database'));
            $this->assertIsArray($databaseResponse);
            $this->assertArrayHasKey('backups', $databaseResponse);

            $databaseFilenames = array_map(static function ($backup) {
                return $backup['filename'] ?? null;
            }, $databaseResponse['backups']);

            $this->assertContains(basename($databaseBackup), $databaseFilenames);
            $this->assertNotContains(basename($uploadsBackup), $databaseFilenames);

            $databaseEntry = null;
            foreach ($databaseResponse['backups'] as $backup) {
                if (($backup['filename'] ?? '') === basename($databaseBackup)) {
                    $databaseEntry = $backup;
                    break;
                }
            }

            $this->assertNotNull($databaseEntry);
            $this->assertContains('db', $databaseEntry['components'] ?? []);

            $filesResponse = $api->get_backups($makeRequest('files'));
            $this->assertIsArray($filesResponse);
            $this->assertArrayHasKey('backups', $filesResponse);

            $filesFilenames = array_map(static function ($backup) {
                return $backup['filename'] ?? null;
            }, $filesResponse['backups']);

            $this->assertContains(basename($uploadsBackup), $filesFilenames);
            $this->assertNotContains(basename($databaseBackup), $filesFilenames);

            $filesEntry = null;
            foreach ($filesResponse['backups'] as $backup) {
                if (($backup['filename'] ?? '') === basename($uploadsBackup)) {
                    $filesEntry = $backup;
                    break;
                }
            }

            $this->assertNotNull($filesEntry);
            $this->assertNotEmpty(array_intersect(['plugins', 'themes', 'uploads'], $filesEntry['components'] ?? []));

            $this->deleteBackupIfExists($databaseBackup);
            $this->deleteBackupIfExists($uploadsBackup);
        }

        public function test_get_backups_does_not_generate_token_by_default(): void
        {
            $GLOBALS['bjlg_test_transients'] = [];

            $api = new BJLG\BJLG_REST_API();

            $backup = $this->createBackupWithComponents(['db']);

            $request = new class {
                /** @var array<string, mixed> */
                private $params;

                public function __construct()
                {
                    $this->params = [
                        'page' => 1,
                        'per_page' => 10,
                        'type' => 'all',
                        'sort' => 'date_desc',
                    ];
                }

                public function get_param($key)
                {
                    return $this->params[$key] ?? null;
                }
            };

            try {
                $response = $api->get_backups($request);

                $this->assertIsArray($response);
                $this->assertArrayHasKey('backups', $response);
                $this->assertNotEmpty($response['backups']);

                $first = $response['backups'][0];
                $this->assertArrayHasKey('download_rest_url', $first);
                $this->assertArrayNotHasKey('download_token', $first);
                $this->assertArrayNotHasKey('download_url', $first);
                $this->assertSame([], $GLOBALS['bjlg_test_transients']);
            } finally {
                $this->deleteBackupIfExists($backup);
            }
        }

        public function test_get_backups_can_include_download_token_on_demand(): void
        {
            $GLOBALS['bjlg_test_transients'] = [];

            $api = new BJLG\BJLG_REST_API();

            $backup = $this->createBackupWithComponents(['db']);

            $request = new class {
                /** @var array<string, mixed> */
                private $params;

                public function __construct()
                {
                    $this->params = [
                        'page' => 1,
                        'per_page' => 10,
                        'type' => 'all',
                        'sort' => 'date_desc',
                        'with_token' => '1',
                    ];
                }

                public function get_param($key)
                {
                    return $this->params[$key] ?? null;
                }
            };

            try {
                $response = $api->get_backups($request);

                $this->assertIsArray($response);
                $this->assertArrayHasKey('backups', $response);
                $this->assertNotEmpty($response['backups']);

                $first = $response['backups'][0];
                $this->assertArrayHasKey('download_token', $first);
                $this->assertArrayHasKey('download_url', $first);
                $this->assertArrayHasKey('download_expires_in', $first);
                $this->assertNotEmpty($GLOBALS['bjlg_test_transients']);
            } finally {
                $this->deleteBackupIfExists($backup);
            }
        }

        public function test_get_backups_with_token_logs_error_when_transient_fails(): void
        {
            $GLOBALS['bjlg_test_transients'] = [];

            $api = new BJLG\BJLG_REST_API();

            $backup = $this->createBackupWithComponents(['db']);

            $GLOBALS['bjlg_test_set_transient_mock'] = static function (string $transient, $value = null, $expiration = null) {
                if (strpos($transient, 'bjlg_download_') === 0) {
                    return false;
                }

                return null;
            };

            $request = new class {
                /** @var array<string, mixed> */
                private $params;

                public function __construct()
                {
                    $this->params = [
                        'page' => 1,
                        'per_page' => 10,
                        'type' => 'all',
                        'sort' => 'date_desc',
                        'with_token' => true,
                    ];
                }

                public function get_param($key)
                {
                    return $this->params[$key] ?? null;
                }
            };

            try {
                $response = $api->get_backups($request);

                $this->assertIsArray($response);
                $this->assertArrayHasKey('backups', $response);
                $this->assertNotEmpty($response['backups']);

                $first = $response['backups'][0];
                $this->assertArrayNotHasKey('download_token', $first);
                $this->assertArrayNotHasKey('download_url', $first);
                $this->assertArrayNotHasKey('download_expires_in', $first);
                $this->assertEmpty($GLOBALS['bjlg_test_transients']);
                $this->assertNotEmpty(\BJLG\BJLG_Debug::$logs);
            } finally {
                $GLOBALS['bjlg_test_set_transient_mock'] = null;
                $this->deleteBackupIfExists($backup);
            }
        }

        public function test_get_backup_does_not_include_token_by_default(): void
        {
            $GLOBALS['bjlg_test_transients'] = [];

            $api = new BJLG\BJLG_REST_API();

            $backup = $this->createBackupWithComponents(['db']);
            $filename = basename($backup);

            $request = new class($filename) {
                /** @var array<string, mixed> */
                private $params;

                public function __construct(string $id)
                {
                    $this->params = [
                        'id' => $id,
                    ];
                }

                public function get_param($key)
                {
                    return $this->params[$key] ?? null;
                }
            };

            try {
                $response = $api->get_backup($request);

                $this->assertIsArray($response);
                $this->assertArrayHasKey('download_rest_url', $response);
                $this->assertArrayNotHasKey('download_token', $response);
                $this->assertArrayNotHasKey('download_url', $response);
                $this->assertSame([], $GLOBALS['bjlg_test_transients']);
            } finally {
                $this->deleteBackupIfExists($backup);
            }
        }

        public function test_get_backup_includes_token_when_requested(): void
        {
            $GLOBALS['bjlg_test_transients'] = [];

            $api = new BJLG\BJLG_REST_API();

            $backup = $this->createBackupWithComponents(['db']);
            $filename = basename($backup);

            $request = new class($filename) {
                /** @var array<string, mixed> */
                private $params;

                public function __construct(string $id)
                {
                    $this->params = [
                        'id' => $id,
                        'with_token' => true,
                    ];
                }

                public function get_param($key)
                {
                    return $this->params[$key] ?? null;
                }
            };

            try {
                $response = $api->get_backup($request);

                $this->assertIsArray($response);
                $this->assertArrayHasKey('download_token', $response);
                $this->assertArrayHasKey('download_url', $response);
                $this->assertArrayHasKey('download_expires_in', $response);
                $this->assertNotEmpty($GLOBALS['bjlg_test_transients']);
            } finally {
                $this->deleteBackupIfExists($backup);
            }
        }

        public function test_get_backup_with_token_logs_error_when_transient_fails(): void
        {
            $GLOBALS['bjlg_test_transients'] = [];

            $api = new BJLG\BJLG_REST_API();

            $backup = $this->createBackupWithComponents(['db']);
            $filename = basename($backup);

            $GLOBALS['bjlg_test_set_transient_mock'] = static function (string $transient, $value = null, $expiration = null) {
                if (strpos($transient, 'bjlg_download_') === 0) {
                    return false;
                }

                return null;
            };

            $request = new class($filename) {
                /** @var array<string, mixed> */
                private $params;

                public function __construct(string $id)
                {
                    $this->params = [
                        'id' => $id,
                        'with_token' => true,
                    ];
                }

                public function get_param($key)
                {
                    return $this->params[$key] ?? null;
                }
            };

            try {
                $response = $api->get_backup($request);

                $this->assertIsArray($response);
                $this->assertArrayHasKey('download_rest_url', $response);
                $this->assertArrayNotHasKey('download_token', $response);
                $this->assertArrayNotHasKey('download_url', $response);
                $this->assertArrayNotHasKey('download_expires_in', $response);
                $this->assertEmpty($GLOBALS['bjlg_test_transients']);
                $this->assertNotEmpty(\BJLG\BJLG_Debug::$logs);
            } finally {
                $GLOBALS['bjlg_test_set_transient_mock'] = null;
                $this->deleteBackupIfExists($backup);
            }
        }

        public function test_verify_jwt_token_returns_error_for_invalid_signature(): void
        {
            $api = new BJLG\BJLG_REST_API();

            $validToken = $this->generateJwtToken();
            $parts = explode('.', $validToken);

            $invalidSignature = $this->base64UrlEncode(
                hash_hmac('sha256', $parts[0] . '.' . $parts[1], AUTH_KEY . 'invalid', true)
            );

            if (hash_equals($parts[2], $invalidSignature)) {
                $invalidSignature = $this->base64UrlEncode(
                    hash_hmac('sha256', $parts[0] . '.' . $parts[1], AUTH_KEY . 'fallback', true)
                );
            }

            $parts[2] = $invalidSignature;
            $token = implode('.', $parts);

            $reflection = new ReflectionClass(BJLG\BJLG_REST_API::class);
            $method = $reflection->getMethod('verify_jwt_token');
            $method->setAccessible(true);

            $result = $method->invoke($api, $token);

            $this->assertInstanceOf(\WP_Error::class, $result);
            $this->assertSame('jwt_invalid_signature', $result->get_error_code());
        }

        public function test_verify_jwt_token_returns_error_when_user_missing(): void
        {
            $api = new BJLG\BJLG_REST_API();

            $token = $this->generateJwtToken([
                'user_id' => 999,
                'username' => 'ghost-user',
            ]);

            $reflection = new ReflectionClass(BJLG\BJLG_REST_API::class);
            $method = $reflection->getMethod('verify_jwt_token');
            $method->setAccessible(true);

            $result = $method->invoke($api, $token);

            $this->assertInstanceOf(\WP_Error::class, $result);
            $this->assertSame('jwt_user_not_found', $result->get_error_code());
        }

        public function test_check_permissions_rejects_token_when_capability_revoked(): void
        {
            $api = new BJLG\BJLG_REST_API();

            $user = (object) [
                'ID' => 42,
                'user_login' => 'revoked-user',
                'allcaps' => [
                    'read' => true,
                ],
            ];

            $GLOBALS['bjlg_test_users'] = [
                $user->ID => $user,
            ];

            $token = $this->generateJwtToken([
                'user_id' => $user->ID,
                'username' => $user->user_login,
            ]);

            $request = new class($token) {
                /** @var array<string, string> */
                private $headers;

                public function __construct(string $token)
                {
                    $this->headers = [
                        'Authorization' => 'Bearer ' . $token,
                    ];
                }

                public function get_header($key)
                {
                    return $this->headers[$key] ?? null;
                }
            };

            $result = $api->check_permissions($request);

            $this->assertInstanceOf(\WP_Error::class, $result);
            $this->assertSame('jwt_insufficient_permissions', $result->get_error_code());
        }

        public function test_check_permissions_rejects_token_when_user_deleted(): void
        {
            $api = new BJLG\BJLG_REST_API();

            $token = $this->generateJwtToken([
                'user_id' => 314,
                'username' => 'deleted-user',
            ]);

            $request = new class($token) {
                /** @var array<string, string> */
                private $headers;

                public function __construct(string $token)
                {
                    $this->headers = [
                        'Authorization' => 'Bearer ' . $token,
                    ];
                }

                public function get_header($key)
                {
                    return $this->headers[$key] ?? null;
                }
            };

            $result = $api->check_permissions($request);

            $this->assertInstanceOf(\WP_Error::class, $result);
            $this->assertSame('jwt_user_not_found', $result->get_error_code());
        }

    public function test_verify_api_key_updates_usage_statistics(): void
    {
        $GLOBALS['bjlg_test_options'] = [];

        $api = new BJLG\BJLG_REST_API();

        $api_key = 'test-api-key';
        $hashed_key = wp_hash_password($api_key);
        $initial_usage_count = 2;
        $initial_last_used = time() - 3600;

        $user = $this->makeUser(101, 'api-user');
        $GLOBALS['bjlg_test_users'] = [
            $user->ID => $user,
        ];

        bjlg_update_option('bjlg_api_keys', [[
            'key' => $hashed_key,
            'usage_count' => $initial_usage_count,
            'last_used' => $initial_last_used,
            'user_id' => $user->ID,
            'roles' => ['administrator'],
        ]]);

        $reflection = new ReflectionClass(BJLG\BJLG_REST_API::class);
        $method = $reflection->getMethod('verify_api_key');
        $method->setAccessible(true);

        $before_verification = time();
        $result = $method->invoke($api, $api_key);

        $updated_keys = bjlg_get_option('bjlg_api_keys');
        $storage_key_method = $reflection->getMethod('get_api_key_stats_storage_key');
        $storage_key_method->setAccessible(true);
        $stats_storage_key = $storage_key_method->invoke($api, $hashed_key);
        $stored_stats = get_transient($stats_storage_key);

        $this->assertIsObject($result);
        $this->assertSame($user->ID, $result->ID);
        $this->assertNotEmpty($updated_keys);
        $this->assertArrayNotHasKey('usage_count', $updated_keys[0]);
        $this->assertArrayNotHasKey('last_used', $updated_keys[0]);
        $this->assertIsArray($stored_stats);
        $this->assertSame($initial_usage_count + 1, $stored_stats['usage_count']);
        $this->assertArrayHasKey('last_used', $stored_stats);
        $this->assertGreaterThanOrEqual($before_verification, $stored_stats['last_used']);
        $this->assertSame($user->ID, $updated_keys[0]['user_id']);
        $this->assertContains('administrator', $updated_keys[0]['roles']);
    }

    public function test_verify_api_key_migrates_plain_keys(): void
    {
        $GLOBALS['bjlg_test_options'] = [];

        $api = new BJLG\BJLG_REST_API();

        $api_key = 'legacy-api-key';

        $user = $this->makeUser(202, 'legacy-user');
        $GLOBALS['bjlg_test_users'] = [
            $user->ID => $user,
        ];

        bjlg_update_option('bjlg_api_keys', [[
            'key' => $api_key,
            'usage_count' => 0,
            'user_login' => $user->user_login,
        ]]);

        $reflection = new ReflectionClass(BJLG\BJLG_REST_API::class);
        $method = $reflection->getMethod('verify_api_key');
        $method->setAccessible(true);

        $result = $method->invoke($api, $api_key);

        $this->assertIsObject($result);
        $this->assertSame($user->ID, $result->ID);

        $updated_keys = bjlg_get_option('bjlg_api_keys');
        $storage_key_method = $reflection->getMethod('get_api_key_stats_storage_key');
        $storage_key_method->setAccessible(true);
        $stats_storage_key = $storage_key_method->invoke($api, $updated_keys[0]['key']);
        $stored_stats = get_transient($stats_storage_key);

        $this->assertNotSame($api_key, $updated_keys[0]['key']);
        $this->assertTrue(wp_check_password($api_key, $updated_keys[0]['key']));
        $this->assertSame($user->ID, $updated_keys[0]['user_id']);
        $this->assertContains('administrator', $updated_keys[0]['roles']);
        $this->assertArrayNotHasKey('usage_count', $updated_keys[0]);
        $this->assertArrayNotHasKey('last_used', $updated_keys[0]);
        $this->assertIsArray($stored_stats);
        $this->assertSame(1, $stored_stats['usage_count']);
    }

    public function test_admin_generated_key_survives_sanitization_and_rest_verification(): void
    {
        $GLOBALS['bjlg_test_options'] = [];
        $_POST = [];
        $_REQUEST = [];

        $api_keys = new BJLG\BJLG_API_Keys();
        $api = new BJLG\BJLG_REST_API();

        $user = $this->makeUser(333, 'rest-admin');
        $GLOBALS['bjlg_test_users'] = [
            $user->ID => $user,
        ];
        wp_set_current_user($user->ID);

        $_POST['label'] = 'REST Integration';
        $_POST['nonce'] = 'rest-nonce';

        $plain_secret = '';

        try {
            $api_keys->handle_create_key();
            $this->fail('Expected BJLG_Test_JSON_Response to be thrown.');
        } catch (BJLG_Test_JSON_Response $response) {
            $this->assertIsArray($response->data);
            $this->assertArrayHasKey('key', $response->data);
            $this->assertIsArray($response->data['key']);
            $this->assertArrayHasKey('display_secret', $response->data['key']);
            $this->assertArrayHasKey('masked_secret', $response->data['key']);
            $this->assertArrayHasKey('is_secret_hidden', $response->data['key']);
            $this->assertFalse($response->data['key']['is_secret_hidden']);
            $this->assertSame('Clé masquée', $response->data['key']['masked_secret']);
            $plain_secret = (string) $response->data['key']['display_secret'];
        }

        $this->assertNotSame('', $plain_secret);

        $_POST = [];
        $_REQUEST = [];

        $stored = $GLOBALS['bjlg_test_options'][BJLG\BJLG_API_Keys::OPTION_NAME] ?? [];
        $this->assertCount(1, $stored);

        $reflection = new ReflectionClass(BJLG\BJLG_REST_API::class);
        $sanitize = $reflection->getMethod('sanitize_api_keys');
        $sanitize->setAccessible(true);

        $sanitized = $sanitize->invoke($api, $stored);

        $this->assertIsArray($sanitized);
        $this->assertCount(1, $sanitized);
        $this->assertArrayHasKey('key', $sanitized[0]);
        $this->assertTrue(wp_check_password($plain_secret, $sanitized[0]['key']));
        $this->assertSame($user->ID, $sanitized[0]['user_id']);
        $this->assertArrayHasKey('user_login', $sanitized[0]);
        $this->assertArrayHasKey('user_email', $sanitized[0]);
        $this->assertArrayNotHasKey('display_secret', $sanitized[0]);
        $this->assertArrayNotHasKey('masked_secret', $sanitized[0]);

        update_option(BJLG\BJLG_API_Keys::OPTION_NAME, $sanitized);

        $verify = $reflection->getMethod('verify_api_key');
        $verify->setAccessible(true);
        $result = $verify->invoke($api, $plain_secret);

        $this->assertIsObject($result);
        $this->assertSame($user->ID, $result->ID);

        wp_set_current_user(0);
        $GLOBALS['bjlg_test_users'] = [];
    }

    public function test_filter_api_keys_before_save_hashes_plain_keys(): void
    {
        $api = new BJLG\BJLG_REST_API();

        $plain_key = 'plain-key';

        $user = $this->makeUser(303, 'api-form-user');
        $GLOBALS['bjlg_test_users'] = [
            $user->ID => $user,
        ];

        $filtered = $api->filter_api_keys_before_save([
            [
                'key' => $plain_key,
                'label' => 'My key',
                'user' => $user->user_login,
            ],
        ]);

        $this->assertNotSame($plain_key, $filtered[0]['key']);
        $this->assertTrue(wp_check_password($plain_key, $filtered[0]['key']));
        $this->assertArrayNotHasKey('plain_key', $filtered[0]);
        $this->assertSame($user->ID, $filtered[0]['user_id']);
        $this->assertContains('administrator', $filtered[0]['roles']);
    }

    public function test_authenticate_rejects_api_key_for_different_user(): void
    {
        $api = new BJLG\BJLG_REST_API();

        $owner = $this->makeUser(404, 'api-owner');
        $other = $this->makeUser(405, 'other-user');
        $GLOBALS['bjlg_test_users'] = [
            $owner->ID => $owner,
            $other->ID => $other,
        ];

        $api_key = 'strict-key';

        bjlg_update_option('bjlg_api_keys', [[
            'key' => wp_hash_password($api_key),
            'user_id' => $owner->ID,
            'roles' => $owner->roles,
        ]]);

        $request = new class($api_key, $other->user_login) {
            /** @var array<string, mixed> */
            private $params;

            public function __construct(string $key, string $username)
            {
                $this->params = [
                    'api_key' => $key,
                    'username' => $username,
                    'password' => 'unused',
                ];
            }

            public function get_param($key)
            {
                return $this->params[$key] ?? null;
            }
        };

        $result = $api->authenticate($request);

        $this->assertInstanceOf(\WP_Error::class, $result);
        $this->assertSame('api_key_user_mismatch', $result->get_error_code());
    }

    /**
     * @dataProvider provide_authenticated_rest_methods
     */
    public function test_authenticated_admin_request_sets_current_user_and_logs_history(string $auth_method): void
    {
        $api = new BJLG\BJLG_REST_API();
        $api->register_routes();

        $namespace = BJLG\BJLG_REST_API::API_NAMESPACE;
        $this->assertArrayHasKey($namespace, $GLOBALS['bjlg_registered_routes']);
        $this->assertArrayHasKey('/settings', $GLOBALS['bjlg_registered_routes'][$namespace]);

        $put_endpoint = null;

        foreach ($GLOBALS['bjlg_registered_routes'][$namespace]['/settings'] as $endpoint) {
            if (is_array($endpoint) && isset($endpoint['methods']) && stripos((string) $endpoint['methods'], 'PUT') !== false) {
                $put_endpoint = $endpoint;
                break;
            }
        }

        $this->assertIsArray($put_endpoint);
        $this->assertArrayHasKey('permission_callback', $put_endpoint);
        $this->assertArrayHasKey('callback', $put_endpoint);

        $admin = $this->makeUser(777, 'rest-admin');
        $GLOBALS['bjlg_test_users'] = [
            $admin->ID => $admin,
        ];

        $api_key = 'integration-api-key';
        bjlg_update_option('bjlg_api_keys', []);

        $headers = [];

        if ($auth_method === 'api_key') {
            bjlg_update_option('bjlg_api_keys', [
                [
                    'key' => wp_hash_password($api_key),
                    'user_id' => $admin->ID,
                    'roles' => $admin->roles,
                ],
            ]);
            $headers['X-API-Key'] = $api_key;
        } else {
            $token = $this->generateJwtToken([
                'user_id' => $admin->ID,
                'username' => $admin->user_login,
            ]);
            $headers['Authorization'] = 'Bearer ' . $token;
        }

        $payload = [
            'cleanup' => [
                'by_number' => 5,
                'by_age' => 30,
            ],
        ];

        $request = new class($headers, $payload) {
            /** @var array<string, string> */
            private $headers;

            /** @var array<string, mixed> */
            private $payload;

            /**
             * @param array<string, string> $headers
             * @param array<string, mixed>  $payload
             */
            public function __construct(array $headers, array $payload)
            {
                $this->headers = $headers;
                $this->payload = $payload;
            }

            public function get_header($key)
            {
                return $this->headers[$key] ?? null;
            }

            public function get_json_params()
            {
                return $this->payload;
            }
        };

        $GLOBALS['bjlg_history_entries'] = [];
        $previous_cap = $GLOBALS['bjlg_test_current_user_can'] ?? null;
        $GLOBALS['bjlg_test_current_user_can'] = false;

        $permissions = call_user_func($put_endpoint['permission_callback'], $request);
        $this->assertTrue($permissions);

        $response = call_user_func($put_endpoint['callback'], $request);

        if ($previous_cap !== null) {
            $GLOBALS['bjlg_test_current_user_can'] = $previous_cap;
        }

        $this->assertIsArray($response);
        $this->assertArrayHasKey('success', $response);
        $this->assertTrue($response['success']);
        $this->assertSame($payload['cleanup'], bjlg_get_option('bjlg_cleanup_settings'));

        $this->assertNotEmpty($GLOBALS['bjlg_history_entries']);
        $last_entry = $GLOBALS['bjlg_history_entries'][count($GLOBALS['bjlg_history_entries']) - 1];
        $this->assertSame('settings_updated', $last_entry['action']);
        $this->assertSame('success', $last_entry['status']);
        $this->assertSame($admin->ID, $last_entry['user_id']);
    }

    /**
     * @return array<int, array{0: string}>
     */
    public function provide_authenticated_rest_methods(): array
    {
        return [
            ['api_key'],
            ['jwt'],
        ];
    }

    public function test_backup_endpoints_reject_symlink_outside_backup_directory(): void
    {
        if (!function_exists('symlink')) {
            $this->markTestSkipped('Symlinks are not supported in this environment.');
        }

        $api = new BJLG\BJLG_REST_API();

        $target = __DIR__ . '/../bjlg-outside-' . uniqid('', true) . '.zip';
        $symlinkName = 'bjlg-test-symlink-' . uniqid('', true) . '.zip';
        $symlinkPath = BJLG_BACKUP_DIR . $symlinkName;

        file_put_contents($target, 'outside');

        if (file_exists($symlinkPath) || is_link($symlinkPath)) {
            unlink($symlinkPath);
        }

        if (@symlink($target, $symlinkPath) === false) {
            unlink($target);
            $this->markTestSkipped('Unable to create symlink in backup directory.');
        }

        $request = new class($symlinkName) {
            /** @var array<string, mixed> */
            private $params;

            public function __construct($id)
            {
                $this->params = [
                    'id' => $id,
                    'components' => ['all'],
                    'create_restore_point' => true,
                    'token' => null,
                ];
            }

            public function get_param($key)
            {
                return $this->params[$key] ?? null;
            }
        };

        try {
            foreach (['get_backup', 'delete_backup', 'download_backup', 'restore_backup'] as $method) {
                $result = $api->{$method}($request);
                $this->assertInstanceOf(WP_Error::class, $result, sprintf('Expected %s to return WP_Error.', $method));
                $this->assertSame('invalid_backup_id', $result->get_error_code(), sprintf('Expected %s to reject traversal attempts.', $method));
            }
        } finally {
            if (file_exists($symlinkPath) || is_link($symlinkPath)) {
                unlink($symlinkPath);
            }

            if (file_exists($target)) {
                unlink($target);
            }
        }
    }

    public function test_download_backup_accepts_ids_with_file_extensions(): void
    {
        $GLOBALS['bjlg_test_transients'] = [];

        $api = new BJLG\BJLG_REST_API();

        $filename = 'bjlg-test-backup-' . uniqid('', true) . '.zip';
        $filepath = BJLG_BACKUP_DIR . $filename;

        file_put_contents($filepath, 'backup-data');

        $request = new class($filename) {
            /** @var array<string, mixed> */
            private $params;

            public function __construct($id)
            {
                $this->params = [
                    'id' => $id,
                ];
            }

            public function get_param($key)
            {
                return $this->params[$key] ?? null;
            }
        };

        try {
            $response = $api->download_backup($request);

            $this->assertIsArray($response);
            $this->assertArrayHasKey('download_url', $response);
            $this->assertSame($filename, $response['filename']);
            $this->assertArrayHasKey('size', $response);
            $this->assertArrayHasKey('download_token', $response);
            $this->assertIsString($response['download_token']);
            $this->assertGreaterThan(0, $response['size']);
        } finally {
            if (file_exists($filepath)) {
                unlink($filepath);
            }
        }
    }

    public function test_download_backup_supports_encrypted_archives(): void
    {
        $GLOBALS['bjlg_test_transients'] = [];

        $api = new BJLG\BJLG_REST_API();

        $zip_path = $this->createBackupWithComponents(['db']);
        $encrypted_path = $zip_path . '.enc';
        $copied = copy($zip_path, $encrypted_path);
        $this->assertTrue($copied);

        $filename = basename($encrypted_path);
        $request_factory = function ($id, $token = null) {
            return new class($id, $token) {
                /** @var array<string, mixed> */
                private $params;

                public function __construct($id, $token)
                {
                    $this->params = [
                        'id' => $id,
                        'token' => $token,
                    ];
                }

                public function get_param($key)
                {
                    return $this->params[$key] ?? null;
                }
            };
        };

        try {
            $initial_response = $api->download_backup($request_factory($filename));

            $this->assertIsArray($initial_response);
            $this->assertSame($filename, $initial_response['filename']);
            $this->assertStringEndsWith('.zip.enc', (string) $initial_response['filename']);
            $this->assertArrayHasKey('download_url', $initial_response);
            $this->assertArrayHasKey('download_token', $initial_response);
            $this->assertArrayHasKey('size', $initial_response);

            $this->assertSame(filesize($encrypted_path), $initial_response['size']);

            $token = (string) $initial_response['download_token'];
            $this->assertNotSame('', $token);

            $parsed_url = parse_url((string) $initial_response['download_url']);
            $this->assertIsArray($parsed_url);

            $query_args = [];

            if (!empty($parsed_url['query'])) {
                parse_str((string) $parsed_url['query'], $query_args);
            }

            $this->assertSame($token, $query_args['token'] ?? null);
            $this->assertArrayHasKey('bjlg_download_' . $token, $GLOBALS['bjlg_test_transients']);
            $stored_payload = $GLOBALS['bjlg_test_transients']['bjlg_download_' . $token] ?? null;
            $this->assertIsArray($stored_payload);
            $this->assertSame($encrypted_path, $stored_payload['file'] ?? null);

            $refreshed_response = $api->download_backup($request_factory($filename, $token));

            $this->assertIsArray($refreshed_response);
            $this->assertSame($token, $refreshed_response['download_token']);
            $this->assertSame(filesize($encrypted_path), $refreshed_response['size']);
            $this->assertArrayHasKey('bjlg_download_' . $token, $GLOBALS['bjlg_test_transients']);
        } finally {
            if (file_exists($encrypted_path)) {
                unlink($encrypted_path);
            }

            if (file_exists($zip_path)) {
                unlink($zip_path);
            }

            $GLOBALS['bjlg_test_transients'] = [];
        }
    }

    /**
     * @return array<string, array{0: int, 1: int, 2: int, 3: int}>
     */
    public function provide_download_sizes(): array
    {
        return [
            'zero_byte_archive' => [0, 600, 3600, 600],
            'one_kib_archive' => [1024, 3600, 1200, 1200],
            'five_mib_archive' => [5 * 1024 * 1024, 7200, 7200, 7200],
        ];
    }

    /**
     * @dataProvider provide_download_sizes
     */
    public function test_download_backup_reports_exact_size_for_varied_archives(
        int $size,
        int $download_ttl,
        int $task_ttl,
        int $expected_ttl
    ): void {
        $GLOBALS['bjlg_test_transients'] = [];

        $api = new BJLG\BJLG_REST_API();

        $filepath = BJLG_BACKUP_DIR . uniqid('', true) . '.zip';
        $filename = basename($filepath);

        $handle = fopen($filepath, 'wb');
        $this->assertNotFalse($handle, 'Failed to create backup file handle.');

        $truncated = ftruncate($handle, $size);
        $this->assertTrue($truncated, 'Unable to size backup file.');
        fclose($handle);

        clearstatcache(false, $filepath);
        $this->assertSame($size, filesize($filepath));

        $previous_download_filters = $GLOBALS['bjlg_test_hooks']['filters']['bjlg_download_token_ttl'] ?? null;
        $previous_task_filters = $GLOBALS['bjlg_test_hooks']['filters']['bjlg_task_ttl'] ?? null;

        add_filter('bjlg_download_token_ttl', static function ($value) use ($download_ttl) {
            return $download_ttl;
        }, 10, 2);

        add_filter('bjlg_task_ttl', static function ($value) use ($task_ttl) {
            return $task_ttl;
        }, 10, 1);

        $request = new class($filename) {
            /** @var array<string, mixed> */
            private $params;

            public function __construct($id)
            {
                $this->params = [
                    'id' => $id,
                ];
            }

            public function get_param($key)
            {
                return $this->params[$key] ?? null;
            }
        };

        try {
            $response = $api->download_backup($request);

            $this->assertIsArray($response);
            $this->assertArrayHasKey('download_url', $response);
            $this->assertIsString($response['download_url']);
            $this->assertNotEmpty($response['download_url']);
            $this->assertSame($filename, $response['filename']);
            $this->assertArrayHasKey('download_token', $response);
            $this->assertIsString($response['download_token']);
            $this->assertNotEmpty($response['download_token']);
            $this->assertArrayHasKey('expires_in', $response);
            $this->assertIsInt($response['expires_in']);
            $this->assertSame($expected_ttl, $response['expires_in']);
            $this->assertArrayHasKey('size', $response);
            $this->assertIsInt($response['size']);
            $this->assertSame($size, $response['size']);
            $this->assertSame(
                \BJLG\BJLG_Actions::build_download_url($response['download_token']),
                $response['download_url']
            );

            $this->assertCount(1, $GLOBALS['bjlg_test_transients']);

            $transient_key = 'bjlg_download_' . $response['download_token'];
            $this->assertArrayHasKey($transient_key, $GLOBALS['bjlg_test_transients']);

            $stored_payload = $GLOBALS['bjlg_test_transients'][$transient_key];
            $this->assertIsArray($stored_payload);
            $this->assertArrayHasKey('file', $stored_payload);
            $this->assertSame($filepath, $stored_payload['file']);
            $this->assertArrayHasKey('requires_cap', $stored_payload);
            $this->assertSame(bjlg_get_required_capability(), $stored_payload['requires_cap']);
            $this->assertArrayHasKey('issued_at', $stored_payload);
            $this->assertIsInt($stored_payload['issued_at']);
            $this->assertArrayHasKey('issued_by', $stored_payload);
            $this->assertSame(0, $stored_payload['issued_by']);
        } finally {
            if (file_exists($filepath)) {
                unlink($filepath);
            }

            if ($previous_download_filters !== null) {
                $GLOBALS['bjlg_test_hooks']['filters']['bjlg_download_token_ttl'] = $previous_download_filters;
            } else {
                unset($GLOBALS['bjlg_test_hooks']['filters']['bjlg_download_token_ttl']);
            }

            if ($previous_task_filters !== null) {
                $GLOBALS['bjlg_test_hooks']['filters']['bjlg_task_ttl'] = $previous_task_filters;
            } else {
                unset($GLOBALS['bjlg_test_hooks']['filters']['bjlg_task_ttl']);
            }

            $GLOBALS['bjlg_test_transients'] = [];
        }
    }

    public function test_download_backup_returns_error_when_filesize_unavailable(): void
    {
        $GLOBALS['bjlg_test_transients'] = [];

        $api = new BJLG\BJLG_REST_API();

        $filepath = BJLG_BACKUP_DIR . uniqid('', true) . '.zip';
        $filename = basename($filepath);

        $bytes_written = file_put_contents($filepath, 'backup-data');
        $this->assertNotFalse($bytes_written, 'Failed to write backup file.');

        $GLOBALS['bjlg_test_filesize_callback'] = static function ($candidate) use ($filepath) {
            $GLOBALS['bjlg_test_filesize_calls'][] = $candidate;

            if ($candidate === $filepath) {
                return false;
            }

            return \filesize($candidate);
        };

        $request = new class($filename) {
            /** @var array<string, mixed> */
            private $params;

            public function __construct($id)
            {
                $this->params = [
                    'id' => $id,
                ];
            }

            public function get_param($key)
            {
                return $this->params[$key] ?? null;
            }
        };

        try {
            $response = $api->download_backup($request);

            $this->assertInstanceOf(\WP_Error::class, $response);
            $this->assertSame('bjlg_backup_size_unavailable', $response->get_error_code());

            $data = $response->get_error_data();
            $this->assertIsArray($data);
            $this->assertSame(500, $data['status']);

            $this->assertNotEmpty(\BJLG\BJLG_Debug::$logs);
            $this->assertStringContainsString($filepath, \BJLG\BJLG_Debug::$logs[0]);
        } finally {
            unset($GLOBALS['bjlg_test_filesize_callback']);

            if (file_exists($filepath)) {
                unlink($filepath);
            }

            $GLOBALS['bjlg_test_transients'] = [];
        }
    }

    public function test_download_backup_returns_error_when_transient_persistence_fails(): void
    {
        $GLOBALS['bjlg_test_transients'] = [];

        $api = new BJLG\BJLG_REST_API();

        $filename = 'bjlg-test-backup-' . uniqid('', true) . '.zip';
        $filepath = BJLG_BACKUP_DIR . $filename;

        file_put_contents($filepath, 'backup-data');

        $GLOBALS['bjlg_test_set_transient_mock'] = static function (string $transient, $value = null, $expiration = null) {
            if (strpos($transient, 'bjlg_download_') === 0) {
                return false;
            }

            return null;
        };

        $request = new class($filename) {
            /** @var array<string, mixed> */
            private $params;

            public function __construct($id)
            {
                $this->params = [
                    'id' => $id,
                ];
            }

            public function get_param($key)
            {
                return $this->params[$key] ?? null;
            }
        };

        try {
            $response = $api->download_backup($request);

            $this->assertInstanceOf(\WP_Error::class, $response);
            $this->assertSame('bjlg_download_token_failure', $response->get_error_code());

            $error_data = $response->get_error_data();
            $this->assertIsArray($error_data);
            $this->assertSame(500, $error_data['status']);

            $this->assertEmpty($GLOBALS['bjlg_test_transients']);
            $this->assertNotEmpty(\BJLG\BJLG_Debug::$logs);
        } finally {
            $GLOBALS['bjlg_test_set_transient_mock'] = null;

            if (file_exists($filepath)) {
                unlink($filepath);
            }
        }
    }

    public function test_download_backup_returns_error_when_refreshing_existing_token_fails(): void
    {
        $GLOBALS['bjlg_test_transients'] = [];

        $api = new BJLG\BJLG_REST_API();

        $filename = 'bjlg-test-backup-' . uniqid('', true) . '.zip';
        $filepath = BJLG_BACKUP_DIR . $filename;

        file_put_contents($filepath, 'backup-data');

        $token = 'bjlg-test-token-' . uniqid('', true);
        $payload = BJLG\BJLG_Actions::build_download_token_payload($filepath);
        $GLOBALS['bjlg_test_transients']['bjlg_download_' . $token] = $payload;

        $GLOBALS['bjlg_test_set_transient_mock'] = static function (string $transient, $value = null, $expiration = null) {
            if (strpos($transient, 'bjlg_download_') === 0) {
                return false;
            }

            return null;
        };

        $request = new class($filename, $token) {
            /** @var array<string, mixed> */
            private $params;

            public function __construct($id, $token)
            {
                $this->params = [
                    'id' => $id,
                    'token' => $token,
                ];
            }

            public function get_param($key)
            {
                return $this->params[$key] ?? null;
            }
        };

        try {
            $response = $api->download_backup($request);

            $this->assertInstanceOf(\WP_Error::class, $response);
            $this->assertSame('bjlg_download_token_failure', $response->get_error_code());

            $error_data = $response->get_error_data();
            $this->assertIsArray($error_data);
            $this->assertSame(500, $error_data['status']);

            $this->assertArrayHasKey('bjlg_download_' . $token, $GLOBALS['bjlg_test_transients']);
            $this->assertNotEmpty(\BJLG\BJLG_Debug::$logs);
        } finally {
            $GLOBALS['bjlg_test_set_transient_mock'] = null;

            if (file_exists($filepath)) {
                unlink($filepath);
            }
        }
    }

    public function test_download_backup_reuses_valid_token(): void
    {
        $GLOBALS['bjlg_test_transients'] = [];

        $api = new BJLG\BJLG_REST_API();

        $filename = 'bjlg-test-backup-' . uniqid('', true) . '.zip';
        $filepath = BJLG_BACKUP_DIR . $filename;

        file_put_contents($filepath, 'backup-data');

        $request_factory = function ($id, $token = null) {
            return new class($id, $token) {
                /** @var array<string, mixed> */
                private $params;

                public function __construct($id, $token)
                {
                    $this->params = [
                        'id' => $id,
                        'token' => $token,
                    ];
                }

                public function get_param($key)
                {
                    return $this->params[$key] ?? null;
                }
            };
        };

        try {
            $first_response = $api->download_backup($request_factory($filename));

            $this->assertIsArray($first_response);
            $this->assertArrayHasKey('download_token', $first_response);

            $token = (string) $first_response['download_token'];

            $second_response = $api->download_backup($request_factory($filename, $token));

            $this->assertIsArray($second_response);
            $this->assertArrayHasKey('download_token', $second_response);
            $this->assertSame($token, $second_response['download_token']);

            $parsed_url = parse_url($second_response['download_url']);
            $query_args = [];

            if (!empty($parsed_url['query'])) {
                parse_str((string) $parsed_url['query'], $query_args);
            }

            $this->assertSame($token, $query_args['token'] ?? null);
            $this->assertCount(1, $GLOBALS['bjlg_test_transients']);
            $stored_payload = $GLOBALS['bjlg_test_transients']['bjlg_download_' . $token] ?? null;
            $this->assertIsArray($stored_payload);
            $this->assertSame($filepath, $stored_payload['file'] ?? null);
            $this->assertSame(bjlg_get_required_capability(), $stored_payload['requires_cap'] ?? null);
            $this->assertArrayHasKey('issued_at', $stored_payload);
            $this->assertArrayHasKey('issued_by', $stored_payload);
            $this->assertSame(0, $stored_payload['issued_by']);
        } finally {
            if (file_exists($filepath)) {
                unlink($filepath);
            }
        }
    }

<<<<<<< HEAD
    public function test_download_backup_url_requires_authenticated_session(): void
=======
    public function test_download_backup_token_requires_authenticated_user(): void
>>>>>>> c8272235
    {
        $GLOBALS['bjlg_test_transients'] = [];
        $GLOBALS['bjlg_test_current_user_can'] = true;
        $_REQUEST = [];
        $_GET = [];
        $_POST = [];

        $api = new BJLG\BJLG_REST_API();
        $actions = new BJLG\BJLG_Actions();

        $user = $this->makeUser(777, 'rest-download-user');
        $GLOBALS['bjlg_test_users'] = [
            $user->ID => $user,
        ];

        wp_set_current_user($user->ID);

        $backup = $this->createBackupWithComponents(['db']);
        $filename = basename($backup);

        $request = new class($filename) {
            /** @var array<string, mixed> */
            private $params;

            public function __construct($id)
            {
                $this->params = [
                    'id' => $id,
                ];
            }

            public function get_param($key)
            {
                return $this->params[$key] ?? null;
            }
        };

        try {
            $response = $api->download_backup($request);

            $this->assertIsArray($response);
            $this->assertArrayHasKey('download_token', $response);

            $token = (string) $response['download_token'];
            $this->assertArrayHasKey('bjlg_download_' . $token, $GLOBALS['bjlg_test_transients']);

            wp_set_current_user(0);

            $_REQUEST['token'] = $token;

            try {
                $actions->handle_download_request();
                $this->fail('Expected BJLG_Test_JSON_Response to be thrown.');
            } catch (BJLG_Test_JSON_Response $exception) {
                $this->assertSame(403, $exception->status_code);
                $this->assertIsArray($exception->data);
                $this->assertSame(
                    'Permissions insuffisantes pour télécharger cette sauvegarde.',
                    $exception->data['message'] ?? null
                );
            }

            $this->assertArrayHasKey('bjlg_download_' . $token, $GLOBALS['bjlg_test_transients']);
            $this->assertFileExists($backup);
        } finally {
            $_REQUEST = [];
            $_GET = [];
            $_POST = [];
            wp_set_current_user(0);
            $GLOBALS['bjlg_test_current_user_can'] = true;
            $this->deleteBackupIfExists($backup);
        }
    }

    public function test_download_backup_token_succeeds_for_authenticated_user(): void
    {
        $GLOBALS['bjlg_test_transients'] = [];
        $GLOBALS['bjlg_test_current_user_can'] = true;
        $_REQUEST = [];
        $_GET = [];
        $_POST = [];

        $api = new BJLG\BJLG_REST_API();
        $actions = new BJLG\BJLG_Actions();

        $user = $this->makeUser(778, 'rest-download-auth');
        $GLOBALS['bjlg_test_users'] = [
            $user->ID => $user,
        ];

        wp_set_current_user($user->ID);

        $backup = $this->createBackupWithComponents(['db']);
        $filename = basename($backup);

        $request = new class($filename) {
            /** @var array<string, mixed> */
            private $params;

            public function __construct($id)
            {
                $this->params = [
                    'id' => $id,
                ];
            }

            public function get_param($key)
            {
                return $this->params[$key] ?? null;
            }
        };

        $captured_paths = [];

        add_filter('bjlg_pre_stream_backup', function ($value, $filepath) use (&$captured_paths) {
            $captured_paths[] = $filepath;

            return true;
        }, 10, 2);

        try {
            $response = $api->download_backup($request);

            $this->assertIsArray($response);
            $this->assertArrayHasKey('download_token', $response);

            $token = (string) $response['download_token'];
            $this->assertArrayHasKey('bjlg_download_' . $token, $GLOBALS['bjlg_test_transients']);

<<<<<<< HEAD
            // Simulate an unauthenticated request consuming the download URL.
            $previous_can = $GLOBALS['bjlg_test_current_user_can'] ?? null;
            $GLOBALS['current_user'] = null;
            $GLOBALS['current_user_id'] = 0;
            $GLOBALS['bjlg_test_current_user_can'] = false;
=======
            $_REQUEST['token'] = $token;
>>>>>>> c8272235

            $actions->handle_download_request();

            $this->assertNotEmpty($captured_paths);
            $this->assertSame(realpath($backup), realpath((string) $captured_paths[0]));
            $this->assertArrayNotHasKey('bjlg_download_' . $token, $GLOBALS['bjlg_test_transients']);
            $this->assertFileExists($backup);
        } finally {
            unset($GLOBALS['bjlg_test_hooks']['filters']['bjlg_pre_stream_backup']);
            $_REQUEST = [];
            $_GET = [];
            $_POST = [];
            wp_set_current_user(0);
            $GLOBALS['bjlg_test_current_user_can'] = true;
            $this->deleteBackupIfExists($backup);
        }
    }

    public function test_delete_after_download_token_deletes_file_after_rest_refresh(): void
    {
        $GLOBALS['bjlg_test_transients'] = [];
        $GLOBALS['bjlg_test_current_user_can'] = true;
        $_REQUEST = [];
        $_GET = [];
        $_POST = [];

        $api = new BJLG\BJLG_REST_API();
        $actions = new BJLG\BJLG_Actions();

        $user = $this->makeUser(779, 'delete-after-rest');
        $GLOBALS['bjlg_test_users'] = [
            $user->ID => $user,
        ];

        wp_set_current_user($user->ID);

        $backup = $this->createBackupWithComponents(['db']);
        $filename = basename($backup);

        $token = 'bjlg-delete-after-' . uniqid('', true);

        set_transient('bjlg_download_' . $token, [
            'file' => $backup,
            'requires_cap' => bjlg_get_required_capability(),
            'issued_at' => time() - 30,
            'issued_by' => $user->ID,
            'delete_after_download' => true,
        ], defined('HOUR_IN_SECONDS') ? HOUR_IN_SECONDS : 3600);

        $request = new class($filename, $token) {
            /** @var array<string, mixed> */
            private $params;

            public function __construct($id, $token)
            {
                $this->params = [
                    'id' => $id,
                    'token' => $token,
                ];
            }

            public function get_param($key)
            {
                return $this->params[$key] ?? null;
            }
        };

        $captured_paths = [];

        add_filter('bjlg_pre_stream_backup', function ($value, $filepath) use (&$captured_paths) {
            $captured_paths[] = $filepath;

            return true;
        }, 10, 2);

        try {
            $response = $api->download_backup($request);

            $this->assertIsArray($response);
            $this->assertArrayHasKey('download_token', $response);
            $this->assertSame($token, $response['download_token']);

            $payload = $GLOBALS['bjlg_test_transients']['bjlg_download_' . $token] ?? null;
            $this->assertIsArray($payload);
            $this->assertTrue($payload['delete_after_download']);

            $_REQUEST['token'] = $token;

<<<<<<< HEAD
            try {
                do_action('wp_ajax_nopriv_bjlg_download');
                $this->fail('Expected BJLG_Test_JSON_Response to be thrown for unauthenticated download.');
            } catch (\BJLG_Test_JSON_Response $response) {
                $this->assertSame(403, $response->status_code);
            }

            $this->assertSame([], $captured_paths);
            $this->assertArrayHasKey('bjlg_download_' . $token, $GLOBALS['bjlg_test_transients']);

            // Authenticated request should now succeed.
            wp_set_current_user($user->ID);
            $GLOBALS['bjlg_test_current_user_can'] = null;
            $_REQUEST['token'] = $token;
            $_GET['token'] = $token;

            do_action('wp_ajax_bjlg_download');
=======
            $actions->handle_download_request();
>>>>>>> c8272235

            $this->assertNotEmpty($captured_paths);
            $this->assertSame(realpath($backup), realpath((string) $captured_paths[0]));
            $this->assertArrayNotHasKey('bjlg_download_' . $token, $GLOBALS['bjlg_test_transients']);
<<<<<<< HEAD
            if ($previous_can !== null) {
                $GLOBALS['bjlg_test_current_user_can'] = $previous_can;
            } else {
                unset($GLOBALS['bjlg_test_current_user_can']);
            }
=======
            $this->assertFalse(file_exists($backup));
>>>>>>> c8272235
        } finally {
            unset($GLOBALS['bjlg_test_hooks']['filters']['bjlg_pre_stream_backup']);
            $_REQUEST = [];
            $_GET = [];
            $_POST = [];
            wp_set_current_user(0);
            $GLOBALS['bjlg_test_current_user_can'] = true;
            $this->deleteBackupIfExists($backup);
        }
    }

    public function test_download_backup_rejects_unknown_token(): void
    {
        $GLOBALS['bjlg_test_transients'] = [];

        $api = new BJLG\BJLG_REST_API();

        $filename = 'bjlg-test-backup-' . uniqid('', true) . '.zip';
        $filepath = BJLG_BACKUP_DIR . $filename;

        file_put_contents($filepath, 'backup-data');

        $request = new class($filename) {
            /** @var array<string, mixed> */
            private $params;

            public function __construct($id)
            {
                $this->params = [
                    'id' => $id,
                    'token' => 'invalid-token',
                ];
            }

            public function get_param($key)
            {
                return $this->params[$key] ?? null;
            }
        };

        try {
            $response = $api->download_backup($request);

            $this->assertInstanceOf(\WP_Error::class, $response);
            $this->assertSame('bjlg_invalid_token', $response->get_error_code());
            $data = $response->get_error_data();
            $this->assertIsArray($data);
            $this->assertSame(404, $data['status'] ?? null);
        } finally {
            if (file_exists($filepath)) {
                unlink($filepath);
            }
        }
    }

    public function test_download_backup_rejects_token_for_other_backup(): void
    {
        $GLOBALS['bjlg_test_transients'] = [];

        $api = new BJLG\BJLG_REST_API();

        $filename = 'bjlg-test-backup-' . uniqid('', true) . '.zip';
        $filepath = BJLG_BACKUP_DIR . $filename;
        $other_file = BJLG_BACKUP_DIR . 'bjlg-test-backup-' . uniqid('', true) . '.zip';

        file_put_contents($filepath, 'primary-backup');
        file_put_contents($other_file, 'other-backup');

        $token = 'existing-token';
        set_transient('bjlg_download_' . $token, $other_file, DAY_IN_SECONDS);

        $request = new class($filename, $token) {
            /** @var array<string, mixed> */
            private $params;

            public function __construct($id, $token)
            {
                $this->params = [
                    'id' => $id,
                    'token' => $token,
                ];
            }

            public function get_param($key)
            {
                return $this->params[$key] ?? null;
            }
        };

        try {
            $response = $api->download_backup($request);

            $this->assertInstanceOf(\WP_Error::class, $response);
            $this->assertSame('bjlg_invalid_token', $response->get_error_code());
            $data = $response->get_error_data();
            $this->assertIsArray($data);
            $this->assertSame(403, $data['status'] ?? null);
        } finally {
            if (file_exists($filepath)) {
                unlink($filepath);
            }

            if (file_exists($other_file)) {
                unlink($other_file);
            }
        }
    }

    public function test_restore_endpoint_creates_pre_backup_for_database_only_request(): void
    {
        $GLOBALS['bjlg_test_transients'] = [];
        $GLOBALS['bjlg_history_entries'] = [];

        $previous_wpdb = $GLOBALS['wpdb'] ?? null;
        $GLOBALS['wpdb'] = new class {
            /** @var array<int, string> */
            public $queries = [];

            /** @var string */
            public $last_error = '';

            /** @var string */
            public $options = 'wp_options';

            /**
             * @param string $query
             * @return int
             */
            public function query($query)
            {
                $this->queries[] = (string) $query;
                $this->last_error = '';

                return 1;
            }
        };

        $api = new BJLG\BJLG_REST_API();

        $archive_path = BJLG_BACKUP_DIR . 'bjlg-rest-restore-' . uniqid('', true) . '.zip';

        $zip = new \ZipArchive();
        $open_result = $zip->open($archive_path, \ZipArchive::CREATE | \ZipArchive::OVERWRITE);
        $this->assertTrue($open_result === true || $open_result === \ZipArchive::ER_OK);

        $manifest = [
            'type' => 'full',
            'contains' => ['db', 'plugins'],
        ];

        $zip->addFromString('backup-manifest.json', json_encode($manifest));
        $zip->addFromString('database.sql', "CREATE TABLE `wp_test` (id INT);\n");
        $zip->addFromString('wp-content/plugins/sample/plugin.php', '<?php echo "sample";');
        $zip->close();

        $plugin_destination = WP_PLUGIN_DIR . '/sample/plugin.php';
        if (file_exists($plugin_destination)) {
            unlink($plugin_destination);
        }

        $request = new class($archive_path) {
            /** @var array<string, mixed> */
            private $params;

            public function __construct(string $archive_path)
            {
                $this->params = [
                    'id' => basename($archive_path),
                    'components' => ['db'],
                    'create_restore_point' => true,
                ];
            }

            public function get_param($key)
            {
                return $this->params[$key] ?? null;
            }
        };

        $response = $api->restore_backup($request);

        $this->assertIsArray($response);
        $this->assertArrayHasKey('task_id', $response);

        $task_id = $response['task_id'];
        $task_data = get_transient($task_id);

        $this->assertIsArray($task_data);
        $this->assertSame(['db'], $task_data['components']);
        $this->assertTrue($task_data['create_restore_point']);
        $this->assertSame(BJLG\BJLG_Restore::ENV_PRODUCTION, $task_data['environment']);

        try {
            $restore = new BJLG_Test_Restore_For_Rest();
            $restore->run_restore_task($task_id);

            $final_status = get_transient($task_id);
            $this->assertIsArray($final_status);
            $this->assertSame('complete', $final_status['status']);
            $this->assertSame(100, $final_status['progress']);

            $this->assertSame(1, $restore->pre_backup_calls);
            $this->assertNotEmpty($GLOBALS['wpdb']->queries);
            $this->assertFalse(file_exists($plugin_destination));
        } finally {
            if ($previous_wpdb === null) {
                unset($GLOBALS['wpdb']);
            } else {
                $GLOBALS['wpdb'] = $previous_wpdb;
            }

            if (file_exists($archive_path)) {
                unlink($archive_path);
            }

            $plugin_directory = dirname($plugin_destination);
            if (is_dir($plugin_directory) && count(scandir($plugin_directory)) <= 2) {
                rmdir($plugin_directory);
            }
        }
    }

    public function test_restore_endpoint_restores_encrypted_archive_with_password(): void
    {
        $GLOBALS['bjlg_test_transients'] = [];
        $GLOBALS['bjlg_test_options']['bjlg_encryption_settings'] = ['enabled' => true];

        $api = new BJLG\BJLG_REST_API();

        $archive_path = BJLG_BACKUP_DIR . 'bjlg-rest-restore-' . uniqid('', true) . '.zip';

        $zip = new \ZipArchive();
        $open_result = $zip->open($archive_path, \ZipArchive::CREATE | \ZipArchive::OVERWRITE);
        $this->assertTrue($open_result === true || $open_result === \ZipArchive::ER_OK);

        $manifest = [
            'type' => 'full',
            'contains' => ['db'],
        ];

        $zip->addFromString('backup-manifest.json', json_encode($manifest));
        $zip->addFromString('database.sql', "CREATE TABLE `wp_test` (id INT);\n");
        $zip->close();

        $password = 'super-secret';

        $encryption = new BJLG\BJLG_Encryption();
        $encrypted_path = $encryption->encrypt_backup_file($archive_path, $password);

        $this->assertSame($archive_path . '.enc', $encrypted_path);
        $this->assertFileExists($encrypted_path);
        $this->assertFileDoesNotExist($archive_path);

        $request = new class($encrypted_path, $password) {
            /** @var array<string, mixed> */
            private $params;

            public function __construct(string $encrypted_path, string $password)
            {
                $this->params = [
                    'id' => basename($encrypted_path),
                    'components' => ['db'],
                    'create_restore_point' => false,
                    'password' => $password,
                ];
            }

            public function get_param($key)
            {
                return $this->params[$key] ?? null;
            }
        };

        try {
            $response = $api->restore_backup($request);

            $this->assertIsArray($response);
            $this->assertArrayHasKey('task_id', $response);

            $task_id = $response['task_id'];
            $task_data = get_transient($task_id);

            $this->assertIsArray($task_data);
            $this->assertArrayHasKey('password_encrypted', $task_data);
            $this->assertNotEmpty($task_data['password_encrypted']);

            $restore = new BJLG_Test_Restore_For_Rest();

            $reflection = new \ReflectionClass(BJLG\BJLG_Restore::class);
            $decrypt_method = $reflection->getMethod('decrypt_password_from_transient');
            $decrypt_method->setAccessible(true);

            $decrypted_password = $decrypt_method->invoke($restore, $task_data['password_encrypted']);
            $this->assertSame($password, $decrypted_password);

            $restore->run_restore_task($task_id);

            $final_status = get_transient($task_id);
            $this->assertIsArray($final_status);
            $this->assertSame('complete', $final_status['status']);
            $this->assertSame(100, $final_status['progress']);
        } finally {
            unset($GLOBALS['bjlg_test_options']['bjlg_encryption_settings']);

            if (file_exists($encrypted_path)) {
                unlink($encrypted_path);
            }
        }
    }

    public function test_restore_endpoint_applies_deleted_file_manifest(): void
    {
        $GLOBALS['bjlg_test_transients'] = [];

        $api = new BJLG\BJLG_REST_API();

        $plugin_dir = WP_PLUGIN_DIR . '/deleted-plugin';
        if (!is_dir($plugin_dir)) {
            mkdir($plugin_dir, 0777, true);
        }

        $plugin_file = $plugin_dir . '/deleteme.php';
        file_put_contents($plugin_file, "<?php\n// removable\n");

        $archive_path = BJLG_BACKUP_DIR . 'bjlg-rest-incremental-' . uniqid('', true) . '.zip';
        $zip = new \ZipArchive();
        $open_result = $zip->open($archive_path, \ZipArchive::CREATE | \ZipArchive::OVERWRITE);
        $this->assertTrue($open_result === true || $open_result === \ZipArchive::ER_OK);

        $manifest = [
            'type' => 'incremental',
            'contains' => ['plugins'],
        ];

        $zip->addFromString('backup-manifest.json', json_encode($manifest));
        $deleted_manifest = [
            'generated_at' => date('c'),
            'count' => 1,
            'paths' => ['wp-content/plugins/deleted-plugin/deleteme.php'],
        ];
        $zip->addFromString('deleted-files.json', json_encode($deleted_manifest));
        $zip->close();

        $request = new class($archive_path) {
            /** @var array<string, mixed> */
            private $params;

            public function __construct(string $archive_path)
            {
                $this->params = [
                    'id' => basename($archive_path),
                    'components' => ['plugins'],
                    'create_restore_point' => false,
                ];
            }

            public function get_param($key)
            {
                return $this->params[$key] ?? null;
            }
        };

        $response = $api->restore_backup($request);

        $this->assertIsArray($response);
        $this->assertArrayHasKey('task_id', $response);

        $task_id = $response['task_id'];
        $restore = new BJLG_Test_Restore_For_Rest();
        $restore->run_restore_task($task_id);

        $this->assertFileDoesNotExist($plugin_file);

        if (file_exists($archive_path)) {
            unlink($archive_path);
        }

        if (is_dir($plugin_dir)) {
            $files = scandir($plugin_dir);
            if (is_array($files) && count($files) <= 2) {
                rmdir($plugin_dir);
            }
        }
    }

    public function test_restore_endpoint_supports_sandbox_environment(): void
    {
        $GLOBALS['bjlg_test_transients'] = [];

        $api = new BJLG\BJLG_REST_API();

        $archive_path = BJLG_BACKUP_DIR . 'bjlg-rest-sandbox-' . uniqid('', true) . '.zip';

        $zip = new \ZipArchive();
        $open_result = $zip->open($archive_path, \ZipArchive::CREATE | \ZipArchive::OVERWRITE);
        $this->assertTrue($open_result === true || $open_result === \ZipArchive::ER_OK);

        $manifest = [
            'type' => 'test',
            'contains' => ['plugins'],
        ];

        $zip->addFromString('backup-manifest.json', json_encode($manifest));
        $zip->addFromString('wp-content/plugins/sample/plugin.php', '<?php echo "sandbox";');
        $zip->close();

        $sandbox_target = BJLG_BACKUP_DIR . 'rest-sandbox-target-' . uniqid('', true);

        $request = new class($archive_path, $sandbox_target) {
            /** @var array<string, mixed> */
            private $params;

            public function __construct(string $archive_path, string $sandbox_target)
            {
                $this->params = [
                    'id' => basename($archive_path),
                    'components' => ['plugins'],
                    'create_restore_point' => false,
                    'restore_environment' => BJLG\BJLG_Restore::ENV_SANDBOX,
                    'sandbox_path' => $sandbox_target,
                ];
            }

            public function get_param($key)
            {
                return $this->params[$key] ?? null;
            }
        };

        $response = $api->restore_backup($request);

        $this->assertIsArray($response);
        $this->assertArrayHasKey('task_id', $response);

        $task_id = $response['task_id'];
        $task_data = get_transient($task_id);

        $this->assertIsArray($task_data);
        $this->assertSame(BJLG\BJLG_Restore::ENV_SANDBOX, $task_data['environment']);
        $this->assertArrayHasKey('sandbox', $task_data);
        $this->assertIsArray($task_data['sandbox']);

        $restore = new BJLG_Test_Restore_For_Rest();
        $restore->run_restore_task($task_id);

        $final_status = get_transient($task_id);
        $this->assertIsArray($final_status);
        $this->assertSame('complete', $final_status['status']);

        $sandbox_routes = isset($task_data['routing_table']) ? $task_data['routing_table'] : [];
        $sandbox_plugin = $sandbox_routes['plugins'] . '/sample/plugin.php';
        $this->assertFileExists($sandbox_plugin);
        $this->assertFalse(file_exists(WP_PLUGIN_DIR . '/sample/plugin.php'));

        if (file_exists($archive_path)) {
            unlink($archive_path);
        }

        if (isset($task_data['sandbox']['base_path'])) {
            bjlg_tests_recursive_delete($task_data['sandbox']['base_path']);
        }
    }

    public function test_restore_endpoint_returns_error_when_transient_initialization_fails(): void
    {
        $api = new BJLG\BJLG_REST_API();

        $archive_path = $this->createBackupWithComponents(['db']);

        $request = new class($archive_path) {
            /** @var array<string, mixed> */
            private $params;

            public function __construct(string $archive_path)
            {
                $this->params = [
                    'id' => basename($archive_path),
                    'components' => ['db'],
                    'create_restore_point' => false,
                ];
            }

            public function get_param($key)
            {
                return $this->params[$key] ?? null;
            }
        };

        $GLOBALS['bjlg_test_set_transient_mock'] = static function (string $transient, $value = null, $expiration = null) {
            if (strpos($transient, 'bjlg_restore_') === 0) {
                return false;
            }

            return null;
        };

        $response = $api->restore_backup($request);

        $this->assertInstanceOf(\WP_Error::class, $response);
        $this->assertSame('rest_restore_initialization_failed', $response->get_error_code());

        $error_data = $response->get_error_data();
        $this->assertIsArray($error_data);
        $this->assertSame(500, $error_data['status']);

        $this->assertEmpty($GLOBALS['bjlg_test_transients']);
        $this->assertArrayHasKey('single', $GLOBALS['bjlg_test_scheduled_events']);
        $this->assertEmpty($GLOBALS['bjlg_test_scheduled_events']['single']);

        $this->deleteBackupIfExists($archive_path);
    }

    public function test_restore_endpoint_cleans_up_when_scheduling_fails(): void
    {
        $api = new BJLG\BJLG_REST_API();

        $archive_path = $this->createBackupWithComponents(['db']);

        $request = new class($archive_path) {
            /** @var array<string, mixed> */
            private $params;

            public function __construct(string $archive_path)
            {
                $this->params = [
                    'id' => basename($archive_path),
                    'components' => ['db'],
                    'create_restore_point' => false,
                ];
            }

            public function get_param($key)
            {
                return $this->params[$key] ?? null;
            }
        };

        $captured_task_id = null;

        $GLOBALS['bjlg_test_set_transient_mock'] = static function (string $transient, $value = null, $expiration = null) use (&$captured_task_id) {
            if (strpos($transient, 'bjlg_restore_') === 0) {
                $captured_task_id = $transient;
            }

            return null;
        };

        $GLOBALS['bjlg_test_schedule_single_event_mock'] = static function ($timestamp, $hook, $args = []) {
            if ($hook === 'bjlg_run_restore_task') {
                return false;
            }

            return null;
        };

        $response = $api->restore_backup($request);

        $this->assertInstanceOf(\WP_Error::class, $response);
        $this->assertSame('rest_restore_schedule_failed', $response->get_error_code());
        $this->assertNotNull($captured_task_id);

        $error_data = $response->get_error_data();
        $this->assertIsArray($error_data);
        $this->assertSame(500, $error_data['status']);

        $this->assertArrayNotHasKey($captured_task_id, $GLOBALS['bjlg_test_transients']);
        $this->assertArrayHasKey('single', $GLOBALS['bjlg_test_scheduled_events']);
        $this->assertEmpty($GLOBALS['bjlg_test_scheduled_events']['single']);

        $this->deleteBackupIfExists($archive_path);
    }

    public function test_restore_endpoint_cleans_up_when_scheduling_returns_wp_error(): void
    {
        $api = new BJLG\BJLG_REST_API();

        $archive_path = $this->createBackupWithComponents(['db']);

        $request = new class($archive_path) {
            /** @var array<string, mixed> */
            private $params;

            public function __construct(string $archive_path)
            {
                $this->params = [
                    'id' => basename($archive_path),
                    'components' => ['db'],
                    'create_restore_point' => false,
                ];
            }

            public function get_param($key)
            {
                return $this->params[$key] ?? null;
            }
        };

        $captured_task_id = null;

        $GLOBALS['bjlg_test_set_transient_mock'] = static function (string $transient, $value = null, $expiration = null) use (&$captured_task_id) {
            if (strpos($transient, 'bjlg_restore_') === 0) {
                $captured_task_id = $transient;
            }

            return null;
        };

        $GLOBALS['bjlg_test_schedule_single_event_mock'] = static function ($timestamp, $hook, $args = []) {
            if ($hook === 'bjlg_run_restore_task') {
                return new WP_Error('cron_failure', 'Unexpected cron failure (REST)');
            }

            return null;
        };

        $response = $api->restore_backup($request);

        $this->assertInstanceOf(\WP_Error::class, $response);
        $this->assertSame('rest_restore_schedule_failed', $response->get_error_code());
        $this->assertNotNull($captured_task_id);

        $error_data = $response->get_error_data();
        $this->assertIsArray($error_data);
        $this->assertSame(500, $error_data['status']);
        $this->assertArrayHasKey('details', $error_data);
        $this->assertSame('Unexpected cron failure (REST)', $error_data['details']);

        $this->assertArrayNotHasKey($captured_task_id, $GLOBALS['bjlg_test_transients']);
        $this->assertArrayHasKey('single', $GLOBALS['bjlg_test_scheduled_events']);
        $this->assertEmpty($GLOBALS['bjlg_test_scheduled_events']['single']);

        $this->deleteBackupIfExists($archive_path);
    }

    public function test_get_task_status_rejects_invalid_identifier(): void
    {
        $api = new BJLG\BJLG_REST_API();

        $request = new class {
            /** @var array<string, mixed> */
            private $params;

            public function __construct()
            {
                $this->params = [
                    'id' => 'bjlg_invalid_123',
                ];
            }

            public function get_param($key)
            {
                return $this->params[$key] ?? null;
            }
        };

        $response = $api->get_task_status($request);

        $this->assertInstanceOf(\WP_Error::class, $response);
        $this->assertSame('invalid_task_id', $response->get_error_code());

        $error_data = $response->get_error_data();
        $this->assertIsArray($error_data);
        $this->assertSame(400, $error_data['status']);
    }

    public function test_handle_save_settings_accepts_checkbox_variants(): void
    {
        $settings = new BJLG\BJLG_Settings();

        $previous_post = $_POST ?? [];

        $_POST = [
            'nonce' => 'test-nonce',
            'plugin_name' => 'Test Plugin',
            'hide_from_non_admins' => 'on',
            'encryption_enabled' => '1',
            'auto_encrypt' => 'true',
            'password_protect' => 'yes',
            'compression_level' => '8',
            'gdrive_client_id' => 'client-id',
            'gdrive_client_secret' => 'client-secret',
            'gdrive_folder_id' => 'folder',
            'gdrive_enabled' => 1,
            'notifications_enabled' => 'on',
            'email_recipients' => 'admin@example.com',
            'notify_backup_complete' => '1',
            'notify_backup_failed' => '0',
            'notify_cleanup_complete' => 'on',
            'notify_storage_warning' => 'false',
            'notify_remote_purge_failed' => '1',
            'notify_remote_purge_delayed' => '1',
            'notify_restore_self_test_passed' => '1',
            'notify_restore_self_test_failed' => '1',
            'channel_email' => 'on',
            'channel_slack' => '1',
            'slack_webhook_url' => 'https://example.com/slack',
            'channel_discord' => 'no',
            'discord_webhook_url' => 'https://example.com/discord',
            'channel_teams' => 'yes',
            'teams_webhook_url' => 'https://example.com/teams',
            'channel_sms' => '1',
            'sms_webhook_url' => 'https://sms.example.com/hook',
            'multi_threading' => 'yes',
            'max_workers' => '4',
            'chunk_size' => '25',
            'webhook_enabled' => true,
            'webhook_backup_complete' => 'https://example.com/hook-complete',
            'webhook_backup_failed' => 'https://example.com/hook-failed',
            'webhook_cleanup_complete' => 'https://example.com/hook-cleanup',
            'webhook_secret' => 'secret-value',
            'ajax_debug_enabled' => '1',
        ];

        try {
            $settings->handle_save_settings();
            $this->fail('Expected JSON response.');
        } catch (BJLG_Test_JSON_Response $response) {
            $this->assertIsArray($response->data);
        } finally {
            $_POST = $previous_post;
        }

        $whitelabel = bjlg_get_option('bjlg_whitelabel_settings');
        $this->assertIsArray($whitelabel);
        $this->assertTrue($whitelabel['hide_from_non_admins']);

        $encryption = bjlg_get_option('bjlg_encryption_settings');
        $this->assertTrue($encryption['enabled']);
        $this->assertTrue($encryption['auto_encrypt']);
        $this->assertTrue($encryption['password_protect']);

        $notifications = bjlg_get_option('bjlg_notification_settings');
        $this->assertTrue($notifications['enabled']);
        $this->assertTrue($notifications['events']['backup_complete']);
        $this->assertFalse($notifications['events']['backup_failed']);
        $this->assertTrue($notifications['events']['cleanup_complete']);
        $this->assertFalse($notifications['events']['storage_warning']);
        $this->assertTrue($notifications['events']['remote_purge_failed']);
        $this->assertTrue($notifications['events']['remote_purge_delayed']);
        $this->assertTrue($notifications['events']['restore_self_test_passed']);
        $this->assertTrue($notifications['events']['restore_self_test_failed']);
        $this->assertTrue($notifications['channels']['email']['enabled']);
        $this->assertTrue($notifications['channels']['slack']['enabled']);
        $this->assertFalse($notifications['channels']['discord']['enabled']);
        $this->assertTrue($notifications['channels']['teams']['enabled']);
        $this->assertTrue($notifications['channels']['sms']['enabled']);
        $this->assertSame('https://example.com/teams', $notifications['channels']['teams']['webhook_url']);
        $this->assertSame('https://sms.example.com/hook', $notifications['channels']['sms']['webhook_url']);

        $performance = bjlg_get_option('bjlg_performance_settings');
        $this->assertTrue($performance['multi_threading']);

        $gdrive = bjlg_get_option('bjlg_gdrive_settings');
        $this->assertTrue($gdrive['enabled']);

        $webhooks = bjlg_get_option('bjlg_webhook_settings');
        $this->assertTrue($webhooks['enabled']);

        $this->assertTrue(bjlg_get_option('bjlg_ajax_debug_enabled'));
    }

    public function test_handle_save_settings_returns_success_payload(): void
    {
        $settings = new BJLG\BJLG_Settings();

        $previous_post = $_POST ?? [];

        $_POST = [
            'nonce' => 'test-nonce',
            'by_number' => '5',
            'by_age' => '9',
        ];

        try {
            $settings->handle_save_settings();
            $this->fail('Expected BJLG_Test_JSON_Response to be thrown.');
        } catch (BJLG_Test_JSON_Response $response) {
            $this->assertIsArray($response->data);
            $this->assertArrayHasKey('message', $response->data);
            $this->assertSame('JSON response', $response->data['message']);
        } finally {
            $_POST = $previous_post;
        }

        $this->assertSame([
            'by_number' => 5,
            'by_age' => 9,
        ], bjlg_get_option('bjlg_cleanup_settings'));
    }

        public function test_update_settings_rejects_empty_payload(): void
        {
            $api = new BJLG\BJLG_REST_API();

            $original_cleanup = ['by_number' => 3, 'by_age' => 1];
            $GLOBALS['bjlg_test_options']['bjlg_cleanup_settings'] = $original_cleanup;

            $request = new class {
                public function get_json_params()
                {
                    return [];
                }
            };

            $result = $api->update_settings($request);

            $this->assertInstanceOf(WP_Error::class, $result);
            $this->assertSame('invalid_payload', $result->get_error_code());
            $this->assertSame($original_cleanup, bjlg_get_option('bjlg_cleanup_settings'));
        }

        public function test_update_settings_rejects_invalid_cleanup_structure(): void
        {
            $api = new BJLG\BJLG_REST_API();

            $original_cleanup = ['by_number' => 5, 'by_age' => 2];
            $GLOBALS['bjlg_test_options']['bjlg_cleanup_settings'] = $original_cleanup;

            $request = new class {
                public function get_json_params()
                {
                    return [
                        'cleanup' => ['by_number' => 'not-an-int'],
                    ];
                }
            };

            $result = $api->update_settings($request);

            $this->assertInstanceOf(WP_Error::class, $result);
            $this->assertSame('invalid_cleanup_settings', $result->get_error_code());
            $this->assertSame($original_cleanup, bjlg_get_option('bjlg_cleanup_settings'));
        }

        public function test_update_settings_sanitizes_payload_before_saving(): void
        {
            $api = new BJLG\BJLG_REST_API();

            $payload = [
                'cleanup' => ['by_number' => '15', 'by_age' => '-20'],
                'schedule' => [
                    'label' => 'Sauvegarde hebdo',
                    'recurrence' => 'WEEKLY',
                    'day' => 'Friday',
                    'day_of_month' => ' 45 ',
                    'time' => ' 05:30 ',
                    'components' => ['db', 'plugins', 'plugins', 'weird<script>'],
                    'encrypt' => '1',
                    'incremental' => 'false',
                ],
                'encryption' => [
                    'enabled' => 'true',
                    'auto_encrypt' => 'yes',
                    'password_protect' => 'no',
                    'compression_level' => '15',
                ],
                'notifications' => [
                    'enabled' => 'yes',
                    'email_recipients' => '   admin@example.com , invalid-email ',
                    'events' => [
                        'backup_complete' => 'TRUE',
                        'backup_failed' => '0',
                        'cleanup_complete' => 'Y',
                        'storage_warning' => 'no',
                    ],
                    'channels' => [
                        'email' => ['enabled' => '1'],
                        'slack' => ['enabled' => 'yes', 'webhook_url' => 'https://example.com/slack<script>'],
                        'discord' => ['enabled' => '', 'webhook_url' => 'ftp://discord.example.com/hook'],
                    ],
                ],
                'performance' => [
                    'multi_threading' => 'on',
                    'max_workers' => '0',
                    'chunk_size' => '-10',
                    'compression_level' => '9',
                ],
                'webhooks' => [
                    'enabled' => '1',
                    'urls' => [
                        'backup_complete' => ' https://example.com/hook?foo=bar ',
                        'backup_failed' => 'not-a-url',
                        'cleanup_complete' => 'https://example.com/cleanup',
                    ],
                    'secret' => '  secret  ',
                ],
            ];

            $request = new class($payload) {
                /** @var array<string, mixed> */
                private $payload;

                /**
                 * @param array<string, mixed> $payload
                 */
                public function __construct(array $payload)
                {
                    $this->payload = $payload;
                }

                public function get_json_params()
                {
                    return $this->payload;
                }
            };

            $response = $api->update_settings($request);

            $this->assertIsArray($response);
            $this->assertSame([
                'by_number' => 15,
                'by_age' => 0,
            ], bjlg_get_option('bjlg_cleanup_settings'));

            $schedule_collection = bjlg_get_option('bjlg_schedule_settings');
            $this->assertIsArray($schedule_collection);
            $this->assertSame(2, $schedule_collection['version']);
            $this->assertIsArray($schedule_collection['schedules']);
            $this->assertCount(1, $schedule_collection['schedules']);
            $stored_schedule = $schedule_collection['schedules'][0];
            $this->assertSame('Sauvegarde hebdo', $stored_schedule['label']);
            $this->assertSame('weekly', $stored_schedule['recurrence']);
            $this->assertSame('friday', $stored_schedule['day']);
            $this->assertSame(31, $stored_schedule['day_of_month']);
            $this->assertSame('05:30', $stored_schedule['time']);
            $this->assertSame(['db', 'plugins'], $stored_schedule['components']);
            $this->assertTrue($stored_schedule['encrypt']);
            $this->assertFalse($stored_schedule['incremental']);
            $this->assertSame([], $stored_schedule['include_patterns']);
            $this->assertSame([], $stored_schedule['exclude_patterns']);

            $this->assertSame([
                'enabled' => true,
                'auto_encrypt' => true,
                'password_protect' => false,
                'compression_level' => 15,
            ], bjlg_get_option('bjlg_encryption_settings'));

            $this->assertSame([
                'enabled' => true,
                'email_recipients' => 'admin@example.com , invalid-email',
                'events' => [
                    'backup_complete' => true,
                    'backup_failed' => false,
                    'cleanup_complete' => false,
                    'storage_warning' => false,
                    'remote_purge_failed' => true,
                    'remote_purge_delayed' => true,
                    'restore_self_test_passed' => false,
                    'restore_self_test_failed' => true,
                ],
                'channels' => [
                    'email' => ['enabled' => true],
                    'slack' => [
                        'enabled' => true,
                        'webhook_url' => 'https://example.com/slack%3Cscript%3E',
                    ],
                    'discord' => [
                        'enabled' => false,
                        'webhook_url' => 'ftp://discord.example.com/hook',
                    ],
                    'teams' => [
                        'enabled' => false,
                        'webhook_url' => '',
                    ],
                    'sms' => [
                        'enabled' => false,
                        'webhook_url' => '',
                    ],
                ],
            ], bjlg_get_option('bjlg_notification_settings'));

            $this->assertSame([
                'multi_threading' => true,
                'max_workers' => 1,
                'chunk_size' => 1,
                'compression_level' => 9,
            ], bjlg_get_option('bjlg_performance_settings'));

            $this->assertSame([
                'enabled' => true,
                'urls' => [
                    'backup_complete' => 'https://example.com/hook?foo=bar',
                    'backup_failed' => '',
                    'cleanup_complete' => 'https://example.com/cleanup',
                ],
                'secret' => 'secret',
            ], bjlg_get_option('bjlg_webhook_settings'));
        }

        public function test_create_schedule_rejects_incomplete_payload(): void
        {
            $api = new BJLG\BJLG_REST_API();

            $original_schedule = [
                'version' => 2,
                'schedules' => [
                    [
                        'id' => 'bjlg_schedule_existing',
                        'label' => 'Planification existante',
                        'recurrence' => 'weekly',
                        'day' => 'monday',
                        'day_of_month' => 1,
                        'time' => '01:00',
                        'components' => ['db', 'plugins'],
                        'encrypt' => false,
                        'incremental' => false,
                        'include_patterns' => [],
                        'exclude_patterns' => [],
                        'post_checks' => ['checksum' => true, 'dry_run' => false],
                        'secondary_destinations' => [],
                    ],
                ],
            ];
            $GLOBALS['bjlg_test_options']['bjlg_schedule_settings'] = $original_schedule;

            $request = new class {
                public function get_json_params()
                {
                    return [
                        'recurrence' => 'weekly',
                        'time' => '01:00',
                    ];
                }
            };

            $result = $api->create_schedule($request);

            $this->assertInstanceOf(WP_Error::class, $result);
            $this->assertSame('invalid_schedule_settings', $result->get_error_code());
            $this->assertSame($original_schedule, bjlg_get_option('bjlg_schedule_settings'));
        }

    public function test_create_backup_stores_incremental_flag_from_rest_request(): void
    {
        $GLOBALS['bjlg_test_transients'] = [];
        $GLOBALS['bjlg_test_scheduled_events'] = [];

        $api = new BJLG\BJLG_REST_API();

        $request = new class {
            /** @var array<string, mixed> */
            private $params;

            public function __construct()
            {
                $this->params = [
                    'components' => ['db', 'plugins'],
                    'type' => 'incremental',
                    'encrypt' => 'false',
                    'description' => 'Incremental backup via REST',
                ];
            }

            public function get_param($key)
            {
                return $this->params[$key] ?? null;
            }
        };

        $response = $api->create_backup($request);

        $this->assertIsArray($response);
        $this->assertArrayHasKey('task_id', $response);

        $task_id = $response['task_id'];

        $this->assertArrayHasKey($task_id, $GLOBALS['bjlg_test_transients']);
        $task_data = $GLOBALS['bjlg_test_transients'][$task_id];

        $this->assertArrayHasKey('incremental', $task_data);
        $this->assertTrue($task_data['incremental']);
        $this->assertArrayHasKey('encrypt', $task_data);
        $this->assertFalse($task_data['encrypt']);
    }

    public function test_create_backup_sanitizes_description_for_progress_check(): void
    {
        $GLOBALS['bjlg_test_transients'] = [];
        $GLOBALS['bjlg_test_scheduled_events'] = [];

        $api = new BJLG\BJLG_REST_API();

        $html_description = '<strong>Backup</strong> via <em>REST</em> <script>alert(1);</script> ' . str_repeat('x', 400);

        $request = new class($html_description) {
            /** @var array<string, mixed> */
            private $params;

            /**
             * @param string $description
             */
            public function __construct($description)
            {
                $this->params = [
                    'components' => ['db'],
                    'type' => 'full',
                    'encrypt' => 'false',
                    'description' => $description,
                ];
            }

            public function get_param($key)
            {
                return $this->params[$key] ?? null;
            }
        };

        $response = $api->create_backup($request);

        $this->assertIsArray($response);
        $this->assertArrayHasKey('task_id', $response);

        $task_id = $response['task_id'];

        $this->assertArrayHasKey($task_id, $GLOBALS['bjlg_test_transients']);
        $task_data = $GLOBALS['bjlg_test_transients'][$task_id];

        $expected_description = sanitize_text_field($html_description);
        $max_description_length = 255;

        if (function_exists('mb_strlen') && function_exists('mb_substr')) {
            if (mb_strlen($expected_description, 'UTF-8') > $max_description_length) {
                $expected_description = mb_substr($expected_description, 0, $max_description_length, 'UTF-8');
            }
        } elseif (strlen($expected_description) > $max_description_length) {
            $expected_description = substr($expected_description, 0, $max_description_length);
        }

        $this->assertArrayHasKey('description', $task_data);
        $this->assertSame($expected_description, $task_data['description']);

        $_POST['nonce'] = 'test-nonce';
        $_POST['task_id'] = $task_id;

        $backup = new BJLG\BJLG_Backup();

        try {
            $backup->handle_check_backup_progress();
            $this->fail('Expected BJLG_Test_JSON_Response to be thrown.');
        } catch (BJLG_Test_JSON_Response $response_exception) {
            $this->assertIsArray($response_exception->data);
            $this->assertArrayHasKey('description', $response_exception->data);
            $this->assertSame($expected_description, $response_exception->data['description']);
        } finally {
            unset($_POST['nonce'], $_POST['task_id']);
        }
    }

    public function test_get_status_handles_missing_backup_directory(): void
    {
        $api = new BJLG\BJLG_REST_API();

        $original_directory = rtrim(BJLG_BACKUP_DIR, '/\\');
        $temporary_directory = $original_directory . '-missing-' . uniqid('', true);

        if (!is_dir($original_directory)) {
            $this->markTestSkipped('Backup directory is not available for the test.');
        }

        if (!@rename($original_directory, $temporary_directory)) {
            $this->markTestSkipped('Unable to move the backup directory for the test.');
        }

        $disk_free_space_calls = 0;
        $GLOBALS['bjlg_test_disk_free_space_mock'] = static function (string $directory) use (&$disk_free_space_calls) {
            $disk_free_space_calls++;

            return 123;
        };

        $original_wpdb = $GLOBALS['wpdb'] ?? null;
        $GLOBALS['wpdb'] = new class($original_wpdb) {
            /** @var object|null */
            private $original;

            /** @var string */
            public $options;

            public function __construct($original)
            {
                $this->original = $original;
                $this->options = $original->options ?? 'wp_options';
            }

            public function query($query)
            {
                if ($this->original !== null && method_exists($this->original, 'query')) {
                    return $this->original->query($query);
                }

                return true;
            }

            public function get_row($query)
            {
                if ($this->original !== null && method_exists($this->original, 'get_row')) {
                    return $this->original->get_row($query);
                }

                return (object) [
                    'size' => 0,
                    'tables' => 0,
                ];
            }

            public function get_var($query)
            {
                return 0;
            }
        };

        try {
            $response = $api->get_status(null);
        } finally {
            unset($GLOBALS['bjlg_test_disk_free_space_mock']);

            if ($original_wpdb !== null) {
                $GLOBALS['wpdb'] = $original_wpdb;
            } else {
                unset($GLOBALS['wpdb']);
            }

            if (!@rename($temporary_directory, $original_directory) && !is_dir($original_directory)) {
                mkdir($original_directory, 0777, true);
            }
        }

        $this->assertIsArray($response);
        $this->assertArrayHasKey('disk_free_space', $response);
        $this->assertNull($response['disk_free_space']);
        $this->assertArrayHasKey('disk_space_error', $response);
        $this->assertTrue($response['disk_space_error']);
        $this->assertSame(0, $disk_free_space_calls);
    }

    public function test_get_stats_handles_disk_space_failure(): void
    {
        $GLOBALS['bjlg_test_disk_total_space_mock'] = static function (string $directory) {
            return false;
        };

        $GLOBALS['bjlg_test_disk_free_space_mock'] = static function (string $directory) {
            return 1024;
        };

        $api = new BJLG\BJLG_REST_API();

        $request = new class {
            public function get_param($key)
            {
                if ($key === 'period') {
                    return 'week';
                }

                return null;
            }
        };

        $response = $api->get_stats($request);

        $this->assertIsArray($response);
        $this->assertArrayHasKey('disk', $response);
        $this->assertArrayHasKey('usage_percent', $response['disk']);
        $this->assertNull($response['disk']['usage_percent']);
        $this->assertArrayHasKey('calculation_error', $response['disk']);
        $this->assertTrue($response['disk']['calculation_error']);

        unset($GLOBALS['bjlg_test_disk_total_space_mock'], $GLOBALS['bjlg_test_disk_free_space_mock'], $GLOBALS['wp_version']);
    }

    public function test_get_health_handles_missing_total_disk_space(): void
    {
        $GLOBALS['bjlg_test_disk_total_space_mock'] = static function (string $directory) {
            return false;
        };

        $GLOBALS['bjlg_test_disk_free_space_mock'] = static function (string $directory) {
            return 2048;
        };

        $GLOBALS['wp_version'] = '6.4.0';

        $api = new BJLG\BJLG_REST_API();

        $request = new class {
            public function get_param($key)
            {
                return null;
            }
        };

        $response = $api->get_health($request);

        $this->assertIsArray($response);
        $this->assertArrayHasKey('status', $response);
        $this->assertSame('warning', $response['status']);
        $this->assertArrayHasKey('checks', $response);
        $this->assertArrayHasKey('disk_space', $response['checks']);
        $this->assertSame('warning', $response['checks']['disk_space']['status']);
        $this->assertStringContainsString("Impossible de déterminer l'espace disque total", $response['checks']['disk_space']['message']);

        unset($GLOBALS['bjlg_test_disk_total_space_mock'], $GLOBALS['bjlg_test_disk_free_space_mock'], $GLOBALS['wp_version']);
    }

    public function test_get_stats_does_not_register_cleanup_hooks_multiple_times(): void
    {
        $cleanup = BJLG\BJLG_Cleanup::instance();
        $initial_hooks = has_action(BJLG\BJLG_Cleanup::CRON_HOOK);

        $api = new BJLG\BJLG_REST_API();

        $request = new class {
            public function get_param($key)
            {
                if ($key === 'period') {
                    return 'week';
                }

                return null;
            }
        };

        $api->get_stats($request);
        $after_first_call = has_action(BJLG\BJLG_Cleanup::CRON_HOOK);

        $api->get_stats($request);
        $after_second_call = has_action(BJLG\BJLG_Cleanup::CRON_HOOK);

        $this->assertSame($initial_hooks, $after_first_call);
        $this->assertSame($after_first_call, $after_second_call);

        $registered_priority = has_action(BJLG\BJLG_Cleanup::CRON_HOOK, [$cleanup, 'run_cleanup']);
        $this->assertNotFalse($registered_priority);
    }

    public function test_format_backup_data_can_skip_token_generation(): void
    {
        $GLOBALS['bjlg_test_transients'] = [];

        $api = new BJLG\BJLG_REST_API();

        $tempFile = tempnam(BJLG_BACKUP_DIR, 'bjlg-test-backup-');
        file_put_contents($tempFile, 'backup-content');

        $reflection = new ReflectionClass(BJLG\BJLG_REST_API::class);
        $method = $reflection->getMethod('format_backup_data');
        $method->setAccessible(true);

        $data = $method->invoke($api, $tempFile);

        $this->assertArrayHasKey('download_rest_url', $data);
        $this->assertArrayNotHasKey('download_token', $data);
        $this->assertArrayNotHasKey('download_url', $data);
        $this->assertSame([], $GLOBALS['bjlg_test_transients']);

        if (file_exists($tempFile)) {
            unlink($tempFile);
        }
    }

    public function test_format_backup_data_generates_download_token_when_requested(): void
    {
        $GLOBALS['bjlg_test_transients'] = [];

        $api = new BJLG\BJLG_REST_API();

        $tempFile = tempnam(BJLG_BACKUP_DIR, 'bjlg-test-backup-');
        file_put_contents($tempFile, 'backup-content');

        $reflection = new ReflectionClass(BJLG\BJLG_REST_API::class);
        $method = $reflection->getMethod('format_backup_data');
        $method->setAccessible(true);

        $data = $method->invoke($api, $tempFile, null, true);

        $this->assertArrayHasKey('download_url', $data);
        $this->assertArrayHasKey('download_token', $data);
        $this->assertArrayHasKey('download_rest_url', $data);

        $parsed_url = parse_url($data['download_url']);
        $query_args = [];

        if (!empty($parsed_url['query'])) {
            parse_str($parsed_url['query'], $query_args);
        }

        $this->assertArrayHasKey('token', $query_args);
        $this->assertSame($data['download_token'], $query_args['token']);
        $payload = get_transient('bjlg_download_' . $data['download_token']);
        $this->assertIsArray($payload);
        $this->assertSame($tempFile, $payload['file'] ?? null);
        $this->assertSame(bjlg_get_required_capability(), $payload['requires_cap'] ?? null);

        if (file_exists($tempFile)) {
            unlink($tempFile);
        }
    }

    public function test_format_backup_data_reuses_filesize_and_filemtime_values(): void
    {
        $GLOBALS['bjlg_test_transients'] = [];

        $api = new BJLG\BJLG_REST_API();

        $tempFile = tempnam(BJLG_BACKUP_DIR, 'bjlg-test-backup-');
        file_put_contents($tempFile, 'backup-content');

        $GLOBALS['bjlg_test_filesize_callback'] = function (string $path) use ($tempFile) {
            $GLOBALS['bjlg_test_filesize_calls'][] = $path;

            return 4096;
        };

        $GLOBALS['bjlg_test_filemtime_callback'] = function (string $path) use ($tempFile) {
            $GLOBALS['bjlg_test_filemtime_calls'][] = $path;

            return 1_700_000_000;
        };

        $reflection = new ReflectionClass(BJLG\BJLG_REST_API::class);
        $method = $reflection->getMethod('format_backup_data');
        $method->setAccessible(true);

        /** @var array<string, mixed> $data */
        $data = $method->invoke($api, $tempFile);

        $this->assertSame([$tempFile], $GLOBALS['bjlg_test_filesize_calls']);
        $this->assertSame([$tempFile], $GLOBALS['bjlg_test_filemtime_calls']);

        $this->assertSame(4096, $data['size']);
        $this->assertSame(size_format(4096), $data['size_formatted']);

        $expectedDate = date('c', 1_700_000_000);
        $this->assertSame($expectedDate, $data['created_at']);
        $this->assertSame($expectedDate, $data['modified_at']);

        unset($GLOBALS['bjlg_test_filesize_callback'], $GLOBALS['bjlg_test_filemtime_callback']);

        if (file_exists($tempFile)) {
            unlink($tempFile);
        }
    }

    public function test_format_backup_data_handles_missing_file_metadata(): void
    {
        $GLOBALS['bjlg_test_transients'] = [];

        $api = new BJLG\BJLG_REST_API();

        $tempFile = tempnam(BJLG_BACKUP_DIR, 'bjlg-test-backup-');
        file_put_contents($tempFile, 'backup-content');

        $GLOBALS['bjlg_test_filesize_callback'] = function (string $path) use ($tempFile) {
            $GLOBALS['bjlg_test_filesize_calls'][] = $path;

            return false;
        };

        $GLOBALS['bjlg_test_filemtime_callback'] = function (string $path) use ($tempFile) {
            $GLOBALS['bjlg_test_filemtime_calls'][] = $path;

            return false;
        };

        $reflection = new ReflectionClass(BJLG\BJLG_REST_API::class);
        $method = $reflection->getMethod('format_backup_data');
        $method->setAccessible(true);

        /** @var array<string, mixed> $data */
        $data = $method->invoke($api, $tempFile);

        $this->assertSame([$tempFile], $GLOBALS['bjlg_test_filesize_calls']);
        $this->assertSame([$tempFile], $GLOBALS['bjlg_test_filemtime_calls']);

        $this->assertNull($data['size']);
        $this->assertNull($data['size_formatted']);
        $this->assertNull($data['created_at']);
        $this->assertNull($data['modified_at']);

        unset($GLOBALS['bjlg_test_filesize_callback'], $GLOBALS['bjlg_test_filemtime_callback']);

        if (file_exists($tempFile)) {
            unlink($tempFile);
        }
    }

    public function test_webhook_backup_duration_is_positive_and_reasonable(): void
    {
        $webhook_key = 'webhook-test-key';
        bjlg_update_option('bjlg_webhook_key', $webhook_key);

        $_SERVER['REMOTE_ADDR'] = '127.0.0.1';
        $_SERVER['HTTP_USER_AGENT'] = 'PHPUnit Test';
        $_GET[BJLG\BJLG_Webhooks::WEBHOOK_QUERY_VAR] = $webhook_key;
        $_GET['components'] = 'db';

        $webhooks = new BJLG\BJLG_Webhooks();

        $previous_single_events = $GLOBALS['bjlg_test_scheduled_events']['single'];

        $task_id = null;

        try {
            $webhooks->listen_for_webhook();
            $this->fail('Expected BJLG_Test_JSON_Response to be thrown when webhook responds with JSON.');
        } catch (BJLG_Test_JSON_Response $response) {
            $this->assertIsArray($response->data);
            $this->assertArrayHasKey('task_id', $response->data);
            $task_id = (string) $response->data['task_id'];
        }

        $this->assertNotEmpty($task_id ?? null, 'Webhook should provide a task identifier.');
        $this->assertArrayHasKey($task_id, $GLOBALS['bjlg_test_transients']);

        $task_data = $GLOBALS['bjlg_test_transients'][$task_id];
        $this->assertArrayHasKey('start_time', $task_data);
        $this->assertIsInt($task_data['start_time']);

        sleep(1);

        $duration = time() - $task_data['start_time'];
        $this->assertGreaterThan(0, $duration, 'Duration should be strictly positive.');
        $this->assertLessThan(120, $duration, 'Duration should be within a reasonable bound.');

        $GLOBALS['bjlg_test_scheduled_events']['single'] = $previous_single_events;

        unset($GLOBALS['bjlg_test_transients'][$task_id]);
        unset($_GET[BJLG\BJLG_Webhooks::WEBHOOK_QUERY_VAR]);
        unset($_GET['components']);
        unset($_SERVER['REMOTE_ADDR']);
        unset($_SERVER['HTTP_USER_AGENT']);
    }

    public function test_authenticate_remains_accessible_when_rate_limit_allows(): void
    {
        $api = new BJLG\BJLG_REST_API();

        $apiKey = 'valid-key';
        $user = $this->makeUser(1, 'admin');
        $GLOBALS['bjlg_test_users'][$user->ID] = $user;

        bjlg_update_option('bjlg_api_keys', [
            [
                'key' => wp_hash_password($apiKey),
                'user_id' => $user->ID,
            ],
        ]);

        $request = new BJLG_Test_Auth_Request(
            [
                'api_key' => $apiKey,
            ],
            [
                'X-API-Key' => $apiKey,
            ]
        );

        $permission = $api->check_auth_permissions($request);
        $this->assertTrue($permission);

        $response = $api->authenticate($request);
        $this->assertIsArray($response);
        $this->assertArrayHasKey('success', $response);
        $this->assertTrue($response['success']);
        $this->assertSame('Authentication successful', $response['message']);
        $this->assertArrayHasKey('token', $response);
    }

    public function test_auth_permission_is_blocked_after_consecutive_attempts(): void
    {
        $api = new BJLG\BJLG_REST_API();

        $request = new BJLG_Test_Auth_Request([], [
            'X-API-Key' => 'flood-client',
        ]);

        for ($i = 0; $i < BJLG\BJLG_Rate_Limiter::RATE_LIMIT_MINUTE; $i++) {
            $result = $api->check_auth_permissions($request);
            $this->assertTrue($result, 'La vérification devrait réussir tant que la limite n\'est pas dépassée.');
        }

        $blocked = $api->check_auth_permissions($request);
        $this->assertInstanceOf(\WP_Error::class, $blocked);
        $this->assertSame('rate_limit_exceeded', $blocked->get_error_code());

        $errorData = $blocked->get_error_data('rate_limit_exceeded');
        $this->assertIsArray($errorData);
        $this->assertSame(429, $errorData['status']);
    }

    private function generateJwtToken(array $overrides = []): string
    {
        $header = ['typ' => 'JWT', 'alg' => 'HS256'];
        $payload = array_merge([
            'user_id' => 1,
            'username' => 'test-user',
            'exp' => time() + 3600,
            'iat' => time(),
        ], $overrides);

        $base64Header = $this->base64UrlEncode((string) json_encode($header));
        $base64Payload = $this->base64UrlEncode((string) json_encode($payload));
        $signature = hash_hmac('sha256', $base64Header . '.' . $base64Payload, AUTH_KEY, true);

        return $base64Header . '.' . $base64Payload . '.' . $this->base64UrlEncode($signature);
    }

    private function base64UrlEncode(string $data): string
    {
        return rtrim(strtr(base64_encode($data), '+/', '-_'), '=');
    }
}

if (!defined('BJLG_VERSION')) {
    define('BJLG_VERSION', 'test-version');
}

}<|MERGE_RESOLUTION|>--- conflicted
+++ resolved
@@ -1872,11 +1872,7 @@
         }
     }
 
-<<<<<<< HEAD
     public function test_download_backup_url_requires_authenticated_session(): void
-=======
-    public function test_download_backup_token_requires_authenticated_user(): void
->>>>>>> c8272235
     {
         $GLOBALS['bjlg_test_transients'] = [];
         $GLOBALS['bjlg_test_current_user_can'] = true;
@@ -2006,15 +2002,11 @@
             $token = (string) $response['download_token'];
             $this->assertArrayHasKey('bjlg_download_' . $token, $GLOBALS['bjlg_test_transients']);
 
-<<<<<<< HEAD
             // Simulate an unauthenticated request consuming the download URL.
             $previous_can = $GLOBALS['bjlg_test_current_user_can'] ?? null;
             $GLOBALS['current_user'] = null;
             $GLOBALS['current_user_id'] = 0;
             $GLOBALS['bjlg_test_current_user_can'] = false;
-=======
-            $_REQUEST['token'] = $token;
->>>>>>> c8272235
 
             $actions->handle_download_request();
 
@@ -2103,7 +2095,6 @@
 
             $_REQUEST['token'] = $token;
 
-<<<<<<< HEAD
             try {
                 do_action('wp_ajax_nopriv_bjlg_download');
                 $this->fail('Expected BJLG_Test_JSON_Response to be thrown for unauthenticated download.');
@@ -2121,22 +2112,15 @@
             $_GET['token'] = $token;
 
             do_action('wp_ajax_bjlg_download');
-=======
-            $actions->handle_download_request();
->>>>>>> c8272235
 
             $this->assertNotEmpty($captured_paths);
             $this->assertSame(realpath($backup), realpath((string) $captured_paths[0]));
             $this->assertArrayNotHasKey('bjlg_download_' . $token, $GLOBALS['bjlg_test_transients']);
-<<<<<<< HEAD
             if ($previous_can !== null) {
                 $GLOBALS['bjlg_test_current_user_can'] = $previous_can;
             } else {
                 unset($GLOBALS['bjlg_test_current_user_can']);
             }
-=======
-            $this->assertFalse(file_exists($backup));
->>>>>>> c8272235
         } finally {
             unset($GLOBALS['bjlg_test_hooks']['filters']['bjlg_pre_stream_backup']);
             $_REQUEST = [];
