<?php
declare(strict_types=1);

use BJLG\BJLG_Destination_Interface;
use BJLG\BJLG_Encryption;
use PHPUnit\Framework\TestCase;

require_once __DIR__ . '/../includes/class-bjlg-backup.php';
require_once __DIR__ . '/../includes/destinations/interface-bjlg-destination.php';
require_once __DIR__ . '/../includes/destinations/class-bjlg-sftp.php';
require_once __DIR__ . '/../includes/class-bjlg-encryption.php';

if (!defined('BJLG_ENCRYPTION_KEY')) {
    $raw_key = str_repeat('A', BJLG\BJLG_Encryption::KEY_LENGTH);
    define('BJLG_ENCRYPTION_KEY', 'base64:' . base64_encode($raw_key));
}

class BJLG_Test_Phpseclib_SFTP_Stub
{
    public const SOURCE_LOCAL_FILE = 1;

    public static array $uploaded = [];

    private array $directories = [];

    public function __construct($host, $port)
    {
        $this->directories['/'] = true;
    }

    public function login($username, $credential)
    {
        return true;
    }

    public function is_dir($path)
    {
        return isset($this->directories[$this->normalize($path)]);
    }

    public function mkdir($path)
    {
        $this->directories[$this->normalize($path)] = true;

        return true;
    }

    public function put($remote_file, $filepath, $mode)
    {
        self::$uploaded[] = [
            'path' => $this->normalize($remote_file, false),
            'local' => $filepath,
            'mode' => $mode,
        ];

        return true;
    }

    public function pwd()
    {
        return '/';
    }

    private function normalize($path, bool $for_directory = true)
    {
        $path = str_replace('\\', '/', (string) $path);
        if ($path === '') {
            return $for_directory ? '/' : '';
        }

        if ($path[0] !== '/') {
            $path = '/' . $path;
        }

        if ($for_directory) {
            return rtrim($path, '/') !== '' ? rtrim($path, '/') : '/';
        }

        return ltrim($path, '/');
    }
}

if (!class_exists('phpseclib3\\Net\\SFTP')) {
    class_alias(BJLG_Test_Phpseclib_SFTP_Stub::class, 'phpseclib3\\Net\\SFTP');
}

if (!class_exists('phpseclib3\\Exception\\UnableToConnectException')) {
    class BJLG_Test_Phpseclib_UnableToConnectException extends Exception
    {
    }

    class_alias(BJLG_Test_Phpseclib_UnableToConnectException::class, 'phpseclib3\\Exception\\UnableToConnectException');
}

final class BJLG_BackupTest extends TestCase
{
    protected function setUp(): void
    {
        parent::setUp();

        $GLOBALS['bjlg_test_transients'] = [];
        $GLOBALS['bjlg_test_scheduled_events'] = [
            'recurring' => [],
            'single' => [],
        ];
        $GLOBALS['bjlg_test_options'] = [];
        $GLOBALS['bjlg_test_set_transient_mock'] = null;
        $GLOBALS['bjlg_test_schedule_single_event_mock'] = null;

        $_POST = [];

        $lock_property = new ReflectionProperty(BJLG\BJLG_Backup::class, 'in_memory_lock');
        $lock_property->setAccessible(true);
        $lock_property->setValue(null, null);
    }

    protected function tearDown(): void
    {
        $GLOBALS['bjlg_test_set_transient_mock'] = null;
        $GLOBALS['bjlg_test_schedule_single_event_mock'] = null;
        $_POST = [];

        $GLOBALS['bjlg_test_options'] = [];
        $lock_property = new ReflectionProperty(BJLG\BJLG_Backup::class, 'in_memory_lock');
        $lock_property->setAccessible(true);
        $lock_property->setValue(null, null);

        parent::tearDown();
    }

    public function test_handle_start_backup_task_releases_lock_when_state_save_fails(): void
    {
        $backup = new BJLG\BJLG_Backup();

        $_POST['components'] = ['database'];
        $_POST['nonce'] = 'test-nonce';

        $captured_task_id = null;

        $GLOBALS['bjlg_test_set_transient_mock'] = static function (string $transient, $value = null, $expiration = null) use (&$captured_task_id) {
            if ($transient === 'bjlg_backup_task_lock') {
                return null;
            }

            if (strpos($transient, 'bjlg_backup_') === 0) {
                $captured_task_id = $transient;

                return false;
            }

            return null;
        };

        try {
            $backup->handle_start_backup_task();
            $this->fail('Expected BJLG_Test_JSON_Response to be thrown.');
        } catch (BJLG_Test_JSON_Response $response) {
            $this->assertNotNull($captured_task_id, 'The task identifier should have been captured.');
            $this->assertSame(500, $response->status_code);
            $this->assertIsArray($response->data);
            $this->assertArrayHasKey('message', $response->data);
            $this->assertSame("Impossible d'initialiser la tâche de sauvegarde.", $response->data['message']);

            $this->assertFalse(BJLG\BJLG_Backup::is_task_locked());
            $this->assertEmpty($GLOBALS['bjlg_test_scheduled_events']['single']);

            $this->assertArrayNotHasKey($captured_task_id, $GLOBALS['bjlg_test_transients']);
            $this->assertArrayNotHasKey('bjlg_backup_task_lock', $GLOBALS['bjlg_test_transients']);
        }
    }

    public function test_second_task_cannot_reserve_lock_before_initialization(): void
    {
        $task_one = 'bjlg_backup_' . md5('first');
        $task_two = 'bjlg_backup_' . md5('second');

        $this->assertTrue(BJLG\BJLG_Backup::reserve_task_slot($task_one));
        $this->assertTrue(BJLG\BJLG_Backup::is_task_locked());
        $this->assertFalse(BJLG\BJLG_Backup::reserve_task_slot($task_two));

        $this->assertTrue(
            BJLG\BJLG_Backup::reserve_task_slot($task_one),
            'The original task should be able to refresh its reservation.'
        );

        BJLG\BJLG_Backup::release_task_slot($task_one);
    }

<<<<<<< HEAD
    public function test_reserve_task_slot_reclaims_expired_option_lock(): void
    {
        $task_id = 'bjlg_backup_' . md5('expired-lock');
        $stale_payload = [
            'owner' => 'bjlg_backup_' . md5('stale'),
            'acquired_at' => time() - 3600,
            'initialized' => true,
            'expires_at' => time() - 30,
        ];

        $option_name = '_transient_bjlg_backup_task_lock';
        $timeout_name = '_transient_timeout_bjlg_backup_task_lock';

        $GLOBALS['bjlg_test_options'][$option_name] = $stale_payload;
        $GLOBALS['bjlg_test_options'][$timeout_name] = $stale_payload['expires_at'];
        $GLOBALS['bjlg_test_transients']['bjlg_backup_task_lock'] = $stale_payload;

        $this->assertTrue(
            BJLG\BJLG_Backup::reserve_task_slot($task_id),
            'The first task after expiration should reclaim the lock.'
        );

        $stored_payload = $GLOBALS['bjlg_test_options'][$option_name] ?? null;

        $this->assertIsArray($stored_payload, 'The lock payload should be recreated in options.');
        $this->assertSame(
            $task_id,
            $stored_payload['owner'],
            'The lock owner should be updated to the requesting task.'
        );
        $this->assertGreaterThan(time(), $stored_payload['expires_at'], 'The lock expiration should be extended.');
        $this->assertGreaterThan(time(), $GLOBALS['bjlg_test_options'][$timeout_name]);
=======
    public function test_reserve_task_slot_recovers_from_expired_option_lock(): void
    {
        $current_time = time();
        $stale_task_id = 'bjlg_backup_' . md5('stale-lock');
        $task_id = 'bjlg_backup_' . md5('fresh-lock');
        $option_name = '_transient_bjlg_backup_task_lock';
        $timeout_name = '_transient_timeout_bjlg_backup_task_lock';

        $expired_payload = [
            'owner' => $stale_task_id,
            'acquired_at' => $current_time - 3600,
            'initialized' => true,
            'expires_at' => $current_time - 30,
        ];
        $GLOBALS['bjlg_test_options'][$option_name] = $expired_payload;
        $GLOBALS['bjlg_test_options'][$timeout_name] = $current_time - 30;
        $GLOBALS['bjlg_test_transients']['bjlg_backup_task_lock'] = $expired_payload;

        $this->assertTrue(
            BJLG\BJLG_Backup::reserve_task_slot($task_id),
            'The new task should reclaim the lock when the previous payload expired.'
        );

        $stored_payload = $GLOBALS['bjlg_test_options'][$option_name] ?? null;
        $this->assertIsArray($stored_payload);
        $this->assertSame($task_id, $stored_payload['owner']);

        $stored_timeout = $GLOBALS['bjlg_test_options'][$timeout_name] ?? 0;
        $this->assertIsInt($stored_timeout);
        $this->assertGreaterThan(time(), $stored_timeout, 'The timeout should be refreshed for the new owner.');
>>>>>>> 8ead31f5

        BJLG\BJLG_Backup::release_task_slot($task_id);
    }

    public function test_progress_updates_refresh_lock_and_keep_owner(): void
    {
        $task_id = 'bjlg_backup_' . md5('lock-refresh');
        $backup = new BJLG\BJLG_Backup();

        $this->assertTrue(BJLG\BJLG_Backup::reserve_task_slot($task_id));

        $initial_state = [
            'progress' => 0,
            'status' => 'running',
            'status_text' => 'Initialisation',
        ];

        $this->assertTrue(BJLG\BJLG_Backup::save_task_state($task_id, $initial_state));

        $lock_payload = $GLOBALS['bjlg_test_transients']['bjlg_backup_task_lock'] ?? null;
        $this->assertIsArray($lock_payload);
        $this->assertSame($task_id, $lock_payload['owner']);
        $initial_expiration = $lock_payload['expires_at'];

        $progress_method = new ReflectionMethod(BJLG\BJLG_Backup::class, 'update_task_progress');
        $progress_method->setAccessible(true);

        sleep(1);
        $progress_method->invoke($backup, $task_id, 25, 'running', 'Quarter way through');

        $lock_after_first_update = $GLOBALS['bjlg_test_transients']['bjlg_backup_task_lock'] ?? null;
        $this->assertIsArray($lock_after_first_update);
        $this->assertSame($task_id, $lock_after_first_update['owner']);
        $this->assertGreaterThan($initial_expiration, $lock_after_first_update['expires_at']);
        $this->assertSame(25, $GLOBALS['bjlg_test_transients'][$task_id]['progress']);

        $first_extension = $lock_after_first_update['expires_at'];

        sleep(1);
        $progress_method->invoke($backup, $task_id, 50.5, 'running', 'Halfway done');

        $lock_after_second_update = $GLOBALS['bjlg_test_transients']['bjlg_backup_task_lock'] ?? null;
        $this->assertIsArray($lock_after_second_update);
        $this->assertSame($task_id, $lock_after_second_update['owner']);
        $this->assertGreaterThan($first_extension, $lock_after_second_update['expires_at']);
        $this->assertSame(50.5, $GLOBALS['bjlg_test_transients'][$task_id]['progress']);

        BJLG\BJLG_Backup::release_task_slot($task_id);

        $this->assertArrayNotHasKey('bjlg_backup_task_lock', $GLOBALS['bjlg_test_transients']);
        unset($GLOBALS['bjlg_test_transients'][$task_id]);
    }

    public function test_resolve_include_patterns_normalizes_plain_paths(): void
    {
        $backup = new BJLG\BJLG_Backup();

        $previous = bjlg_get_option('bjlg_backup_include_patterns');
        bjlg_update_option('bjlg_backup_include_patterns', ['wp-content/uploads/images', 'uploads/media/*']);

        $method = new ReflectionMethod(BJLG\BJLG_Backup::class, 'resolve_include_patterns');
        $method->setAccessible(true);

        try {
            $patterns = $method->invoke($backup, []);
        } finally {
            bjlg_update_option('bjlg_backup_include_patterns', $previous);
        }

        $this->assertSame(['*wp-content/uploads/images*', 'uploads/media/*'], $patterns);
    }

    public function test_should_include_file_supports_relative_patterns(): void
    {
        $backup = new BJLG\BJLG_Backup();

        $method = new ReflectionMethod(BJLG\BJLG_Backup::class, 'should_include_file');
        $method->setAccessible(true);

        $directory = WP_CONTENT_DIR . '/uploads/custom';
        if (!is_dir($directory) && !mkdir($directory, 0777, true) && !is_dir($directory)) {
            $this->fail('Impossible de créer le répertoire de test.');
        }

        $file = $directory . '/file.txt';
        file_put_contents($file, 'content');

        try {
            $this->assertTrue($method->invoke($backup, $file, ['wp-content/uploads/*']));
            $this->assertTrue($method->invoke($backup, $file, ['uploads/custom/*']));
            $this->assertFalse($method->invoke($backup, $file, ['wp-content/themes/*']));
        } finally {
            @unlink($file);
            @rmdir($directory);
            @rmdir(dirname($directory));
        }
    }

    public function test_perform_post_backup_checks_returns_checksum_and_dry_run_status(): void
    {
        $previous_settings = bjlg_get_option('bjlg_encryption_settings', null);
        bjlg_update_option('bjlg_encryption_settings', ['enabled' => true]);

        $encryption = new BJLG\BJLG_Encryption();
        $backup = new BJLG\BJLG_Backup(null, $encryption);

        $plainArchive = BJLG_Test_BackupFixtures::createBackupArchive([
            'manifest' => ['type' => 'full', 'contains' => ['db']],
            'database' => "SELECT 1;\n",
            'files' => ['file.txt' => 'example'],
        ]);

        $method = new ReflectionMethod(BJLG\BJLG_Backup::class, 'perform_post_backup_checks');
        $method->setAccessible(true);

        $results = $method->invoke($backup, $plainArchive['path'], ['checksum' => true, 'dry_run' => true], false);
        $this->assertSame(hash_file('sha256', $plainArchive['path']), $results['checksum']);
        $this->assertSame('sha256', $results['checksum_algorithm']);
        $this->assertSame('passed', $results['dry_run']);
        $this->assertSame('passed', $results['overall_status']);
        $this->assertArrayHasKey('files', $results);
        $this->assertArrayHasKey('backup-manifest.json', $results['files']);
        $this->assertArrayHasKey('database.sql', $results['files']);
        $this->assertSame('passed', $results['files']['backup-manifest.json']['status']);
        $this->assertSame('passed', $results['files']['database.sql']['status']);

        $password = 'secret-pass';
        $encryptedArchive = BJLG_Test_BackupFixtures::createBackupArchive([
            'manifest' => ['type' => 'full', 'contains' => ['db']],
            'database' => "SELECT 2;\n",
            'files' => ['file.txt' => 'encrypted'],
            'encrypt' => true,
            'password' => $password,
        ]);

        $encryptedResults = $method->invoke(
            new BJLG\BJLG_Backup(null, new BJLG_Encryption()),
            $encryptedArchive['path'],
            [
                'checksum' => true,
                'dry_run' => true,
                'encryption' => ['password' => $password],
            ],
            true
        );

        $this->assertSame('passed', $encryptedResults['dry_run']);
        $this->assertSame('passed', $encryptedResults['overall_status']);
        $this->assertSame('passed', $encryptedResults['files']['backup-manifest.json']['status']);
        $this->assertSame('passed', $encryptedResults['files']['database.sql']['status']);

        @unlink($plainArchive['path']);
        @unlink($encryptedArchive['path']);
    }

    public function test_perform_post_backup_checks_detects_invalid_hmac_on_encrypted_archive(): void
    {
        $password = 'integrity-check';

        $plainArchive = BJLG_Test_BackupFixtures::createBackupArchive([
            'manifest' => ['type' => 'full', 'contains' => ['db']],
            'database' => "SELECT 3;\n",
            'files' => ['file.txt' => 'hmac'],
        ]);

        $zip_path = $plainArchive['path'];

        $encryptedArchive = BJLG_Test_BackupFixtures::createBackupArchive([
            'manifest' => ['type' => 'full', 'contains' => ['db']],
            'database' => "SELECT 3;\n",
            'files' => ['file.txt' => 'hmac'],
            'encrypt' => true,
            'password' => $password,
        ]);

        BJLG_Test_BackupFixtures::corruptEncryptedArchiveHmac($encryptedArchive['path']);

        $method = new ReflectionMethod(BJLG\BJLG_Backup::class, 'perform_post_backup_checks');
        $method->setAccessible(true);

        $encryption = new BJLG\BJLG_Encryption();
        $backup = new BJLG\BJLG_Backup(null, $encryption);
        $previous_settings = bjlg_get_option('bjlg_encryption_settings', null);

        $encrypted_path = null;
        $corrupted_zip = null;
        $corrupted_encrypted = null;
        $password_encrypted = null;
        $password_zip_source = null;
        $password_results = null;

        try {
            $results = $method->invoke($backup, $zip_path, ['checksum' => true, 'dry_run' => true], false);
            $this->assertSame(hash_file('sha256', $zip_path), $results['checksum']);
            $this->assertSame('sha256', $results['checksum_algorithm']);
            $this->assertSame('passed', $results['dry_run']);
            $this->assertSame('passed', $results['overall_status']);
            $this->assertSame('passed', $results['files']['backup-manifest.json']['status']);
            $this->assertSame('passed', $results['files']['database.sql']['status']);

            $copy_source = $zip_path . '.enc-source';
            $this->assertTrue(copy($zip_path, $copy_source));
            $encrypted_path = $encryption->encrypt_backup_file($copy_source);

            $encrypted_results = $method->invoke($backup, $encrypted_path, ['checksum' => true, 'dry_run' => true], true);
            $this->assertSame(hash_file('sha256', $encrypted_path), $encrypted_results['checksum']);
            $this->assertSame('sha256', $encrypted_results['checksum_algorithm']);
            $this->assertSame('passed', $encrypted_results['dry_run']);
            $this->assertSame('passed', $encrypted_results['overall_status']);
            $this->assertSame('passed', $encrypted_results['files']['backup-manifest.json']['status']);
            $this->assertSame('passed', $encrypted_results['files']['database.sql']['status']);

            $corrupted_zip = tempnam(sys_get_temp_dir(), 'bjlg-corrupt');
            $this->assertIsString($corrupted_zip);
            $corrupted_zip .= '.zip';

            $corrupt_archive = new ZipArchive();
            $this->assertTrue($corrupt_archive->open($corrupted_zip, ZipArchive::CREATE | ZipArchive::OVERWRITE));
            $corrupt_archive->addFromString('backup-manifest.json', json_encode(['contains' => ['db'], 'type' => 'full']));
            $corrupt_archive->close();

            $corrupted_source = $corrupted_zip . '.enc-source';
            $this->assertTrue(copy($corrupted_zip, $corrupted_source));
            $corrupted_encrypted = $encryption->encrypt_backup_file($corrupted_source);

            /** @var array<string,mixed> $failed_results */
            $failed_results = $method->invoke($backup, $corrupted_encrypted, ['checksum' => false, 'dry_run' => true], true);
            $this->assertSame('passed', $failed_results['dry_run']);
            $this->assertSame('failed', $failed_results['overall_status']);
            $this->assertSame('failed', $failed_results['files']['database.sql']['status']);

            bjlg_update_option('bjlg_encryption_settings', ['enabled' => true, 'password_protect' => true]);
            $password_encryption = new BJLG\BJLG_Encryption();
            $password_backup = new BJLG\BJLG_Backup(null, $password_encryption);

            $password_zip_source = $zip_path . '.password-source';
            $this->assertTrue(copy($zip_path, $password_zip_source));
            $password = 'super-secret';
            $password_encrypted = $password_encryption->encrypt_backup_file($password_zip_source, $password);

            add_filter('bjlg_post_backup_checks_password', static function ($provided) use ($password) {
                return $password;
            }, 10, 4);

            try {
                $password_results = $method->invoke($password_backup, $password_encrypted, ['checksum' => false, 'dry_run' => true], true);
            } finally {
                unset($GLOBALS['bjlg_test_hooks']['filters']['bjlg_post_backup_checks_password']);
            }

            $this->assertIsArray($password_results);
            $this->assertSame('passed', $password_results['dry_run']);
            $this->assertSame('passed', $password_results['overall_status']);
            $this->assertSame('passed', $password_results['files']['backup-manifest.json']['status']);
            $this->assertSame('passed', $password_results['files']['database.sql']['status']);
        } finally {
            @unlink($zip_path);
            if ($encrypted_path !== null) {
                @unlink($encrypted_path);
            }
            if ($corrupted_zip !== null) {
                @unlink($corrupted_zip);
            }
            if ($corrupted_encrypted !== null) {
                @unlink($corrupted_encrypted);
            }
            if ($password_encrypted !== null) {
                @unlink($password_encrypted);
            }
            if ($password_zip_source !== null) {
                @unlink($password_zip_source);
            }

            @unlink($encryptedArchive['path']);

            if ($previous_settings === null) {
                unset($GLOBALS['bjlg_test_options']['bjlg_encryption_settings']);
            } else {
                bjlg_update_option('bjlg_encryption_settings', $previous_settings);
            }
        }
    }

    public function test_perform_post_backup_checks_detects_truncated_archive(): void
    {
        $zip_path = tempnam(sys_get_temp_dir(), 'bjlg-truncated');
        $this->assertIsString($zip_path);
        $zip_path .= '.zip';

        $zip = new ZipArchive();
        $this->assertTrue($zip->open($zip_path, ZipArchive::CREATE | ZipArchive::OVERWRITE));

        $manifest = [
            'contains' => ['db'],
        ];

        $zip->addFromString('backup-manifest.json', json_encode($manifest));
        $sqlContent = "CREATE TABLE `wp_test` (id INT);\nINSERT INTO `wp_test` VALUES (1);\n";
        $zip->addFromString('database.sql', $sqlContent);
        $zip->close();

        $truncatedZip = new class extends ZipArchive {
            /** @var array<int, string> */
            public $truncate = [];

            #[\ReturnTypeWillChange]
            public function getFromName($name, $length = 0, $flags = 0)
            {
                $data = parent::getFromName($name, $length, $flags);

                if ($data !== false && in_array($name, $this->truncate, true)) {
                    $cut = max(0, strlen($data) - 5);

                    return substr($data, 0, $cut);
                }

                return $data;
            }
        };
        $truncatedZip->truncate = ['database.sql'];

        $backup = new class($truncatedZip) extends BJLG\BJLG_Backup {
            private ZipArchive $zip;

            public function __construct(ZipArchive $zip)
            {
                $this->zip = $zip;
            }

            protected function create_zip_archive()
            {
                return $this->zip;
            }
        };

        $method = new ReflectionMethod(BJLG\BJLG_Backup::class, 'perform_post_backup_checks');
        $method->setAccessible(true);

        try {
            /** @var array<string, mixed> $results */
            $results = $method->invoke($backup, $zip_path, ['checksum' => false, 'dry_run' => true], false);

            $this->assertSame('passed', $results['dry_run']);
            $this->assertSame('failed', $results['overall_status']);
            $this->assertArrayHasKey('database.sql', $results['files']);
            $this->assertSame('failed', $results['files']['database.sql']['status']);
            $this->assertSame('passed', $results['files']['backup-manifest.json']['status']);
            $this->assertSame(strlen($sqlContent), $results['files']['database.sql']['expected_size']);
            $this->assertLessThan($results['files']['database.sql']['expected_size'], $results['files']['database.sql']['read_size']);
        } finally {
            @unlink($zip_path);
        }
    }

    public function test_dispatch_to_destinations_records_failures_and_successes(): void
    {
        $backup = new BJLG\BJLG_Backup();
        $method = new ReflectionMethod(BJLG\BJLG_Backup::class, 'dispatch_to_destinations');
        $method->setAccessible(true);

        $file = tempnam(sys_get_temp_dir(), 'bjlg-dispatch');
        $this->assertIsString($file);
        file_put_contents($file, 'payload');

        $primary = new class implements BJLG_Destination_Interface {
            public int $uploads = 0;

            public function get_id()
            {
                return 'primary';
            }

            public function get_name()
            {
                return 'Primaire';
            }

            public function is_connected()
            {
                return true;
            }

            public function disconnect(): void
            {
            }

            public function render_settings(): void
            {
            }

            public function upload_file($filepath, $task_id)
            {
                $this->uploads++;
                throw new Exception('API indisponible');
            }

            public function list_remote_backups()
            {
                return [];
            }

            public function prune_remote_backups($retain_by_number, $retain_by_age_days)
            {
                return ['deleted' => 0, 'errors' => [], 'inspected' => 0, 'deleted_items' => []];
            }

            public function delete_remote_backup_by_name($filename)
            {
                return ['success' => false, 'message' => ''];
            }

            public function get_storage_usage()
            {
                return ['used_bytes' => null, 'quota_bytes' => null, 'free_bytes' => null];
            }

            public function get_remote_quota_snapshot()
            {
                return [
                    'status' => 'ok',
                    'used_bytes' => null,
                    'quota_bytes' => null,
                    'free_bytes' => null,
                    'latency_ms' => null,
                    'source' => 'mock',
                    'fetched_at' => time(),
                ];
            }
        };

        $secondary = new class implements BJLG_Destination_Interface {
            public array $uploads = [];

            public function get_id()
            {
                return 'secondary';
            }

            public function get_name()
            {
                return 'Secours';
            }

            public function is_connected()
            {
                return true;
            }

            public function disconnect(): void
            {
            }

            public function render_settings(): void
            {
            }

            public function upload_file($filepath, $task_id)
            {
                $this->uploads[] = [$filepath, $task_id];
            }

            public function list_remote_backups()
            {
                return [];
            }

            public function prune_remote_backups($retain_by_number, $retain_by_age_days)
            {
                return ['deleted' => 0, 'errors' => [], 'inspected' => 0, 'deleted_items' => []];
            }

            public function delete_remote_backup_by_name($filename)
            {
                return ['success' => true, 'message' => ''];
            }

            public function get_storage_usage()
            {
                return ['used_bytes' => 0, 'quota_bytes' => null, 'free_bytes' => null];
            }

            public function get_remote_quota_snapshot()
            {
                return [
                    'status' => 'ok',
                    'used_bytes' => 0,
                    'quota_bytes' => null,
                    'free_bytes' => null,
                    'latency_ms' => null,
                    'source' => 'mock',
                    'fetched_at' => time(),
                ];
            }
        };

        add_filter('bjlg_backup_instantiate_destination', static function ($provided, $destination_id) use ($primary, $secondary) {
            if ($destination_id === 'primary') {
                return $primary;
            }

            if ($destination_id === 'secondary') {
                return $secondary;
            }

            return $provided;
        }, 10, 2);

        try {
            $results = $method->invoke($backup, $file, ['primary', 'secondary'], 'task-99');
        } finally {
            unset($GLOBALS['bjlg_test_hooks']['filters']['bjlg_backup_instantiate_destination']);
            @unlink($file);
        }

        $this->assertSame(['secondary'], $results['success']);
        $this->assertArrayHasKey('primary', $results['failures']);
        $this->assertSame('API indisponible', $results['failures']['primary']);
        $this->assertSame(1, $primary->uploads);
        $this->assertCount(1, $secondary->uploads);
        $this->assertSame('task-99', $secondary->uploads[0][1]);
    }

    public function test_dispatch_to_destinations_supports_sftp_destination(): void
    {
        if (class_exists('phpseclib3\\Net\\SFTP') && !is_a('phpseclib3\\Net\\SFTP', BJLG_Test_Phpseclib_SFTP_Stub::class, true)) {
            $this->markTestSkipped('Real phpseclib SFTP implementation is available; this test relies on the stub.');
        }

        \phpseclib3\Net\SFTP::$uploaded = [];

        $previous_settings = bjlg_get_option('bjlg_sftp_settings');

        bjlg_update_option('bjlg_sftp_settings', [
            'enabled' => true,
            'host' => 'sftp.example.org',
            'port' => 22,
            'username' => 'backup-user',
            'password' => 'secret',
            'private_key' => '',
            'passphrase' => '',
            'remote_path' => 'wordpress/backups',
            'fingerprint' => '',
        ]);

        $backup = new BJLG\BJLG_Backup();
        $method = new ReflectionMethod(BJLG\BJLG_Backup::class, 'dispatch_to_destinations');
        $method->setAccessible(true);

        $file = tempnam(sys_get_temp_dir(), 'bjlg-sftp');
        $this->assertIsString($file);
        file_put_contents($file, 'content');

        try {
            $results = $method->invoke($backup, $file, ['sftp'], 'task-sftp-1');
        } finally {
            @unlink($file);
            bjlg_update_option('bjlg_sftp_settings', $previous_settings);
        }

        $this->assertSame(['sftp'], $results['success']);
        $this->assertSame([], $results['failures']);

        $this->assertCount(1, \phpseclib3\Net\SFTP::$uploaded);
        $upload = \phpseclib3\Net\SFTP::$uploaded[0];
        $this->assertSame('wordpress/backups/' . basename($file), $upload['path']);
        $this->assertSame($file, $upload['local']);
        $this->assertSame(\phpseclib3\Net\SFTP::SOURCE_LOCAL_FILE, $upload['mode']);
    }

    public function test_resolve_destination_queue_uses_saved_options(): void
    {
        $backup = new BJLG\BJLG_Backup();

        $previous = bjlg_get_option('bjlg_backup_secondary_destinations');
        bjlg_update_option('bjlg_backup_secondary_destinations', ['google_drive', 'aws_s3']);

        $method = new ReflectionMethod(BJLG\BJLG_Backup::class, 'resolve_destination_queue');
        $method->setAccessible(true);

        try {
            $queue = $method->invoke($backup, []);
        } finally {
            bjlg_update_option('bjlg_backup_secondary_destinations', $previous);
        }

        $this->assertSame(['google_drive', 'aws_s3'], $queue);
    }
}<|MERGE_RESOLUTION|>--- conflicted
+++ resolved
@@ -186,7 +186,6 @@
         BJLG\BJLG_Backup::release_task_slot($task_one);
     }
 
-<<<<<<< HEAD
     public function test_reserve_task_slot_reclaims_expired_option_lock(): void
     {
         $task_id = 'bjlg_backup_' . md5('expired-lock');
@@ -219,38 +218,6 @@
         );
         $this->assertGreaterThan(time(), $stored_payload['expires_at'], 'The lock expiration should be extended.');
         $this->assertGreaterThan(time(), $GLOBALS['bjlg_test_options'][$timeout_name]);
-=======
-    public function test_reserve_task_slot_recovers_from_expired_option_lock(): void
-    {
-        $current_time = time();
-        $stale_task_id = 'bjlg_backup_' . md5('stale-lock');
-        $task_id = 'bjlg_backup_' . md5('fresh-lock');
-        $option_name = '_transient_bjlg_backup_task_lock';
-        $timeout_name = '_transient_timeout_bjlg_backup_task_lock';
-
-        $expired_payload = [
-            'owner' => $stale_task_id,
-            'acquired_at' => $current_time - 3600,
-            'initialized' => true,
-            'expires_at' => $current_time - 30,
-        ];
-        $GLOBALS['bjlg_test_options'][$option_name] = $expired_payload;
-        $GLOBALS['bjlg_test_options'][$timeout_name] = $current_time - 30;
-        $GLOBALS['bjlg_test_transients']['bjlg_backup_task_lock'] = $expired_payload;
-
-        $this->assertTrue(
-            BJLG\BJLG_Backup::reserve_task_slot($task_id),
-            'The new task should reclaim the lock when the previous payload expired.'
-        );
-
-        $stored_payload = $GLOBALS['bjlg_test_options'][$option_name] ?? null;
-        $this->assertIsArray($stored_payload);
-        $this->assertSame($task_id, $stored_payload['owner']);
-
-        $stored_timeout = $GLOBALS['bjlg_test_options'][$timeout_name] ?? 0;
-        $this->assertIsInt($stored_timeout);
-        $this->assertGreaterThan(time(), $stored_timeout, 'The timeout should be refreshed for the new owner.');
->>>>>>> 8ead31f5
 
         BJLG\BJLG_Backup::release_task_slot($task_id);
     }
