<?php
declare(strict_types=1);

namespace BJLG {
    if (!function_exists(__NAMESPACE__ . '\\realpath')) {
        function realpath($path)
        {
            if (isset($GLOBALS['bjlg_test_realpath_mock']) && is_callable($GLOBALS['bjlg_test_realpath_mock'])) {
                return call_user_func($GLOBALS['bjlg_test_realpath_mock'], $path);
            }

            return \realpath($path);
        }
    }

    if (!class_exists(__NAMESPACE__ . '\\BJLG_Debug')) {
        class BJLG_Debug
        {
            /** @var array<int, string> */
            public static $logs = [];

            /**
             * @param mixed $message
             */
            public static function log($message): void
            {
                self::$logs[] = (string) $message;
            }

            /**
             * @param mixed $message
             */
            public static function error($message): void
            {
                self::log($message);
            }
        }
    }

    if (!class_exists(__NAMESPACE__ . '\\BJLG_Admin_Advanced')) {
        class BJLG_Admin_Advanced
        {
            public static function log_action(...$args): void
            {
                // No-op stub for tests.
            }

            public function get_dashboard_metrics(): array
            {
                return [];
            }
        }
    }
}

namespace {
use BJLG\BJLG_Notification_Queue;

use BJLG\BJLG_Notification_Queue;
use PHPUnit\Framework\TestCase;

require_once __DIR__ . '/../includes/class-bjlg-notification-queue.php';
require_once __DIR__ . '/../includes/class-bjlg-incremental.php';
require_once __DIR__ . '/../includes/class-bjlg-actions.php';

final class BJLG_ActionsTest extends TestCase
{
    private string $manifestPath;
    protected function setUp(): void
    {
        $GLOBALS['bjlg_test_current_user_can'] = true;
        $GLOBALS['bjlg_test_transients'] = [];
        $GLOBALS['bjlg_test_last_status_header'] = null;
        $GLOBALS['bjlg_test_realpath_mock'] = null;
        $GLOBALS['current_user'] = null;
        $GLOBALS['current_user_id'] = 0;
        \BJLG\BJLG_Debug::$logs = [];
        $_POST = [];
        $_REQUEST = [];
        $_GET = [];
<<<<<<< HEAD
        $table = BJLG_Notification_Queue::get_table_name();
        $GLOBALS['wpdb']->tables[$table] = [];
        bjlg_update_option('bjlg_notification_queue', []);
        BJLG_Notification_Queue::create_tables();
=======
        BJLG_Notification_Queue::create_tables();
        BJLG_Notification_Queue::seed_queue([]);
>>>>>>> 46520dc2
        $this->manifestPath = bjlg_get_backup_directory() . '.incremental-manifest.json';
        if (file_exists($this->manifestPath)) {
            @unlink($this->manifestPath);
        }
    }

    protected function tearDown(): void
    {
        parent::tearDown();
        $table = BJLG_Notification_Queue::get_table_name();
        $GLOBALS['wpdb']->tables[$table] = [];
        bjlg_update_option('bjlg_notification_queue', []);
        if (isset($this->manifestPath) && file_exists($this->manifestPath)) {
            @unlink($this->manifestPath);
        }
    }

    private function seedRemotePurgeManifest(string $file): void
    {
        $incremental = new BJLG\BJLG_Incremental();
        $reflection = new \ReflectionClass(BJLG\BJLG_Incremental::class);
        $property = $reflection->getProperty('last_backup_data');
        $property->setAccessible(true);
        $data = $property->getValue($incremental);
        $data['remote_purge_queue'] = [[
            'file' => $file,
            'destinations' => ['s3'],
            'status' => 'failed',
            'registered_at' => time() - 300,
            'attempts' => 2,
            'last_attempt_at' => time() - 60,
            'next_attempt_at' => time() + 600,
            'last_error' => 'error',
            'errors' => ['error'],
            'failed_at' => time() - 30,
        ]];
        $property->setValue($incremental, $data);

        $save = $reflection->getMethod('save_manifest');
        $save->setAccessible(true);
        $this->assertTrue($save->invoke($incremental));
    }

    /**
     * @return array<int,array<string,mixed>>
     */
    private function getQueueEntries(): array
    {
        $table = BJLG_Notification_Queue::get_table_name();
        $rows = $GLOBALS['wpdb']->tables[$table] ?? [];
        $entries = [];

        foreach ($rows as $row) {
            if (!is_array($row) || !isset($row['queue_data'])) {
                continue;
            }

            $decoded = json_decode((string) $row['queue_data'], true);
            if (is_array($decoded)) {
                $entries[] = $decoded;
            }
        }

        return array_values($entries);
    }

    private function getTableRow(string $entryId): ?array
    {
        $table = BJLG_Notification_Queue::get_table_name();
        $rows = $GLOBALS['wpdb']->tables[$table] ?? [];

        if (isset($rows[$entryId]) && is_array($rows[$entryId])) {
            return $rows[$entryId];
        }

        return null;
    }

    public function test_handle_delete_backup_denies_user_without_capability(): void
    {
        $GLOBALS['bjlg_test_current_user_can'] = false;

        $actions = new BJLG\BJLG_Actions();

        try {
            $actions->handle_delete_backup();
            $this->fail('Expected BJLG_Test_JSON_Response to be thrown.');
        } catch (BJLG_Test_JSON_Response $exception) {
            $this->assertSame(['message' => 'Permission refusée.'], $exception->data);
            $this->assertSame(403, $exception->status_code);
        }
    }

    public function test_prepare_download_returns_error_when_transient_persistence_fails(): void
    {
        $actions = new BJLG\BJLG_Actions();

        $filename = 'bjlg-test-backup-' . uniqid('', true) . '.zip';
        $filepath = bjlg_get_backup_directory() . $filename;

        file_put_contents($filepath, 'backup-data');

        $_POST['filename'] = $filename;
        $_POST['nonce'] = 'test-nonce';

        $GLOBALS['bjlg_test_set_transient_mock'] = static function (string $transient, $value = null, $expiration = null) {
            if (strpos($transient, 'bjlg_download_') === 0) {
                return false;
            }

            return null;
        };

        try {
            $actions->prepare_download();
            $this->fail('Expected BJLG_Test_JSON_Response to be thrown.');
        } catch (BJLG_Test_JSON_Response $exception) {
            $this->assertSame(['message' => 'Impossible de créer un token de téléchargement.'], $exception->data);
            $this->assertSame(500, $exception->status_code);
            $this->assertNotEmpty(BJLG\BJLG_Debug::$logs);
        } finally {
            $GLOBALS['bjlg_test_set_transient_mock'] = null;

            if (file_exists($filepath)) {
                unlink($filepath);
            }
        }
    }

    public function test_prepare_download_generates_token_payload(): void
    {
        $actions = new BJLG\BJLG_Actions();

        $filename = 'bjlg-test-backup-' . uniqid('', true) . '.zip';
        $filepath = bjlg_get_backup_directory() . $filename;

        file_put_contents($filepath, 'prepared-download');

        $real_filepath = realpath($filepath);

        if ($real_filepath === false) {
            $this->fail('Failed to resolve the real path for the prepared download file.');
        }

        $_POST['filename'] = $filename;
        $_POST['nonce'] = 'test-nonce';

        $expected_ttl = 123;
        $captured_filter_args = null;
        $previous_download_filters = $GLOBALS['bjlg_test_hooks']['filters']['bjlg_download_token_ttl'] ?? null;
        $transient_key = null;

        add_filter(
            'bjlg_download_token_ttl',
            function ($ttl, $path) use (&$captured_filter_args, $expected_ttl) {
                $captured_filter_args = [$ttl, $path];

                return $expected_ttl;
            },
            10,
            2
        );

        try {
            try {
                $actions->prepare_download();
                $this->fail('Expected BJLG_Test_JSON_Response to be thrown.');
            } catch (BJLG_Test_JSON_Response $exception) {
                $this->assertIsArray($exception->data);
                $this->assertArrayHasKey('download_url', $exception->data);
                $this->assertArrayHasKey('token', $exception->data);
                $this->assertArrayHasKey('expires_in', $exception->data);
                $this->assertSame($expected_ttl, $exception->data['expires_in']);

                $token = $exception->data['token'];
                $this->assertNotEmpty($token);
                $this->assertIsString($token);

                $download_url = $exception->data['download_url'];
                $this->assertIsString($download_url);
                $this->assertStringContainsString($token, $download_url);

                $transient_key = 'bjlg_download_' . $token;
                $this->assertArrayHasKey($transient_key, $GLOBALS['bjlg_test_transients']);

                $payload = $GLOBALS['bjlg_test_transients'][$transient_key];
                $this->assertIsArray($payload);
                $this->assertArrayHasKey('file', $payload);
                $this->assertArrayHasKey('requires_cap', $payload);
                $this->assertArrayHasKey('issued_at', $payload);
                $this->assertArrayHasKey('issued_by', $payload);

                $this->assertSame($real_filepath, $payload['file']);
                $this->assertSame(bjlg_get_required_capability(), $payload['requires_cap']);
                $this->assertIsInt($payload['issued_at']);
                $this->assertGreaterThan(0, $payload['issued_at']);
                $this->assertSame(0, $payload['issued_by']);

                $this->assertIsArray($captured_filter_args);
                $this->assertSame(15 * (defined('MINUTE_IN_SECONDS') ? MINUTE_IN_SECONDS : 60), $captured_filter_args[0]);
                $this->assertSame($real_filepath, $captured_filter_args[1]);
            }
        } finally {
            if ($previous_download_filters === null) {
                unset($GLOBALS['bjlg_test_hooks']['filters']['bjlg_download_token_ttl']);
            } else {
                $GLOBALS['bjlg_test_hooks']['filters']['bjlg_download_token_ttl'] = $previous_download_filters;
            }

            if ($transient_key !== null) {
                unset($GLOBALS['bjlg_test_transients'][$transient_key]);
            }

            if (file_exists($filepath)) {
                unlink($filepath);
            }
        }
    }

    /**
     * @return array<string, array{0: ?string, 1: int}>
     */
    public function provide_invalid_tokens_for_download(): array
    {
        return [
            'missing token' => [null, 400],
            'empty token' => ['', 400],
            'expired token' => ['expired', 403],
        ];
    }

    /**
     * @dataProvider provide_invalid_tokens_for_download
     */
    public function test_handle_download_request_uses_status_from_validation(?string $token, int $expected_status): void
    {
        $actions = new BJLG\BJLG_Actions();

        if ($token !== null) {
            $_REQUEST['token'] = $token;
        }

        try {
            $actions->handle_download_request();
            $this->fail('Expected BJLG_Test_JSON_Response to be thrown.');
        } catch (BJLG_Test_JSON_Response $exception) {
            $this->assertSame($expected_status, $exception->status_code);
        }
    }

    /**
     * @return array<string, array{0: string, 1: int}>
     */
    public function provide_public_download_tokens(): array
    {
        return [
            'missing token' => ['', 400],
            'expired token' => ['expired', 403],
        ];
    }

    /**
     * @dataProvider provide_public_download_tokens
     */
    public function test_maybe_handle_public_download_uses_status_from_validation(string $token, int $expected_status): void
    {
        $actions = new BJLG\BJLG_Actions();

        $_GET['bjlg_download'] = $token;

        try {
            $actions->maybe_handle_public_download();
            $this->fail('Expected BJLG_Test_WP_Die to be thrown.');
        } catch (BJLG_Test_WP_Die $exception) {
            $this->assertSame($expected_status, $exception->status_code);
            $this->assertSame($expected_status, $GLOBALS['bjlg_test_last_status_header']);
        }
    }

    public function test_handle_delete_backup_returns_error_when_backup_directory_is_missing(): void
    {
        $actions = new BJLG\BJLG_Actions();

        $_POST['filename'] = 'missing-backup.zip';

        $GLOBALS['bjlg_test_realpath_mock'] = static function (string $path) {
            if ($path === bjlg_get_backup_directory()) {
                return false;
            }

            return \realpath($path);
        };

        try {
            $actions->handle_delete_backup();
            $this->fail('Expected BJLG_Test_JSON_Response to be thrown.');
        } catch (BJLG_Test_JSON_Response $exception) {
            $this->assertSame(['message' => 'Répertoire de sauvegarde introuvable.'], $exception->data);
            $this->assertSame(500, $exception->status_code);
        }
    }

    public function test_handle_notification_queue_retry_succeeds(): void
    {
        $actions = new BJLG\BJLG_Actions();

        BJLG_Notification_Queue::seed_queue([
            [
                'id' => 'ajax-entry',
                'event' => 'backup_failed',
                'title' => 'Failure',
                'subject' => 'Subject',
                'lines' => ['Failure'],
                'body' => 'Body',
                'context' => [],
                'next_attempt_at' => time() + 600,
                'channels' => [
                    'email' => [
                        'enabled' => true,
                        'status' => 'failed',
                        'attempts' => 2,
                        'recipients' => ['admin@example.com'],
                        'last_error' => 'error',
                        'next_attempt_at' => time() + 600,
                    ],
                ],
            ],
        ]);

        $_POST = [
            'nonce' => 'test-nonce',
            'entry_id' => 'ajax-entry',
        ];

        try {
            $actions->handle_notification_queue_retry();
            $this->fail('Expected BJLG_Test_JSON_Response to be thrown.');
        } catch (BJLG_Test_JSON_Response $response) {
            $this->assertIsArray($response->data);
        } finally {
            $_POST = [];
        }

<<<<<<< HEAD
        $queue = $this->getQueueEntries();
=======
        $queue = BJLG_Notification_Queue::export_queue();
>>>>>>> 46520dc2
        $this->assertSame('pending', $queue[0]['channels']['email']['status']);
        $this->assertNotNull($this->getTableRow('ajax-entry'));
    }

    public function test_handle_notification_queue_delete_succeeds(): void
    {
        $actions = new BJLG\BJLG_Actions();
        BJLG_Notification_Queue::seed_queue([
            [
                'id' => 'ajax-delete',
                'event' => 'backup_complete',
                'title' => 'Complete',
                'subject' => 'Subject',
                'lines' => ['Complete'],
                'body' => 'Body',
                'context' => [],
                'channels' => [
                    'email' => [
                        'enabled' => true,
                        'status' => 'completed',
                        'attempts' => 1,
                        'recipients' => ['user@example.com'],
                    ],
                ],
            ],
        ]);

        $_POST = [
            'nonce' => 'test-nonce',
            'entry_id' => 'ajax-delete',
        ];

        try {
            $actions->handle_notification_queue_delete();
            $this->fail('Expected BJLG_Test_JSON_Response to be thrown.');
        } catch (BJLG_Test_JSON_Response $response) {
            $this->assertIsArray($response->data);
        } finally {
            $_POST = [];
        }

<<<<<<< HEAD
        $queue = $this->getQueueEntries();
=======
        $queue = BJLG_Notification_Queue::export_queue();
>>>>>>> 46520dc2
        $this->assertSame([], $queue);
        $this->assertNull($this->getTableRow('ajax-delete'));
    }

    public function test_handle_remote_purge_retry_succeeds(): void
    {
        $this->seedRemotePurgeManifest('ajax-remote.zip');
        $actions = new BJLG\BJLG_Actions();

        $_POST = [
            'nonce' => 'test-nonce',
            'file' => 'ajax-remote.zip',
        ];

        try {
            $actions->handle_remote_purge_retry();
            $this->fail('Expected BJLG_Test_JSON_Response to be thrown.');
        } catch (BJLG_Test_JSON_Response $response) {
            $this->assertIsArray($response->data);
        } finally {
            $_POST = [];
        }

        $queue = (new BJLG\BJLG_Incremental())->get_remote_purge_queue();
        $this->assertSame('pending', $queue[0]['status']);
    }

    public function test_handle_remote_purge_delete_succeeds(): void
    {
        $this->seedRemotePurgeManifest('ajax-delete.zip');
        $actions = new BJLG\BJLG_Actions();

        $_POST = [
            'nonce' => 'test-nonce',
            'file' => 'ajax-delete.zip',
        ];

        try {
            $actions->handle_remote_purge_delete();
            $this->fail('Expected BJLG_Test_JSON_Response to be thrown.');
        } catch (BJLG_Test_JSON_Response $response) {
            $this->assertIsArray($response->data);
        } finally {
            $_POST = [];
        }

        $queue = (new BJLG\BJLG_Incremental())->get_remote_purge_queue();
        $this->assertSame([], $queue);
    }

    public function test_validate_download_token_requires_authenticated_user(): void
    {
        $actions = new BJLG\BJLG_Actions();

        $token = 'bjlg-test-token';
        $filepath = bjlg_get_backup_directory() . 'token-download-' . uniqid('', true) . '.zip';

        file_put_contents($filepath, 'data');

        $user_id = 123;
        $user = (object) [
            'ID' => $user_id,
            'caps' => [bjlg_get_required_capability() => true],
            'allcaps' => [bjlg_get_required_capability() => true],
        ];

        $GLOBALS['bjlg_test_users'] = [$user_id => $user];
        $previous_can = $GLOBALS['bjlg_test_current_user_can'] ?? null;
        $GLOBALS['bjlg_test_current_user_can'] = false;
        wp_set_current_user(0);

        set_transient('bjlg_download_' . $token, [
            'file' => $filepath,
            'requires_cap' => bjlg_get_required_capability(),
            'issued_at' => time(),
            'issued_by' => $user_id,
        ], defined('HOUR_IN_SECONDS') ? HOUR_IN_SECONDS : 3600);

        $method = new \ReflectionMethod(BJLG\BJLG_Actions::class, 'validate_download_token');
        $method->setAccessible(true);

        try {
            $result = $method->invoke($actions, $token);

            $this->assertInstanceOf(\WP_Error::class, $result);
            $this->assertSame('bjlg_forbidden', $result->get_error_code());
            $this->assertSame(0, get_current_user_id());
            $this->assertArrayHasKey('bjlg_download_' . $token, $GLOBALS['bjlg_test_transients']);

            wp_set_current_user($user_id);
            $GLOBALS['bjlg_test_current_user_can'] = null;

            $result = $method->invoke($actions, $token);

            $this->assertIsArray($result);
            $this->assertSame($filepath, $result[0]);
            $this->assertSame('bjlg_download_' . $token, $result[1]);
        } finally {
            if ($previous_can !== null) {
                $GLOBALS['bjlg_test_current_user_can'] = $previous_can;
            } else {
                unset($GLOBALS['bjlg_test_current_user_can']);
            }

            wp_set_current_user(0);

            if (file_exists($filepath)) {
                unlink($filepath);
            }
        }
    }
}

}<|MERGE_RESOLUTION|>--- conflicted
+++ resolved
@@ -78,15 +78,10 @@
         $_POST = [];
         $_REQUEST = [];
         $_GET = [];
-<<<<<<< HEAD
         $table = BJLG_Notification_Queue::get_table_name();
         $GLOBALS['wpdb']->tables[$table] = [];
         bjlg_update_option('bjlg_notification_queue', []);
         BJLG_Notification_Queue::create_tables();
-=======
-        BJLG_Notification_Queue::create_tables();
-        BJLG_Notification_Queue::seed_queue([]);
->>>>>>> 46520dc2
         $this->manifestPath = bjlg_get_backup_directory() . '.incremental-manifest.json';
         if (file_exists($this->manifestPath)) {
             @unlink($this->manifestPath);
@@ -430,11 +425,7 @@
             $_POST = [];
         }
 
-<<<<<<< HEAD
         $queue = $this->getQueueEntries();
-=======
-        $queue = BJLG_Notification_Queue::export_queue();
->>>>>>> 46520dc2
         $this->assertSame('pending', $queue[0]['channels']['email']['status']);
         $this->assertNotNull($this->getTableRow('ajax-entry'));
     }
@@ -476,11 +467,7 @@
             $_POST = [];
         }
 
-<<<<<<< HEAD
         $queue = $this->getQueueEntries();
-=======
-        $queue = BJLG_Notification_Queue::export_queue();
->>>>>>> 46520dc2
         $this->assertSame([], $queue);
         $this->assertNull($this->getTableRow('ajax-delete'));
     }
