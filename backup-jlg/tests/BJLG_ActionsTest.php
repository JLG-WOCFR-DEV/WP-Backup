<?php
declare(strict_types=1);

namespace BJLG {
    if (!function_exists(__NAMESPACE__ . '\\realpath')) {
        function realpath($path)
        {
            if (isset($GLOBALS['bjlg_test_realpath_mock']) && is_callable($GLOBALS['bjlg_test_realpath_mock'])) {
                return call_user_func($GLOBALS['bjlg_test_realpath_mock'], $path);
            }

            return \realpath($path);
        }
    }

    if (!class_exists(__NAMESPACE__ . '\\BJLG_Debug')) {
        class BJLG_Debug
        {
            /** @var array<int, string> */
            public static $logs = [];

            /**
             * @param mixed $message
             */
            public static function log($message): void
            {
                self::$logs[] = (string) $message;
            }

            /**
             * @param mixed $message
             */
            public static function error($message): void
            {
                self::log($message);
            }
        }
    }
}

namespace {

use PHPUnit\Framework\TestCase;

require_once __DIR__ . '/../includes/class-bjlg-notification-queue.php';
require_once __DIR__ . '/../includes/class-bjlg-incremental.php';
require_once __DIR__ . '/../includes/class-bjlg-actions.php';

final class BJLG_ActionsTest extends TestCase
{
    private string $manifestPath;
    protected function setUp(): void
    {
        $GLOBALS['bjlg_test_current_user_can'] = true;
        $GLOBALS['bjlg_test_transients'] = [];
        $GLOBALS['bjlg_test_last_status_header'] = null;
        $GLOBALS['bjlg_test_realpath_mock'] = null;
        $GLOBALS['current_user'] = null;
        $GLOBALS['current_user_id'] = 0;
        \BJLG\BJLG_Debug::$logs = [];
        $_POST = [];
        $_REQUEST = [];
        $_GET = [];
        $this->manifestPath = BJLG_BACKUP_DIR . '.incremental-manifest.json';
        if (file_exists($this->manifestPath)) {
            @unlink($this->manifestPath);
        }
    }

    protected function tearDown(): void
    {
        parent::tearDown();
        if (isset($this->manifestPath) && file_exists($this->manifestPath)) {
            @unlink($this->manifestPath);
        }
    }

    private function seedRemotePurgeManifest(string $file): void
    {
        $incremental = new BJLG\BJLG_Incremental();
        $reflection = new \ReflectionClass(BJLG\BJLG_Incremental::class);
        $property = $reflection->getProperty('last_backup_data');
        $property->setAccessible(true);
        $data = $property->getValue($incremental);
        $data['remote_purge_queue'] = [[
            'file' => $file,
            'destinations' => ['s3'],
            'status' => 'failed',
            'registered_at' => time() - 300,
            'attempts' => 2,
            'last_attempt_at' => time() - 60,
            'next_attempt_at' => time() + 600,
            'last_error' => 'error',
            'errors' => ['error'],
            'failed_at' => time() - 30,
        ]];
        $property->setValue($incremental, $data);

        $save = $reflection->getMethod('save_manifest');
        $save->setAccessible(true);
        $this->assertTrue($save->invoke($incremental));
    }

    public function test_handle_delete_backup_denies_user_without_capability(): void
    {
        $GLOBALS['bjlg_test_current_user_can'] = false;

        $actions = new BJLG\BJLG_Actions();

        try {
            $actions->handle_delete_backup();
            $this->fail('Expected BJLG_Test_JSON_Response to be thrown.');
        } catch (BJLG_Test_JSON_Response $exception) {
            $this->assertSame(['message' => 'Permission refusée.'], $exception->data);
            $this->assertSame(403, $exception->status_code);
        }
    }

    public function test_prepare_download_returns_error_when_transient_persistence_fails(): void
    {
        $actions = new BJLG\BJLG_Actions();

        $filename = 'bjlg-test-backup-' . uniqid('', true) . '.zip';
        $filepath = BJLG_BACKUP_DIR . $filename;

        file_put_contents($filepath, 'backup-data');

        $_POST['filename'] = $filename;
        $_POST['nonce'] = 'test-nonce';

        $GLOBALS['bjlg_test_set_transient_mock'] = static function (string $transient, $value = null, $expiration = null) {
            if (strpos($transient, 'bjlg_download_') === 0) {
                return false;
            }

            return null;
        };

        try {
            $actions->prepare_download();
            $this->fail('Expected BJLG_Test_JSON_Response to be thrown.');
        } catch (BJLG_Test_JSON_Response $exception) {
            $this->assertSame(['message' => 'Impossible de créer un token de téléchargement.'], $exception->data);
            $this->assertSame(500, $exception->status_code);
            $this->assertNotEmpty(BJLG\BJLG_Debug::$logs);
        } finally {
            $GLOBALS['bjlg_test_set_transient_mock'] = null;

            if (file_exists($filepath)) {
                unlink($filepath);
            }
        }
    }

    public function test_prepare_download_generates_token_payload(): void
    {
        $actions = new BJLG\BJLG_Actions();

        $filename = 'bjlg-test-backup-' . uniqid('', true) . '.zip';
        $filepath = BJLG_BACKUP_DIR . $filename;

        file_put_contents($filepath, 'prepared-download');

        $real_filepath = realpath($filepath);

        if ($real_filepath === false) {
            $this->fail('Failed to resolve the real path for the prepared download file.');
        }

        $_POST['filename'] = $filename;
        $_POST['nonce'] = 'test-nonce';

        $expected_ttl = 123;
        $captured_filter_args = null;
        $previous_download_filters = $GLOBALS['bjlg_test_hooks']['filters']['bjlg_download_token_ttl'] ?? null;
        $transient_key = null;

        add_filter(
            'bjlg_download_token_ttl',
            function ($ttl, $path) use (&$captured_filter_args, $expected_ttl) {
                $captured_filter_args = [$ttl, $path];

                return $expected_ttl;
            },
            10,
            2
        );

        try {
            try {
                $actions->prepare_download();
                $this->fail('Expected BJLG_Test_JSON_Response to be thrown.');
            } catch (BJLG_Test_JSON_Response $exception) {
                $this->assertIsArray($exception->data);
                $this->assertArrayHasKey('download_url', $exception->data);
                $this->assertArrayHasKey('token', $exception->data);
                $this->assertArrayHasKey('expires_in', $exception->data);
                $this->assertSame($expected_ttl, $exception->data['expires_in']);

                $token = $exception->data['token'];
                $this->assertNotEmpty($token);
                $this->assertIsString($token);

                $download_url = $exception->data['download_url'];
                $this->assertIsString($download_url);
                $this->assertStringContainsString($token, $download_url);

                $transient_key = 'bjlg_download_' . $token;
                $this->assertArrayHasKey($transient_key, $GLOBALS['bjlg_test_transients']);

                $payload = $GLOBALS['bjlg_test_transients'][$transient_key];
                $this->assertIsArray($payload);
                $this->assertArrayHasKey('file', $payload);
                $this->assertArrayHasKey('requires_cap', $payload);
                $this->assertArrayHasKey('issued_at', $payload);
                $this->assertArrayHasKey('issued_by', $payload);

                $this->assertSame($real_filepath, $payload['file']);
                $this->assertSame(bjlg_get_required_capability(), $payload['requires_cap']);
                $this->assertIsInt($payload['issued_at']);
                $this->assertGreaterThan(0, $payload['issued_at']);
                $this->assertSame(0, $payload['issued_by']);

                $this->assertIsArray($captured_filter_args);
                $this->assertSame(15 * (defined('MINUTE_IN_SECONDS') ? MINUTE_IN_SECONDS : 60), $captured_filter_args[0]);
                $this->assertSame($real_filepath, $captured_filter_args[1]);
            }
        } finally {
            if ($previous_download_filters === null) {
                unset($GLOBALS['bjlg_test_hooks']['filters']['bjlg_download_token_ttl']);
            } else {
                $GLOBALS['bjlg_test_hooks']['filters']['bjlg_download_token_ttl'] = $previous_download_filters;
            }

            if ($transient_key !== null) {
                unset($GLOBALS['bjlg_test_transients'][$transient_key]);
            }

            if (file_exists($filepath)) {
                unlink($filepath);
            }
        }
    }

    /**
     * @return array<string, array{0: ?string, 1: int}>
     */
    public function provide_invalid_tokens_for_download(): array
    {
        return [
            'missing token' => [null, 400],
            'empty token' => ['', 400],
            'expired token' => ['expired', 403],
        ];
    }

    /**
     * @dataProvider provide_invalid_tokens_for_download
     */
    public function test_handle_download_request_uses_status_from_validation(?string $token, int $expected_status): void
    {
        $actions = new BJLG\BJLG_Actions();

        if ($token !== null) {
            $_REQUEST['token'] = $token;
        }

        try {
            $actions->handle_download_request();
            $this->fail('Expected BJLG_Test_JSON_Response to be thrown.');
        } catch (BJLG_Test_JSON_Response $exception) {
            $this->assertSame($expected_status, $exception->status_code);
        }
    }

    /**
     * @return array<string, array{0: string, 1: int}>
     */
    public function provide_public_download_tokens(): array
    {
        return [
            'missing token' => ['', 400],
            'expired token' => ['expired', 403],
        ];
    }

    /**
     * @dataProvider provide_public_download_tokens
     */
    public function test_maybe_handle_public_download_uses_status_from_validation(string $token, int $expected_status): void
    {
        $actions = new BJLG\BJLG_Actions();

        $_GET['bjlg_download'] = $token;

        try {
            $actions->maybe_handle_public_download();
            $this->fail('Expected BJLG_Test_WP_Die to be thrown.');
        } catch (BJLG_Test_WP_Die $exception) {
            $this->assertSame($expected_status, $exception->status_code);
            $this->assertSame($expected_status, $GLOBALS['bjlg_test_last_status_header']);
        }
    }

    public function test_handle_delete_backup_returns_error_when_backup_directory_is_missing(): void
    {
        $actions = new BJLG\BJLG_Actions();

        $_POST['filename'] = 'missing-backup.zip';

        $GLOBALS['bjlg_test_realpath_mock'] = static function (string $path) {
            if ($path === BJLG_BACKUP_DIR) {
                return false;
            }

            return \realpath($path);
        };

        try {
            $actions->handle_delete_backup();
            $this->fail('Expected BJLG_Test_JSON_Response to be thrown.');
        } catch (BJLG_Test_JSON_Response $exception) {
            $this->assertSame(['message' => 'Répertoire de sauvegarde introuvable.'], $exception->data);
            $this->assertSame(500, $exception->status_code);
        }
    }

    public function test_handle_notification_queue_retry_succeeds(): void
    {
        $actions = new BJLG\BJLG_Actions();

        bjlg_update_option('bjlg_notification_queue', [
            [
                'id' => 'ajax-entry',
                'event' => 'backup_failed',
                'title' => 'Failure',
                'subject' => 'Subject',
                'lines' => ['Failure'],
                'body' => 'Body',
                'context' => [],
                'next_attempt_at' => time() + 600,
                'channels' => [
                    'email' => [
                        'enabled' => true,
                        'status' => 'failed',
                        'attempts' => 2,
                        'recipients' => ['admin@example.com'],
                        'last_error' => 'error',
                        'next_attempt_at' => time() + 600,
                    ],
                ],
            ],
        ]);

        $_POST = [
            'nonce' => 'test-nonce',
            'entry_id' => 'ajax-entry',
        ];

        try {
            $actions->handle_notification_queue_retry();
            $this->fail('Expected BJLG_Test_JSON_Response to be thrown.');
        } catch (BJLG_Test_JSON_Response $response) {
            $this->assertIsArray($response->data);
        } finally {
            $_POST = [];
        }

        $queue = bjlg_get_option('bjlg_notification_queue');
        $this->assertSame('pending', $queue[0]['channels']['email']['status']);
    }

    public function test_handle_notification_queue_delete_succeeds(): void
    {
        $actions = new BJLG\BJLG_Actions();
        bjlg_update_option('bjlg_notification_queue', [
            [
                'id' => 'ajax-delete',
                'event' => 'backup_complete',
                'title' => 'Complete',
                'subject' => 'Subject',
                'lines' => ['Complete'],
                'body' => 'Body',
                'context' => [],
                'channels' => [
                    'email' => [
                        'enabled' => true,
                        'status' => 'completed',
                        'attempts' => 1,
                        'recipients' => ['user@example.com'],
                    ],
                ],
            ],
        ]);

        $_POST = [
            'nonce' => 'test-nonce',
            'entry_id' => 'ajax-delete',
        ];

        try {
            $actions->handle_notification_queue_delete();
            $this->fail('Expected BJLG_Test_JSON_Response to be thrown.');
        } catch (BJLG_Test_JSON_Response $response) {
            $this->assertIsArray($response->data);
        } finally {
            $_POST = [];
        }

        $queue = bjlg_get_option('bjlg_notification_queue');
        $this->assertSame([], $queue);
    }

    public function test_handle_remote_purge_retry_succeeds(): void
    {
        $this->seedRemotePurgeManifest('ajax-remote.zip');
        $actions = new BJLG\BJLG_Actions();

        $_POST = [
            'nonce' => 'test-nonce',
            'file' => 'ajax-remote.zip',
        ];

        try {
            $actions->handle_remote_purge_retry();
            $this->fail('Expected BJLG_Test_JSON_Response to be thrown.');
        } catch (BJLG_Test_JSON_Response $response) {
            $this->assertIsArray($response->data);
        } finally {
            $_POST = [];
        }

        $queue = (new BJLG\BJLG_Incremental())->get_remote_purge_queue();
        $this->assertSame('pending', $queue[0]['status']);
    }

    public function test_handle_remote_purge_delete_succeeds(): void
    {
        $this->seedRemotePurgeManifest('ajax-delete.zip');
        $actions = new BJLG\BJLG_Actions();

        $_POST = [
            'nonce' => 'test-nonce',
            'file' => 'ajax-delete.zip',
        ];

        try {
            $actions->handle_remote_purge_delete();
            $this->fail('Expected BJLG_Test_JSON_Response to be thrown.');
        } catch (BJLG_Test_JSON_Response $response) {
            $this->assertIsArray($response->data);
        } finally {
            $_POST = [];
        }

        $queue = (new BJLG\BJLG_Incremental())->get_remote_purge_queue();
        $this->assertSame([], $queue);
    }

<<<<<<< HEAD
    public function test_validate_download_token_requires_authenticated_user(): void
=======
    public function test_validate_download_token_requires_matching_user(): void
>>>>>>> c8272235
    {
        $actions = new BJLG\BJLG_Actions();

        $token = 'bjlg-test-token';
        $filepath = BJLG_BACKUP_DIR . 'token-download-' . uniqid('', true) . '.zip';

        file_put_contents($filepath, 'data');

        $user_id = 123;
        $user = (object) [
            'ID' => $user_id,
            'caps' => [bjlg_get_required_capability() => true],
            'allcaps' => [bjlg_get_required_capability() => true],
        ];

        $GLOBALS['bjlg_test_users'] = [$user_id => $user];
<<<<<<< HEAD
        $previous_can = $GLOBALS['bjlg_test_current_user_can'] ?? null;
        $GLOBALS['bjlg_test_current_user_can'] = false;
        wp_set_current_user(0);
=======
        $GLOBALS['bjlg_test_current_user_can'] = true;

        set_transient('bjlg_download_' . $token, [
            'file' => $filepath,
            'requires_cap' => bjlg_get_required_capability(),
            'issued_at' => time(),
            'issued_by' => $user_id,
        ], defined('HOUR_IN_SECONDS') ? HOUR_IN_SECONDS : 3600);

        $method = new \ReflectionMethod(BJLG\BJLG_Actions::class, 'validate_download_token');
        $method->setAccessible(true);

        try {
            $result = $method->invoke($actions, $token);

            $this->assertInstanceOf(\WP_Error::class, $result);
            $this->assertSame('bjlg_forbidden', $result->get_error_code());
        } finally {
            if (file_exists($filepath)) {
                unlink($filepath);
            }
        }
    }

    public function test_validate_download_token_allows_logged_in_issuer(): void
    {
        $actions = new BJLG\BJLG_Actions();

        $token = 'bjlg-valid-token';
        $filepath = BJLG_BACKUP_DIR . 'token-download-' . uniqid('', true) . '.zip';

        file_put_contents($filepath, 'data');

        $user_id = 456;
        $user = (object) [
            'ID' => $user_id,
            'caps' => [bjlg_get_required_capability() => true],
            'allcaps' => [bjlg_get_required_capability() => true],
        ];

        $GLOBALS['bjlg_test_users'] = [$user_id => $user];
        wp_set_current_user($user_id);
>>>>>>> c8272235

        set_transient('bjlg_download_' . $token, [
            'file' => $filepath,
            'requires_cap' => bjlg_get_required_capability(),
            'issued_at' => time(),
            'issued_by' => $user_id,
        ], defined('HOUR_IN_SECONDS') ? HOUR_IN_SECONDS : 3600);

        $method = new \ReflectionMethod(BJLG\BJLG_Actions::class, 'validate_download_token');
        $method->setAccessible(true);

        try {
            $result = $method->invoke($actions, $token);

            $this->assertInstanceOf(\WP_Error::class, $result);
            $this->assertSame('bjlg_forbidden', $result->get_error_code());
            $this->assertSame(0, get_current_user_id());
            $this->assertArrayHasKey('bjlg_download_' . $token, $GLOBALS['bjlg_test_transients']);

            wp_set_current_user($user_id);
            $GLOBALS['bjlg_test_current_user_can'] = null;

            $result = $method->invoke($actions, $token);

            $this->assertIsArray($result);
            $this->assertSame($filepath, $result[0]);
            $this->assertSame('bjlg_download_' . $token, $result[1]);
        } finally {
<<<<<<< HEAD
            if ($previous_can !== null) {
                $GLOBALS['bjlg_test_current_user_can'] = $previous_can;
            } else {
                unset($GLOBALS['bjlg_test_current_user_can']);
            }

=======
            wp_set_current_user(0);

            if (file_exists($filepath)) {
                unlink($filepath);
            }
        }
    }

    public function test_validate_download_token_prevents_privilege_escalation(): void
    {
        $actions = new BJLG\BJLG_Actions();

        $token = 'bjlg-priv-escalation';
        $filepath = BJLG_BACKUP_DIR . 'token-download-' . uniqid('', true) . '.zip';

        file_put_contents($filepath, 'data');

        $owner = (object) [
            'ID' => 1010,
            'caps' => [bjlg_get_required_capability() => true],
            'allcaps' => [bjlg_get_required_capability() => true],
        ];

        $other = (object) [
            'ID' => 2020,
            'caps' => [bjlg_get_required_capability() => true],
            'allcaps' => [bjlg_get_required_capability() => true],
        ];

        $GLOBALS['bjlg_test_users'] = [
            $owner->ID => $owner,
            $other->ID => $other,
        ];

        wp_set_current_user($other->ID);

        set_transient('bjlg_download_' . $token, [
            'file' => $filepath,
            'requires_cap' => bjlg_get_required_capability(),
            'issued_at' => time(),
            'issued_by' => $owner->ID,
        ], defined('HOUR_IN_SECONDS') ? HOUR_IN_SECONDS : 3600);

        $method = new \ReflectionMethod(BJLG\BJLG_Actions::class, 'validate_download_token');
        $method->setAccessible(true);

        try {
            $result = $method->invoke($actions, $token);

            $this->assertInstanceOf(\WP_Error::class, $result);
            $this->assertSame('bjlg_forbidden', $result->get_error_code());
        } finally {
>>>>>>> c8272235
            wp_set_current_user(0);

            if (file_exists($filepath)) {
                unlink($filepath);
            }
        }
    }
}

}<|MERGE_RESOLUTION|>--- conflicted
+++ resolved
@@ -457,11 +457,7 @@
         $this->assertSame([], $queue);
     }
 
-<<<<<<< HEAD
     public function test_validate_download_token_requires_authenticated_user(): void
-=======
-    public function test_validate_download_token_requires_matching_user(): void
->>>>>>> c8272235
     {
         $actions = new BJLG\BJLG_Actions();
 
@@ -478,12 +474,9 @@
         ];
 
         $GLOBALS['bjlg_test_users'] = [$user_id => $user];
-<<<<<<< HEAD
         $previous_can = $GLOBALS['bjlg_test_current_user_can'] ?? null;
         $GLOBALS['bjlg_test_current_user_can'] = false;
         wp_set_current_user(0);
-=======
-        $GLOBALS['bjlg_test_current_user_can'] = true;
 
         set_transient('bjlg_download_' . $token, [
             'file' => $filepath,
@@ -500,48 +493,6 @@
 
             $this->assertInstanceOf(\WP_Error::class, $result);
             $this->assertSame('bjlg_forbidden', $result->get_error_code());
-        } finally {
-            if (file_exists($filepath)) {
-                unlink($filepath);
-            }
-        }
-    }
-
-    public function test_validate_download_token_allows_logged_in_issuer(): void
-    {
-        $actions = new BJLG\BJLG_Actions();
-
-        $token = 'bjlg-valid-token';
-        $filepath = BJLG_BACKUP_DIR . 'token-download-' . uniqid('', true) . '.zip';
-
-        file_put_contents($filepath, 'data');
-
-        $user_id = 456;
-        $user = (object) [
-            'ID' => $user_id,
-            'caps' => [bjlg_get_required_capability() => true],
-            'allcaps' => [bjlg_get_required_capability() => true],
-        ];
-
-        $GLOBALS['bjlg_test_users'] = [$user_id => $user];
-        wp_set_current_user($user_id);
->>>>>>> c8272235
-
-        set_transient('bjlg_download_' . $token, [
-            'file' => $filepath,
-            'requires_cap' => bjlg_get_required_capability(),
-            'issued_at' => time(),
-            'issued_by' => $user_id,
-        ], defined('HOUR_IN_SECONDS') ? HOUR_IN_SECONDS : 3600);
-
-        $method = new \ReflectionMethod(BJLG\BJLG_Actions::class, 'validate_download_token');
-        $method->setAccessible(true);
-
-        try {
-            $result = $method->invoke($actions, $token);
-
-            $this->assertInstanceOf(\WP_Error::class, $result);
-            $this->assertSame('bjlg_forbidden', $result->get_error_code());
             $this->assertSame(0, get_current_user_id());
             $this->assertArrayHasKey('bjlg_download_' . $token, $GLOBALS['bjlg_test_transients']);
 
@@ -554,14 +505,12 @@
             $this->assertSame($filepath, $result[0]);
             $this->assertSame('bjlg_download_' . $token, $result[1]);
         } finally {
-<<<<<<< HEAD
             if ($previous_can !== null) {
                 $GLOBALS['bjlg_test_current_user_can'] = $previous_can;
             } else {
                 unset($GLOBALS['bjlg_test_current_user_can']);
             }
 
-=======
             wp_set_current_user(0);
 
             if (file_exists($filepath)) {
@@ -569,59 +518,6 @@
             }
         }
     }
-
-    public function test_validate_download_token_prevents_privilege_escalation(): void
-    {
-        $actions = new BJLG\BJLG_Actions();
-
-        $token = 'bjlg-priv-escalation';
-        $filepath = BJLG_BACKUP_DIR . 'token-download-' . uniqid('', true) . '.zip';
-
-        file_put_contents($filepath, 'data');
-
-        $owner = (object) [
-            'ID' => 1010,
-            'caps' => [bjlg_get_required_capability() => true],
-            'allcaps' => [bjlg_get_required_capability() => true],
-        ];
-
-        $other = (object) [
-            'ID' => 2020,
-            'caps' => [bjlg_get_required_capability() => true],
-            'allcaps' => [bjlg_get_required_capability() => true],
-        ];
-
-        $GLOBALS['bjlg_test_users'] = [
-            $owner->ID => $owner,
-            $other->ID => $other,
-        ];
-
-        wp_set_current_user($other->ID);
-
-        set_transient('bjlg_download_' . $token, [
-            'file' => $filepath,
-            'requires_cap' => bjlg_get_required_capability(),
-            'issued_at' => time(),
-            'issued_by' => $owner->ID,
-        ], defined('HOUR_IN_SECONDS') ? HOUR_IN_SECONDS : 3600);
-
-        $method = new \ReflectionMethod(BJLG\BJLG_Actions::class, 'validate_download_token');
-        $method->setAccessible(true);
-
-        try {
-            $result = $method->invoke($actions, $token);
-
-            $this->assertInstanceOf(\WP_Error::class, $result);
-            $this->assertSame('bjlg_forbidden', $result->get_error_code());
-        } finally {
->>>>>>> c8272235
-            wp_set_current_user(0);
-
-            if (file_exists($filepath)) {
-                unlink($filepath);
-            }
-        }
-    }
 }
 
 }