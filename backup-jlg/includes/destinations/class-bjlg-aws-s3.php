--- conflicted
+++ resolved
@@ -354,7 +354,6 @@
         $started_at = microtime(true);
 
         try {
-<<<<<<< HEAD
             $snapshot = $this->query_bucket_usage($settings);
         } catch (Exception $exception) {
             $latency = (int) round((microtime(true) - $started_at) * 1000);
@@ -406,59 +405,6 @@
         }
 
         return $usage;
-=======
-            $usage_snapshot = $this->query_bucket_usage($settings);
-            if (is_array($usage_snapshot)) {
-                $snapshot['status'] = 'ok';
-                $snapshot['used_bytes'] = $usage_snapshot['used_bytes'] ?? null;
-                $snapshot['quota_bytes'] = $usage_snapshot['quota_bytes'] ?? null;
-                $snapshot['free_bytes'] = $usage_snapshot['free_bytes'] ?? null;
-                if ($snapshot['free_bytes'] === null && $snapshot['quota_bytes'] !== null && $snapshot['used_bytes'] !== null) {
-                    $snapshot['free_bytes'] = max(0, (int) $snapshot['quota_bytes'] - (int) $snapshot['used_bytes']);
-                }
-                $snapshot['error'] = null;
-
-                return $snapshot;
-            }
-        } catch (Exception $exception) {
-            $snapshot['error'] = $exception->getMessage();
-            if (class_exists(BJLG_Debug::class)) {
-                BJLG_Debug::log(sprintf('API quota Amazon S3 indisponible : %s', $exception->getMessage()));
-            }
-        }
-
-        try {
-            $response = $this->perform_request('GET', '', '', [], $settings, ['metrics' => 'usage']);
-            $body = isset($response['body']) ? (string) $response['body'] : '';
-            $usage = $this->parse_usage_snapshot($body);
-
-            if (!empty($usage)) {
-                $snapshot['status'] = 'ok';
-                $snapshot['used_bytes'] = $usage['used_bytes'] ?? null;
-                $snapshot['quota_bytes'] = $usage['quota_bytes'] ?? null;
-                $snapshot['free_bytes'] = $usage['free_bytes'] ?? null;
-                if ($snapshot['free_bytes'] === null && $snapshot['quota_bytes'] !== null && $snapshot['used_bytes'] !== null) {
-                    $snapshot['free_bytes'] = max(0, (int) $snapshot['quota_bytes'] - (int) $snapshot['used_bytes']);
-                }
-                $snapshot['error'] = null;
-
-                if (class_exists(BJLG_Debug::class)) {
-                    BJLG_Debug::log(sprintf(
-                        'Métriques distantes S3 récupérées : utilisé=%s quota=%s.',
-                        $snapshot['used_bytes'] !== null ? (string) $snapshot['used_bytes'] : 'n/a',
-                        $snapshot['quota_bytes'] !== null ? (string) $snapshot['quota_bytes'] : 'n/a'
-                    ));
-                }
-
-                return $snapshot;
-            }
-        } catch (Exception $exception) {
-            $snapshot['error'] = $exception->getMessage();
-            $this->log('Impossible de récupérer le snapshot Amazon S3 : ' . $exception->getMessage());
-        }
-
-        return $snapshot;
->>>>>>> aa34f424
     }
 
     private function query_bucket_usage(array $settings): ?array {
