--- conflicted
+++ resolved
@@ -320,7 +320,6 @@
 
         $settings = $this->get_settings();
 
-<<<<<<< HEAD
         try {
             $snapshot = $this->fetch_usage_snapshot($settings);
             if (is_array($snapshot)) {
@@ -332,8 +331,6 @@
             }
         }
 
-=======
->>>>>>> 44dff9b3
         try {
             $snapshot = $this->fetch_usage_snapshot($settings);
             if (is_array($snapshot)) {
