--- conflicted
+++ resolved
@@ -676,7 +676,6 @@
 
         $settings = $this->get_settings();
 
-<<<<<<< HEAD
         try {
             $snapshot = $this->query_bucket_usage($settings);
             if (is_array($snapshot)) {
@@ -688,8 +687,6 @@
             }
         }
 
-=======
->>>>>>> 43d5c871
         try {
             $snapshot = $this->query_bucket_usage($settings);
             if (is_array($snapshot)) {
