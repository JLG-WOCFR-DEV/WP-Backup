<?php
namespace BJLG;

use Exception;

if (!defined('ABSPATH')) {
    exit;
}

if (!interface_exists(BJLG_Destination_Interface::class)) {
    return;
}

/**
 * Fournit l'ossature commune aux services compatibles S3.
 */
abstract class BJLG_S3_Compatible_Destination implements BJLG_Destination_Interface {

    /** @var callable */
    protected $request_handler;

    /** @var callable */
    protected $time_provider;

    /**
     * @param callable|null $request_handler Permet l'injection d'un client HTTP pour les tests.
     * @param callable|null $time_provider   Permet d'injecter une source de temps pour les tests.
     */
    public function __construct(?callable $request_handler = null, ?callable $time_provider = null) {
        $this->request_handler = $request_handler ?: static function ($url, array $args = []) {
            return wp_remote_request($url, $args);
        };
        $this->time_provider = $time_provider ?: static function () {
            return time();
        };
    }

    /**
     * Identifiant unique de la destination (ex: "wasabi").
     *
     * @return string
     */
    abstract protected function get_service_id();

    /**
     * Nom lisible de la destination.
     *
     * @return string
     */
    abstract protected function get_service_name();

    /**
     * Nom de l'option qui stocke les réglages.
     *
     * @return string
     */
    abstract protected function get_settings_option_name();

    /**
     * Nom de l'option qui stocke l'état des tests de connexion.
     *
     * @return string
     */
    abstract protected function get_status_option_name();

    /**
     * Retourne l'hôte à contacter pour l'API S3.
     *
     * @param array<string, mixed> $settings
     * @return string
     */
    abstract protected function build_host(array $settings);

    /**
     * Texte utilisé dans les logs pour identifier le service.
     *
     * @return string
     */
    protected function get_log_label() {
        return $this->get_service_name();
    }

    /**
     * Permet d'ajouter des en-têtes spécifiques au service.
     *
     * @param array<string, string> $headers
     * @param array<string, mixed>  $settings
     * @return array<string, string>
     */
    protected function filter_headers(array $headers, array $settings) {
        return $headers;
    }

    /**
     * Valeurs par défaut des réglages.
     *
     * @return array<string, mixed>
     */
    protected function get_default_settings() {
        return [
            'access_key' => '',
            'secret_key' => '',
            'region' => '',
            'bucket' => '',
            'object_prefix' => '',
            'server_side_encryption' => '',
            'kms_key_id' => '',
            'enabled' => false,
        ];
    }

    /**
     * {@inheritdoc}
     */
    public function get_id() {
        return $this->get_service_id();
    }

    /**
     * {@inheritdoc}
     */
    public function get_name() {
        return $this->get_service_name();
    }

    /**
     * {@inheritdoc}
     */
    public function is_connected() {
        $settings = $this->get_settings();

        return $settings['enabled']
            && $settings['access_key'] !== ''
            && $settings['secret_key'] !== ''
            && $settings['region'] !== ''
            && $settings['bucket'] !== '';
    }

    /**
     * {@inheritdoc}
     */
    public function disconnect() {
<<<<<<< HEAD
        \bjlg_update_option($this->get_settings_option_name(), $this->get_default_settings());

        if (function_exists('bjlg_delete_option')) {
            \bjlg_delete_option($this->get_status_option_name());
        } elseif (function_exists('delete_option')) {
            delete_option($this->get_status_option_name());
        } else {
            \bjlg_update_option($this->get_status_option_name(), []);
=======
        bjlg_update_option($this->get_settings_option_name(), $this->get_default_settings());

        if (function_exists('delete_option')) {
            bjlg_delete_option($this->get_status_option_name());
        } else {
            bjlg_update_option($this->get_status_option_name(), []);
>>>>>>> 7344cd55
        }
    }

    /**
     * {@inheritdoc}
     */
    abstract public function render_settings();

    /**
     * {@inheritdoc}
     */
    public function upload_file($filepath, $task_id) {
        if (is_array($filepath)) {
            $errors = [];

            foreach ($filepath as $single_path) {
                try {
                    $this->upload_file($single_path, $task_id);
                } catch (Exception $exception) {
                    $errors[] = $exception->getMessage();
                }
            }

            if (!empty($errors)) {
                throw new Exception($this->get_log_label() . ' : ' . implode(' | ', $errors));
            }

            return;
        }

        if (!is_readable($filepath)) {
            throw new Exception('Fichier de sauvegarde introuvable : ' . $filepath);
        }

        $settings = $this->get_settings();
        if (!$this->is_connected()) {
            throw new Exception($this->get_log_label() . ' n\'est pas configuré.');
        }

        $object_key = $this->build_object_key(basename($filepath), $settings['object_prefix']);
        $contents = file_get_contents($filepath);
        if ($contents === false) {
            throw new Exception('Impossible de lire le fichier de sauvegarde à envoyer.');
        }

        $file_size = filesize($filepath);
        if ($file_size === false) {
            throw new Exception('Impossible de déterminer la taille du fichier à envoyer.');
        }

        $headers = [
            'Content-Type' => 'application/zip',
            'Content-Length' => (string) $file_size,
            'x-amz-meta-bjlg-task' => (string) $task_id,
        ];

        if ($settings['server_side_encryption'] !== '') {
            $headers['x-amz-server-side-encryption'] = $settings['server_side_encryption'];

            if ($settings['server_side_encryption'] === 'aws:kms' && $settings['kms_key_id'] !== '') {
                $headers['x-amz-server-side-encryption-aws-kms-key-id'] = $settings['kms_key_id'];
            }
        }

        $headers = $this->filter_headers($headers, $settings);

        $this->log(sprintf('Envoi de "%s" vers %s (%s).', basename($filepath), $this->get_log_label(), $object_key));

        try {
            $this->perform_request('PUT', $object_key, $contents, $headers, $settings);
        } catch (Exception $exception) {
            $this->log('ERREUR ' . $this->get_log_label() . ' : ' . $exception->getMessage());
            throw $exception;
        }

        $this->log(sprintf('Sauvegarde "%s" envoyée sur %s (%s).', basename($filepath), $this->get_log_label(), $object_key));
    }

    /**
     * {@inheritdoc}
     */
    public function list_remote_backups() {
        if (!$this->is_connected()) {
            return [];
        }

        $settings = $this->get_settings();

        try {
            return $this->fetch_remote_backups($settings);
        } catch (Exception $exception) {
            $this->log('ERREUR ' . $this->get_log_label() . ' (listing) : ' . $exception->getMessage());
            return [];
        }
    }

    /**
     * {@inheritdoc}
     */
    public function prune_remote_backups($retain_by_number, $retain_by_age_days) {
        $result = [
            'deleted' => 0,
            'errors' => [],
            'inspected' => 0,
            'deleted_items' => [],
        ];

        if (!$this->is_connected()) {
            return $result;
        }

        $retain_by_number = (int) $retain_by_number;
        $retain_by_age_days = (int) $retain_by_age_days;

        if ($retain_by_number === 0 && $retain_by_age_days === 0) {
            return $result;
        }

        $settings = $this->get_settings();

        try {
            $backups = $this->fetch_remote_backups($settings);
        } catch (Exception $exception) {
            $result['errors'][] = $exception->getMessage();
            return $result;
        }

        $result['inspected'] = count($backups);

        if (empty($backups)) {
            return $result;
        }

        $to_delete = $this->select_backups_to_delete($backups, $retain_by_number, $retain_by_age_days);

        foreach ($to_delete as $backup) {
            try {
                $this->delete_remote_backup($settings, $backup);
                $result['deleted']++;
                if (!empty($backup['name'])) {
                    $result['deleted_items'][] = $backup['name'];
                }
            } catch (Exception $exception) {
                $result['errors'][] = $exception->getMessage();
            }
        }

        return $result;
    }

    /**
     * @param array<string, mixed> $settings
     * @return array<int, array<string, mixed>>
     */
    protected function fetch_remote_backups(array $settings) {
        $backups = [];

        $prefix = trim((string) $settings['object_prefix']);
        if ($prefix !== '') {
            $prefix = str_replace('\\', '/', $prefix);
            $prefix = trim($prefix, '/');
        }

        $base_query = ['list-type' => '2'];
        if ($prefix !== '') {
            $base_query['prefix'] = $prefix . '/';
        }

        $continuation = null;

        do {
            $query = $base_query;
            if ($continuation !== null && $continuation !== '') {
                $query['continuation-token'] = $continuation;
            }

            $response = $this->perform_request('GET', '', '', [], $settings, $query);
            $body = isset($response['body']) ? (string) $response['body'] : '';

            if ($body === '') {
                break;
            }

            $xml = @simplexml_load_string($body);
            if ($xml === false) {
                throw new Exception('Réponse S3 invalide lors du listing.');
            }

            if (isset($xml->Contents)) {
                foreach ($xml->Contents as $content) {
                    $key = (string) $content->Key;
                    if ($key === '') {
                        continue;
                    }

                    $name = basename($key);
                    if (!$this->is_backup_filename($name)) {
                        continue;
                    }

                    $timestamp = strtotime((string) $content->LastModified);
                    if (!is_int($timestamp) || $timestamp <= 0) {
                        $timestamp = $this->get_time();
                    }

                    $size = isset($content->Size) ? (int) $content->Size : 0;

                    $backups[] = [
                        'id' => $key,
                        'key' => $key,
                        'name' => $name,
                        'timestamp' => $timestamp,
                        'size' => $size,
                    ];
                }
            }

            $is_truncated = isset($xml->IsTruncated) && (string) $xml->IsTruncated === 'true';
            if ($is_truncated && isset($xml->NextContinuationToken)) {
                $continuation = (string) $xml->NextContinuationToken;
            } else {
                $continuation = null;
            }
        } while ($continuation !== null && $continuation !== '');

        return $backups;
    }

    /**
     * @param array<string, mixed> $settings
     * @param array<string, mixed> $backup
     * @return void
     * @throws Exception
     */
    protected function delete_remote_backup(array $settings, array $backup) {
        $key = '';
        if (!empty($backup['key'])) {
            $key = (string) $backup['key'];
        } elseif (!empty($backup['id'])) {
            $key = (string) $backup['id'];
        }

        if ($key === '') {
            throw new Exception('Clé de sauvegarde distante manquante pour la suppression.');
        }

        $this->perform_request('DELETE', $key, '', [], $settings);
        $this->log(sprintf('Sauvegarde distante supprimée sur %s : %s', $this->get_log_label(), $key));
    }

    /**
     * @param array<int, array<string, mixed>> $backups
     * @return array<int, array<string, mixed>>
     */
    protected function select_backups_to_delete(array $backups, int $retain_by_number, int $retain_by_age_days) {
        $to_delete = [];
        $now = $this->get_time();

        if ($retain_by_age_days > 0) {
            $age_limit = $retain_by_age_days * DAY_IN_SECONDS;
            foreach ($backups as $backup) {
                $timestamp = (int) ($backup['timestamp'] ?? 0);
                if ($timestamp > 0 && ($now - $timestamp) > $age_limit) {
                    $to_delete[$this->get_backup_identifier($backup)] = $backup;
                }
            }
        }

        if ($retain_by_number > 0 && count($backups) > $retain_by_number) {
            usort($backups, static function ($a, $b) {
                $time_a = (int) ($a['timestamp'] ?? 0);
                $time_b = (int) ($b['timestamp'] ?? 0);

                if ($time_a === $time_b) {
                    return 0;
                }

                return $time_b <=> $time_a;
            });

            $excess = array_slice($backups, $retain_by_number);
            foreach ($excess as $backup) {
                $to_delete[$this->get_backup_identifier($backup)] = $backup;
            }
        }

        return array_values($to_delete);
    }

    /**
     * @param array<string, mixed> $backup
     * @return string
     */
    protected function get_backup_identifier(array $backup) {
        foreach (['key', 'id', 'name'] as $key) {
            if (!empty($backup[$key])) {
                return (string) $backup[$key];
            }
        }

        return sha1(json_encode($backup));
    }

    /**
     * @param string $method
     * @param string $object_key
     * @param string $body
     * @param array<string, string> $headers
     * @param array<string, mixed> $settings
     * @param array<string, mixed> $query
     * @return array<string, mixed>
     * @throws Exception
     */
    protected function perform_request($method, $object_key, $body, array $headers, array $settings, array $query = []) {
        $this->assert_settings_complete($settings);

        $timestamp = $this->get_time();
        $amz_date = gmdate('Ymd\THis\Z', $timestamp);
        $date_stamp = gmdate('Ymd', $timestamp);

        $host = $this->build_host($settings);
        $canonical_uri = '/' . ltrim($this->encode_uri($object_key), '/');
        if ($object_key === '') {
            $canonical_uri = '/';
        }

        $canonical_query = $this->build_canonical_query_string($query);

        $endpoint = 'https://' . $host . $canonical_uri;
        if ($canonical_query !== '') {
            $endpoint .= '?' . $canonical_query;
        }

        $payload_hash = hash('sha256', (string) $body);

        $headers = array_merge([
            'Host' => $host,
            'X-Amz-Date' => $amz_date,
            'X-Amz-Content-Sha256' => $payload_hash,
        ], $headers);

        $sorted_headers = [];
        foreach ($headers as $name => $value) {
            $sorted_headers[strtolower($name)] = $this->normalize_header_value($value);
        }
        ksort($sorted_headers);

        $canonical_headers = '';
        foreach ($sorted_headers as $name => $value) {
            $canonical_headers .= $name . ':' . $value . "\n";
        }

        $signed_headers = implode(';', array_keys($sorted_headers));
        $canonical_request = implode("\n", [
            strtoupper($method),
            $canonical_uri,
            $canonical_query,
            $canonical_headers,
            $signed_headers,
            $payload_hash,
        ]);

        $credential_scope = $date_stamp . '/' . $settings['region'] . '/s3/aws4_request';
        $string_to_sign = implode("\n", [
            'AWS4-HMAC-SHA256',
            $amz_date,
            $credential_scope,
            hash('sha256', $canonical_request),
        ]);

        $signing_key = $this->get_signing_key($settings['secret_key'], $date_stamp, $settings['region']);
        $signature = hash_hmac('sha256', $string_to_sign, $signing_key);

        $authorization = sprintf(
            'AWS4-HMAC-SHA256 Credential=%s/%s, SignedHeaders=%s, Signature=%s',
            $settings['access_key'],
            $credential_scope,
            $signed_headers,
            $signature
        );

        $final_headers = $headers;
        $final_headers['Authorization'] = $authorization;

        $args = [
            'method'  => strtoupper($method),
            'headers' => $final_headers,
            'timeout' => apply_filters('bjlg_s3_compatible_request_timeout', 60, $method, $object_key, $this->get_service_id()),
        ];

        if ($method === 'PUT' || $method === 'POST') {
            $args['body'] = $body;
        }

        $response = call_user_func($this->request_handler, $endpoint, $args);

        if (is_wp_error($response)) {
            throw new Exception('Erreur de communication avec ' . $this->get_log_label() . ' : ' . $response->get_error_message());
        }

        $status_code = isset($response['response']['code']) ? (int) $response['response']['code'] : 0;
        if ($status_code < 200 || $status_code >= 300) {
            $message = isset($response['response']['message']) ? $response['response']['message'] : '';
            throw new Exception(sprintf('%s a renvoyé un statut inattendu (%d %s).', $this->get_log_label(), $status_code, $message));
        }

        return $response;
    }

    /**
     * @param string $filename
     * @param string $prefix
     * @param bool   $apply_basename
     * @return string
     */
    protected function build_object_key($filename, $prefix, $apply_basename = true) {
        $key = $apply_basename ? basename((string) $filename) : (string) $filename;
        $prefix = trim((string) $prefix);

        if ($prefix !== '') {
            $prefix = str_replace('\\', '/', $prefix);
            $prefix = trim($prefix, '/');
            if ($prefix !== '' && strpos($key, $prefix . '/') !== 0) {
                $key = $prefix . '/' . ltrim($key, '/');
            }
        }

        return trim($key, '/');
    }

    /**
     * @param array<string, mixed> $query
     * @return string
     */
    protected function build_canonical_query_string(array $query) {
        if (empty($query)) {
            return '';
        }

        $pairs = [];

        foreach ($query as $key => $value) {
            $encoded_key = rawurlencode((string) $key);

            if (is_array($value)) {
                $values = $value;
                sort($values);
                foreach ($values as $single) {
                    $pairs[] = $encoded_key . '=' . rawurlencode((string) $single);
                }
            } else {
                $pairs[] = $encoded_key . '=' . rawurlencode((string) $value);
            }
        }

        sort($pairs);

        return implode('&', $pairs);
    }

    /**
     * @param array<string, mixed> $settings
     * @return array<string, mixed>
     */
    protected function get_settings() {
<<<<<<< HEAD
        $stored = \bjlg_get_option($this->get_settings_option_name(), []);
=======
        $stored = bjlg_get_option($this->get_settings_option_name(), []);
>>>>>>> 7344cd55
        if (!is_array($stored)) {
            $stored = [];
        }

        return $this->merge_settings($stored);
    }

    /**
     * {@inheritdoc}
     */
    public function delete_remote_backup_by_name($filename) {
        $result = [
            'success' => false,
            'message' => '',
        ];

        $filename = basename((string) $filename);
        if ($filename === '') {
            $result['message'] = __('Nom de fichier invalide.', 'backup-jlg');

            return $result;
        }

        if (!$this->is_connected()) {
            $result['message'] = sprintf(__('%s n\'est pas configuré.', 'backup-jlg'), $this->get_service_name());

            return $result;
        }

        $settings = $this->get_settings();
        $object_key = $this->build_object_key($filename, $settings['object_prefix']);

        try {
            $this->perform_request('DELETE', $object_key, '', [], $settings);
            if (class_exists(BJLG_Debug::class)) {
                BJLG_Debug::log(sprintf('Purge distante : %s supprimé sur %s.', $object_key, $this->get_log_label()));
            }

            $result['success'] = true;
        } catch (Exception $exception) {
            $result['message'] = $exception->getMessage();
        }

        return $result;
    }

    /**
     * {@inheritdoc}
     */
    public function get_storage_usage() {
        $defaults = [
            'used_bytes' => null,
            'quota_bytes' => null,
            'free_bytes' => null,
        ];

        if (!$this->is_connected()) {
            return $defaults;
        }

        $settings = $this->get_settings();

<<<<<<< HEAD
        try {
            $snapshot = $this->query_bucket_usage($settings);
            if (is_array($snapshot)) {
                return array_merge($defaults, $snapshot);
            }
        } catch (Exception $exception) {
            if (class_exists(BJLG_Debug::class)) {
                BJLG_Debug::log(sprintf('API quota %s indisponible : %s', $this->get_log_label(), $exception->getMessage()));
            }
        }

=======
>>>>>>> 7344cd55
        try {
            $response = $this->perform_request('GET', '', '', [], $settings, ['metrics' => 'usage']);
            $body = isset($response['body']) ? (string) $response['body'] : '';
            $usage = $this->parse_usage_snapshot($body);

            if (!empty($usage)) {
                $usage['source'] = $usage['source'] ?? 'provider';
                $usage['refreshed_at'] = $this->get_time();

                if ($usage['free_bytes'] === null && $usage['quota_bytes'] !== null && $usage['used_bytes'] !== null) {
                    $usage['free_bytes'] = max(0, (int) $usage['quota_bytes'] - (int) $usage['used_bytes']);
                }

                $this->log(sprintf(
                    '%s : métriques distantes récupérées (used=%s quota=%s).',
                    $this->get_log_label(),
                    $usage['used_bytes'] !== null ? (string) $usage['used_bytes'] : 'n/a',
                    $usage['quota_bytes'] !== null ? (string) $usage['quota_bytes'] : 'n/a'
                ));

                return array_merge($defaults, $usage);
            }
        } catch (Exception $exception) {
            $this->log(sprintf('%s : impossible de récupérer les métriques distantes (%s).', $this->get_log_label(), $exception->getMessage()));
        }

        return array_merge($defaults, $this->estimate_usage_from_listing($settings));
    }

    /**
     * @param array<string, mixed> $settings
     * @return array<string, mixed>
     */
    protected function merge_settings(array $settings) {
        return array_merge($this->get_default_settings(), $settings);
    }

    private function parse_usage_snapshot($body) {
        $body = trim((string) $body);
        if ($body === '') {
            return [];
        }

        $data = null;
        if ($body !== '' && ($body[0] === '{' || $body[0] === '[')) {
            $decoded = json_decode($body, true);
            if (is_array($decoded)) {
                $data = $decoded;
            }
        }

        if ($data === null) {
            $xml = @simplexml_load_string($body);
            if ($xml !== false) {
                $data = json_decode(json_encode($xml), true);
            }
        }

        if (!is_array($data)) {
            return [];
        }

        $used = $this->find_numeric_value($data, ['used_bytes', 'usedBytes', 'usage', 'UsageBytes']);
        $quota = $this->find_numeric_value($data, ['quota_bytes', 'quotaBytes', 'limit', 'Limit']);
        $free = $this->find_numeric_value($data, ['free_bytes', 'freeBytes', 'remaining', 'RemainingBytes']);

        if ($used === null && $quota === null && $free === null) {
            return [];
        }

        return [
            'used_bytes' => $used,
            'quota_bytes' => $quota,
            'free_bytes' => $free,
            'source' => 'provider',
        ];
    }

    private function find_numeric_value(array $data, array $keys) {
        foreach ($keys as $key) {
            if (isset($data[$key]) && is_numeric($data[$key])) {
                return (int) $data[$key];
            }
        }

        foreach ($data as $value) {
            if (is_array($value)) {
                $found = $this->find_numeric_value($value, $keys);
                if ($found !== null) {
                    return $found;
                }
            }
        }

        return null;
    }

    private function estimate_usage_from_listing(array $settings) {
        try {
            $backups = $this->list_remote_backups();
        } catch (Exception $exception) {
            $this->log(sprintf('%s : estimation locale impossible (%s).', $this->get_log_label(), $exception->getMessage()));

            return [
                'used_bytes' => null,
                'quota_bytes' => null,
                'free_bytes' => null,
                'source' => 'estimate',
                'refreshed_at' => $this->get_time(),
            ];
        }

        $used = 0;
        foreach ($backups as $backup) {
            $used += isset($backup['size']) ? (int) $backup['size'] : 0;
        }

        return [
            'used_bytes' => $used,
            'quota_bytes' => null,
            'free_bytes' => null,
            'source' => 'estimate',
            'refreshed_at' => $this->get_time(),
        ];
    }

    protected function query_bucket_usage(array $settings): ?array {
        $response = $this->perform_request('HEAD', '', '', [], $settings);
        $headers = $this->normalize_response_headers(isset($response['headers']) ? $response['headers'] : []);

        $used = $this->extract_bytes_from_headers($headers, [
            'x-amz-bucket-bytes-used',
            'x-amz-bucket-size-bytes',
            'x-amz-storage-usage',
            'x-rgw-bucket-quota-used-bytes',
            'x-oss-usage',
            'x-oss-storage',
            'x-qn-meta-bucket-usage',
        ]);

        $quota = $this->extract_bytes_from_headers($headers, [
            'x-amz-bucket-quota',
            'x-amz-meta-bucket-quota',
            'x-rgw-bucket-quota-max-size',
            'x-oss-quota',
            'x-qn-meta-bucket-quota',
        ]);

        $free = $this->extract_bytes_from_headers($headers, [
            'x-rgw-bucket-quota-remaining-bytes',
            'x-oss-remaining',
        ]);

        if ($quota !== null && $used !== null && $free === null) {
            $free = max(0, (int) $quota - (int) $used);
        }
        if ($quota === null && $used !== null && $free !== null) {
            $quota = max(0, (int) $used + (int) $free);
        }

        $snapshot = null;
        if ($used !== null || $quota !== null || $free !== null) {
            $snapshot = [
                'used_bytes' => $used,
                'quota_bytes' => $quota,
                'free_bytes' => $free,
            ];
        }

        /**
         * Permet d'adapter les métriques pour un fournisseur S3 compatible.
         *
         * @param array<string,int|null>|null $snapshot
         * @param array<string,string>         $headers
         * @param array<string,mixed>          $settings
         * @param static                       $destination
         */
        $filtered = apply_filters('bjlg_s3_usage_snapshot', $snapshot, $headers, $settings, $this);

        if (is_array($filtered)) {
            $snapshot = [
                'used_bytes' => isset($filtered['used_bytes']) ? $this->sanitize_positive_int($filtered['used_bytes']) : $used,
                'quota_bytes' => isset($filtered['quota_bytes']) ? $this->sanitize_positive_int($filtered['quota_bytes']) : $quota,
                'free_bytes' => isset($filtered['free_bytes']) ? $this->sanitize_positive_int($filtered['free_bytes']) : $free,
            ];
        }

        if ($snapshot !== null && ($snapshot['used_bytes'] !== null || $snapshot['quota_bytes'] !== null || $snapshot['free_bytes'] !== null)) {
            if ($snapshot['quota_bytes'] !== null && $snapshot['used_bytes'] !== null && $snapshot['free_bytes'] === null) {
                $snapshot['free_bytes'] = max(0, (int) $snapshot['quota_bytes'] - (int) $snapshot['used_bytes']);
            }

            if (class_exists(BJLG_Debug::class)) {
                BJLG_Debug::log(sprintf(
                    'Métriques %s : used=%s quota=%s free=%s',
                    $this->get_log_label(),
                    $snapshot['used_bytes'] !== null ? number_format_i18n((int) $snapshot['used_bytes']) : 'n/a',
                    $snapshot['quota_bytes'] !== null ? number_format_i18n((int) $snapshot['quota_bytes']) : 'n/a',
                    $snapshot['free_bytes'] !== null ? number_format_i18n((int) $snapshot['free_bytes']) : 'n/a'
                ));
            }

            return $snapshot;
        }

        return null;
    }

    protected function normalize_response_headers($raw_headers): array {
        if ($raw_headers instanceof \WP_Http_Headers) {
            $raw_headers = $raw_headers->getAll();
        } elseif (is_object($raw_headers) && method_exists($raw_headers, 'getAll')) {
            $raw_headers = $raw_headers->getAll();
        }

        if (!is_array($raw_headers)) {
            return [];
        }

        $normalized = [];
        foreach ($raw_headers as $key => $value) {
            if ($key === null || $key === '') {
                continue;
            }

            if (is_array($value)) {
                $value = implode(',', array_map('strval', $value));
            }

            $normalized[strtolower((string) $key)] = trim((string) $value);
        }

        return $normalized;
    }

    protected function extract_bytes_from_headers(array $headers, array $candidates): ?int {
        foreach ($candidates as $candidate) {
            if (isset($headers[$candidate])) {
                $parsed = $this->sanitize_positive_int($headers[$candidate]);
                if ($parsed !== null) {
                    return $parsed;
                }
            }
        }

        return null;
    }

    protected function sanitize_positive_int($value): ?int {
        if (is_int($value)) {
            return $value >= 0 ? $value : null;
        }

        if (is_numeric($value)) {
            $numeric = (float) $value;
            if (is_finite($numeric) && $numeric >= 0) {
                return (int) floor($numeric);
            }
        }

        if (is_string($value)) {
            if (preg_match('/(-?\d+(?:[\.,]\d+)?)/', $value, $matches)) {
                $numeric = (float) str_replace(',', '.', $matches[1]);
                if (is_finite($numeric) && $numeric >= 0) {
                    return (int) floor($numeric);
                }
            }
        }

        return null;
    }

    /**
     * @return array<string, mixed>
     */
    protected function get_status() {
<<<<<<< HEAD
        $status = \bjlg_get_option($this->get_status_option_name(), [
=======
        $status = bjlg_get_option($this->get_status_option_name(), [
>>>>>>> 7344cd55
            'last_result' => null,
            'tested_at' => 0,
            'message' => '',
        ]);

        if (!is_array($status)) {
            $status = [];
        }

        $defaults = [
            'last_result' => null,
            'tested_at' => 0,
            'message' => '',
        ];

        return array_merge($defaults, $status);
    }

    /**
     * @param array<string, mixed> $status
     * @return void
     */
    protected function store_status(array $status) {
        $current = $this->get_status();
<<<<<<< HEAD
        \bjlg_update_option($this->get_status_option_name(), array_merge($current, $status));
=======
        bjlg_update_option($this->get_status_option_name(), array_merge($current, $status));
>>>>>>> 7344cd55
    }

    /**
     * @param mixed $value
     * @return string
     */
    protected function normalize_header_value($value) {
        $value = is_array($value) ? implode(',', $value) : (string) $value;
        $value = preg_replace('/\s+/', ' ', trim($value));

        return $value;
    }

    /**
     * @param string $secret_key
     * @param string $date_stamp
     * @param string $region
     * @return string
     */
    protected function get_signing_key($secret_key, $date_stamp, $region) {
        $k_date = hash_hmac('sha256', $date_stamp, 'AWS4' . $secret_key, true);
        $k_region = hash_hmac('sha256', $region, $k_date, true);
        $k_service = hash_hmac('sha256', 's3', $k_region, true);

        return hash_hmac('sha256', 'aws4_request', $k_service, true);
    }

    /**
     * @param string $object_key
     * @return string
     */
    protected function encode_uri($object_key) {
        if ($object_key === '' || $object_key === null) {
            return '';
        }

        $segments = explode('/', $object_key);
        $encoded = array_map(static function ($segment) {
            return str_replace('%2B', '+', rawurlencode($segment));
        }, $segments);

        return implode('/', $encoded);
    }

    /**
     * @return int
     */
    protected function get_time() {
        return (int) call_user_func($this->time_provider);
    }

    /**
     * @param array<string, mixed> $settings
     * @return void
     * @throws Exception
     */
    protected function assert_settings_complete(array $settings) {
        $required = ['access_key', 'secret_key', 'region', 'bucket'];
        foreach ($required as $key) {
            if (empty($settings[$key])) {
                throw new Exception(sprintf('Le paramètre %s "%s" est manquant.', $this->get_log_label(), $key));
            }
        }
    }

    /**
     * @param string $name
     * @return bool
     */
    protected function is_backup_filename($name) {
        if (!is_string($name) || $name === '') {
            return false;
        }

        return (bool) preg_match('/\.zip(\.[A-Za-z0-9]+)?$/i', $name);
    }

    /**
     * @param string $message
     * @return void
     */
    protected function log($message) {
        if (class_exists(BJLG_Debug::class)) {
            BJLG_Debug::log($message);
        }
    }
}<|MERGE_RESOLUTION|>--- conflicted
+++ resolved
@@ -140,7 +140,6 @@
      * {@inheritdoc}
      */
     public function disconnect() {
-<<<<<<< HEAD
         \bjlg_update_option($this->get_settings_option_name(), $this->get_default_settings());
 
         if (function_exists('bjlg_delete_option')) {
@@ -149,14 +148,6 @@
             delete_option($this->get_status_option_name());
         } else {
             \bjlg_update_option($this->get_status_option_name(), []);
-=======
-        bjlg_update_option($this->get_settings_option_name(), $this->get_default_settings());
-
-        if (function_exists('delete_option')) {
-            bjlg_delete_option($this->get_status_option_name());
-        } else {
-            bjlg_update_option($this->get_status_option_name(), []);
->>>>>>> 7344cd55
         }
     }
 
@@ -622,11 +613,7 @@
      * @return array<string, mixed>
      */
     protected function get_settings() {
-<<<<<<< HEAD
         $stored = \bjlg_get_option($this->get_settings_option_name(), []);
-=======
-        $stored = bjlg_get_option($this->get_settings_option_name(), []);
->>>>>>> 7344cd55
         if (!is_array($stored)) {
             $stored = [];
         }
@@ -689,7 +676,6 @@
 
         $settings = $this->get_settings();
 
-<<<<<<< HEAD
         try {
             $snapshot = $this->query_bucket_usage($settings);
             if (is_array($snapshot)) {
@@ -701,8 +687,6 @@
             }
         }
 
-=======
->>>>>>> 7344cd55
         try {
             $response = $this->perform_request('GET', '', '', [], $settings, ['metrics' => 'usage']);
             $body = isset($response['body']) ? (string) $response['body'] : '';
@@ -979,11 +963,7 @@
      * @return array<string, mixed>
      */
     protected function get_status() {
-<<<<<<< HEAD
         $status = \bjlg_get_option($this->get_status_option_name(), [
-=======
-        $status = bjlg_get_option($this->get_status_option_name(), [
->>>>>>> 7344cd55
             'last_result' => null,
             'tested_at' => 0,
             'message' => '',
@@ -1008,11 +988,7 @@
      */
     protected function store_status(array $status) {
         $current = $this->get_status();
-<<<<<<< HEAD
         \bjlg_update_option($this->get_status_option_name(), array_merge($current, $status));
-=======
-        bjlg_update_option($this->get_status_option_name(), array_merge($current, $status));
->>>>>>> 7344cd55
     }
 
     /**
