--- conflicted
+++ resolved
@@ -54,7 +54,6 @@
 
     public function disconnect() {
         $defaults = $this->get_default_settings();
-<<<<<<< HEAD
         \bjlg_update_option(self::OPTION_SETTINGS, $defaults);
 
         if (function_exists('bjlg_delete_option')) {
@@ -63,14 +62,6 @@
             delete_option(self::OPTION_STATUS);
         } else {
             \bjlg_update_option(self::OPTION_STATUS, []);
-=======
-        bjlg_update_option(self::OPTION_SETTINGS, $defaults);
-
-        if (function_exists('delete_option')) {
-            bjlg_delete_option(self::OPTION_STATUS);
-        } else {
-            bjlg_update_option(self::OPTION_STATUS, []);
->>>>>>> 7344cd55
         }
     }
 
@@ -386,7 +377,6 @@
 
         $settings = $this->get_settings();
 
-<<<<<<< HEAD
         try {
             $snapshot = $this->fetch_container_usage_snapshot($settings);
             if (is_array($snapshot)) {
@@ -398,8 +388,6 @@
             }
         }
 
-=======
->>>>>>> 7344cd55
         try {
             $response = $this->perform_request('GET', '', '', [], $settings, ['restype' => 'container', 'comp' => 'usage']);
             $body = isset($response['body']) ? (string) $response['body'] : '';
@@ -987,11 +975,7 @@
     }
 
     private function get_settings() {
-<<<<<<< HEAD
         $stored = \bjlg_get_option(self::OPTION_SETTINGS, []);
-=======
-        $stored = bjlg_get_option(self::OPTION_SETTINGS, []);
->>>>>>> 7344cd55
         if (!is_array($stored)) {
             $stored = [];
         }
@@ -1017,11 +1001,7 @@
     }
 
     private function get_status() {
-<<<<<<< HEAD
         $status = \bjlg_get_option(self::OPTION_STATUS, [
-=======
-        $status = bjlg_get_option(self::OPTION_STATUS, [
->>>>>>> 7344cd55
             'last_result' => null,
             'tested_at' => 0,
             'message' => '',
@@ -1042,11 +1022,7 @@
 
     private function store_status(array $status) {
         $current = $this->get_status();
-<<<<<<< HEAD
         \bjlg_update_option(self::OPTION_STATUS, array_merge($current, $status));
-=======
-        bjlg_update_option(self::OPTION_STATUS, array_merge($current, $status));
->>>>>>> 7344cd55
     }
 
     private function select_backups_to_delete(array $backups, int $retain_by_number, int $retain_by_age_days) {
