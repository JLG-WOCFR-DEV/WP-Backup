<?php
namespace BJLG;

use Exception;

if (!defined('ABSPATH')) {
    exit;
}

/**
 * Gère la sauvegarde de tous les réglages du plugin via une seule action AJAX.
 */
class BJLG_Settings {

    /** @var self|null */
    private static $instance = null;

    private const VALID_SCHEDULE_RECURRENCES = [
        'disabled',
        'every_five_minutes',
        'every_fifteen_minutes',
        'hourly',
        'twice_daily',
        'daily',
        'weekly',
        'monthly',
        'custom'
    ];
    private const VALID_SCHEDULE_DAYS = ['monday', 'tuesday', 'wednesday', 'thursday', 'friday', 'saturday', 'sunday'];

    private const DEFAULT_REMOTE_STORAGE_THRESHOLD = 0.85;

    private $default_settings = [
        'cleanup' => [
            'by_number' => 3,
            'by_age' => 0
        ],
        'whitelabel' => [
            'plugin_name' => '',
            'hide_from_non_admins' => false
        ],
        'encryption' => [
            'enabled' => false,
            'auto_encrypt' => false,
            'password_protect' => false,
            'compression_level' => 6
        ],
        'incremental' => [
            'max_incrementals' => 10,
            'max_full_age_days' => 30,
            'rotation_enabled' => true,
        ],
        'notifications' => [
            'enabled' => false,
            'email_recipients' => '',
            'events' => [
                'backup_complete' => true,
                'backup_failed' => true,
                'cleanup_complete' => false,
                'storage_warning' => true,
                'remote_purge_failed' => true,
                'remote_purge_delayed' => true,
                'restore_self_test_passed' => false,
                'restore_self_test_failed' => true,
            ],
            'channels' => [
                'email' => ['enabled' => false],
                'slack' => ['enabled' => false, 'webhook_url' => ''],
                'discord' => ['enabled' => false, 'webhook_url' => ''],
                'teams' => ['enabled' => false, 'webhook_url' => ''],
                'sms' => ['enabled' => false, 'webhook_url' => ''],
            ],
            'quiet_hours' => [
                'enabled' => false,
                'start' => '22:00',
                'end' => '07:00',
                'allow_critical' => true,
                'timezone' => '',
            ],
            'escalation' => [
                'enabled' => false,
                'delay_minutes' => 15,
                'only_critical' => true,
                'channels' => [
                    'email' => false,
                    'slack' => false,
                    'discord' => false,
                    'teams' => false,
                    'sms' => true,
                ],
                'mode' => 'simple',
                'stages' => [
                    'slack' => [
                        'enabled' => false,
                        'delay_minutes' => 15,
                    ],
                    'discord' => [
                        'enabled' => false,
                        'delay_minutes' => 15,
                    ],
                    'teams' => [
                        'enabled' => false,
                        'delay_minutes' => 15,
                    ],
                    'sms' => [
                        'enabled' => false,
                        'delay_minutes' => 30,
                    ],
                ],
            ],
            'templates' => [],
        ],
        'performance' => [
            'multi_threading' => false,
            'max_workers' => 2,
            'chunk_size' => 50,
            'compression_level' => 6
        ],
        'monitoring' => [
            'storage_quota_warning_threshold' => 85,
            'remote_metrics_ttl_minutes' => 15,
        ],
        'gdrive' => [
            'client_id' => '',
            'client_secret' => '',
            'folder_id' => '',
            'enabled' => false,
        ],
        'dropbox' => [
            'access_token' => '',
            'folder' => '',
            'enabled' => false,
        ],
        'onedrive' => [
            'access_token' => '',
            'folder' => '',
            'enabled' => false,
        ],
        'pcloud' => [
            'access_token' => '',
            'folder' => '',
            'enabled' => false,
        ],
        's3' => [
            'access_key' => '',
            'secret_key' => '',
            'region' => '',
            'bucket' => '',
            'kms_key_id' => '',
            'server_side_encryption' => '',
            'object_prefix' => '',
            'enabled' => false,
        ],
        'wasabi' => [
            'access_key' => '',
            'secret_key' => '',
            'region' => '',
            'bucket' => '',
            'object_prefix' => '',
            'enabled' => false,
        ],
        'azure_blob' => [
            'account_name' => '',
            'account_key' => '',
            'container' => '',
            'object_prefix' => '',
            'endpoint_suffix' => 'core.windows.net',
            'chunk_size_mb' => 4,
            'use_https' => true,
            'enabled' => false,
        ],
        'backblaze_b2' => [
            'key_id' => '',
            'application_key' => '',
            'bucket_id' => '',
            'bucket_name' => '',
            'object_prefix' => '',
            'chunk_size_mb' => 100,
            'enabled' => false,
        ],
        'sftp' => [
            'host' => '',
            'port' => 22,
            'username' => '',
            'password' => '',
            'private_key' => '',
            'passphrase' => '',
            'remote_path' => '',
            'fingerprint' => '',
            'enabled' => false,
        ],
        'advanced' => [
            'debug_mode' => false,
            'ajax_debug' => false,
            'exclude_patterns' => [],
            'custom_backup_dir' => '',
            'remote_storage_threshold' => self::DEFAULT_REMOTE_STORAGE_THRESHOLD,
        ]
    ];

    private $default_backup_preferences = [
        'include_patterns' => [],
        'exclude_patterns' => [],
        'post_checks' => [
            'checksum' => true,
            'dry_run' => false,
        ],
        'secondary_destinations' => [],
    ];

    private $default_backup_presets = [];

    /**
     * Retourne la définition des étapes d’escalade pour les formulaires.
     *
     * @return array<string,array<string,mixed>>
     */
    private function get_escalation_stage_blueprint(): array {
        if (class_exists(BJLG_Notifications::class) && method_exists(BJLG_Notifications::class, 'get_escalation_stage_blueprint')) {
            return BJLG_Notifications::get_escalation_stage_blueprint();
        }

        return [
            'slack' => ['default_delay_minutes' => 15],
            'discord' => ['default_delay_minutes' => 15],
            'teams' => ['default_delay_minutes' => 15],
            'sms' => ['default_delay_minutes' => 30],
        ];
    }

    /**
     * Retourne la définition des modèles de notification pour les formulaires.
     */
    private function get_notification_template_blueprint(): array {
        if (class_exists(BJLG_Notifications::class) && method_exists(BJLG_Notifications::class, 'get_severity_template_blueprint')) {
            return BJLG_Notifications::get_severity_template_blueprint();
        }

        return [
            'info' => [
                'label' => __('Information', 'backup-jlg'),
                'intro' => __('Mise à jour de routine pour votre visibilité.', 'backup-jlg'),
                'outro' => __('Aucune action immédiate n’est requise.', 'backup-jlg'),
                'resolution' => __('Archivez l’événement une fois les vérifications terminées.', 'backup-jlg'),
                'intent' => 'info',
                'actions' => [
                    __('Ajoutez un commentaire dans l’historique si une vérification manuelle a été effectuée.', 'backup-jlg'),
                ],
            ],
            'warning' => [
                'label' => __('Avertissement', 'backup-jlg'),
                'intro' => __('Surveillez l’incident : une intervention préventive peut être nécessaire.', 'backup-jlg'),
                'outro' => __('Planifiez une action de suivi si la situation persiste.', 'backup-jlg'),
                'resolution' => __('Actualisez l’état dans le panneau Monitoring pour informer l’équipe.', 'backup-jlg'),
                'intent' => 'warning',
                'actions' => [
                    __('Vérifiez la capacité de stockage et les dernières purges distantes.', 'backup-jlg'),
                    __('Planifiez un nouveau point de contrôle pour confirmer que l’alerte diminue.', 'backup-jlg'),
                ],
            ],
            'critical' => [
                'label' => __('Critique', 'backup-jlg'),
                'intro' => __('Action immédiate recommandée : l’incident est suivi et sera escaladé.', 'backup-jlg'),
                'outro' => __('Une escalade automatique sera déclenchée si le statut ne change pas.', 'backup-jlg'),
                'resolution' => __('Consignez la résolution dans le tableau de bord pour clôturer l’escalade.', 'backup-jlg'),
                'intent' => 'error',
                'actions' => [
                    __('Inspectez les journaux détaillés et identifiez la dernière action réussie.', 'backup-jlg'),
                    __('Contactez l’astreinte et préparez un plan de remédiation ou de restauration.', 'backup-jlg'),
                ],
            ],
        ];
    }

    private $active_context = [];

    private function with_context(array $context, callable $callback)
    {
        $previous = $this->active_context;
        $this->active_context = $context;

        try {
            return $callback();
        } finally {
            $this->active_context = $previous;
        }
    }

    private function context_args(array $args = []): array
    {
        if (empty($this->active_context)) {
            return $args;
        }

        return array_merge($this->active_context, $args);
    }

    private function get_option_value(string $option_name, $default = null, array $args = [])
    {
        return \bjlg_get_option($option_name, $default, $this->context_args($args));
    }

    private function update_option_value(string $option_name, $value, array $args = []): bool
    {
        return (bool) \bjlg_update_option($option_name, $value, $this->context_args($args));
    }

    private function delete_option_value(string $option_name, array $args = []): bool
    {
        return (bool) \bjlg_delete_option($option_name, $this->context_args($args));
    }

    private function resolve_request_context_from_input(array $input): array
    {
        $context = [];

        if (isset($input['site_id'])) {
            $site_id = is_scalar($input['site_id']) ? (int) $input['site_id'] : 0;
            if ($site_id > 0) {
                $context['site_id'] = $site_id;
            }
        }

        if (isset($input['scope']) && sanitize_key((string) $input['scope']) === 'network') {
            if (function_exists('is_multisite') && is_multisite()) {
                $context['network'] = true;
                unset($context['site_id']);
            }
        }

        return $context;
    }

    private function ensure_request_context_capabilities(array $context): void
    {
        if (!function_exists('is_multisite') || !is_multisite()) {
            return;
        }

        if (!empty($context['network']) && !current_user_can('manage_network_options')) {
            wp_send_json_error(['message' => __('Permissions réseau insuffisantes.', 'backup-jlg')], 403);
        }

        if (isset($context['site_id'])) {
            $site_id = (int) $context['site_id'];
            if ($site_id > 0 && function_exists('get_current_blog_id') && $site_id !== get_current_blog_id()) {
                if (!current_user_can('manage_network_options')) {
                    wp_send_json_error(['message' => __('Permissions multisite insuffisantes pour ce site.', 'backup-jlg')], 403);
                }
            }
        }
    }

    private function execute_in_site_scope(array $context, callable $callback)
    {
        $site_id = isset($context['site_id']) ? (int) $context['site_id'] : null;
        $is_network = !empty($context['network']);

        if ($is_network) {
            return \bjlg_with_network($callback);
        }

        if ($site_id !== null && $site_id > 0) {
            return \bjlg_with_site($site_id, $callback);
        }

        return $callback();
    }

    /**
     * Fusionne récursivement les réglages existants avec les valeurs par défaut.
     *
     * @param array<string, mixed> $current
     * @param array<string, mixed> $defaults
     * @return array<string, mixed>
     */
    public static function merge_settings_with_defaults(array $current, array $defaults): array {
        foreach ($defaults as $key => $default_value) {
            if (array_key_exists($key, $current)) {
                $current_value = $current[$key];

                if (is_array($default_value)) {
                    $current[$key] = self::merge_settings_with_defaults(
                        is_array($current_value) ? $current_value : [],
                        $default_value
                    );
                }

                continue;
            }

            $current[$key] = is_array($default_value)
                ? self::merge_settings_with_defaults([], $default_value)
                : $default_value;
        }

        return $current;
    }

    public function __construct() {
        if (self::$instance instanceof self) {
            return;
        }

        self::$instance = $this;

        // Un seul point d'entrée pour tous les réglages
        add_action('wp_ajax_bjlg_save_settings', [$this, 'handle_save_settings']);
        add_action('wp_ajax_bjlg_get_settings', [$this, 'handle_get_settings']);
        add_action('wp_ajax_bjlg_reset_settings', [$this, 'handle_reset_settings']);
        add_action('wp_ajax_bjlg_export_settings', [$this, 'handle_export_settings']);
        add_action('wp_ajax_bjlg_import_settings', [$this, 'handle_import_settings']);
        add_action('wp_ajax_bjlg_get_backup_presets', [$this, 'handle_get_backup_presets']);
        add_action('wp_ajax_bjlg_save_backup_preset', [$this, 'handle_save_backup_preset']);
        add_action('wp_ajax_bjlg_send_notification_test', [$this, 'handle_send_notification_test']);

        // Initialiser les paramètres par défaut si nécessaire
        add_action('init', [$this, 'init_default_settings']);
    }

    /**
     * Retourne l'instance actuelle ou l'initialise si nécessaire.
     */
    public static function get_instance() {
        if (!self::$instance instanceof self) {
            self::$instance = new self();
        }

        return self::$instance;
    }
    
    /**
     * Initialise les paramètres par défaut si ils n'existent pas
     */
    public function init_default_settings() {
        foreach ($this->default_settings as $key => $defaults) {
            $option_name = $this->get_option_name_for_section($key);
<<<<<<< HEAD
            $stored = $this->get_option_value($option_name, null);

            if ($stored === null) {
                $this->update_option_value($option_name, $defaults);
=======
            $stored = bjlg_get_option($option_name, null);

            if ($stored === null) {
                bjlg_update_option($option_name, $defaults);
>>>>>>> a452be02
                continue;
            }

            if (!is_array($stored)) {
                $stored = [];
            }

            $merged = self::merge_settings_with_defaults($stored, $defaults);

            if ($merged !== $stored) {
<<<<<<< HEAD
                $this->update_option_value($option_name, $merged);
            }
        }

        if ($this->get_option_value('bjlg_required_capability', null) === null) {
            $this->update_option_value('bjlg_required_capability', \BJLG_DEFAULT_CAPABILITY);
=======
                bjlg_update_option($option_name, $merged);
            }
        }

        if (bjlg_get_option('bjlg_required_capability', null) === null) {
            bjlg_update_option('bjlg_required_capability', \BJLG_DEFAULT_CAPABILITY);
>>>>>>> a452be02
        }

        $this->init_backup_preferences_defaults();
    }

    /**
     * Retourne les réglages d'une section fusionnés avec les valeurs par défaut.
     *
     * @param string $section
     * @return array<string, mixed>
     */
    private function get_section_settings_with_defaults($section): array {
        $option_name = $this->get_option_name_for_section($section);
<<<<<<< HEAD
        $stored = $this->get_option_value($option_name, []);
=======
        $stored = bjlg_get_option($option_name, []);
>>>>>>> a452be02

        if (!is_array($stored)) {
            $stored = [];
        }

        if (!isset($this->default_settings[$section])) {
            return $stored;
        }

        return self::merge_settings_with_defaults($stored, $this->default_settings[$section]);
    }

    /**
     * Calcule le nom d'option associé à une section donnée.
     */
    private function get_option_name_for_section($section): string {
        $map = [
            'notifications' => 'bjlg_notification_settings',
        ];

        if (isset($map[$section])) {
            return $map[$section];
        }

        return 'bjlg_' . $section . '_settings';
    }

    /**
     * Gère la requête AJAX pour sauvegarder tous les réglages.
     */
    public function handle_save_settings() {
        if (!\bjlg_can_manage_settings()) {
            wp_send_json_error(['message' => 'Permission refusée.']);
        }
        check_ajax_referer('bjlg_nonce', 'nonce');

<<<<<<< HEAD
        $context = $this->resolve_request_context_from_input($_POST);
        $this->ensure_request_context_capabilities($context);
=======
        $site_switched = false;
        if (function_exists('is_multisite') && is_multisite()) {
            $requested = isset($_POST['site_id']) ? absint(wp_unslash($_POST['site_id'])) : 0;

            if ($requested > 0) {
                if (!current_user_can('manage_network_options')) {
                    wp_send_json_error(['message' => __('Droits insuffisants pour gérer ce site.', 'backup-jlg')], 403);
                }

                if (!function_exists('get_site') || !get_site($requested)) {
                    wp_send_json_error(['message' => __('Site introuvable sur le réseau.', 'backup-jlg')], 404);
                }

                $site_switched = BJLG_Site_Context::switch_to_site($requested);

                if (!$site_switched && (!function_exists('get_current_blog_id') || get_current_blog_id() !== $requested)) {
                    wp_send_json_error(['message' => __('Impossible de basculer sur le site demandé.', 'backup-jlg')], 500);
                }
            }
        }
>>>>>>> a452be02

        try {
            $saved_settings = [];

            $operation = function () use (&$saved_settings) {
            
            // --- Réglages de la Rétention ---
            if (isset($_POST['by_number']) || isset($_POST['by_age'])) {
                $cleanup_settings = [
                    'by_number' => isset($_POST['by_number']) ? max(0, intval(wp_unslash($_POST['by_number']))) : 3,
                    'by_age'    => isset($_POST['by_age']) ? max(0, intval(wp_unslash($_POST['by_age']))) : 0,
                ];
<<<<<<< HEAD
                $this->update_option_value('bjlg_cleanup_settings', $cleanup_settings);
=======
                bjlg_update_option('bjlg_cleanup_settings', $cleanup_settings);
>>>>>>> a452be02
                $saved_settings['cleanup'] = $cleanup_settings;
                BJLG_Debug::log("Réglages de nettoyage sauvegardés : " . print_r($cleanup_settings, true));
            }

            // --- Réglages des sauvegardes incrémentales ---
            if (
                isset($_POST['incremental_max_incrementals'])
                || isset($_POST['incremental_max_age'])
                || array_key_exists('incremental_rotation_enabled', $_POST)
            ) {
                $current_incremental = $this->get_section_settings_with_defaults('incremental');

                $max_incrementals = isset($_POST['incremental_max_incrementals'])
                    ? max(0, intval(wp_unslash($_POST['incremental_max_incrementals'])))
                    : (isset($current_incremental['max_incrementals']) ? max(0, intval($current_incremental['max_incrementals'])) : 10);
                $max_age_days = isset($_POST['incremental_max_age'])
                    ? max(0, intval(wp_unslash($_POST['incremental_max_age'])))
                    : (isset($current_incremental['max_full_age_days']) ? max(0, intval($current_incremental['max_full_age_days'])) : 30);
                $rotation_enabled = array_key_exists('incremental_rotation_enabled', $_POST)
                    ? $this->to_bool(wp_unslash($_POST['incremental_rotation_enabled']))
                    : (!empty($current_incremental['rotation_enabled']));

                $incremental_settings = [
                    'max_incrementals' => $max_incrementals,
                    'max_full_age_days' => $max_age_days,
                    'rotation_enabled' => $rotation_enabled,
                ];

<<<<<<< HEAD
                $this->update_option_value('bjlg_incremental_settings', $incremental_settings);
=======
                bjlg_update_option('bjlg_incremental_settings', $incremental_settings);
>>>>>>> a452be02
                $saved_settings['incremental'] = $incremental_settings;

                BJLG_Debug::log('Réglages incrémentaux sauvegardés : ' . print_r($incremental_settings, true));
            }

            // --- Réglages de la Marque Blanche ---
            if (isset($_POST['plugin_name']) || isset($_POST['hide_from_non_admins']) || isset($_POST['required_capability'])) {
                $wl_settings = [
                    'plugin_name'          => isset($_POST['plugin_name']) ? sanitize_text_field(wp_unslash($_POST['plugin_name'])) : '',
                    'hide_from_non_admins' => isset($_POST['hide_from_non_admins']) ? $this->to_bool(wp_unslash($_POST['hide_from_non_admins'])) : false,
                ];
<<<<<<< HEAD
                $this->update_option_value('bjlg_whitelabel_settings', $wl_settings);
=======
                bjlg_update_option('bjlg_whitelabel_settings', $wl_settings);
>>>>>>> a452be02
                $saved_settings['whitelabel'] = $wl_settings;
                BJLG_Debug::log("Réglages de marque blanche sauvegardés : " . print_r($wl_settings, true));

                if (array_key_exists('required_capability', $_POST)) {
                    $raw_permission = wp_unslash($_POST['required_capability']);
                    $required_capability = $this->sanitize_required_capability_value($raw_permission);
<<<<<<< HEAD
                    $this->update_option_value('bjlg_required_capability', $required_capability);
=======
                    bjlg_update_option('bjlg_required_capability', $required_capability);
>>>>>>> a452be02
                    $this->sync_manage_plugin_capability_map($required_capability);
                    $saved_settings['permissions'] = [
                        'required_capability' => $required_capability,
                        'type' => $this->is_role_permission($required_capability) ? 'role' : 'capability',
                    ];
                    BJLG_Debug::log('Permission requise mise à jour : ' . $required_capability);
                }
            }

            // --- Réglages de Chiffrement ---
            $encryption_fields = ['encryption_enabled', 'auto_encrypt', 'password_protect', 'compression_level', 'encryption_settings_submitted'];
            $encryption_submitted = false;
            foreach ($encryption_fields as $field) {
                if (array_key_exists($field, $_POST)) {
                    $encryption_submitted = true;
                    break;
                }
            }

            if ($encryption_submitted) {
                $current_encryption = $this->get_section_settings_with_defaults('encryption');

                $compression_level = isset($_POST['compression_level'])
                    ? max(0, intval(wp_unslash($_POST['compression_level'])))
                    : (isset($current_encryption['compression_level']) ? max(0, intval($current_encryption['compression_level'])) : 6);

                $encryption_settings = [
                    'enabled' => array_key_exists('encryption_enabled', $_POST) ? $this->to_bool(wp_unslash($_POST['encryption_enabled'])) : false,
                    'auto_encrypt' => array_key_exists('auto_encrypt', $_POST) ? $this->to_bool(wp_unslash($_POST['auto_encrypt'])) : false,
                    'password_protect' => array_key_exists('password_protect', $_POST) ? $this->to_bool(wp_unslash($_POST['password_protect'])) : false,
                    'compression_level' => $compression_level,
                ];

<<<<<<< HEAD
                $this->update_option_value('bjlg_encryption_settings', $encryption_settings);
=======
                bjlg_update_option('bjlg_encryption_settings', $encryption_settings);
>>>>>>> a452be02
                $saved_settings['encryption'] = $encryption_settings;
                BJLG_Debug::log("Réglages de chiffrement sauvegardés.");
            }

            $filters_submitted = array_key_exists('include_patterns', $_POST)
                || array_key_exists('exclude_patterns', $_POST)
                || array_key_exists('secondary_destinations', $_POST)
                || array_key_exists('post_checks', $_POST);

            if ($filters_submitted) {
                $includes = self::sanitize_pattern_list($_POST['include_patterns'] ?? []);
                $excludes = self::sanitize_pattern_list($_POST['exclude_patterns'] ?? []);
                $destinations = self::sanitize_destination_list(
                    $_POST['secondary_destinations'] ?? [],
                    self::get_known_destination_ids()
                );
                $post_checks = self::sanitize_post_checks(
                    $_POST['post_checks'] ?? [],
                    self::get_default_backup_post_checks()
                );

                $this->update_backup_filters($includes, $excludes, $destinations, $post_checks);

                $saved_settings['backup_preferences'] = [
                    'include_patterns' => $includes,
                    'exclude_patterns' => $excludes,
                    'secondary_destinations' => $destinations,
                    'post_checks' => $post_checks,
                ];

                BJLG_Debug::log('Réglages de filtres de sauvegarde mis à jour.');
            }

            // --- Réglages Google Drive ---
            if (isset($_POST['gdrive_client_id']) && isset($_POST['gdrive_client_secret'])) {
                $gdrive_settings = [
                    'client_id'     => sanitize_text_field(wp_unslash($_POST['gdrive_client_id'])),
                    'client_secret' => sanitize_text_field(wp_unslash($_POST['gdrive_client_secret'])),
                    'folder_id'     => isset($_POST['gdrive_folder_id']) ? sanitize_text_field(wp_unslash($_POST['gdrive_folder_id'])) : '',
                    'enabled'       => isset($_POST['gdrive_enabled']) ? $this->to_bool(wp_unslash($_POST['gdrive_enabled'])) : false
                ];
<<<<<<< HEAD
                $this->update_option_value('bjlg_gdrive_settings', $gdrive_settings);
=======
                bjlg_update_option('bjlg_gdrive_settings', $gdrive_settings);
>>>>>>> a452be02
                $saved_settings['gdrive'] = $gdrive_settings;
                BJLG_Debug::log("Identifiants Google Drive sauvegardés.");
            }

            // --- Réglages Amazon S3 ---
            if (isset($_POST['s3_access_key']) || isset($_POST['s3_bucket'])) {
                $s3_settings = [
                    'access_key' => isset($_POST['s3_access_key']) ? sanitize_text_field(wp_unslash($_POST['s3_access_key'])) : '',
                    'secret_key' => isset($_POST['s3_secret_key']) ? sanitize_text_field(wp_unslash($_POST['s3_secret_key'])) : '',
                    'region' => isset($_POST['s3_region']) ? sanitize_text_field(wp_unslash($_POST['s3_region'])) : '',
                    'bucket' => isset($_POST['s3_bucket']) ? sanitize_text_field(wp_unslash($_POST['s3_bucket'])) : '',
                    'server_side_encryption' => isset($_POST['s3_server_side_encryption']) ? sanitize_text_field(wp_unslash($_POST['s3_server_side_encryption'])) : '',
                    'kms_key_id' => isset($_POST['s3_kms_key_id']) ? sanitize_text_field(wp_unslash($_POST['s3_kms_key_id'])) : '',
                    'object_prefix' => isset($_POST['s3_object_prefix']) ? sanitize_text_field(wp_unslash($_POST['s3_object_prefix'])) : '',
                    'enabled' => isset($_POST['s3_enabled']) ? $this->to_bool(wp_unslash($_POST['s3_enabled'])) : false,
                ];

                if (!in_array($s3_settings['server_side_encryption'], ['AES256', 'aws:kms'], true)) {
                    $s3_settings['server_side_encryption'] = '';
                }

                if ($s3_settings['server_side_encryption'] !== 'aws:kms') {
                    $s3_settings['kms_key_id'] = '';
                }

                $s3_settings['object_prefix'] = trim($s3_settings['object_prefix']);

<<<<<<< HEAD
                $this->update_option_value('bjlg_s3_settings', $s3_settings);
=======
                bjlg_update_option('bjlg_s3_settings', $s3_settings);
>>>>>>> a452be02
                $saved_settings['s3'] = $s3_settings;
                BJLG_Debug::log('Réglages Amazon S3 sauvegardés.');
            }

            // --- Réglages Wasabi ---
            if (isset($_POST['wasabi_access_key']) || isset($_POST['wasabi_bucket'])) {
                $wasabi_settings = [
                    'access_key' => isset($_POST['wasabi_access_key']) ? sanitize_text_field(wp_unslash($_POST['wasabi_access_key'])) : '',
                    'secret_key' => isset($_POST['wasabi_secret_key']) ? sanitize_text_field(wp_unslash($_POST['wasabi_secret_key'])) : '',
                    'region' => isset($_POST['wasabi_region']) ? sanitize_text_field(wp_unslash($_POST['wasabi_region'])) : '',
                    'bucket' => isset($_POST['wasabi_bucket']) ? sanitize_text_field(wp_unslash($_POST['wasabi_bucket'])) : '',
                    'object_prefix' => isset($_POST['wasabi_object_prefix']) ? sanitize_text_field(wp_unslash($_POST['wasabi_object_prefix'])) : '',
                    'enabled' => isset($_POST['wasabi_enabled']) ? $this->to_bool(wp_unslash($_POST['wasabi_enabled'])) : false,
                ];

                $wasabi_settings['object_prefix'] = trim($wasabi_settings['object_prefix']);

<<<<<<< HEAD
                $this->update_option_value('bjlg_wasabi_settings', $wasabi_settings);
=======
                bjlg_update_option('bjlg_wasabi_settings', $wasabi_settings);
>>>>>>> a452be02
                $saved_settings['wasabi'] = $wasabi_settings;
                BJLG_Debug::log('Réglages Wasabi sauvegardés.');
            }

            // --- Réglages Dropbox ---
            if (isset($_POST['dropbox_access_token']) || isset($_POST['dropbox_folder'])) {
                $dropbox_settings = [
                    'access_token' => isset($_POST['dropbox_access_token']) ? sanitize_text_field(wp_unslash($_POST['dropbox_access_token'])) : '',
                    'folder' => isset($_POST['dropbox_folder']) ? sanitize_text_field(wp_unslash($_POST['dropbox_folder'])) : '',
                    'enabled' => isset($_POST['dropbox_enabled']) ? $this->to_bool(wp_unslash($_POST['dropbox_enabled'])) : false,
                ];

<<<<<<< HEAD
                $this->update_option_value('bjlg_dropbox_settings', $dropbox_settings);
=======
                bjlg_update_option('bjlg_dropbox_settings', $dropbox_settings);
>>>>>>> a452be02
                $saved_settings['dropbox'] = $dropbox_settings;
                BJLG_Debug::log('Réglages Dropbox sauvegardés.');
            }

            // --- Réglages OneDrive ---
            if (isset($_POST['onedrive_access_token']) || isset($_POST['onedrive_folder'])) {
                $onedrive_settings = [
                    'access_token' => isset($_POST['onedrive_access_token']) ? sanitize_text_field(wp_unslash($_POST['onedrive_access_token'])) : '',
                    'folder' => isset($_POST['onedrive_folder']) ? sanitize_text_field(wp_unslash($_POST['onedrive_folder'])) : '',
                    'enabled' => isset($_POST['onedrive_enabled']) ? $this->to_bool(wp_unslash($_POST['onedrive_enabled'])) : false,
                ];

<<<<<<< HEAD
                $this->update_option_value('bjlg_onedrive_settings', $onedrive_settings);
=======
                bjlg_update_option('bjlg_onedrive_settings', $onedrive_settings);
>>>>>>> a452be02
                $saved_settings['onedrive'] = $onedrive_settings;
                BJLG_Debug::log('Réglages OneDrive sauvegardés.');
            }

            // --- Réglages pCloud ---
            if (isset($_POST['pcloud_access_token']) || isset($_POST['pcloud_folder'])) {
                $pcloud_settings = [
                    'access_token' => isset($_POST['pcloud_access_token']) ? sanitize_text_field(wp_unslash($_POST['pcloud_access_token'])) : '',
                    'folder' => isset($_POST['pcloud_folder']) ? sanitize_text_field(wp_unslash($_POST['pcloud_folder'])) : '',
                    'enabled' => isset($_POST['pcloud_enabled']) ? $this->to_bool(wp_unslash($_POST['pcloud_enabled'])) : false,
                ];

<<<<<<< HEAD
                $this->update_option_value('bjlg_pcloud_settings', $pcloud_settings);
=======
                bjlg_update_option('bjlg_pcloud_settings', $pcloud_settings);
>>>>>>> a452be02
                $saved_settings['pcloud'] = $pcloud_settings;
                BJLG_Debug::log('Réglages pCloud sauvegardés.');
            }


            // --- Réglages de Notifications ---
            $notification_request_fields = [
                'notifications_enabled',
                'email_recipients',
                'notify_backup_complete',
                'notify_backup_failed',
                'notify_cleanup_complete',
                'notify_storage_warning',
                'notify_remote_purge_failed',
                'channel_email',
                'channel_slack',
                'slack_webhook_url',
                'channel_discord',
                'discord_webhook_url',
            ];

            $should_update_notifications = false;
            foreach ($notification_request_fields as $field) {
                if (array_key_exists($field, $_POST)) {
                    $should_update_notifications = true;
                    break;
                }
            }

            if ($should_update_notifications) {
                $notifications_settings = $this->prepare_notifications_settings_from_request($_POST);

<<<<<<< HEAD
                $this->update_option_value('bjlg_notification_settings', $notifications_settings);
=======
                bjlg_update_option('bjlg_notification_settings', $notifications_settings);
>>>>>>> a452be02
                $saved_settings['notifications'] = $notifications_settings;
                BJLG_Debug::log('Réglages de notifications sauvegardés.');
            }

            // --- Réglages de Performance ---
            $performance_fields = ['multi_threading', 'max_workers', 'chunk_size', 'compression_level'];
            $should_update_performance = false;
            foreach ($performance_fields as $field) {
                if (array_key_exists($field, $_POST)) {
                    $should_update_performance = true;
                    break;
                }
            }

            if ($should_update_performance) {
                $performance_defaults = $this->default_settings['performance'];
<<<<<<< HEAD
                $performance_settings = $this->get_option_value('bjlg_performance_settings', []);
=======
                $performance_settings = bjlg_get_option('bjlg_performance_settings', []);
>>>>>>> a452be02
                if (!is_array($performance_settings)) {
                    $performance_settings = [];
                }
                $performance_settings = wp_parse_args($performance_settings, $performance_defaults);

                if (array_key_exists('multi_threading', $_POST)) {
                    $performance_settings['multi_threading'] = $this->to_bool(wp_unslash($_POST['multi_threading']));
                }
                if (array_key_exists('max_workers', $_POST)) {
                    $performance_settings['max_workers'] = max(1, min(20, intval(wp_unslash($_POST['max_workers']))));
                }
                if (array_key_exists('chunk_size', $_POST)) {
                    $performance_settings['chunk_size'] = max(1, min(500, intval(wp_unslash($_POST['chunk_size']))));
                }
                if (array_key_exists('compression_level', $_POST)) {
                    $performance_settings['compression_level'] = min(9, max(0, intval(wp_unslash($_POST['compression_level']))));
                }

<<<<<<< HEAD
                $this->update_option_value('bjlg_performance_settings', $performance_settings);
=======
                bjlg_update_option('bjlg_performance_settings', $performance_settings);
>>>>>>> a452be02
                $saved_settings['performance'] = $performance_settings;
                BJLG_Debug::log('Réglages de performance sauvegardés.');
            }

            if (isset($_POST['storage_quota_warning_threshold']) || isset($_POST['remote_metrics_ttl_minutes'])) {
                $monitoring_defaults = $this->default_settings['monitoring'];
<<<<<<< HEAD
                $monitoring_settings = $this->get_option_value('bjlg_monitoring_settings', []);
=======
                $monitoring_settings = get_option('bjlg_monitoring_settings', []);
>>>>>>> a452be02
                if (!is_array($monitoring_settings)) {
                    $monitoring_settings = [];
                }
                $monitoring_settings = wp_parse_args($monitoring_settings, $monitoring_defaults);

                if (isset($_POST['storage_quota_warning_threshold'])) {
                    $threshold = floatval(wp_unslash($_POST['storage_quota_warning_threshold']));
                    $monitoring_settings['storage_quota_warning_threshold'] = max(1.0, min(100.0, $threshold));
                }

                if (isset($_POST['remote_metrics_ttl_minutes'])) {
                    $ttl_minutes = intval(wp_unslash($_POST['remote_metrics_ttl_minutes']));
                    $monitoring_settings['remote_metrics_ttl_minutes'] = max(5, min(1440, $ttl_minutes));
                }

<<<<<<< HEAD
                $this->update_option_value('bjlg_monitoring_settings', $monitoring_settings);
=======
                update_option('bjlg_monitoring_settings', $monitoring_settings);
>>>>>>> a452be02
                $saved_settings['monitoring'] = $monitoring_settings;
                BJLG_Debug::log('Réglages de monitoring sauvegardés : ' . print_r($monitoring_settings, true));
            }

            // --- Réglages Webhooks ---
            $webhook_fields = [
                'webhook_enabled',
                'webhook_backup_complete',
                'webhook_backup_failed',
                'webhook_cleanup_complete',
                'webhook_secret',
            ];

            $should_update_webhooks = false;
            foreach ($webhook_fields as $field) {
                if (array_key_exists($field, $_POST)) {
                    $should_update_webhooks = true;
                    break;
                }
            }

            if ($should_update_webhooks) {
                $webhook_defaults = [
                    'enabled' => false,
                    'urls' => [
                        'backup_complete' => '',
                        'backup_failed' => '',
                        'cleanup_complete' => '',
                    ],
                    'secret' => '',
                ];

<<<<<<< HEAD
                $webhook_settings = $this->get_option_value('bjlg_webhook_settings', []);
=======
                $webhook_settings = bjlg_get_option('bjlg_webhook_settings', []);
>>>>>>> a452be02
                if (!is_array($webhook_settings)) {
                    $webhook_settings = [];
                }
                $webhook_settings = wp_parse_args($webhook_settings, $webhook_defaults);
                $webhook_settings['urls'] = isset($webhook_settings['urls']) && is_array($webhook_settings['urls'])
                    ? wp_parse_args($webhook_settings['urls'], $webhook_defaults['urls'])
                    : $webhook_defaults['urls'];

                if (array_key_exists('webhook_enabled', $_POST)) {
                    $webhook_settings['enabled'] = $this->to_bool(wp_unslash($_POST['webhook_enabled']));
                }

                $webhook_labels = [
                    'backup_complete' => 'de sauvegarde terminée',
                    'backup_failed' => "d'échec de sauvegarde",
                    'cleanup_complete' => 'de fin de nettoyage',
                ];

                foreach ($webhook_labels as $url_key => $label) {
                    $field = 'webhook_' . $url_key;
                    $source = array_key_exists($field, $_POST)
                        ? wp_unslash($_POST[$field])
                        : ($webhook_settings['urls'][$url_key] ?? '');
                    $webhook_settings['urls'][$url_key] = $this->validate_optional_url($source, $label);
                }

                if (array_key_exists('webhook_secret', $_POST)) {
                    $webhook_settings['secret'] = sanitize_text_field(wp_unslash($_POST['webhook_secret']));
                }

                if (!empty($webhook_settings['enabled'])) {
                    $non_empty = array_filter($webhook_settings['urls'], static function ($value) {
                        return is_string($value) && $value !== '';
                    });
                    if (empty($non_empty)) {
                        throw new Exception('Veuillez renseigner au moins une URL de webhook active lorsque les webhooks personnalisés sont activés.');
                    }
                }

<<<<<<< HEAD
                $this->update_option_value('bjlg_webhook_settings', $webhook_settings);
=======
                bjlg_update_option('bjlg_webhook_settings', $webhook_settings);
>>>>>>> a452be02
                $saved_settings['webhooks'] = $webhook_settings;
                BJLG_Debug::log('Réglages de webhooks sauvegardés.');
            }

            // --- Réglage du débogueur AJAX ---
            if (isset($_POST['ajax_debug_enabled'])) {
                $ajax_debug_enabled = $this->to_bool(wp_unslash($_POST['ajax_debug_enabled']));
<<<<<<< HEAD
                $this->update_option_value('bjlg_ajax_debug_enabled', $ajax_debug_enabled);
=======
                bjlg_update_option('bjlg_ajax_debug_enabled', $ajax_debug_enabled);
>>>>>>> a452be02
                $saved_settings['ajax_debug'] = $ajax_debug_enabled;
                BJLG_Debug::log("Réglage du débogueur AJAX mis à jour.");
            }

            };

            $this->execute_in_site_scope($context, function () use ($operation, $context) {
                return $this->with_context($context, $operation);
            });

            BJLG_History::log('settings_updated', 'success', 'Les réglages ont été mis à jour.');
            
            do_action('bjlg_settings_saved', $saved_settings);
            
            wp_send_json_success([
                'message' => 'Réglages sauvegardés avec succès !',
                'saved' => $saved_settings
            ]);

        } catch (Exception $e) {
            BJLG_History::log('settings_updated', 'failure', 'Erreur : ' . $e->getMessage());
            wp_send_json_error(['message' => $e->getMessage()]);
        } finally {
            if ($site_switched) {
                BJLG_Site_Context::restore_site($site_switched);
            }
        }
    }

    public function handle_get_backup_presets() {
        if (!current_user_can(BJLG_CAPABILITY)) {
            wp_send_json_error(['message' => 'Permission refusée.']);
        }

        check_ajax_referer('bjlg_nonce', 'nonce');

        $presets = array_values(self::get_backup_presets());

        wp_send_json_success([
            'presets' => $presets,
        ]);
    }

    public function handle_save_backup_preset() {
        if (!current_user_can(BJLG_CAPABILITY)) {
            wp_send_json_error(['message' => 'Permission refusée.']);
        }

        check_ajax_referer('bjlg_nonce', 'nonce');

        $raw_name = isset($_POST['name']) ? sanitize_text_field(wp_unslash($_POST['name'])) : '';
        if ($raw_name === '') {
            wp_send_json_error(['message' => "Le nom du modèle est requis."]);
        }

        $raw_preset = $_POST['preset'] ?? [];
        if (is_string($raw_preset)) {
            $decoded = json_decode(wp_unslash($raw_preset), true);
            $raw_preset = is_array($decoded) ? $decoded : [];
        } elseif (is_array($raw_preset)) {
            $raw_preset = wp_unslash($raw_preset);
        } else {
            $raw_preset = [];
        }

        if (!isset($raw_preset['label']) || !is_string($raw_preset['label']) || trim($raw_preset['label']) === '') {
            $raw_preset['label'] = $raw_name;
        }

        $preset_id = isset($_POST['preset_id']) ? sanitize_key(wp_unslash($_POST['preset_id'])) : '';

        $sanitized = self::sanitize_backup_preset($raw_preset, $preset_id !== '' ? $preset_id : $raw_name);
        if (!$sanitized) {
            wp_send_json_error(['message' => "Impossible d'enregistrer le modèle fourni."]);
        }

        if ($preset_id !== '') {
            $sanitized['id'] = $preset_id;
        }

<<<<<<< HEAD
        $existing = self::sanitize_backup_presets($this->get_option_value('bjlg_backup_presets', []));
        $existing[$sanitized['id']] = $sanitized;

        $this->update_option_value('bjlg_backup_presets', $existing);
=======
        $existing = self::sanitize_backup_presets(bjlg_get_option('bjlg_backup_presets', []));
        $existing[$sanitized['id']] = $sanitized;

        bjlg_update_option('bjlg_backup_presets', $existing);
>>>>>>> a452be02

        BJLG_Debug::log('Modèle de sauvegarde enregistré : ' . $sanitized['id']);

        wp_send_json_success([
            'message' => sprintf('Modèle "%s" enregistré avec succès.', $sanitized['label']),
            'saved' => $sanitized,
            'presets' => array_values($existing),
        ]);
    }

    /**
     * Déclenche l'envoi d'une notification de test sur les canaux actifs.
     */
    public function handle_send_notification_test() {
        if (!\bjlg_can_manage_settings()) {
            wp_send_json_error(['message' => __('Permission refusée.', 'backup-jlg')], 403);
        }

        check_ajax_referer('bjlg_nonce', 'nonce');

        try {
            $request = is_array($_POST) ? $_POST : [];
            $notifications_settings = $this->prepare_notifications_settings_from_request($request);
        } catch (Exception $exception) {
            wp_send_json_error(['message' => $exception->getMessage()], 400);
        }

        $notifications = BJLG_Notifications::instance();
        $result = $notifications->send_test_notification($notifications_settings);

        if (is_wp_error($result)) {
            wp_send_json_error(['message' => $result->get_error_message()], 400);
        }

        $channels = isset($result['channels']) && is_array($result['channels'])
            ? array_values(array_filter(array_map('strval', $result['channels'])))
            : [];

        $labels = [];
        $map = [
            'email' => __('e-mail', 'backup-jlg'),
            'slack' => __('Slack', 'backup-jlg'),
            'discord' => __('Discord', 'backup-jlg'),
        ];

        foreach ($channels as $channel) {
            $labels[] = $map[$channel] ?? $channel;
        }

        if (empty($labels)) {
            $labels[] = __('aucun canal actif', 'backup-jlg');
        }

        $message = sprintf(
            __('Notification de test planifiée pour %s.', 'backup-jlg'),
            implode(', ', $labels)
        );

        wp_send_json_success([
            'message' => $message,
            'channels' => $channels,
            'entry_id' => isset($result['entry']['id']) ? (string) $result['entry']['id'] : '',
        ]);
    }

    /**
     * Récupère tous les paramètres
     */
    public function handle_get_settings() {
        if (!\bjlg_can_manage_settings()) {
            wp_send_json_error(['message' => 'Permission refusée.']);
        }
<<<<<<< HEAD

        $context = $this->resolve_request_context_from_input($_REQUEST);
        $this->ensure_request_context_capabilities($context);

        $settings = $this->execute_in_site_scope($context, function () use ($context) {
            return $this->with_context($context, function () {
                $required_permission = \bjlg_get_required_capability();

                return [
                    'cleanup' => $this->get_section_settings_with_defaults('cleanup'),
                    'whitelabel' => $this->get_section_settings_with_defaults('whitelabel'),
                    'encryption' => $this->get_section_settings_with_defaults('encryption'),
                    'notifications' => $this->get_section_settings_with_defaults('notifications'),
                    'performance' => $this->get_section_settings_with_defaults('performance'),
                    'monitoring' => $this->get_section_settings_with_defaults('monitoring'),
                    'gdrive' => $this->get_section_settings_with_defaults('gdrive'),
                    's3' => $this->get_section_settings_with_defaults('s3'),
                    'wasabi' => $this->get_section_settings_with_defaults('wasabi'),
                    'dropbox' => $this->get_section_settings_with_defaults('dropbox'),
                    'onedrive' => $this->get_section_settings_with_defaults('onedrive'),
                    'pcloud' => $this->get_section_settings_with_defaults('pcloud'),
                    'azure_blob' => $this->get_section_settings_with_defaults('azure_blob'),
                    'backblaze_b2' => $this->get_section_settings_with_defaults('backblaze_b2'),
                    'sftp' => $this->get_section_settings_with_defaults('sftp'),
                    'advanced' => $this->get_section_settings_with_defaults('advanced'),
                    'webhooks' => $this->get_option_value('bjlg_webhook_settings', []),
                    'schedule' => $this->get_option_value('bjlg_schedule_settings', []),
                    'permissions' => [
                        'required_capability' => $required_permission,
                        'type' => $this->is_role_permission($required_permission) ? 'role' : 'capability',
                    ],
                    'ajax_debug' => $this->get_option_value('bjlg_ajax_debug_enabled', false)
                ];
            });
        });

=======
        
        $required_permission = \bjlg_get_required_capability();

        $settings = [
            'cleanup' => $this->get_section_settings_with_defaults('cleanup'),
            'whitelabel' => $this->get_section_settings_with_defaults('whitelabel'),
            'encryption' => $this->get_section_settings_with_defaults('encryption'),
            'notifications' => $this->get_section_settings_with_defaults('notifications'),
            'performance' => $this->get_section_settings_with_defaults('performance'),
            'monitoring' => $this->get_section_settings_with_defaults('monitoring'),
            'gdrive' => $this->get_section_settings_with_defaults('gdrive'),
            's3' => $this->get_section_settings_with_defaults('s3'),
            'wasabi' => $this->get_section_settings_with_defaults('wasabi'),
            'dropbox' => $this->get_section_settings_with_defaults('dropbox'),
            'onedrive' => $this->get_section_settings_with_defaults('onedrive'),
            'pcloud' => $this->get_section_settings_with_defaults('pcloud'),
            'azure_blob' => $this->get_section_settings_with_defaults('azure_blob'),
            'backblaze_b2' => $this->get_section_settings_with_defaults('backblaze_b2'),
            'sftp' => $this->get_section_settings_with_defaults('sftp'),
            'advanced' => $this->get_section_settings_with_defaults('advanced'),
            'webhooks' => bjlg_get_option('bjlg_webhook_settings', []),
            'schedule' => bjlg_get_option('bjlg_schedule_settings', []),
            'permissions' => [
                'required_capability' => $required_permission,
                'type' => $this->is_role_permission($required_permission) ? 'role' : 'capability',
            ],
            'ajax_debug' => bjlg_get_option('bjlg_ajax_debug_enabled', false)
        ];
        
>>>>>>> a452be02
        wp_send_json_success($settings);
    }
    
    /**
     * Réinitialise tous les paramètres
     */
    public function handle_reset_settings() {
        if (!\bjlg_can_manage_settings()) {
            wp_send_json_error(['message' => 'Permission refusée.']);
        }
        check_ajax_referer('bjlg_nonce', 'nonce');

        $context = $this->resolve_request_context_from_input($_POST);
        $this->ensure_request_context_capabilities($context);

        $section = isset($_POST['section'])
            ? sanitize_text_field(wp_unslash($_POST['section']))
            : 'all';

        try {
<<<<<<< HEAD
            $operation = function () use ($section) {
                if ($section === 'all') {
                    foreach ($this->default_settings as $key => $defaults) {
                        $this->update_option_value($this->get_option_name_for_section($key), $defaults);
                    }
                    $this->update_option_value('bjlg_required_capability', \BJLG_DEFAULT_CAPABILITY);
                    $this->sync_manage_plugin_capability_map(\BJLG_DEFAULT_CAPABILITY);
                    BJLG_History::log('settings_reset', 'info', 'Tous les réglages ont été réinitialisés');
=======
            if ($section === 'all') {
                foreach ($this->default_settings as $key => $defaults) {
                    bjlg_update_option($this->get_option_name_for_section($key), $defaults);
                }
                bjlg_update_option('bjlg_required_capability', \BJLG_DEFAULT_CAPABILITY);
                $this->sync_manage_plugin_capability_map(\BJLG_DEFAULT_CAPABILITY);
                BJLG_History::log('settings_reset', 'info', 'Tous les réglages ont été réinitialisés');
            } else {
                if ($section === 'permissions') {
                    bjlg_update_option('bjlg_required_capability', \BJLG_DEFAULT_CAPABILITY);
                    $this->sync_manage_plugin_capability_map(\BJLG_DEFAULT_CAPABILITY);
                    BJLG_History::log('settings_reset', 'info', "Réglages 'permissions' réinitialisés");
                } elseif (isset($this->default_settings[$section])) {
                    bjlg_update_option($this->get_option_name_for_section($section), $this->default_settings[$section]);
                    BJLG_History::log('settings_reset', 'info', "Réglages '$section' réinitialisés");
>>>>>>> a452be02
                } else {
                    if ($section === 'permissions') {
                        $this->update_option_value('bjlg_required_capability', \BJLG_DEFAULT_CAPABILITY);
                        $this->sync_manage_plugin_capability_map(\BJLG_DEFAULT_CAPABILITY);
                        BJLG_History::log('settings_reset', 'info', "Réglages 'permissions' réinitialisés");
                    } elseif (isset($this->default_settings[$section])) {
                        $this->update_option_value($this->get_option_name_for_section($section), $this->default_settings[$section]);
                        BJLG_History::log('settings_reset', 'info', "Réglages '$section' réinitialisés");
                    } else {
                        throw new Exception("Section de réglages invalide.");
                    }
                }
            };

            $this->execute_in_site_scope($context, function () use ($operation, $context) {
                return $this->with_context($context, $operation);
            });

            wp_send_json_success(['message' => 'Réglages réinitialisés avec succès.']);

        } catch (Exception $e) {
            wp_send_json_error(['message' => $e->getMessage()]);
        }
    }
    
    /**
     * Exporte les paramètres
     */
    public function handle_export_settings() {
        if (!\bjlg_can_manage_settings()) {
            wp_send_json_error(['message' => 'Permission refusée.']);
        }
        check_ajax_referer('bjlg_nonce', 'nonce');
<<<<<<< HEAD

        $context = $this->resolve_request_context_from_input($_POST);
        $this->ensure_request_context_capabilities($context);

        $export_payload = $this->execute_in_site_scope($context, function () use ($context) {
            return $this->with_context($context, function () {
                $option_keys = [
                    'bjlg_cleanup_settings',
                    'bjlg_whitelabel_settings',
                    'bjlg_encryption_settings',
                    'bjlg_incremental_settings',
                    'bjlg_notification_settings',
                    'bjlg_performance_settings',
                    'bjlg_monitoring_settings',
                    'bjlg_gdrive_settings',
                    'bjlg_dropbox_settings',
                    'bjlg_onedrive_settings',
                    'bjlg_pcloud_settings',
                    'bjlg_s3_settings',
                    'bjlg_wasabi_settings',
                    'bjlg_azure_blob_settings',
                    'bjlg_backblaze_b2_settings',
                    'bjlg_sftp_settings',
                    'bjlg_webhook_settings',
                    'bjlg_schedule_settings',
                    'bjlg_advanced_settings',
                    'bjlg_backup_include_patterns',
                    'bjlg_backup_exclude_patterns',
                    'bjlg_backup_secondary_destinations',
                    'bjlg_backup_post_checks',
                    'bjlg_backup_presets',
                    'bjlg_required_capability'
                ];

                $settings = [];
                foreach ($option_keys as $key) {
                    $value = $this->get_option_value($key);
                    if ($value !== false) {
                        $settings[$key] = $value;
                    }
                }

                $export_data = [
                    'plugin' => 'Backup JLG',
                    'version' => BJLG_VERSION,
                    'exported_at' => current_time('c'),
                    'site_url' => get_site_url(),
                    'settings' => $settings,
                ];

                BJLG_History::log('settings_exported', 'success', 'Paramètres exportés');

                return $export_data;
            });
        });

=======
        
        $settings = [];
        
        // Collecter tous les paramètres
        $option_keys = [
            'bjlg_cleanup_settings',
            'bjlg_whitelabel_settings',
            'bjlg_encryption_settings',
            'bjlg_incremental_settings',
            'bjlg_notification_settings',
            'bjlg_performance_settings',
            'bjlg_monitoring_settings',
            'bjlg_gdrive_settings',
            'bjlg_dropbox_settings',
            'bjlg_onedrive_settings',
            'bjlg_pcloud_settings',
            'bjlg_s3_settings',
            'bjlg_wasabi_settings',
            'bjlg_azure_blob_settings',
            'bjlg_backblaze_b2_settings',
            'bjlg_sftp_settings',
            'bjlg_webhook_settings',
            'bjlg_schedule_settings',
            'bjlg_advanced_settings',
            'bjlg_backup_include_patterns',
            'bjlg_backup_exclude_patterns',
            'bjlg_backup_secondary_destinations',
            'bjlg_backup_post_checks',
            'bjlg_backup_presets',
            'bjlg_required_capability'
        ];
        
        foreach ($option_keys as $key) {
            $value = bjlg_get_option($key);
            if ($value !== false) {
                $settings[$key] = $value;
            }
        }
        
        // Ajouter des métadonnées
        $export_data = [
            'plugin' => 'Backup JLG',
            'version' => BJLG_VERSION,
            'exported_at' => current_time('c'),
            'site_url' => get_site_url(),
            'settings' => $settings
        ];
        
        BJLG_History::log('settings_exported', 'success', 'Paramètres exportés');
        
>>>>>>> a452be02
        wp_send_json_success([
            'filename' => 'bjlg-settings-' . date('Y-m-d-His') . '.json',
            'data' => base64_encode(json_encode($export_payload, JSON_PRETTY_PRINT)),
        ]);
    }
    
    /**
     * Importe les paramètres
     */
    public function handle_import_settings() {
        if (!\bjlg_can_manage_settings()) {
            wp_send_json_error(['message' => 'Permission refusée.']);
        }
        check_ajax_referer('bjlg_nonce', 'nonce');
        
        if (empty($_POST['import_data'])) {
            wp_send_json_error(['message' => 'Aucune donnée à importer.']);
        }

        try {
            $raw_import = wp_unslash($_POST['import_data']);
            $import_data = json_decode(base64_decode($raw_import), true);

            if (empty($import_data) || !isset($import_data['settings'])) {
                throw new Exception("Format de données invalide.");
            }

            // Vérifier la compatibilité de version
            if (isset($import_data['version'])) {
                $import_version = $import_data['version'];
                if (version_compare($import_version, BJLG_VERSION, '>')) {
                    throw new Exception("Les paramètres proviennent d'une version plus récente du plugin.");
                }
            }
            
            // Importer les paramètres
            $sanitized_settings = $this->sanitize_imported_settings((array) $import_data['settings']);

            if (empty($sanitized_settings)) {
                throw new Exception("Aucun réglage valide à importer.");
            }

            foreach ($sanitized_settings as $key => $value) {
<<<<<<< HEAD
                $this->update_option_value($key, $value);
=======
                bjlg_update_option($key, $value);
>>>>>>> a452be02
            }

            if (array_key_exists('bjlg_required_capability', $sanitized_settings)) {
                $this->sync_manage_plugin_capability_map($sanitized_settings['bjlg_required_capability']);
            }
            
            BJLG_History::log('settings_imported', 'success', 'Paramètres importés depuis ' . ($import_data['site_url'] ?? 'inconnu'));
            
            wp_send_json_success(['message' => 'Paramètres importés avec succès.']);
            
        } catch (Exception $e) {
            BJLG_History::log('settings_imported', 'failure', 'Erreur : ' . $e->getMessage());
            wp_send_json_error(['message' => $e->getMessage()]);
        }
    }
    
    /**
     * Nettoie et valide les paramètres importés.
     *
     * @param array $settings
     * @return array
     */
    private function sanitize_imported_settings(array $settings) {
        $sanitized = [];

        foreach ($settings as $option => $value) {
            $clean_value = $this->sanitize_imported_option($option, $value);
            if ($clean_value !== null) {
                $sanitized[$option] = $clean_value;
            }
        }

        return $sanitized;
    }

    /**
     * Nettoie une option importée spécifique.
     *
     * @param string $option
     * @param mixed  $value
     * @return array|bool|null
     */
    private function sanitize_imported_option($option, $value) {
        switch ($option) {
            case 'bjlg_cleanup_settings':
                $defaults = $this->default_settings['cleanup'];
                $sanitized = $defaults;

                if (is_array($value)) {
                    if (isset($value['by_number'])) {
                        $sanitized['by_number'] = max(0, intval($value['by_number']));
                    }
                    if (isset($value['by_age'])) {
                        $sanitized['by_age'] = max(0, intval($value['by_age']));
                    }
                }

                return $sanitized;

            case 'bjlg_whitelabel_settings':
                $defaults = $this->default_settings['whitelabel'];
                $sanitized = $defaults;

                if (is_array($value)) {
                    if (isset($value['plugin_name'])) {
                        $sanitized['plugin_name'] = sanitize_text_field($value['plugin_name']);
                    }
                    if (isset($value['hide_from_non_admins'])) {
                        $sanitized['hide_from_non_admins'] = $this->to_bool($value['hide_from_non_admins']);
                    }
                }

                return $sanitized;

            case 'bjlg_required_capability':
                return $this->sanitize_required_capability_value($value);

            case 'bjlg_encryption_settings':
                $defaults = $this->default_settings['encryption'];
                $sanitized = $defaults;

                if (is_array($value)) {
                    if (isset($value['enabled'])) {
                        $sanitized['enabled'] = $this->to_bool($value['enabled']);
                    }
                    if (isset($value['auto_encrypt'])) {
                        $sanitized['auto_encrypt'] = $this->to_bool($value['auto_encrypt']);
                    }
                    if (isset($value['password_protect'])) {
                        $sanitized['password_protect'] = $this->to_bool($value['password_protect']);
                    }
                    if (isset($value['compression_level'])) {
                        $sanitized['compression_level'] = max(0, intval($value['compression_level']));
                    }
                }

                return $sanitized;

            case 'bjlg_incremental_settings':
                $defaults = $this->default_settings['incremental'];
                $sanitized = $defaults;

                if (is_array($value)) {
                    if (isset($value['max_incrementals'])) {
                        $sanitized['max_incrementals'] = max(0, intval($value['max_incrementals']));
                    }
                    if (isset($value['max_full_age_days'])) {
                        $sanitized['max_full_age_days'] = max(0, intval($value['max_full_age_days']));
                    }
                    if (isset($value['rotation_enabled'])) {
                        $sanitized['rotation_enabled'] = $this->to_bool($value['rotation_enabled']);
                    }
                }

                return $sanitized;

            case 'bjlg_notification_settings':
                $defaults = [
                    'enabled' => false,
                    'email_recipients' => '',
                    'events' => $this->default_settings['notifications']['events'],
                    'channels' => [
                        'email' => ['enabled' => false],
                        'slack' => ['enabled' => false, 'webhook_url' => ''],
                        'discord' => ['enabled' => false, 'webhook_url' => ''],
                        'teams' => ['enabled' => false, 'webhook_url' => ''],
                        'sms' => ['enabled' => false, 'webhook_url' => ''],
                    ],
                ];
                $sanitized = $defaults;

                if (is_array($value)) {
                    if (isset($value['enabled'])) {
                        $sanitized['enabled'] = $this->to_bool($value['enabled']);
                    }
                    if (isset($value['email_recipients'])) {
                        $sanitized['email_recipients'] = sanitize_text_field($value['email_recipients']);
                    }
                    if (isset($value['events']) && is_array($value['events'])) {
                        foreach ($sanitized['events'] as $event_key => $default_value) {
                            if (isset($value['events'][$event_key])) {
                                $sanitized['events'][$event_key] = $this->to_bool($value['events'][$event_key]);
                            }
                        }
                    }
                    if (isset($value['channels']) && is_array($value['channels'])) {
                        foreach ($sanitized['channels'] as $channel_key => $channel_defaults) {
                            if (!isset($value['channels'][$channel_key]) || !is_array($value['channels'][$channel_key])) {
                                continue;
                            }
                            $channel_value = $value['channels'][$channel_key];

                            if (isset($channel_value['enabled'])) {
                                $sanitized['channels'][$channel_key]['enabled'] = $this->to_bool($channel_value['enabled']);
                            }

                            if (isset($channel_defaults['webhook_url'])) {
                                $sanitized['channels'][$channel_key]['webhook_url'] = isset($channel_value['webhook_url'])
                                    ? esc_url_raw($channel_value['webhook_url'])
                                    : '';
                            }
                        }
                    }
                }

                return $sanitized;

            case 'bjlg_performance_settings':
                $defaults = $this->default_settings['performance'];
                $sanitized = $defaults;

                if (is_array($value)) {
                    if (isset($value['multi_threading'])) {
                        $sanitized['multi_threading'] = $this->to_bool($value['multi_threading']);
                    }
                    if (isset($value['max_workers'])) {
                        $sanitized['max_workers'] = max(1, intval($value['max_workers']));
                    }
                    if (isset($value['chunk_size'])) {
                        $sanitized['chunk_size'] = max(1, intval($value['chunk_size']));
                    }
                    if (isset($value['compression_level'])) {
                        $sanitized['compression_level'] = max(0, intval($value['compression_level']));
                    }
                }

                return $sanitized;

            case 'bjlg_monitoring_settings':
                $defaults = $this->default_settings['monitoring'];
                $sanitized = $defaults;

                if (is_array($value)) {
                    if (isset($value['storage_quota_warning_threshold'])) {
                        $sanitized['storage_quota_warning_threshold'] = max(1.0, min(100.0, (float) $value['storage_quota_warning_threshold']));
                    }
                    if (isset($value['remote_metrics_ttl_minutes'])) {
                        $sanitized['remote_metrics_ttl_minutes'] = max(5, min(1440, (int) $value['remote_metrics_ttl_minutes']));
                    }
                }

                return $sanitized;

            case 'bjlg_gdrive_settings':
                $defaults = [
                    'client_id' => '',
                    'client_secret' => '',
                    'folder_id' => '',
                    'enabled' => false,
                ];
                $sanitized = $defaults;

                if (is_array($value)) {
                    if (isset($value['client_id'])) {
                        $sanitized['client_id'] = sanitize_text_field($value['client_id']);
                    }
                    if (isset($value['client_secret'])) {
                        $sanitized['client_secret'] = sanitize_text_field($value['client_secret']);
                    }
                    if (isset($value['folder_id'])) {
                        $sanitized['folder_id'] = sanitize_text_field($value['folder_id']);
                    }
                    if (isset($value['enabled'])) {
                        $sanitized['enabled'] = $this->to_bool($value['enabled']);
                    }
                }

                return $sanitized;

            case 'bjlg_dropbox_settings':
                $defaults = $this->default_settings['dropbox'];
                $sanitized = $defaults;

                if (is_array($value)) {
                    if (isset($value['access_token'])) {
                        $sanitized['access_token'] = sanitize_text_field((string) $value['access_token']);
                    }
                    if (isset($value['folder'])) {
                        $sanitized['folder'] = sanitize_text_field((string) $value['folder']);
                    }
                    if (isset($value['enabled'])) {
                        $sanitized['enabled'] = $this->to_bool($value['enabled']);
                    }
                }

                return $sanitized;

            case 'bjlg_onedrive_settings':
                $defaults = $this->default_settings['onedrive'];
                $sanitized = $defaults;

                if (is_array($value)) {
                    if (isset($value['access_token'])) {
                        $sanitized['access_token'] = sanitize_text_field((string) $value['access_token']);
                    }
                    if (isset($value['folder'])) {
                        $sanitized['folder'] = sanitize_text_field((string) $value['folder']);
                    }
                    if (isset($value['enabled'])) {
                        $sanitized['enabled'] = $this->to_bool($value['enabled']);
                    }
                }

                return $sanitized;

            case 'bjlg_pcloud_settings':
                $defaults = $this->default_settings['pcloud'];
                $sanitized = $defaults;

                if (is_array($value)) {
                    if (isset($value['access_token'])) {
                        $sanitized['access_token'] = sanitize_text_field((string) $value['access_token']);
                    }
                    if (isset($value['folder'])) {
                        $sanitized['folder'] = sanitize_text_field((string) $value['folder']);
                    }
                    if (isset($value['enabled'])) {
                        $sanitized['enabled'] = $this->to_bool($value['enabled']);
                    }
                }

                return $sanitized;

            case 'bjlg_s3_settings':
                $defaults = $this->default_settings['s3'];
                $sanitized = $defaults;

                if (is_array($value)) {
                    if (isset($value['access_key'])) {
                        $sanitized['access_key'] = sanitize_text_field((string) $value['access_key']);
                    }
                    if (isset($value['secret_key'])) {
                        $sanitized['secret_key'] = sanitize_text_field((string) $value['secret_key']);
                    }
                    if (isset($value['region'])) {
                        $sanitized['region'] = sanitize_text_field((string) $value['region']);
                    }
                    if (isset($value['bucket'])) {
                        $sanitized['bucket'] = sanitize_text_field((string) $value['bucket']);
                    }
                    if (isset($value['server_side_encryption'])) {
                        $sanitized['server_side_encryption'] = sanitize_text_field((string) $value['server_side_encryption']);
                    }
                    if (isset($value['kms_key_id'])) {
                        $sanitized['kms_key_id'] = sanitize_text_field((string) $value['kms_key_id']);
                    }
                    if (isset($value['object_prefix'])) {
                        $sanitized['object_prefix'] = sanitize_text_field((string) $value['object_prefix']);
                    }
                    if (isset($value['enabled'])) {
                        $sanitized['enabled'] = $this->to_bool($value['enabled']);
                    }
                }

                if (!in_array($sanitized['server_side_encryption'], ['AES256', 'aws:kms'], true)) {
                    $sanitized['server_side_encryption'] = '';
                }

                if ($sanitized['server_side_encryption'] !== 'aws:kms') {
                    $sanitized['kms_key_id'] = '';
                }

                $sanitized['object_prefix'] = trim($sanitized['object_prefix']);

                return $sanitized;

            case 'bjlg_wasabi_settings':
                $defaults = $this->default_settings['wasabi'];
                $sanitized = $defaults;

                if (is_array($value)) {
                    if (isset($value['access_key'])) {
                        $sanitized['access_key'] = sanitize_text_field((string) $value['access_key']);
                    }
                    if (isset($value['secret_key'])) {
                        $sanitized['secret_key'] = sanitize_text_field((string) $value['secret_key']);
                    }
                    if (isset($value['region'])) {
                        $sanitized['region'] = sanitize_text_field((string) $value['region']);
                    }
                    if (isset($value['bucket'])) {
                        $sanitized['bucket'] = sanitize_text_field((string) $value['bucket']);
                    }
                    if (isset($value['object_prefix'])) {
                        $sanitized['object_prefix'] = sanitize_text_field((string) $value['object_prefix']);
                    }
                    if (isset($value['enabled'])) {
                        $sanitized['enabled'] = $this->to_bool($value['enabled']);
                    }
                }

                $sanitized['object_prefix'] = trim($sanitized['object_prefix']);

                return $sanitized;

            case 'bjlg_azure_blob_settings':
                $defaults = $this->default_settings['azure_blob'];
                $sanitized = $defaults;

                if (is_array($value)) {
                    if (isset($value['account_name'])) {
                        $sanitized['account_name'] = sanitize_text_field((string) $value['account_name']);
                    }
                    if (isset($value['account_key'])) {
                        $sanitized['account_key'] = sanitize_text_field((string) $value['account_key']);
                    }
                    if (isset($value['container'])) {
                        $sanitized['container'] = sanitize_text_field((string) $value['container']);
                    }
                    if (isset($value['object_prefix'])) {
                        $sanitized['object_prefix'] = sanitize_text_field((string) $value['object_prefix']);
                    }
                    if (isset($value['endpoint_suffix'])) {
                        $sanitized['endpoint_suffix'] = sanitize_text_field((string) $value['endpoint_suffix']);
                    }
                    if (isset($value['chunk_size_mb'])) {
                        $sanitized['chunk_size_mb'] = max(1, intval($value['chunk_size_mb']));
                    }
                    if (isset($value['use_https'])) {
                        $sanitized['use_https'] = $this->to_bool($value['use_https']);
                    }
                    if (isset($value['enabled'])) {
                        $sanitized['enabled'] = $this->to_bool($value['enabled']);
                    }
                }

                $sanitized['object_prefix'] = trim($sanitized['object_prefix']);

                return $sanitized;

            case 'bjlg_backblaze_b2_settings':
                $defaults = $this->default_settings['backblaze_b2'];
                $sanitized = $defaults;

                if (is_array($value)) {
                    if (isset($value['key_id'])) {
                        $sanitized['key_id'] = sanitize_text_field((string) $value['key_id']);
                    }
                    if (isset($value['application_key'])) {
                        $sanitized['application_key'] = sanitize_text_field((string) $value['application_key']);
                    }
                    if (isset($value['bucket_id'])) {
                        $sanitized['bucket_id'] = sanitize_text_field((string) $value['bucket_id']);
                    }
                    if (isset($value['bucket_name'])) {
                        $sanitized['bucket_name'] = sanitize_text_field((string) $value['bucket_name']);
                    }
                    if (isset($value['object_prefix'])) {
                        $sanitized['object_prefix'] = sanitize_text_field((string) $value['object_prefix']);
                    }
                    if (isset($value['chunk_size_mb'])) {
                        $sanitized['chunk_size_mb'] = max(1, intval($value['chunk_size_mb']));
                    }
                    if (isset($value['enabled'])) {
                        $sanitized['enabled'] = $this->to_bool($value['enabled']);
                    }
                }

                $sanitized['object_prefix'] = trim($sanitized['object_prefix']);

                return $sanitized;

            case 'bjlg_sftp_settings':
                $defaults = $this->default_settings['sftp'];
                $sanitized = $defaults;

                if (is_array($value)) {
                    if (isset($value['host'])) {
                        $sanitized['host'] = sanitize_text_field((string) $value['host']);
                    }
                    if (isset($value['port'])) {
                        $port = intval($value['port']);
                        $sanitized['port'] = max(1, min(65535, $port));
                    }
                    if (isset($value['username'])) {
                        $sanitized['username'] = sanitize_text_field((string) $value['username']);
                    }
                    if (isset($value['password'])) {
                        $sanitized['password'] = sanitize_text_field((string) $value['password']);
                    }
                    if (isset($value['private_key'])) {
                        $sanitized['private_key'] = sanitize_textarea_field((string) $value['private_key']);
                    }
                    if (isset($value['passphrase'])) {
                        $sanitized['passphrase'] = sanitize_text_field((string) $value['passphrase']);
                    }
                    if (isset($value['remote_path'])) {
                        $sanitized['remote_path'] = sanitize_text_field((string) $value['remote_path']);
                    }
                    if (isset($value['fingerprint'])) {
                        $sanitized['fingerprint'] = sanitize_text_field((string) $value['fingerprint']);
                    }
                    if (isset($value['enabled'])) {
                        $sanitized['enabled'] = $this->to_bool($value['enabled']);
                    }
                }

                return $sanitized;

            case 'bjlg_webhook_settings':
                $defaults = [
                    'enabled' => false,
                    'urls' => [
                        'backup_complete' => '',
                        'backup_failed' => '',
                        'cleanup_complete' => '',
                    ],
                    'secret' => '',
                ];
                $sanitized = $defaults;

                if (is_array($value)) {
                    if (isset($value['enabled'])) {
                        $sanitized['enabled'] = $this->to_bool($value['enabled']);
                    }
                    if (isset($value['urls']) && is_array($value['urls'])) {
                        foreach ($sanitized['urls'] as $url_key => $default) {
                            if (isset($value['urls'][$url_key])) {
                                $sanitized['urls'][$url_key] = esc_url_raw($value['urls'][$url_key]);
                            }
                        }
                    }
                    if (isset($value['secret'])) {
                        $sanitized['secret'] = sanitize_text_field($value['secret']);
                    }
                }

                return $sanitized;

            case 'bjlg_schedule_settings':
                return self::sanitize_schedule_collection($value);

            case 'bjlg_advanced_settings':
                $defaults = $this->default_settings['advanced'];
                $sanitized = $defaults;

                if (is_array($value)) {
                    if (isset($value['debug_mode'])) {
                        $sanitized['debug_mode'] = $this->to_bool($value['debug_mode']);
                    }
                    if (isset($value['ajax_debug'])) {
                        $sanitized['ajax_debug'] = $this->to_bool($value['ajax_debug']);
                    }
                    if (isset($value['exclude_patterns'])) {
                        $sanitized['exclude_patterns'] = self::sanitize_pattern_list($value['exclude_patterns']);
                    }
                    if (isset($value['custom_backup_dir'])) {
                        $sanitized['custom_backup_dir'] = sanitize_text_field((string) $value['custom_backup_dir']);
                    }
                    if (isset($value['remote_storage_threshold'])) {
                        $sanitized['remote_storage_threshold'] = self::normalize_ratio(
                            $value['remote_storage_threshold'],
                            (float) $defaults['remote_storage_threshold']
                        );
                    }
                }

                return $sanitized;

            case 'bjlg_backup_include_patterns':
                return self::sanitize_pattern_list($value);

            case 'bjlg_backup_exclude_patterns':
                return self::sanitize_pattern_list($value);

            case 'bjlg_backup_secondary_destinations':
                return self::sanitize_destination_list($value, self::get_known_destination_ids());

            case 'bjlg_backup_post_checks':
                return self::sanitize_post_checks($value, self::get_default_backup_post_checks());

            case 'bjlg_backup_presets':
                return self::sanitize_backup_presets($value);

            default:
                return null;
        }
    }

    /**
     * Synchronise la capability map avec la permission principale.
     */
    private function sync_manage_plugin_capability_map($permission): void {
        if (!function_exists('bjlg_get_capability_map')) {
            return;
        }

        $normalized_permission = is_string($permission) ? sanitize_text_field($permission) : '';
        if ($normalized_permission === '') {
            $normalized_permission = \BJLG_DEFAULT_CAPABILITY;
        }

<<<<<<< HEAD
        $stored_map = $this->get_option_value('bjlg_capability_map', []);
=======
        $stored_map = bjlg_get_option('bjlg_capability_map', []);
>>>>>>> a452be02
        if (!is_array($stored_map)) {
            $stored_map = [];
        }

        $stored_value = isset($stored_map['manage_plugin']) ? (string) $stored_map['manage_plugin'] : '';

        if ($stored_value === $normalized_permission) {
            return;
        }

        $stored_map['manage_plugin'] = $normalized_permission;

<<<<<<< HEAD
        $this->update_option_value('bjlg_capability_map', $stored_map);
=======
        bjlg_update_option('bjlg_capability_map', $stored_map);
>>>>>>> a452be02
    }

    /**
     * Nettoie et valide la capability ou le rôle requis.
     *
     * @param mixed $value
     * @return string
     * @throws Exception
     */
    private function sanitize_required_capability_value($value) {
        $permission = is_string($value) ? sanitize_text_field($value) : '';

        if ($permission === '') {
            return \BJLG_DEFAULT_CAPABILITY;
        }

        if (!$this->required_capability_exists_in_wp($permission)) {
            throw new Exception(sprintf(
                __('La permission "%s" est introuvable dans WordPress.', 'backup-jlg'),
                $permission
            ));
        }

        return $permission;
    }

    /**
     * Vérifie si la permission correspond à un rôle enregistré.
     */
    private function is_role_permission($permission): bool {
        if (!is_string($permission) || $permission === '') {
            return false;
        }

        $roles = function_exists('wp_roles') ? wp_roles() : null;

        return $roles && class_exists('WP_Roles') && $roles instanceof \WP_Roles && $roles->is_role($permission);
    }

    /**
     * Vérifie si la capability ou le rôle existe dans WordPress.
     */
    private function required_capability_exists_in_wp($permission): bool {
        if (!is_string($permission) || $permission === '') {
            return false;
        }

        $roles = function_exists('wp_roles') ? wp_roles() : null;

        if ($roles && class_exists('WP_Roles') && $roles instanceof \WP_Roles) {
            if ($roles->is_role($permission)) {
                return true;
            }

            foreach ($roles->roles as $role) {
                if (isset($role['capabilities'][$permission]) && $role['capabilities'][$permission]) {
                    return true;
                }
            }
        }

        return $permission === \BJLG_DEFAULT_CAPABILITY;
    }

    /**
     * Nettoie un bloc de réglages en appliquant les règles d'importation.
     *
     * @param string $section
     * @param array  $value
     * @return array|null
     */
    public function sanitize_settings_section($section, array $value) {
        $option_map = [
            'cleanup' => 'bjlg_cleanup_settings',
            'whitelabel' => 'bjlg_whitelabel_settings',
            'encryption' => 'bjlg_encryption_settings',
            'incremental' => 'bjlg_incremental_settings',
            'notifications' => 'bjlg_notification_settings',
            'performance' => 'bjlg_performance_settings',
            'webhooks' => 'bjlg_webhook_settings',
            'schedule' => 'bjlg_schedule_settings',
            'gdrive' => 'bjlg_gdrive_settings',
            'dropbox' => 'bjlg_dropbox_settings',
            'onedrive' => 'bjlg_onedrive_settings',
            'pcloud' => 'bjlg_pcloud_settings',
            's3' => 'bjlg_s3_settings',
            'wasabi' => 'bjlg_wasabi_settings',
            'azure_blob' => 'bjlg_azure_blob_settings',
            'backblaze_b2' => 'bjlg_backblaze_b2_settings',
            'sftp' => 'bjlg_sftp_settings',
            'advanced' => 'bjlg_advanced_settings',
        ];

        if (!isset($option_map[$section])) {
            return null;
        }

        return $this->sanitize_imported_option($option_map[$section], $value);
    }

    private function init_backup_preferences_defaults() {
        $defaults = $this->default_backup_preferences;

<<<<<<< HEAD
        if ($this->get_option_value('bjlg_backup_include_patterns', null) === null) {
            $this->update_option_value('bjlg_backup_include_patterns', $defaults['include_patterns']);
        }

        if ($this->get_option_value('bjlg_backup_exclude_patterns', null) === null) {
            $this->update_option_value('bjlg_backup_exclude_patterns', $defaults['exclude_patterns']);
        }

        if ($this->get_option_value('bjlg_backup_secondary_destinations', null) === null) {
            $this->update_option_value('bjlg_backup_secondary_destinations', $defaults['secondary_destinations']);
        }

        if ($this->get_option_value('bjlg_backup_post_checks', null) === null) {
            $this->update_option_value('bjlg_backup_post_checks', $defaults['post_checks']);
        }

        if ($this->get_option_value('bjlg_backup_presets', null) === null) {
            $this->update_option_value('bjlg_backup_presets', $this->default_backup_presets);
=======
        if (bjlg_get_option('bjlg_backup_include_patterns', null) === null) {
            bjlg_update_option('bjlg_backup_include_patterns', $defaults['include_patterns']);
        }

        if (bjlg_get_option('bjlg_backup_exclude_patterns', null) === null) {
            bjlg_update_option('bjlg_backup_exclude_patterns', $defaults['exclude_patterns']);
        }

        if (bjlg_get_option('bjlg_backup_secondary_destinations', null) === null) {
            bjlg_update_option('bjlg_backup_secondary_destinations', $defaults['secondary_destinations']);
        }

        if (bjlg_get_option('bjlg_backup_post_checks', null) === null) {
            bjlg_update_option('bjlg_backup_post_checks', $defaults['post_checks']);
        }

        if (bjlg_get_option('bjlg_backup_presets', null) === null) {
            bjlg_update_option('bjlg_backup_presets', $this->default_backup_presets);
>>>>>>> a452be02
        }
    }

    public function update_backup_filters(array $includes, array $excludes, array $destinations, array $post_checks) {
        $includes = self::sanitize_pattern_list($includes);
        $excludes = self::sanitize_pattern_list($excludes);
        $destinations = self::sanitize_destination_list($destinations, self::get_known_destination_ids());
        $post_checks = self::sanitize_post_checks($post_checks, self::get_default_backup_post_checks());

<<<<<<< HEAD
        $this->update_option_value('bjlg_backup_include_patterns', $includes);
        $this->update_option_value('bjlg_backup_exclude_patterns', $excludes);
        $this->update_option_value('bjlg_backup_secondary_destinations', $destinations);
        $this->update_option_value('bjlg_backup_post_checks', $post_checks);
    }

    public static function get_backup_presets(): array {
        return self::sanitize_backup_presets($this->get_option_value('bjlg_backup_presets', []));
=======
        bjlg_update_option('bjlg_backup_include_patterns', $includes);
        bjlg_update_option('bjlg_backup_exclude_patterns', $excludes);
        bjlg_update_option('bjlg_backup_secondary_destinations', $destinations);
        bjlg_update_option('bjlg_backup_post_checks', $post_checks);
    }

    public static function get_backup_presets(): array {
        return self::sanitize_backup_presets(bjlg_get_option('bjlg_backup_presets', []));
>>>>>>> a452be02
    }

    public static function sanitize_backup_presets($presets): array {
        if (is_string($presets)) {
            $decoded = json_decode($presets, true);
            if (is_array($decoded)) {
                $presets = $decoded;
            }
        }

        if (!is_array($presets)) {
            return [];
        }

        $sanitized = [];

        foreach ($presets as $key => $preset) {
            $hint = '';
            if (is_string($key)) {
                $hint = $key;
            } elseif (is_array($preset) && isset($preset['id']) && is_string($preset['id'])) {
                $hint = $preset['id'];
            }

            $normalized = self::sanitize_backup_preset($preset, $hint);
            if (!$normalized) {
                continue;
            }

            $sanitized[$normalized['id']] = $normalized;
        }

        return $sanitized;
    }

    public static function sanitize_backup_preset($preset, string $slug_hint = ''): ?array {
        if (is_string($preset)) {
            $decoded = json_decode($preset, true);
            if (is_array($decoded)) {
                $preset = $decoded;
            }
        }

        if (!is_array($preset)) {
            return null;
        }

        $label = '';
        if (isset($preset['label'])) {
            $label = sanitize_text_field((string) $preset['label']);
        } elseif (isset($preset['name'])) {
            $label = sanitize_text_field((string) $preset['name']);
        }

        if ($label === '' && $slug_hint !== '') {
            $label = ucwords(str_replace('_', ' ', $slug_hint));
        }

        $label = trim($label);
        if ($label === '') {
            return null;
        }

        $id = '';
        if (isset($preset['id'])) {
            $id = sanitize_key((string) $preset['id']);
        }
        if ($id === '' && $slug_hint !== '') {
            $id = sanitize_key($slug_hint);
        }
        if ($id === '') {
            $id = sanitize_key($label);
        }
        if ($id === '') {
            $id = 'bjlg_preset_' . substr(md5($label . microtime(true)), 0, 8);
        }

        $components = self::sanitize_backup_components($preset['components'] ?? []);
        if (empty($components)) {
            $components = self::get_default_backup_components();
        }

        $include_patterns = self::sanitize_pattern_list($preset['include_patterns'] ?? []);
        $exclude_patterns = self::sanitize_pattern_list($preset['exclude_patterns'] ?? []);
        $post_checks = self::sanitize_post_checks($preset['post_checks'] ?? [], self::get_default_backup_post_checks());
        $secondary_destinations = self::sanitize_destination_list(
            $preset['secondary_destinations'] ?? [],
            self::get_known_destination_ids()
        );

        return [
            'id' => $id,
            'label' => $label,
            'components' => array_values($components),
            'encrypt' => self::to_bool_static($preset['encrypt'] ?? false),
            'incremental' => self::to_bool_static($preset['incremental'] ?? false),
            'include_patterns' => $include_patterns,
            'exclude_patterns' => $exclude_patterns,
            'post_checks' => $post_checks,
            'secondary_destinations' => $secondary_destinations,
        ];
    }

    public static function sanitize_backup_components($components): array {
        $components = self::sanitize_schedule_components($components);

        $allowed = self::get_default_backup_components();
        if (empty($components)) {
            return $allowed;
        }

        $filtered = [];
        foreach ($components as $component) {
            if (in_array($component, $allowed, true) && !in_array($component, $filtered, true)) {
                $filtered[] = $component;
            }
        }

        return $filtered;
    }

    public static function get_default_backup_components(): array {
        return ['db', 'plugins', 'themes', 'uploads'];
    }

    public static function sanitize_pattern_list($patterns) {
        if (is_string($patterns)) {
            $patterns = preg_split('/[\r\n,]+/', $patterns) ?: [];
        }

        if (!is_array($patterns)) {
            return [];
        }

        $normalized = [];
        foreach ($patterns as $pattern) {
            if (!is_string($pattern)) {
                continue;
            }

            $trimmed = trim($pattern);
            if ($trimmed === '') {
                continue;
            }

            $normalized[] = str_replace('\\', '/', $trimmed);
        }

        return array_values(array_unique($normalized));
    }

    public static function sanitize_destination_list($destinations, array $allowed_ids) {
        if (!is_array($destinations)) {
            $destinations = [$destinations];
        }

        $allowed = array_map('strval', $allowed_ids);
        $normalized = [];

        foreach ($destinations as $destination) {
            if (!is_scalar($destination)) {
                continue;
            }

            $slug = sanitize_key((string) $destination);
            if ($slug === '' || !in_array($slug, $allowed, true)) {
                continue;
            }

            $normalized[$slug] = true;
        }

        return array_keys($normalized);
    }

    public static function sanitize_destination_batches($batches, array $allowed_ids): array {
        if (!is_array($batches)) {
            return [];
        }

        $allowed = array_map('strval', $allowed_ids);
        $sanitized = [];
        foreach ($batches as $batch) {
            if (!is_array($batch)) {
                continue;
            }

            $clean_batch = [];
            foreach ($batch as $destination) {
                if (!is_scalar($destination)) {
                    continue;
                }

                $slug = sanitize_key((string) $destination);
                if ($slug === '' || !in_array($slug, $allowed, true)) {
                    continue;
                }

                if (!in_array($slug, $clean_batch, true)) {
                    $clean_batch[] = $slug;
                }
            }

            if (!empty($clean_batch)) {
                $sanitized[] = $clean_batch;
            }
        }

        return $sanitized;
    }

    public static function flatten_destination_batches(array $batches): array {
        $flattened = [];
        foreach ($batches as $batch) {
            if (!is_array($batch)) {
                continue;
            }

            foreach ($batch as $destination) {
                if (!in_array($destination, $flattened, true)) {
                    $flattened[] = $destination;
                }
            }
        }

        return $flattened;
    }

    public static function sanitize_post_checks($checks, array $defaults) {
        $normalized = [
            'checksum' => false,
            'dry_run' => false,
        ];

        if (is_array($checks)) {
            foreach ($checks as $maybe_key => $value) {
                if (is_string($maybe_key)) {
                    $key = sanitize_key($maybe_key);
                    if (array_key_exists($key, $normalized)) {
                        $normalized[$key] = (bool) $value;
                    }
                    continue;
                }

                $key = sanitize_key((string) $value);
                if (array_key_exists($key, $normalized)) {
                    $normalized[$key] = true;
                }
            }
        }

        foreach ($defaults as $key => $value) {
            if (!array_key_exists($key, $normalized)) {
                $normalized[$key] = (bool) $value;
            }
        }

        return $normalized;
    }

    public static function get_default_backup_post_checks() {
        return [
            'checksum' => true,
            'dry_run' => false,
        ];
    }

    public static function get_default_schedule_entry(): array {
        return [
            'id' => '',
            'label' => '',
            'recurrence' => 'disabled',
            'previous_recurrence' => '',
            'day' => 'sunday',
            'day_of_month' => 1,
            'time' => '23:59',
            'custom_cron' => '',
            'components' => ['db', 'plugins', 'themes', 'uploads'],
            'encrypt' => false,
            'incremental' => false,
            'include_patterns' => [],
            'exclude_patterns' => [],
            'post_checks' => self::get_default_backup_post_checks(),
            'secondary_destinations' => [],
            'secondary_destination_batches' => [],
        ];
    }

    public static function sanitize_schedule_collection($raw) {
        if (is_string($raw)) {
            $decoded = json_decode($raw, true);
            if (is_array($decoded)) {
                $raw = $decoded;
            }
        }

        $entries = [];

        if (is_array($raw) && array_key_exists('schedules', $raw)) {
            $entries = is_array($raw['schedules']) ? array_values($raw['schedules']) : [];
        } elseif (self::looks_like_schedule_entry($raw)) {
            $entries = [$raw];
        } elseif (is_array($raw)) {
            $entries = array_values($raw);
        }

        $sanitized = [];
        $seen_ids = [];
        $index = 0;

        foreach ($entries as $entry) {
            $sanitized_entry = self::sanitize_schedule_entry($entry, $index);
            $index++;

            $id = $sanitized_entry['id'];
            if ($id === '') {
                continue;
            }

            if (isset($seen_ids[$id])) {
                continue;
            }

            $seen_ids[$id] = true;
            $sanitized[] = $sanitized_entry;
        }

        if (empty($sanitized)) {
            $default = self::get_default_schedule_entry();
            $default['id'] = self::generate_schedule_id();
            $default['label'] = 'Planification #1';
            $sanitized[] = $default;
        }

        return [
            'version' => 2,
            'schedules' => array_values($sanitized),
        ];
    }

    public static function sanitize_schedule_entry($entry, int $index = 0): array {
        $defaults = self::get_default_schedule_entry();
        $entry = is_array($entry) ? $entry : [];

        $id = '';
        if (isset($entry['id']) && is_scalar($entry['id'])) {
            $id = sanitize_key((string) $entry['id']);
        }
        if ($id === '') {
            $id = self::generate_schedule_id();
        }

        $label = isset($entry['label']) ? sanitize_text_field($entry['label']) : '';
        if ($label === '') {
            $label = sprintf('Planification #%d', $index + 1);
        }

        $recurrence = isset($entry['recurrence']) ? sanitize_key($entry['recurrence']) : $defaults['recurrence'];
        if (!in_array($recurrence, self::VALID_SCHEDULE_RECURRENCES, true)) {
            $recurrence = $defaults['recurrence'];
        }

        $day = isset($entry['day']) ? sanitize_key($entry['day']) : $defaults['day'];
        if (!in_array($day, self::VALID_SCHEDULE_DAYS, true)) {
            $day = $defaults['day'];
        }

        $day_of_month = $defaults['day_of_month'];
        if (isset($entry['day_of_month'])) {
            $maybe_day = filter_var($entry['day_of_month'], FILTER_VALIDATE_INT);
            if ($maybe_day !== false) {
                $day_of_month = max(1, min(31, (int) $maybe_day));
            }
        }

        $time = isset($entry['time']) ? sanitize_text_field($entry['time']) : $defaults['time'];
        if (!preg_match('/^([0-1]?\d|2[0-3]):([0-5]\d)$/', $time)) {
            $time = $defaults['time'];
        }

        $custom_cron = '';
        if (isset($entry['custom_cron'])) {
            $custom_cron = self::sanitize_cron_expression($entry['custom_cron']);
        }

        $previous_recurrence = '';
        if (isset($entry['previous_recurrence'])) {
            $maybe_previous = sanitize_key((string) $entry['previous_recurrence']);
            if (in_array($maybe_previous, self::VALID_SCHEDULE_RECURRENCES, true)) {
                $previous_recurrence = $maybe_previous;
            }
        }

        $components = self::sanitize_schedule_components($entry['components'] ?? $defaults['components']);
        if (empty($components)) {
            $components = $defaults['components'];
        }

        $include_patterns = self::sanitize_pattern_list($entry['include_patterns'] ?? $defaults['include_patterns']);
        $exclude_patterns = self::sanitize_pattern_list($entry['exclude_patterns'] ?? $defaults['exclude_patterns']);

        $post_checks = self::sanitize_post_checks(
            $entry['post_checks'] ?? $defaults['post_checks'],
            self::get_default_backup_post_checks()
        );

        $secondary_destinations = self::sanitize_destination_list(
            $entry['secondary_destinations'] ?? $defaults['secondary_destinations'],
            self::get_known_destination_ids()
        );

        $destination_batches = self::sanitize_destination_batches(
            $entry['secondary_destination_batches'] ?? $defaults['secondary_destination_batches'],
            self::get_known_destination_ids()
        );

        if (empty($destination_batches) && !empty($secondary_destinations)) {
            $destination_batches = [$secondary_destinations];
        }

        return [
            'id' => $id,
            'label' => $label,
            'recurrence' => $recurrence,
            'day' => $day,
            'day_of_month' => $day_of_month,
            'time' => $time,
            'previous_recurrence' => $previous_recurrence,
            'custom_cron' => $recurrence === 'custom' ? $custom_cron : '',
            'components' => array_values($components),
            'encrypt' => self::to_bool_static($entry['encrypt'] ?? $defaults['encrypt']),
            'incremental' => self::to_bool_static($entry['incremental'] ?? $defaults['incremental']),
            'include_patterns' => $include_patterns,
            'exclude_patterns' => $exclude_patterns,
            'post_checks' => $post_checks,
            'secondary_destinations' => $secondary_destinations,
            'secondary_destination_batches' => $destination_batches,
        ];
    }

    private static function sanitize_schedule_components($components): array {
        $allowed_components = ['db', 'plugins', 'themes', 'uploads'];
        $group_aliases = [
            'files' => ['plugins', 'themes', 'uploads'],
            'content' => ['plugins', 'themes', 'uploads'],
            'all_files' => ['plugins', 'themes', 'uploads'],
        ];
        $single_aliases = [
            'database' => 'db',
            'db_only' => 'db',
            'sql' => 'db',
            'plugins_dir' => 'plugins',
            'themes_dir' => 'themes',
            'uploads_dir' => 'uploads',
            'media' => 'uploads',
        ];

        if (is_string($components)) {
            $decoded = json_decode($components, true);
            if (is_array($decoded)) {
                $components = $decoded;
            } else {
                $components = preg_split('/[\s,;|]+/', $components, -1, PREG_SPLIT_NO_EMPTY);
            }
        }

        if (!is_array($components)) {
            $components = (array) $components;
        }

        $sanitized = [];

        foreach ($components as $component) {
            if (!is_scalar($component)) {
                continue;
            }

            $component = (string) $component;

            if (preg_match('#[\\/]#', $component)) {
                continue;
            }

            $component = sanitize_key($component);

            if ($component === '') {
                continue;
            }

            if (in_array($component, ['all', 'full', 'everything'], true)) {
                return $allowed_components;
            }

            if (isset($group_aliases[$component])) {
                foreach ($group_aliases[$component] as $alias) {
                    if (!in_array($alias, $sanitized, true)) {
                        $sanitized[] = $alias;
                    }
                }
                continue;
            }

            if (isset($single_aliases[$component])) {
                $component = $single_aliases[$component];
            }

            if (in_array($component, $allowed_components, true) && !in_array($component, $sanitized, true)) {
                $sanitized[] = $component;
            }
        }

        return array_values($sanitized);
    }

    private static function generate_schedule_id(): string {
        if (function_exists('wp_generate_uuid4')) {
            $uuid = wp_generate_uuid4();
        } else {
            $uuid = uniqid('bjlg_', true);
        }

        $normalized = preg_replace('/[^a-z0-9]+/', '_', strtolower((string) $uuid));
        $normalized = trim((string) $normalized, '_');

        if ($normalized === '') {
            $normalized = (string) time();
        }

        return 'bjlg_schedule_' . $normalized;
    }

    private static function looks_like_schedule_entry($value): bool {
        if (!is_array($value)) {
            return false;
        }

        return array_key_exists('recurrence', $value) || array_key_exists('components', $value);
    }

    private static function to_bool_static($value): bool {
        if (is_bool($value)) {
            return $value;
        }

        if (is_numeric($value)) {
            return (int) $value === 1;
        }

        if (is_string($value)) {
            $normalized = strtolower(trim($value));
            if (in_array($normalized, ['1', 'true', 'yes', 'on'], true)) {
                return true;
            }
            if (in_array($normalized, ['0', 'false', 'no', 'off', ''], true)) {
                return false;
            }
        }

        return (bool) $value;
    }

    public static function get_monitoring_settings(): array {
        $instance = self::get_instance();
        $defaults = isset($instance->default_settings['monitoring']) ? $instance->default_settings['monitoring'] : [];
<<<<<<< HEAD
        $stored = $this->get_option_value('bjlg_monitoring_settings', []);
=======
        $stored = get_option('bjlg_monitoring_settings', []);
>>>>>>> a452be02
        if (!is_array($stored)) {
            $stored = [];
        }

        return self::merge_settings_with_defaults($stored, $defaults);
    }

    public static function get_storage_warning_threshold(): float {
        $settings = self::get_monitoring_settings();
        $threshold = isset($settings['storage_quota_warning_threshold'])
            ? (float) $settings['storage_quota_warning_threshold']
            : 85.0;

        return max(1.0, min(100.0, $threshold));
    }

    public static function get_known_destination_ids() {
        $destinations = ['google_drive', 'aws_s3', 'sftp', 'dropbox', 'onedrive', 'pcloud', 'wasabi'];

        /** @var array<int, string> $filtered */
        $filtered = apply_filters('bjlg_known_destination_ids', $destinations);
        if (is_array($filtered) && !empty($filtered)) {
            $sanitized = [];
            foreach ($filtered as $destination) {
                if (!is_scalar($destination)) {
                    continue;
                }

                $slug = sanitize_key((string) $destination);
                if ($slug !== '') {
                    $sanitized[$slug] = true;
                }
            }

            if (!empty($sanitized)) {
                return array_keys($sanitized);
            }
        }

        return $destinations;
    }

    /**
     * Retourne un libellé lisible pour une destination donnée.
     */
    public static function get_destination_label($destination_id) {
        if (!is_scalar($destination_id)) {
            return '';
        }

        $slug = sanitize_key((string) $destination_id);
        if ($slug === '') {
            return '';
        }

        $default_labels = [
            'google_drive' => 'Google Drive',
            'aws_s3' => 'Amazon S3',
            'dropbox' => 'Dropbox',
            'onedrive' => 'Microsoft OneDrive',
            'pcloud' => 'pCloud',
            'sftp' => 'Serveur SFTP',
            'wasabi' => 'Wasabi',
            'azure_blob' => 'Azure Blob Storage',
            'backblaze_b2' => 'Backblaze B2',
        ];

        $label = isset($default_labels[$slug]) ? $default_labels[$slug] : '';

        /** @var string|false $filtered */
        $filtered = apply_filters('bjlg_destination_label', $label, $slug);
        if (is_string($filtered) && $filtered !== '') {
            return $filtered;
        }

        if ($label !== '') {
            return $label;
        }

        return ucwords(str_replace(['_', '-'], ' ', $slug));
    }

    /**
     * Retourne le seuil d'alerte pour les destinations distantes.
     */
    public static function get_remote_storage_threshold(): float {
        $settings = get_option('bjlg_advanced_settings', []);
        $default = self::DEFAULT_REMOTE_STORAGE_THRESHOLD;

        if (!is_array($settings)) {
            return $default;
        }

        $value = $settings['remote_storage_threshold'] ?? $default;

        return self::normalize_ratio($value, $default);
    }

    /**
     * Convertit une valeur en booléen normalisé.
     *
     * @param mixed $value
     * @return bool
     */
    private function to_bool($value) {
        if (is_string($value)) {
            $normalized = strtolower($value);
            return in_array($normalized, ['1', 'true', 'yes', 'on'], true);
        }

        return (bool) $value;
    }

    /**
     * Valide une adresse email ou une liste d'adresses
     */
    public function validate_email_list($emails) {
        $normalized = $this->normalize_email_recipients($emails);
        return implode(',', $normalized['valid']);
    }

    /**
     * Normalise et valide une liste d'adresses e-mail.
     *
     * @param string|array $value
     * @return array{valid: array<int, string>, invalid: array<int, string>}
     */
    private function normalize_email_recipients($value) {
        if (is_array($value)) {
            $value = implode(',', $value);
        }

        $value = str_replace(["\r\n", "\r"], "\n", (string) $value);
        $parts = preg_split('/[,;\n]+/', $value);

        $valid = [];
        $seen = [];
        $invalid = [];

        if (is_array($parts)) {
            foreach ($parts as $part) {
                $candidate = trim($part);
                if ($candidate === '') {
                    continue;
                }

                $sanitized = sanitize_email($candidate);
                if ($sanitized && is_email($sanitized)) {
                    if (!isset($seen[$sanitized])) {
                        $seen[$sanitized] = true;
                        $valid[] = $sanitized;
                    }
                } else {
                    $invalid[] = $candidate;
                }
            }
        }

        return [
            'valid' => $valid,
            'invalid' => $invalid,
        ];
    }

    /**
     * Prépare les réglages de notification en fusionnant la requête avec les valeurs stockées.
     *
     * @param array<string,mixed> $request
     * @return array<string,mixed>
     * @throws Exception
     */
    private function prepare_notifications_settings_from_request($request) {
        if (!is_array($request)) {
            $request = [];
        }

        $notification_defaults = $this->default_settings['notifications'];
        $settings = $this->get_section_settings_with_defaults('notifications');

        $enabled_current = !empty($settings['enabled']);
        $enabled_raw = $this->get_scalar_request_value($request, 'notifications_enabled', $enabled_current ? '1' : '0');
        $settings['enabled'] = $this->to_bool($enabled_raw);

        $event_map = [
            'backup_complete' => 'notify_backup_complete',
            'backup_failed' => 'notify_backup_failed',
            'cleanup_complete' => 'notify_cleanup_complete',
            'storage_warning' => 'notify_storage_warning',
            'remote_purge_failed' => 'notify_remote_purge_failed',
            'remote_purge_delayed' => 'notify_remote_purge_delayed',
            'restore_self_test_passed' => 'notify_restore_self_test_passed',
            'restore_self_test_failed' => 'notify_restore_self_test_failed',
        ];
        foreach ($event_map as $event_key => $field_name) {
            $current = !empty($settings['events'][$event_key]);
            $raw = $this->get_scalar_request_value($request, $field_name, $current ? '1' : '0');
            $settings['events'][$event_key] = $this->to_bool($raw);
        }

        $channel_map = [
            'email' => 'channel_email',
            'slack' => 'channel_slack',
            'discord' => 'channel_discord',
            'teams' => 'channel_teams',
            'sms' => 'channel_sms',
        ];
        foreach ($channel_map as $channel_key => $field_name) {
            if (!isset($settings['channels'][$channel_key])) {
                $settings['channels'][$channel_key] = $notification_defaults['channels'][$channel_key];
            }

            $current = !empty($settings['channels'][$channel_key]['enabled']);
            $raw = $this->get_scalar_request_value($request, $field_name, $current ? '1' : '0');
            $settings['channels'][$channel_key]['enabled'] = $this->to_bool($raw);
        }

        $slack_source = $this->get_scalar_request_value(
            $request,
            'slack_webhook_url',
            $settings['channels']['slack']['webhook_url'] ?? ''
        );
        $slack_url = $this->validate_optional_url($slack_source, 'Slack');
        $settings['channels']['slack']['webhook_url'] = $slack_url;

        $discord_source = $this->get_scalar_request_value(
            $request,
            'discord_webhook_url',
            $settings['channels']['discord']['webhook_url'] ?? ''
        );
        $discord_url = $this->validate_optional_url($discord_source, 'Discord');
        $settings['channels']['discord']['webhook_url'] = $discord_url;

        $teams_source = $this->get_scalar_request_value(
            $request,
            'teams_webhook_url',
            $settings['channels']['teams']['webhook_url'] ?? ''
        );
        $teams_url = $this->validate_optional_url($teams_source, 'Teams');
        $settings['channels']['teams']['webhook_url'] = $teams_url;

        $sms_source = $this->get_scalar_request_value(
            $request,
            'sms_webhook_url',
            $settings['channels']['sms']['webhook_url'] ?? ''
        );
        $sms_url = $this->validate_optional_url($sms_source, 'SMS');
        $settings['channels']['sms']['webhook_url'] = $sms_url;

        $email_source = $this->get_scalar_request_value(
            $request,
            'email_recipients',
            $settings['email_recipients'] ?? ''
        );
        $email_validation = $this->normalize_email_recipients($email_source);

        $quiet_defaults = $notification_defaults['quiet_hours'];
        $quiet_current = isset($settings['quiet_hours']) && is_array($settings['quiet_hours']) ? $settings['quiet_hours'] : $quiet_defaults;
        $quiet_enabled = $this->to_bool($this->get_scalar_request_value($request, 'quiet_hours_enabled', !empty($quiet_current['enabled']) ? '1' : '0'));
        $quiet_start = $this->sanitize_time_field($this->get_scalar_request_value($request, 'quiet_hours_start', $quiet_current['start'] ?? $quiet_defaults['start']), $quiet_defaults['start']);
        $quiet_end = $this->sanitize_time_field($this->get_scalar_request_value($request, 'quiet_hours_end', $quiet_current['end'] ?? $quiet_defaults['end']), $quiet_defaults['end']);
        $quiet_allow = $this->to_bool($this->get_scalar_request_value($request, 'quiet_hours_allow_critical', !empty($quiet_current['allow_critical']) ? '1' : '0'));
        $quiet_timezone = $this->sanitize_timezone_field($this->get_scalar_request_value($request, 'quiet_hours_timezone', $quiet_current['timezone'] ?? ''));

        $settings['quiet_hours'] = [
            'enabled' => $quiet_enabled,
            'start' => $quiet_start,
            'end' => $quiet_end,
            'allow_critical' => $quiet_allow,
            'timezone' => $quiet_timezone,
        ];

        $escalation_defaults = $notification_defaults['escalation'];
        $escalation_current = isset($settings['escalation']) && is_array($settings['escalation']) ? $settings['escalation'] : $escalation_defaults;
        $escalation_enabled = $this->to_bool($this->get_scalar_request_value($request, 'escalation_enabled', !empty($escalation_current['enabled']) ? '1' : '0'));
        $escalation_delay_raw = (int) $this->get_scalar_request_value($request, 'escalation_delay', (string) ($escalation_current['delay_minutes'] ?? $escalation_defaults['delay_minutes']));
        $escalation_delay = max(1, $escalation_delay_raw);
        $escalation_only_critical = $this->to_bool($this->get_scalar_request_value($request, 'escalation_only_critical', !empty($escalation_current['only_critical']) ? '1' : '0'));

        $escalation_channels = [];
        foreach ($escalation_defaults['channels'] as $channel_key => $default_enabled) {
            $field = 'escalation_channel_' . $channel_key;
            $current = !empty($escalation_current['channels'][$channel_key]);
            $escalation_channels[$channel_key] = $this->to_bool($this->get_scalar_request_value($request, $field, $current ? '1' : '0'));
        }

        $allowed_modes = ['simple', 'staged'];
        $mode_current = isset($escalation_current['mode']) ? (string) $escalation_current['mode'] : ($escalation_defaults['mode'] ?? 'simple');
        $mode_raw = $this->get_scalar_request_value($request, 'escalation_mode', $mode_current);
        $mode_normalized = strtolower(trim((string) $mode_raw));
        if (!in_array($mode_normalized, $allowed_modes, true)) {
            $mode_normalized = 'simple';
        }

        $stage_blueprint = $this->get_escalation_stage_blueprint();
        $escalation_stage_defaults = isset($escalation_defaults['stages']) && is_array($escalation_defaults['stages'])
            ? $escalation_defaults['stages']
            : [];
        $escalation_stage_current = isset($escalation_current['stages']) && is_array($escalation_current['stages'])
            ? $escalation_current['stages']
            : $escalation_stage_defaults;

        $escalation_stages = [];
        foreach ($stage_blueprint as $stage_key => $stage_definition) {
            $default_stage = isset($escalation_stage_defaults[$stage_key]) && is_array($escalation_stage_defaults[$stage_key])
                ? $escalation_stage_defaults[$stage_key]
                : ['enabled' => false, 'delay_minutes' => (int) ($stage_definition['default_delay_minutes'] ?? 15)];
            $current_stage = isset($escalation_stage_current[$stage_key]) && is_array($escalation_stage_current[$stage_key])
                ? $escalation_stage_current[$stage_key]
                : $default_stage;

            $enabled_field = 'escalation_stage_' . $stage_key . '_enabled';
            $delay_field = 'escalation_stage_' . $stage_key . '_delay';

            $enabled_default = !empty($current_stage['enabled']);
            $delay_default = isset($current_stage['delay_minutes'])
                ? (int) $current_stage['delay_minutes']
                : (int) ($stage_definition['default_delay_minutes'] ?? 15);

            $stage_enabled = $this->to_bool($this->get_scalar_request_value($request, $enabled_field, $enabled_default ? '1' : '0'));
            $stage_delay_raw = (int) $this->get_scalar_request_value($request, $delay_field, (string) $delay_default);

            $escalation_stages[$stage_key] = [
                'enabled' => $stage_enabled,
                'delay_minutes' => max(0, $stage_delay_raw),
            ];
        }

        if (!empty($escalation_stage_defaults)) {
            foreach ($escalation_stage_defaults as $stage_key => $default_stage) {
                if (isset($escalation_stages[$stage_key])) {
                    continue;
                }

                $enabled_field = 'escalation_stage_' . $stage_key . '_enabled';
                $delay_field = 'escalation_stage_' . $stage_key . '_delay';

                $enabled_default = !empty($default_stage['enabled']);
                $delay_default = isset($default_stage['delay_minutes']) ? (int) $default_stage['delay_minutes'] : 15;

                $stage_enabled = $this->to_bool($this->get_scalar_request_value($request, $enabled_field, $enabled_default ? '1' : '0'));
                $stage_delay_raw = (int) $this->get_scalar_request_value($request, $delay_field, (string) $delay_default);

                $escalation_stages[$stage_key] = [
                    'enabled' => $stage_enabled,
                    'delay_minutes' => max(0, $stage_delay_raw),
                ];
            }
        }

        $settings['escalation'] = [
            'enabled' => $escalation_enabled,
            'delay_minutes' => $escalation_delay,
            'only_critical' => $escalation_only_critical,
            'channels' => $escalation_channels,
            'mode' => $mode_normalized,
            'stages' => $escalation_stages,
        ];

        $template_blueprint = $this->get_notification_template_blueprint();
        $template_current = isset($settings['templates']) && is_array($settings['templates'])
            ? $settings['templates']
            : [];

        $templates = [];
        foreach ($template_blueprint as $severity => $definition) {
            if (!is_string($severity) || $severity === '') {
                continue;
            }

            $current_template = isset($template_current[$severity]) && is_array($template_current[$severity])
                ? $template_current[$severity]
                : [];

            $label_default = isset($current_template['label'])
                ? (string) $current_template['label']
                : (string) ($definition['label'] ?? '');
            $intro_default = isset($current_template['intro'])
                ? (string) $current_template['intro']
                : (string) ($definition['intro'] ?? '');
            $outro_default = isset($current_template['outro'])
                ? (string) $current_template['outro']
                : (string) ($definition['outro'] ?? '');
            $resolution_default = isset($current_template['resolution'])
                ? (string) $current_template['resolution']
                : (string) ($definition['resolution'] ?? '');
            $actions_default = isset($current_template['actions']) && is_array($current_template['actions'])
                ? $current_template['actions']
                : (isset($definition['actions']) && is_array($definition['actions']) ? $definition['actions'] : []);

            $label_value = $this->get_scalar_request_value($request, 'template_' . $severity . '_label', $label_default);
            $intro_value = $this->get_scalar_request_value($request, 'template_' . $severity . '_intro', $intro_default);
            $outro_value = $this->get_scalar_request_value($request, 'template_' . $severity . '_outro', $outro_default);
            $resolution_value = $this->get_scalar_request_value($request, 'template_' . $severity . '_resolution', $resolution_default);
            $actions_value = $this->get_scalar_request_value(
                $request,
                'template_' . $severity . '_actions',
                implode("\n", array_map('strval', $actions_default))
            );

            $actions_lines = [];
            if (is_string($actions_value) && $actions_value !== '') {
                $raw_lines = preg_split('/[\r\n]+/', $actions_value);
                if (is_array($raw_lines)) {
                    foreach ($raw_lines as $line) {
                        $line = is_string($line) ? trim($line) : '';
                        if ($line === '') {
                            continue;
                        }

                        $actions_lines[] = function_exists('sanitize_textarea_field')
                            ? sanitize_textarea_field($line)
                            : trim($line);
                    }
                }
            }

            if (empty($actions_lines) && !empty($actions_default)) {
                $actions_lines = array_map('strval', $actions_default);
            }

            $intent_default = isset($current_template['intent'])
                ? (string) $current_template['intent']
                : (string) ($definition['intent'] ?? 'info');
            $intent_normalized = strtolower(trim($intent_default));
            if (!in_array($intent_normalized, ['info', 'warning', 'error'], true)) {
                $intent_normalized = 'info';
            }

            $templates[$severity] = [
                'label' => function_exists('sanitize_text_field') ? sanitize_text_field($label_value) : trim((string) $label_value),
                'intro' => function_exists('sanitize_textarea_field') ? sanitize_textarea_field($intro_value) : trim((string) $intro_value),
                'outro' => function_exists('sanitize_textarea_field') ? sanitize_textarea_field($outro_value) : trim((string) $outro_value),
                'resolution' => function_exists('sanitize_textarea_field') ? sanitize_textarea_field($resolution_value) : trim((string) $resolution_value),
                'actions' => $actions_lines,
                'intent' => $intent_normalized,
            ];
        }

        if (!empty($templates)) {
            $settings['templates'] = $templates;
        }

        if (!empty($email_validation['invalid'])) {
            throw new Exception(sprintf(
                'Les adresses e-mail suivantes sont invalides : %s.',
                implode(', ', $email_validation['invalid'])
            ));
        }

        if (
            !empty($settings['enabled'])
            && !empty($settings['channels']['email']['enabled'])
            && empty($email_validation['valid'])
        ) {
            throw new Exception('Veuillez renseigner au moins une adresse e-mail valide pour les notifications.');
        }

        if (!empty($settings['channels']['slack']['enabled']) && $slack_url === '') {
            throw new Exception('Veuillez fournir une URL de webhook Slack valide pour activer ce canal.');
        }

        if (!empty($settings['channels']['discord']['enabled']) && $discord_url === '') {
            throw new Exception('Veuillez fournir une URL de webhook Discord valide pour activer ce canal.');
        }

        if (!empty($settings['channels']['teams']['enabled']) && $teams_url === '') {
            throw new Exception('Veuillez fournir une URL de webhook Teams valide pour activer ce canal.');
        }

        if (!empty($settings['channels']['sms']['enabled']) && $sms_url === '') {
            throw new Exception('Veuillez fournir une URL de webhook SMS valide pour activer ce canal.');
        }

        $settings['email_recipients'] = implode(', ', $email_validation['valid']);

        return $settings;
    }

    /**
     * Récupère une valeur scalaire envoyée dans la requête.
     *
     * @param array<string,mixed> $request
     * @param string              $key
     * @param string              $default
     */
    private function get_scalar_request_value(array $request, $key, $default = '') {
        if (!array_key_exists($key, $request)) {
            return $default;
        }

        $value = $request[$key];
        if (is_array($value)) {
            $value = reset($value);
        }

        return is_scalar($value) ? wp_unslash((string) $value) : $default;
    }

    private function sanitize_time_field($value, $default) {
        $value = is_string($value) ? trim($value) : '';
        if ($value === '') {
            $value = $default;
        }

        if (!preg_match('/^(\d{1,2}):(\d{2})$/', $value, $matches)) {
            return $default;
        }

        $hour = min(23, max(0, (int) $matches[1]));
        $minute = min(59, max(0, (int) $matches[2]));

        return sprintf('%02d:%02d', $hour, $minute);
    }

    private function sanitize_timezone_field($value) {
        $value = is_string($value) ? trim($value) : '';
        if ($value === '') {
            return '';
        }

        try {
            new \DateTimeZone($value);
            return $value;
        } catch (\Exception $e) { // phpcs:ignore Generic.CodeAnalysis.EmptyStatement.DetectedCatch
        }

        if (function_exists('wp_timezone_string')) {
            $timezone = wp_timezone_string();
            if (is_string($timezone) && $timezone !== '') {
                try {
                    new \DateTimeZone($timezone);
                    return $timezone;
                } catch (\Exception $e) { // phpcs:ignore Generic.CodeAnalysis.EmptyStatement.DetectedCatch
                }
            }
        }

        return '';
    }

    /**
     * Valide une URL de webhook optionnelle.
     *
     * @param string $value
     * @param string $context_label
     * @return string
     * @throws Exception
     */
    private function validate_optional_url($value, $context_label) {
        $value = trim((string) $value);
        if ($value === '') {
            return '';
        }

        $sanitized = esc_url_raw($value);
        $is_valid = $sanitized !== '';

        if ($is_valid) {
            if (function_exists('wp_http_validate_url')) {
                $is_valid = (bool) wp_http_validate_url($sanitized);
            } else {
                $is_valid = (bool) filter_var($sanitized, FILTER_VALIDATE_URL);
            }
        }

        if (!$is_valid) {
            throw new Exception(sprintf("L'URL du webhook %s est invalide.", $context_label));
        }

        return $sanitized;
    }

    private static function sanitize_cron_expression($expression): string {
        if (!is_string($expression)) {
            if (is_array($expression)) {
                $expression = implode(' ', $expression);
            } else {
                $expression = (string) $expression;
            }
        }

        $expression = trim(preg_replace('/\s+/', ' ', $expression));
        if ($expression === '') {
            return '';
        }

        if (!preg_match('/^[\d\*\-,\/A-Za-z]+(\s+[\d\*\-,\/A-Za-z]+){4}$/', $expression)) {
            return '';
        }

        return strtolower($expression);
    }
    
    /**
     * Obtient un paramètre spécifique
     */
    public function get_setting($section, $key = null, $default = null) {
        $option_name = 'bjlg_' . $section . '_settings';
<<<<<<< HEAD
        $settings = $this->get_option_value($option_name, $this->default_settings[$section] ?? []);
=======
        $settings = bjlg_get_option($option_name, $this->default_settings[$section] ?? []);
>>>>>>> a452be02
        
        if ($key === null) {
            return $settings;
        }
        
        return $settings[$key] ?? $default;
    }
    
    /**
     * Met à jour un paramètre spécifique
     */
    public function update_setting($section, $key, $value) {
        $option_name = 'bjlg_' . $section . '_settings';
<<<<<<< HEAD
        $settings = $this->get_option_value($option_name, $this->default_settings[$section] ?? []);
        
        $settings[$key] = $value;
        
        return $this->update_option_value($option_name, $settings);
=======
        $settings = bjlg_get_option($option_name, $this->default_settings[$section] ?? []);
        
        $settings[$key] = $value;
        
        return bjlg_update_option($option_name, $settings);
>>>>>>> a452be02
    }
}<|MERGE_RESOLUTION|>--- conflicted
+++ resolved
@@ -435,17 +435,10 @@
     public function init_default_settings() {
         foreach ($this->default_settings as $key => $defaults) {
             $option_name = $this->get_option_name_for_section($key);
-<<<<<<< HEAD
             $stored = $this->get_option_value($option_name, null);
 
             if ($stored === null) {
                 $this->update_option_value($option_name, $defaults);
-=======
-            $stored = bjlg_get_option($option_name, null);
-
-            if ($stored === null) {
-                bjlg_update_option($option_name, $defaults);
->>>>>>> a452be02
                 continue;
             }
 
@@ -456,21 +449,12 @@
             $merged = self::merge_settings_with_defaults($stored, $defaults);
 
             if ($merged !== $stored) {
-<<<<<<< HEAD
                 $this->update_option_value($option_name, $merged);
             }
         }
 
         if ($this->get_option_value('bjlg_required_capability', null) === null) {
             $this->update_option_value('bjlg_required_capability', \BJLG_DEFAULT_CAPABILITY);
-=======
-                bjlg_update_option($option_name, $merged);
-            }
-        }
-
-        if (bjlg_get_option('bjlg_required_capability', null) === null) {
-            bjlg_update_option('bjlg_required_capability', \BJLG_DEFAULT_CAPABILITY);
->>>>>>> a452be02
         }
 
         $this->init_backup_preferences_defaults();
@@ -484,11 +468,7 @@
      */
     private function get_section_settings_with_defaults($section): array {
         $option_name = $this->get_option_name_for_section($section);
-<<<<<<< HEAD
         $stored = $this->get_option_value($option_name, []);
-=======
-        $stored = bjlg_get_option($option_name, []);
->>>>>>> a452be02
 
         if (!is_array($stored)) {
             $stored = [];
@@ -525,31 +505,8 @@
         }
         check_ajax_referer('bjlg_nonce', 'nonce');
 
-<<<<<<< HEAD
         $context = $this->resolve_request_context_from_input($_POST);
         $this->ensure_request_context_capabilities($context);
-=======
-        $site_switched = false;
-        if (function_exists('is_multisite') && is_multisite()) {
-            $requested = isset($_POST['site_id']) ? absint(wp_unslash($_POST['site_id'])) : 0;
-
-            if ($requested > 0) {
-                if (!current_user_can('manage_network_options')) {
-                    wp_send_json_error(['message' => __('Droits insuffisants pour gérer ce site.', 'backup-jlg')], 403);
-                }
-
-                if (!function_exists('get_site') || !get_site($requested)) {
-                    wp_send_json_error(['message' => __('Site introuvable sur le réseau.', 'backup-jlg')], 404);
-                }
-
-                $site_switched = BJLG_Site_Context::switch_to_site($requested);
-
-                if (!$site_switched && (!function_exists('get_current_blog_id') || get_current_blog_id() !== $requested)) {
-                    wp_send_json_error(['message' => __('Impossible de basculer sur le site demandé.', 'backup-jlg')], 500);
-                }
-            }
-        }
->>>>>>> a452be02
 
         try {
             $saved_settings = [];
@@ -562,11 +519,7 @@
                     'by_number' => isset($_POST['by_number']) ? max(0, intval(wp_unslash($_POST['by_number']))) : 3,
                     'by_age'    => isset($_POST['by_age']) ? max(0, intval(wp_unslash($_POST['by_age']))) : 0,
                 ];
-<<<<<<< HEAD
                 $this->update_option_value('bjlg_cleanup_settings', $cleanup_settings);
-=======
-                bjlg_update_option('bjlg_cleanup_settings', $cleanup_settings);
->>>>>>> a452be02
                 $saved_settings['cleanup'] = $cleanup_settings;
                 BJLG_Debug::log("Réglages de nettoyage sauvegardés : " . print_r($cleanup_settings, true));
             }
@@ -595,11 +548,7 @@
                     'rotation_enabled' => $rotation_enabled,
                 ];
 
-<<<<<<< HEAD
                 $this->update_option_value('bjlg_incremental_settings', $incremental_settings);
-=======
-                bjlg_update_option('bjlg_incremental_settings', $incremental_settings);
->>>>>>> a452be02
                 $saved_settings['incremental'] = $incremental_settings;
 
                 BJLG_Debug::log('Réglages incrémentaux sauvegardés : ' . print_r($incremental_settings, true));
@@ -611,22 +560,14 @@
                     'plugin_name'          => isset($_POST['plugin_name']) ? sanitize_text_field(wp_unslash($_POST['plugin_name'])) : '',
                     'hide_from_non_admins' => isset($_POST['hide_from_non_admins']) ? $this->to_bool(wp_unslash($_POST['hide_from_non_admins'])) : false,
                 ];
-<<<<<<< HEAD
                 $this->update_option_value('bjlg_whitelabel_settings', $wl_settings);
-=======
-                bjlg_update_option('bjlg_whitelabel_settings', $wl_settings);
->>>>>>> a452be02
                 $saved_settings['whitelabel'] = $wl_settings;
                 BJLG_Debug::log("Réglages de marque blanche sauvegardés : " . print_r($wl_settings, true));
 
                 if (array_key_exists('required_capability', $_POST)) {
                     $raw_permission = wp_unslash($_POST['required_capability']);
                     $required_capability = $this->sanitize_required_capability_value($raw_permission);
-<<<<<<< HEAD
                     $this->update_option_value('bjlg_required_capability', $required_capability);
-=======
-                    bjlg_update_option('bjlg_required_capability', $required_capability);
->>>>>>> a452be02
                     $this->sync_manage_plugin_capability_map($required_capability);
                     $saved_settings['permissions'] = [
                         'required_capability' => $required_capability,
@@ -660,11 +601,7 @@
                     'compression_level' => $compression_level,
                 ];
 
-<<<<<<< HEAD
                 $this->update_option_value('bjlg_encryption_settings', $encryption_settings);
-=======
-                bjlg_update_option('bjlg_encryption_settings', $encryption_settings);
->>>>>>> a452be02
                 $saved_settings['encryption'] = $encryption_settings;
                 BJLG_Debug::log("Réglages de chiffrement sauvegardés.");
             }
@@ -706,11 +643,7 @@
                     'folder_id'     => isset($_POST['gdrive_folder_id']) ? sanitize_text_field(wp_unslash($_POST['gdrive_folder_id'])) : '',
                     'enabled'       => isset($_POST['gdrive_enabled']) ? $this->to_bool(wp_unslash($_POST['gdrive_enabled'])) : false
                 ];
-<<<<<<< HEAD
                 $this->update_option_value('bjlg_gdrive_settings', $gdrive_settings);
-=======
-                bjlg_update_option('bjlg_gdrive_settings', $gdrive_settings);
->>>>>>> a452be02
                 $saved_settings['gdrive'] = $gdrive_settings;
                 BJLG_Debug::log("Identifiants Google Drive sauvegardés.");
             }
@@ -738,11 +671,7 @@
 
                 $s3_settings['object_prefix'] = trim($s3_settings['object_prefix']);
 
-<<<<<<< HEAD
                 $this->update_option_value('bjlg_s3_settings', $s3_settings);
-=======
-                bjlg_update_option('bjlg_s3_settings', $s3_settings);
->>>>>>> a452be02
                 $saved_settings['s3'] = $s3_settings;
                 BJLG_Debug::log('Réglages Amazon S3 sauvegardés.');
             }
@@ -760,11 +689,7 @@
 
                 $wasabi_settings['object_prefix'] = trim($wasabi_settings['object_prefix']);
 
-<<<<<<< HEAD
                 $this->update_option_value('bjlg_wasabi_settings', $wasabi_settings);
-=======
-                bjlg_update_option('bjlg_wasabi_settings', $wasabi_settings);
->>>>>>> a452be02
                 $saved_settings['wasabi'] = $wasabi_settings;
                 BJLG_Debug::log('Réglages Wasabi sauvegardés.');
             }
@@ -777,11 +702,7 @@
                     'enabled' => isset($_POST['dropbox_enabled']) ? $this->to_bool(wp_unslash($_POST['dropbox_enabled'])) : false,
                 ];
 
-<<<<<<< HEAD
                 $this->update_option_value('bjlg_dropbox_settings', $dropbox_settings);
-=======
-                bjlg_update_option('bjlg_dropbox_settings', $dropbox_settings);
->>>>>>> a452be02
                 $saved_settings['dropbox'] = $dropbox_settings;
                 BJLG_Debug::log('Réglages Dropbox sauvegardés.');
             }
@@ -794,11 +715,7 @@
                     'enabled' => isset($_POST['onedrive_enabled']) ? $this->to_bool(wp_unslash($_POST['onedrive_enabled'])) : false,
                 ];
 
-<<<<<<< HEAD
                 $this->update_option_value('bjlg_onedrive_settings', $onedrive_settings);
-=======
-                bjlg_update_option('bjlg_onedrive_settings', $onedrive_settings);
->>>>>>> a452be02
                 $saved_settings['onedrive'] = $onedrive_settings;
                 BJLG_Debug::log('Réglages OneDrive sauvegardés.');
             }
@@ -811,11 +728,7 @@
                     'enabled' => isset($_POST['pcloud_enabled']) ? $this->to_bool(wp_unslash($_POST['pcloud_enabled'])) : false,
                 ];
 
-<<<<<<< HEAD
                 $this->update_option_value('bjlg_pcloud_settings', $pcloud_settings);
-=======
-                bjlg_update_option('bjlg_pcloud_settings', $pcloud_settings);
->>>>>>> a452be02
                 $saved_settings['pcloud'] = $pcloud_settings;
                 BJLG_Debug::log('Réglages pCloud sauvegardés.');
             }
@@ -848,11 +761,7 @@
             if ($should_update_notifications) {
                 $notifications_settings = $this->prepare_notifications_settings_from_request($_POST);
 
-<<<<<<< HEAD
                 $this->update_option_value('bjlg_notification_settings', $notifications_settings);
-=======
-                bjlg_update_option('bjlg_notification_settings', $notifications_settings);
->>>>>>> a452be02
                 $saved_settings['notifications'] = $notifications_settings;
                 BJLG_Debug::log('Réglages de notifications sauvegardés.');
             }
@@ -869,11 +778,7 @@
 
             if ($should_update_performance) {
                 $performance_defaults = $this->default_settings['performance'];
-<<<<<<< HEAD
                 $performance_settings = $this->get_option_value('bjlg_performance_settings', []);
-=======
-                $performance_settings = bjlg_get_option('bjlg_performance_settings', []);
->>>>>>> a452be02
                 if (!is_array($performance_settings)) {
                     $performance_settings = [];
                 }
@@ -892,22 +797,14 @@
                     $performance_settings['compression_level'] = min(9, max(0, intval(wp_unslash($_POST['compression_level']))));
                 }
 
-<<<<<<< HEAD
                 $this->update_option_value('bjlg_performance_settings', $performance_settings);
-=======
-                bjlg_update_option('bjlg_performance_settings', $performance_settings);
->>>>>>> a452be02
                 $saved_settings['performance'] = $performance_settings;
                 BJLG_Debug::log('Réglages de performance sauvegardés.');
             }
 
             if (isset($_POST['storage_quota_warning_threshold']) || isset($_POST['remote_metrics_ttl_minutes'])) {
                 $monitoring_defaults = $this->default_settings['monitoring'];
-<<<<<<< HEAD
                 $monitoring_settings = $this->get_option_value('bjlg_monitoring_settings', []);
-=======
-                $monitoring_settings = get_option('bjlg_monitoring_settings', []);
->>>>>>> a452be02
                 if (!is_array($monitoring_settings)) {
                     $monitoring_settings = [];
                 }
@@ -923,11 +820,7 @@
                     $monitoring_settings['remote_metrics_ttl_minutes'] = max(5, min(1440, $ttl_minutes));
                 }
 
-<<<<<<< HEAD
                 $this->update_option_value('bjlg_monitoring_settings', $monitoring_settings);
-=======
-                update_option('bjlg_monitoring_settings', $monitoring_settings);
->>>>>>> a452be02
                 $saved_settings['monitoring'] = $monitoring_settings;
                 BJLG_Debug::log('Réglages de monitoring sauvegardés : ' . print_r($monitoring_settings, true));
             }
@@ -960,11 +853,7 @@
                     'secret' => '',
                 ];
 
-<<<<<<< HEAD
                 $webhook_settings = $this->get_option_value('bjlg_webhook_settings', []);
-=======
-                $webhook_settings = bjlg_get_option('bjlg_webhook_settings', []);
->>>>>>> a452be02
                 if (!is_array($webhook_settings)) {
                     $webhook_settings = [];
                 }
@@ -1004,11 +893,7 @@
                     }
                 }
 
-<<<<<<< HEAD
                 $this->update_option_value('bjlg_webhook_settings', $webhook_settings);
-=======
-                bjlg_update_option('bjlg_webhook_settings', $webhook_settings);
->>>>>>> a452be02
                 $saved_settings['webhooks'] = $webhook_settings;
                 BJLG_Debug::log('Réglages de webhooks sauvegardés.');
             }
@@ -1016,11 +901,7 @@
             // --- Réglage du débogueur AJAX ---
             if (isset($_POST['ajax_debug_enabled'])) {
                 $ajax_debug_enabled = $this->to_bool(wp_unslash($_POST['ajax_debug_enabled']));
-<<<<<<< HEAD
                 $this->update_option_value('bjlg_ajax_debug_enabled', $ajax_debug_enabled);
-=======
-                bjlg_update_option('bjlg_ajax_debug_enabled', $ajax_debug_enabled);
->>>>>>> a452be02
                 $saved_settings['ajax_debug'] = $ajax_debug_enabled;
                 BJLG_Debug::log("Réglage du débogueur AJAX mis à jour.");
             }
@@ -1101,17 +982,10 @@
             $sanitized['id'] = $preset_id;
         }
 
-<<<<<<< HEAD
         $existing = self::sanitize_backup_presets($this->get_option_value('bjlg_backup_presets', []));
         $existing[$sanitized['id']] = $sanitized;
 
         $this->update_option_value('bjlg_backup_presets', $existing);
-=======
-        $existing = self::sanitize_backup_presets(bjlg_get_option('bjlg_backup_presets', []));
-        $existing[$sanitized['id']] = $sanitized;
-
-        bjlg_update_option('bjlg_backup_presets', $existing);
->>>>>>> a452be02
 
         BJLG_Debug::log('Modèle de sauvegarde enregistré : ' . $sanitized['id']);
 
@@ -1184,7 +1058,6 @@
         if (!\bjlg_can_manage_settings()) {
             wp_send_json_error(['message' => 'Permission refusée.']);
         }
-<<<<<<< HEAD
 
         $context = $this->resolve_request_context_from_input($_REQUEST);
         $this->ensure_request_context_capabilities($context);
@@ -1221,37 +1094,6 @@
             });
         });
 
-=======
-        
-        $required_permission = \bjlg_get_required_capability();
-
-        $settings = [
-            'cleanup' => $this->get_section_settings_with_defaults('cleanup'),
-            'whitelabel' => $this->get_section_settings_with_defaults('whitelabel'),
-            'encryption' => $this->get_section_settings_with_defaults('encryption'),
-            'notifications' => $this->get_section_settings_with_defaults('notifications'),
-            'performance' => $this->get_section_settings_with_defaults('performance'),
-            'monitoring' => $this->get_section_settings_with_defaults('monitoring'),
-            'gdrive' => $this->get_section_settings_with_defaults('gdrive'),
-            's3' => $this->get_section_settings_with_defaults('s3'),
-            'wasabi' => $this->get_section_settings_with_defaults('wasabi'),
-            'dropbox' => $this->get_section_settings_with_defaults('dropbox'),
-            'onedrive' => $this->get_section_settings_with_defaults('onedrive'),
-            'pcloud' => $this->get_section_settings_with_defaults('pcloud'),
-            'azure_blob' => $this->get_section_settings_with_defaults('azure_blob'),
-            'backblaze_b2' => $this->get_section_settings_with_defaults('backblaze_b2'),
-            'sftp' => $this->get_section_settings_with_defaults('sftp'),
-            'advanced' => $this->get_section_settings_with_defaults('advanced'),
-            'webhooks' => bjlg_get_option('bjlg_webhook_settings', []),
-            'schedule' => bjlg_get_option('bjlg_schedule_settings', []),
-            'permissions' => [
-                'required_capability' => $required_permission,
-                'type' => $this->is_role_permission($required_permission) ? 'role' : 'capability',
-            ],
-            'ajax_debug' => bjlg_get_option('bjlg_ajax_debug_enabled', false)
-        ];
-        
->>>>>>> a452be02
         wp_send_json_success($settings);
     }
     
@@ -1272,7 +1114,6 @@
             : 'all';
 
         try {
-<<<<<<< HEAD
             $operation = function () use ($section) {
                 if ($section === 'all') {
                     foreach ($this->default_settings as $key => $defaults) {
@@ -1281,23 +1122,6 @@
                     $this->update_option_value('bjlg_required_capability', \BJLG_DEFAULT_CAPABILITY);
                     $this->sync_manage_plugin_capability_map(\BJLG_DEFAULT_CAPABILITY);
                     BJLG_History::log('settings_reset', 'info', 'Tous les réglages ont été réinitialisés');
-=======
-            if ($section === 'all') {
-                foreach ($this->default_settings as $key => $defaults) {
-                    bjlg_update_option($this->get_option_name_for_section($key), $defaults);
-                }
-                bjlg_update_option('bjlg_required_capability', \BJLG_DEFAULT_CAPABILITY);
-                $this->sync_manage_plugin_capability_map(\BJLG_DEFAULT_CAPABILITY);
-                BJLG_History::log('settings_reset', 'info', 'Tous les réglages ont été réinitialisés');
-            } else {
-                if ($section === 'permissions') {
-                    bjlg_update_option('bjlg_required_capability', \BJLG_DEFAULT_CAPABILITY);
-                    $this->sync_manage_plugin_capability_map(\BJLG_DEFAULT_CAPABILITY);
-                    BJLG_History::log('settings_reset', 'info', "Réglages 'permissions' réinitialisés");
-                } elseif (isset($this->default_settings[$section])) {
-                    bjlg_update_option($this->get_option_name_for_section($section), $this->default_settings[$section]);
-                    BJLG_History::log('settings_reset', 'info', "Réglages '$section' réinitialisés");
->>>>>>> a452be02
                 } else {
                     if ($section === 'permissions') {
                         $this->update_option_value('bjlg_required_capability', \BJLG_DEFAULT_CAPABILITY);
@@ -1331,7 +1155,6 @@
             wp_send_json_error(['message' => 'Permission refusée.']);
         }
         check_ajax_referer('bjlg_nonce', 'nonce');
-<<<<<<< HEAD
 
         $context = $this->resolve_request_context_from_input($_POST);
         $this->ensure_request_context_capabilities($context);
@@ -1388,58 +1211,6 @@
             });
         });
 
-=======
-        
-        $settings = [];
-        
-        // Collecter tous les paramètres
-        $option_keys = [
-            'bjlg_cleanup_settings',
-            'bjlg_whitelabel_settings',
-            'bjlg_encryption_settings',
-            'bjlg_incremental_settings',
-            'bjlg_notification_settings',
-            'bjlg_performance_settings',
-            'bjlg_monitoring_settings',
-            'bjlg_gdrive_settings',
-            'bjlg_dropbox_settings',
-            'bjlg_onedrive_settings',
-            'bjlg_pcloud_settings',
-            'bjlg_s3_settings',
-            'bjlg_wasabi_settings',
-            'bjlg_azure_blob_settings',
-            'bjlg_backblaze_b2_settings',
-            'bjlg_sftp_settings',
-            'bjlg_webhook_settings',
-            'bjlg_schedule_settings',
-            'bjlg_advanced_settings',
-            'bjlg_backup_include_patterns',
-            'bjlg_backup_exclude_patterns',
-            'bjlg_backup_secondary_destinations',
-            'bjlg_backup_post_checks',
-            'bjlg_backup_presets',
-            'bjlg_required_capability'
-        ];
-        
-        foreach ($option_keys as $key) {
-            $value = bjlg_get_option($key);
-            if ($value !== false) {
-                $settings[$key] = $value;
-            }
-        }
-        
-        // Ajouter des métadonnées
-        $export_data = [
-            'plugin' => 'Backup JLG',
-            'version' => BJLG_VERSION,
-            'exported_at' => current_time('c'),
-            'site_url' => get_site_url(),
-            'settings' => $settings
-        ];
-        
-        BJLG_History::log('settings_exported', 'success', 'Paramètres exportés');
-        
->>>>>>> a452be02
         wp_send_json_success([
             'filename' => 'bjlg-settings-' . date('Y-m-d-His') . '.json',
             'data' => base64_encode(json_encode($export_payload, JSON_PRETTY_PRINT)),
@@ -1483,11 +1254,7 @@
             }
 
             foreach ($sanitized_settings as $key => $value) {
-<<<<<<< HEAD
                 $this->update_option_value($key, $value);
-=======
-                bjlg_update_option($key, $value);
->>>>>>> a452be02
             }
 
             if (array_key_exists('bjlg_required_capability', $sanitized_settings)) {
@@ -2040,11 +1807,7 @@
             $normalized_permission = \BJLG_DEFAULT_CAPABILITY;
         }
 
-<<<<<<< HEAD
         $stored_map = $this->get_option_value('bjlg_capability_map', []);
-=======
-        $stored_map = bjlg_get_option('bjlg_capability_map', []);
->>>>>>> a452be02
         if (!is_array($stored_map)) {
             $stored_map = [];
         }
@@ -2057,11 +1820,7 @@
 
         $stored_map['manage_plugin'] = $normalized_permission;
 
-<<<<<<< HEAD
         $this->update_option_value('bjlg_capability_map', $stored_map);
-=======
-        bjlg_update_option('bjlg_capability_map', $stored_map);
->>>>>>> a452be02
     }
 
     /**
@@ -2165,7 +1924,6 @@
     private function init_backup_preferences_defaults() {
         $defaults = $this->default_backup_preferences;
 
-<<<<<<< HEAD
         if ($this->get_option_value('bjlg_backup_include_patterns', null) === null) {
             $this->update_option_value('bjlg_backup_include_patterns', $defaults['include_patterns']);
         }
@@ -2184,26 +1942,6 @@
 
         if ($this->get_option_value('bjlg_backup_presets', null) === null) {
             $this->update_option_value('bjlg_backup_presets', $this->default_backup_presets);
-=======
-        if (bjlg_get_option('bjlg_backup_include_patterns', null) === null) {
-            bjlg_update_option('bjlg_backup_include_patterns', $defaults['include_patterns']);
-        }
-
-        if (bjlg_get_option('bjlg_backup_exclude_patterns', null) === null) {
-            bjlg_update_option('bjlg_backup_exclude_patterns', $defaults['exclude_patterns']);
-        }
-
-        if (bjlg_get_option('bjlg_backup_secondary_destinations', null) === null) {
-            bjlg_update_option('bjlg_backup_secondary_destinations', $defaults['secondary_destinations']);
-        }
-
-        if (bjlg_get_option('bjlg_backup_post_checks', null) === null) {
-            bjlg_update_option('bjlg_backup_post_checks', $defaults['post_checks']);
-        }
-
-        if (bjlg_get_option('bjlg_backup_presets', null) === null) {
-            bjlg_update_option('bjlg_backup_presets', $this->default_backup_presets);
->>>>>>> a452be02
         }
     }
 
@@ -2213,7 +1951,6 @@
         $destinations = self::sanitize_destination_list($destinations, self::get_known_destination_ids());
         $post_checks = self::sanitize_post_checks($post_checks, self::get_default_backup_post_checks());
 
-<<<<<<< HEAD
         $this->update_option_value('bjlg_backup_include_patterns', $includes);
         $this->update_option_value('bjlg_backup_exclude_patterns', $excludes);
         $this->update_option_value('bjlg_backup_secondary_destinations', $destinations);
@@ -2222,16 +1959,6 @@
 
     public static function get_backup_presets(): array {
         return self::sanitize_backup_presets($this->get_option_value('bjlg_backup_presets', []));
-=======
-        bjlg_update_option('bjlg_backup_include_patterns', $includes);
-        bjlg_update_option('bjlg_backup_exclude_patterns', $excludes);
-        bjlg_update_option('bjlg_backup_secondary_destinations', $destinations);
-        bjlg_update_option('bjlg_backup_post_checks', $post_checks);
-    }
-
-    public static function get_backup_presets(): array {
-        return self::sanitize_backup_presets(bjlg_get_option('bjlg_backup_presets', []));
->>>>>>> a452be02
     }
 
     public static function sanitize_backup_presets($presets): array {
@@ -2796,11 +2523,7 @@
     public static function get_monitoring_settings(): array {
         $instance = self::get_instance();
         $defaults = isset($instance->default_settings['monitoring']) ? $instance->default_settings['monitoring'] : [];
-<<<<<<< HEAD
         $stored = $this->get_option_value('bjlg_monitoring_settings', []);
-=======
-        $stored = get_option('bjlg_monitoring_settings', []);
->>>>>>> a452be02
         if (!is_array($stored)) {
             $stored = [];
         }
@@ -3399,11 +3122,7 @@
      */
     public function get_setting($section, $key = null, $default = null) {
         $option_name = 'bjlg_' . $section . '_settings';
-<<<<<<< HEAD
         $settings = $this->get_option_value($option_name, $this->default_settings[$section] ?? []);
-=======
-        $settings = bjlg_get_option($option_name, $this->default_settings[$section] ?? []);
->>>>>>> a452be02
         
         if ($key === null) {
             return $settings;
@@ -3417,18 +3136,10 @@
      */
     public function update_setting($section, $key, $value) {
         $option_name = 'bjlg_' . $section . '_settings';
-<<<<<<< HEAD
         $settings = $this->get_option_value($option_name, $this->default_settings[$section] ?? []);
         
         $settings[$key] = $value;
         
         return $this->update_option_value($option_name, $settings);
-=======
-        $settings = bjlg_get_option($option_name, $this->default_settings[$section] ?? []);
-        
-        $settings[$key] = $value;
-        
-        return bjlg_update_option($option_name, $settings);
->>>>>>> a452be02
     }
 }