--- conflicted
+++ resolved
@@ -3010,11 +3010,7 @@
     }
 
     public static function get_known_destination_ids() {
-<<<<<<< HEAD
         $destinations = ['google_drive', 'aws_s3', 'sftp', 'dropbox', 'onedrive', 'pcloud', 'wasabi', 'managed_vault'];
-=======
-        $destinations = ['google_drive', 'aws_s3', 'sftp', 'dropbox', 'onedrive', 'pcloud', 'wasabi', 'managed_replication'];
->>>>>>> a06b24ef
 
         /** @var array<int, string> $filtered */
         $filtered = apply_filters('bjlg_known_destination_ids', $destinations);
