<?php
namespace BJLG;

use Exception;

if (!defined('ABSPATH')) {
    exit;
}

/**
 * Gère la sauvegarde de tous les réglages du plugin via une seule action AJAX.
 */
class BJLG_Settings {

    /** @var self|null */
    private static $instance = null;

    private const VALID_SCHEDULE_RECURRENCES = [
        'disabled',
        'every_five_minutes',
        'every_fifteen_minutes',
        'hourly',
        'twice_daily',
        'daily',
        'weekly',
        'monthly',
        'custom'
    ];
    private const VALID_SCHEDULE_DAYS = ['monday', 'tuesday', 'wednesday', 'thursday', 'friday', 'saturday', 'sunday'];

    private const DEFAULT_REMOTE_STORAGE_THRESHOLD = 0.85;

    private $default_settings = [
        'cleanup' => [
            'by_number' => 3,
            'by_age' => 0
        ],
        'whitelabel' => [
            'plugin_name' => '',
            'hide_from_non_admins' => false
        ],
        'encryption' => [
            'enabled' => false,
            'auto_encrypt' => false,
            'password_protect' => false,
            'compression_level' => 6
        ],
        'incremental' => [
            'max_incrementals' => 10,
            'max_full_age_days' => 30,
            'rotation_enabled' => true,
        ],
        'notifications' => [
            'enabled' => false,
            'email_recipients' => '',
            'events' => [
                'backup_complete' => true,
                'backup_failed' => true,
                'cleanup_complete' => false,
                'storage_warning' => true,
                'remote_purge_failed' => true,
                'remote_purge_delayed' => true,
                'restore_self_test_passed' => false,
                'restore_self_test_failed' => true,
            ],
            'channels' => [
                'email' => ['enabled' => false],
                'slack' => ['enabled' => false, 'webhook_url' => ''],
                'discord' => ['enabled' => false, 'webhook_url' => ''],
                'teams' => ['enabled' => false, 'webhook_url' => ''],
                'sms' => ['enabled' => false, 'webhook_url' => ''],
            ],
            'quiet_hours' => [
                'enabled' => false,
                'start' => '22:00',
                'end' => '07:00',
                'allow_critical' => true,
                'timezone' => '',
            ],
            'escalation' => [
                'enabled' => false,
                'delay_minutes' => 15,
                'only_critical' => true,
                'channels' => [
                    'email' => false,
                    'slack' => false,
                    'discord' => false,
                    'teams' => false,
                    'sms' => true,
                ],
                'mode' => 'simple',
                'stages' => [
                    'slack' => [
                        'enabled' => false,
                        'delay_minutes' => 15,
                    ],
                    'discord' => [
                        'enabled' => false,
                        'delay_minutes' => 15,
                    ],
                    'teams' => [
                        'enabled' => false,
                        'delay_minutes' => 15,
                    ],
                    'sms' => [
                        'enabled' => false,
                        'delay_minutes' => 30,
                    ],
                ],
            ],
            'templates' => [],
        ],
        'performance' => [
            'multi_threading' => false,
            'max_workers' => 2,
            'chunk_size' => 50,
            'compression_level' => 6
        ],
        'monitoring' => [
            'storage_quota_warning_threshold' => 85,
            'remote_metrics_ttl_minutes' => 15,
        ],
        'gdrive' => [
            'client_id' => '',
            'client_secret' => '',
            'folder_id' => '',
            'enabled' => false,
        ],
        'dropbox' => [
            'access_token' => '',
            'folder' => '',
            'enabled' => false,
        ],
        'onedrive' => [
            'access_token' => '',
            'folder' => '',
            'enabled' => false,
        ],
        'pcloud' => [
            'access_token' => '',
            'folder' => '',
            'enabled' => false,
        ],
        's3' => [
            'access_key' => '',
            'secret_key' => '',
            'region' => '',
            'bucket' => '',
            'kms_key_id' => '',
            'server_side_encryption' => '',
            'object_prefix' => '',
            'enabled' => false,
        ],
        'wasabi' => [
            'access_key' => '',
            'secret_key' => '',
            'region' => '',
            'bucket' => '',
            'object_prefix' => '',
            'enabled' => false,
        ],
        'azure_blob' => [
            'account_name' => '',
            'account_key' => '',
            'container' => '',
            'object_prefix' => '',
            'endpoint_suffix' => 'core.windows.net',
            'chunk_size_mb' => 4,
            'use_https' => true,
            'enabled' => false,
        ],
        'backblaze_b2' => [
            'key_id' => '',
            'application_key' => '',
            'bucket_id' => '',
            'bucket_name' => '',
            'object_prefix' => '',
            'chunk_size_mb' => 100,
            'enabled' => false,
        ],
        'sftp' => [
            'host' => '',
            'port' => 22,
            'username' => '',
            'password' => '',
            'private_key' => '',
            'passphrase' => '',
            'remote_path' => '',
            'fingerprint' => '',
            'enabled' => false,
        ],
        'advanced' => [
            'debug_mode' => false,
            'ajax_debug' => false,
            'exclude_patterns' => [],
            'custom_backup_dir' => '',
            'remote_storage_threshold' => self::DEFAULT_REMOTE_STORAGE_THRESHOLD,
        ]
    ];

    private $default_backup_preferences = [
        'include_patterns' => [],
        'exclude_patterns' => [],
        'post_checks' => [
            'checksum' => true,
            'dry_run' => false,
        ],
        'secondary_destinations' => [],
    ];

    private $default_backup_presets = [];

    /**
     * Retourne la définition des étapes d’escalade pour les formulaires.
     *
     * @return array<string,array<string,mixed>>
     */
    private function get_escalation_stage_blueprint(): array {
        if (class_exists(BJLG_Notifications::class) && method_exists(BJLG_Notifications::class, 'get_escalation_stage_blueprint')) {
            return BJLG_Notifications::get_escalation_stage_blueprint();
        }

        return [
            'slack' => ['default_delay_minutes' => 15],
            'discord' => ['default_delay_minutes' => 15],
            'teams' => ['default_delay_minutes' => 15],
            'sms' => ['default_delay_minutes' => 30],
        ];
    }

    /**
     * Retourne la définition des modèles de notification pour les formulaires.
     */
    private function get_notification_template_blueprint(): array {
        if (class_exists(BJLG_Notifications::class) && method_exists(BJLG_Notifications::class, 'get_severity_template_blueprint')) {
            return BJLG_Notifications::get_severity_template_blueprint();
        }

        return [
            'info' => [
                'label' => __('Information', 'backup-jlg'),
                'intro' => __('Mise à jour de routine pour votre visibilité.', 'backup-jlg'),
                'outro' => __('Aucune action immédiate n’est requise.', 'backup-jlg'),
                'resolution' => __('Archivez l’événement une fois les vérifications terminées.', 'backup-jlg'),
                'intent' => 'info',
                'actions' => [
                    __('Ajoutez un commentaire dans l’historique si une vérification manuelle a été effectuée.', 'backup-jlg'),
                ],
            ],
            'warning' => [
                'label' => __('Avertissement', 'backup-jlg'),
                'intro' => __('Surveillez l’incident : une intervention préventive peut être nécessaire.', 'backup-jlg'),
                'outro' => __('Planifiez une action de suivi si la situation persiste.', 'backup-jlg'),
                'resolution' => __('Actualisez l’état dans le panneau Monitoring pour informer l’équipe.', 'backup-jlg'),
                'intent' => 'warning',
                'actions' => [
                    __('Vérifiez la capacité de stockage et les dernières purges distantes.', 'backup-jlg'),
                    __('Planifiez un nouveau point de contrôle pour confirmer que l’alerte diminue.', 'backup-jlg'),
                ],
            ],
            'critical' => [
                'label' => __('Critique', 'backup-jlg'),
                'intro' => __('Action immédiate recommandée : l’incident est suivi et sera escaladé.', 'backup-jlg'),
                'outro' => __('Une escalade automatique sera déclenchée si le statut ne change pas.', 'backup-jlg'),
                'resolution' => __('Consignez la résolution dans le tableau de bord pour clôturer l’escalade.', 'backup-jlg'),
                'intent' => 'error',
                'actions' => [
                    __('Inspectez les journaux détaillés et identifiez la dernière action réussie.', 'backup-jlg'),
                    __('Contactez l’astreinte et préparez un plan de remédiation ou de restauration.', 'backup-jlg'),
                ],
            ],
        ];
    }

    /**
     * Fusionne récursivement les réglages existants avec les valeurs par défaut.
     *
     * @param array<string, mixed> $current
     * @param array<string, mixed> $defaults
     * @return array<string, mixed>
     */
    public static function merge_settings_with_defaults(array $current, array $defaults): array {
        foreach ($defaults as $key => $default_value) {
            if (array_key_exists($key, $current)) {
                $current_value = $current[$key];

                if (is_array($default_value)) {
                    $current[$key] = self::merge_settings_with_defaults(
                        is_array($current_value) ? $current_value : [],
                        $default_value
                    );
                }

                continue;
            }

            $current[$key] = is_array($default_value)
                ? self::merge_settings_with_defaults([], $default_value)
                : $default_value;
        }

        return $current;
    }

    public function __construct() {
        if (self::$instance instanceof self) {
            return;
        }

        self::$instance = $this;

        // Un seul point d'entrée pour tous les réglages
        add_action('wp_ajax_bjlg_save_settings', [$this, 'handle_save_settings']);
        add_action('wp_ajax_bjlg_get_settings', [$this, 'handle_get_settings']);
        add_action('wp_ajax_bjlg_reset_settings', [$this, 'handle_reset_settings']);
        add_action('wp_ajax_bjlg_export_settings', [$this, 'handle_export_settings']);
        add_action('wp_ajax_bjlg_import_settings', [$this, 'handle_import_settings']);
        add_action('wp_ajax_bjlg_get_backup_presets', [$this, 'handle_get_backup_presets']);
        add_action('wp_ajax_bjlg_save_backup_preset', [$this, 'handle_save_backup_preset']);
        add_action('wp_ajax_bjlg_send_notification_test', [$this, 'handle_send_notification_test']);

        // Initialiser les paramètres par défaut si nécessaire
        add_action('init', [$this, 'init_default_settings']);
    }

    /**
     * Retourne l'instance actuelle ou l'initialise si nécessaire.
     */
    public static function get_instance() {
        if (!self::$instance instanceof self) {
            self::$instance = new self();
        }

        return self::$instance;
    }
    
    /**
     * Initialise les paramètres par défaut si ils n'existent pas
     */
    public function init_default_settings() {
        foreach ($this->default_settings as $key => $defaults) {
            $option_name = $this->get_option_name_for_section($key);
            $stored = get_option($option_name, null);

            if ($stored === null) {
                update_option($option_name, $defaults);
                continue;
            }

            if (!is_array($stored)) {
                $stored = [];
            }

            $merged = self::merge_settings_with_defaults($stored, $defaults);

            if ($merged !== $stored) {
                update_option($option_name, $merged);
            }
        }

        if (bjlg_get_option('bjlg_required_capability', null) === null) {
            bjlg_update_option('bjlg_required_capability', \BJLG_DEFAULT_CAPABILITY);
        }

        $this->init_backup_preferences_defaults();
    }

    /**
     * Retourne les réglages d'une section fusionnés avec les valeurs par défaut.
     *
     * @param string $section
     * @return array<string, mixed>
     */
    private function get_section_settings_with_defaults($section): array {
        $option_name = $this->get_option_name_for_section($section);
        $stored = get_option($option_name, []);

        if (!is_array($stored)) {
            $stored = [];
        }

        if (!isset($this->default_settings[$section])) {
            return $stored;
        }

        return self::merge_settings_with_defaults($stored, $this->default_settings[$section]);
    }

    /**
     * Calcule le nom d'option associé à une section donnée.
     */
    private function get_option_name_for_section($section): string {
        $map = [
            'notifications' => 'bjlg_notification_settings',
        ];

        if (isset($map[$section])) {
            return $map[$section];
        }

        return 'bjlg_' . $section . '_settings';
    }

    /**
     * Gère la requête AJAX pour sauvegarder tous les réglages.
     */
    public function handle_save_settings() {
        if (!\bjlg_can_manage_settings()) {
            wp_send_json_error(['message' => 'Permission refusée.']);
        }
        check_ajax_referer('bjlg_nonce', 'nonce');

        $site_switched = false;
        if (function_exists('is_multisite') && is_multisite()) {
            $requested = isset($_POST['site_id']) ? absint(wp_unslash($_POST['site_id'])) : 0;

            if ($requested > 0) {
                if (!current_user_can('manage_network_options')) {
                    wp_send_json_error(['message' => __('Droits insuffisants pour gérer ce site.', 'backup-jlg')], 403);
                }

                if (!function_exists('get_site') || !get_site($requested)) {
                    wp_send_json_error(['message' => __('Site introuvable sur le réseau.', 'backup-jlg')], 404);
                }

                $site_switched = BJLG_Site_Context::switch_to_site($requested);

                if (!$site_switched && (!function_exists('get_current_blog_id') || get_current_blog_id() !== $requested)) {
                    wp_send_json_error(['message' => __('Impossible de basculer sur le site demandé.', 'backup-jlg')], 500);
                }
            }
        }

        try {
            $saved_settings = [];
            
            // --- Réglages de la Rétention ---
            if (isset($_POST['by_number']) || isset($_POST['by_age'])) {
                $cleanup_settings = [
                    'by_number' => isset($_POST['by_number']) ? max(0, intval(wp_unslash($_POST['by_number']))) : 3,
                    'by_age'    => isset($_POST['by_age']) ? max(0, intval(wp_unslash($_POST['by_age']))) : 0,
                ];
                bjlg_update_option('bjlg_cleanup_settings', $cleanup_settings);
                $saved_settings['cleanup'] = $cleanup_settings;
                BJLG_Debug::log("Réglages de nettoyage sauvegardés : " . print_r($cleanup_settings, true));
            }

            // --- Réglages des sauvegardes incrémentales ---
            if (
                isset($_POST['incremental_max_incrementals'])
                || isset($_POST['incremental_max_age'])
                || array_key_exists('incremental_rotation_enabled', $_POST)
            ) {
                $current_incremental = $this->get_section_settings_with_defaults('incremental');

                $max_incrementals = isset($_POST['incremental_max_incrementals'])
                    ? max(0, intval(wp_unslash($_POST['incremental_max_incrementals'])))
                    : (isset($current_incremental['max_incrementals']) ? max(0, intval($current_incremental['max_incrementals'])) : 10);
                $max_age_days = isset($_POST['incremental_max_age'])
                    ? max(0, intval(wp_unslash($_POST['incremental_max_age'])))
                    : (isset($current_incremental['max_full_age_days']) ? max(0, intval($current_incremental['max_full_age_days'])) : 30);
                $rotation_enabled = array_key_exists('incremental_rotation_enabled', $_POST)
                    ? $this->to_bool(wp_unslash($_POST['incremental_rotation_enabled']))
                    : (!empty($current_incremental['rotation_enabled']));

                $incremental_settings = [
                    'max_incrementals' => $max_incrementals,
                    'max_full_age_days' => $max_age_days,
                    'rotation_enabled' => $rotation_enabled,
                ];

                bjlg_update_option('bjlg_incremental_settings', $incremental_settings);
                $saved_settings['incremental'] = $incremental_settings;

                BJLG_Debug::log('Réglages incrémentaux sauvegardés : ' . print_r($incremental_settings, true));
            }

            // --- Réglages de la Marque Blanche ---
            if (isset($_POST['plugin_name']) || isset($_POST['hide_from_non_admins']) || isset($_POST['required_capability'])) {
                $wl_settings = [
                    'plugin_name'          => isset($_POST['plugin_name']) ? sanitize_text_field(wp_unslash($_POST['plugin_name'])) : '',
                    'hide_from_non_admins' => isset($_POST['hide_from_non_admins']) ? $this->to_bool(wp_unslash($_POST['hide_from_non_admins'])) : false,
                ];
                bjlg_update_option('bjlg_whitelabel_settings', $wl_settings);
                $saved_settings['whitelabel'] = $wl_settings;
                BJLG_Debug::log("Réglages de marque blanche sauvegardés : " . print_r($wl_settings, true));

                if (array_key_exists('required_capability', $_POST)) {
                    $raw_permission = wp_unslash($_POST['required_capability']);
                    $required_capability = $this->sanitize_required_capability_value($raw_permission);
                    bjlg_update_option('bjlg_required_capability', $required_capability);
                    $this->sync_manage_plugin_capability_map($required_capability);
                    $saved_settings['permissions'] = [
                        'required_capability' => $required_capability,
                        'type' => $this->is_role_permission($required_capability) ? 'role' : 'capability',
                    ];
                    BJLG_Debug::log('Permission requise mise à jour : ' . $required_capability);
                }
            }

            // --- Réglages de Chiffrement ---
            $encryption_fields = ['encryption_enabled', 'auto_encrypt', 'password_protect', 'compression_level', 'encryption_settings_submitted'];
            $encryption_submitted = false;
            foreach ($encryption_fields as $field) {
                if (array_key_exists($field, $_POST)) {
                    $encryption_submitted = true;
                    break;
                }
            }

            if ($encryption_submitted) {
                $current_encryption = $this->get_section_settings_with_defaults('encryption');

                $compression_level = isset($_POST['compression_level'])
                    ? max(0, intval(wp_unslash($_POST['compression_level'])))
                    : (isset($current_encryption['compression_level']) ? max(0, intval($current_encryption['compression_level'])) : 6);

                $encryption_settings = [
                    'enabled' => array_key_exists('encryption_enabled', $_POST) ? $this->to_bool(wp_unslash($_POST['encryption_enabled'])) : false,
                    'auto_encrypt' => array_key_exists('auto_encrypt', $_POST) ? $this->to_bool(wp_unslash($_POST['auto_encrypt'])) : false,
                    'password_protect' => array_key_exists('password_protect', $_POST) ? $this->to_bool(wp_unslash($_POST['password_protect'])) : false,
                    'compression_level' => $compression_level,
                ];

                bjlg_update_option('bjlg_encryption_settings', $encryption_settings);
                $saved_settings['encryption'] = $encryption_settings;
                BJLG_Debug::log("Réglages de chiffrement sauvegardés.");
            }

            $filters_submitted = array_key_exists('include_patterns', $_POST)
                || array_key_exists('exclude_patterns', $_POST)
                || array_key_exists('secondary_destinations', $_POST)
                || array_key_exists('post_checks', $_POST);

            if ($filters_submitted) {
                $includes = self::sanitize_pattern_list($_POST['include_patterns'] ?? []);
                $excludes = self::sanitize_pattern_list($_POST['exclude_patterns'] ?? []);
                $destinations = self::sanitize_destination_list(
                    $_POST['secondary_destinations'] ?? [],
                    self::get_known_destination_ids()
                );
                $post_checks = self::sanitize_post_checks(
                    $_POST['post_checks'] ?? [],
                    self::get_default_backup_post_checks()
                );

                $this->update_backup_filters($includes, $excludes, $destinations, $post_checks);

                $saved_settings['backup_preferences'] = [
                    'include_patterns' => $includes,
                    'exclude_patterns' => $excludes,
                    'secondary_destinations' => $destinations,
                    'post_checks' => $post_checks,
                ];

                BJLG_Debug::log('Réglages de filtres de sauvegarde mis à jour.');
            }

            // --- Réglages Google Drive ---
            if (isset($_POST['gdrive_client_id']) && isset($_POST['gdrive_client_secret'])) {
                $gdrive_settings = [
                    'client_id'     => sanitize_text_field(wp_unslash($_POST['gdrive_client_id'])),
                    'client_secret' => sanitize_text_field(wp_unslash($_POST['gdrive_client_secret'])),
                    'folder_id'     => isset($_POST['gdrive_folder_id']) ? sanitize_text_field(wp_unslash($_POST['gdrive_folder_id'])) : '',
                    'enabled'       => isset($_POST['gdrive_enabled']) ? $this->to_bool(wp_unslash($_POST['gdrive_enabled'])) : false
                ];
                bjlg_update_option('bjlg_gdrive_settings', $gdrive_settings);
                $saved_settings['gdrive'] = $gdrive_settings;
                BJLG_Debug::log("Identifiants Google Drive sauvegardés.");
            }

            // --- Réglages Amazon S3 ---
            if (isset($_POST['s3_access_key']) || isset($_POST['s3_bucket'])) {
                $s3_settings = [
                    'access_key' => isset($_POST['s3_access_key']) ? sanitize_text_field(wp_unslash($_POST['s3_access_key'])) : '',
                    'secret_key' => isset($_POST['s3_secret_key']) ? sanitize_text_field(wp_unslash($_POST['s3_secret_key'])) : '',
                    'region' => isset($_POST['s3_region']) ? sanitize_text_field(wp_unslash($_POST['s3_region'])) : '',
                    'bucket' => isset($_POST['s3_bucket']) ? sanitize_text_field(wp_unslash($_POST['s3_bucket'])) : '',
                    'server_side_encryption' => isset($_POST['s3_server_side_encryption']) ? sanitize_text_field(wp_unslash($_POST['s3_server_side_encryption'])) : '',
                    'kms_key_id' => isset($_POST['s3_kms_key_id']) ? sanitize_text_field(wp_unslash($_POST['s3_kms_key_id'])) : '',
                    'object_prefix' => isset($_POST['s3_object_prefix']) ? sanitize_text_field(wp_unslash($_POST['s3_object_prefix'])) : '',
                    'enabled' => isset($_POST['s3_enabled']) ? $this->to_bool(wp_unslash($_POST['s3_enabled'])) : false,
                ];

                if (!in_array($s3_settings['server_side_encryption'], ['AES256', 'aws:kms'], true)) {
                    $s3_settings['server_side_encryption'] = '';
                }

                if ($s3_settings['server_side_encryption'] !== 'aws:kms') {
                    $s3_settings['kms_key_id'] = '';
                }

                $s3_settings['object_prefix'] = trim($s3_settings['object_prefix']);

                bjlg_update_option('bjlg_s3_settings', $s3_settings);
                $saved_settings['s3'] = $s3_settings;
                BJLG_Debug::log('Réglages Amazon S3 sauvegardés.');
            }

            // --- Réglages Wasabi ---
            if (isset($_POST['wasabi_access_key']) || isset($_POST['wasabi_bucket'])) {
                $wasabi_settings = [
                    'access_key' => isset($_POST['wasabi_access_key']) ? sanitize_text_field(wp_unslash($_POST['wasabi_access_key'])) : '',
                    'secret_key' => isset($_POST['wasabi_secret_key']) ? sanitize_text_field(wp_unslash($_POST['wasabi_secret_key'])) : '',
                    'region' => isset($_POST['wasabi_region']) ? sanitize_text_field(wp_unslash($_POST['wasabi_region'])) : '',
                    'bucket' => isset($_POST['wasabi_bucket']) ? sanitize_text_field(wp_unslash($_POST['wasabi_bucket'])) : '',
                    'object_prefix' => isset($_POST['wasabi_object_prefix']) ? sanitize_text_field(wp_unslash($_POST['wasabi_object_prefix'])) : '',
                    'enabled' => isset($_POST['wasabi_enabled']) ? $this->to_bool(wp_unslash($_POST['wasabi_enabled'])) : false,
                ];

                $wasabi_settings['object_prefix'] = trim($wasabi_settings['object_prefix']);

                bjlg_update_option('bjlg_wasabi_settings', $wasabi_settings);
                $saved_settings['wasabi'] = $wasabi_settings;
                BJLG_Debug::log('Réglages Wasabi sauvegardés.');
            }

            // --- Réglages Dropbox ---
            if (isset($_POST['dropbox_access_token']) || isset($_POST['dropbox_folder'])) {
                $dropbox_settings = [
                    'access_token' => isset($_POST['dropbox_access_token']) ? sanitize_text_field(wp_unslash($_POST['dropbox_access_token'])) : '',
                    'folder' => isset($_POST['dropbox_folder']) ? sanitize_text_field(wp_unslash($_POST['dropbox_folder'])) : '',
                    'enabled' => isset($_POST['dropbox_enabled']) ? $this->to_bool(wp_unslash($_POST['dropbox_enabled'])) : false,
                ];

                bjlg_update_option('bjlg_dropbox_settings', $dropbox_settings);
                $saved_settings['dropbox'] = $dropbox_settings;
                BJLG_Debug::log('Réglages Dropbox sauvegardés.');
            }

            // --- Réglages OneDrive ---
            if (isset($_POST['onedrive_access_token']) || isset($_POST['onedrive_folder'])) {
                $onedrive_settings = [
                    'access_token' => isset($_POST['onedrive_access_token']) ? sanitize_text_field(wp_unslash($_POST['onedrive_access_token'])) : '',
                    'folder' => isset($_POST['onedrive_folder']) ? sanitize_text_field(wp_unslash($_POST['onedrive_folder'])) : '',
                    'enabled' => isset($_POST['onedrive_enabled']) ? $this->to_bool(wp_unslash($_POST['onedrive_enabled'])) : false,
                ];

                bjlg_update_option('bjlg_onedrive_settings', $onedrive_settings);
                $saved_settings['onedrive'] = $onedrive_settings;
                BJLG_Debug::log('Réglages OneDrive sauvegardés.');
            }

            // --- Réglages pCloud ---
            if (isset($_POST['pcloud_access_token']) || isset($_POST['pcloud_folder'])) {
                $pcloud_settings = [
                    'access_token' => isset($_POST['pcloud_access_token']) ? sanitize_text_field(wp_unslash($_POST['pcloud_access_token'])) : '',
                    'folder' => isset($_POST['pcloud_folder']) ? sanitize_text_field(wp_unslash($_POST['pcloud_folder'])) : '',
                    'enabled' => isset($_POST['pcloud_enabled']) ? $this->to_bool(wp_unslash($_POST['pcloud_enabled'])) : false,
                ];

                bjlg_update_option('bjlg_pcloud_settings', $pcloud_settings);
                $saved_settings['pcloud'] = $pcloud_settings;
                BJLG_Debug::log('Réglages pCloud sauvegardés.');
            }


            // --- Réglages de Notifications ---
            $notification_request_fields = [
                'notifications_enabled',
                'email_recipients',
                'notify_backup_complete',
                'notify_backup_failed',
                'notify_cleanup_complete',
                'notify_storage_warning',
                'notify_remote_purge_failed',
                'channel_email',
                'channel_slack',
                'slack_webhook_url',
                'channel_discord',
                'discord_webhook_url',
            ];

            $should_update_notifications = false;
            foreach ($notification_request_fields as $field) {
                if (array_key_exists($field, $_POST)) {
                    $should_update_notifications = true;
                    break;
                }
            }

            if ($should_update_notifications) {
                $notifications_settings = $this->prepare_notifications_settings_from_request($_POST);

                bjlg_update_option('bjlg_notification_settings', $notifications_settings);
                $saved_settings['notifications'] = $notifications_settings;
                BJLG_Debug::log('Réglages de notifications sauvegardés.');
            }

            // --- Réglages de Performance ---
            $performance_fields = ['multi_threading', 'max_workers', 'chunk_size', 'compression_level'];
            $should_update_performance = false;
            foreach ($performance_fields as $field) {
                if (array_key_exists($field, $_POST)) {
                    $should_update_performance = true;
                    break;
                }
            }

            if ($should_update_performance) {
                $performance_defaults = $this->default_settings['performance'];
                $performance_settings = bjlg_get_option('bjlg_performance_settings', []);
                if (!is_array($performance_settings)) {
                    $performance_settings = [];
                }
                $performance_settings = wp_parse_args($performance_settings, $performance_defaults);

                if (array_key_exists('multi_threading', $_POST)) {
                    $performance_settings['multi_threading'] = $this->to_bool(wp_unslash($_POST['multi_threading']));
                }
                if (array_key_exists('max_workers', $_POST)) {
                    $performance_settings['max_workers'] = max(1, min(20, intval(wp_unslash($_POST['max_workers']))));
                }
                if (array_key_exists('chunk_size', $_POST)) {
                    $performance_settings['chunk_size'] = max(1, min(500, intval(wp_unslash($_POST['chunk_size']))));
                }
                if (array_key_exists('compression_level', $_POST)) {
                    $performance_settings['compression_level'] = min(9, max(0, intval(wp_unslash($_POST['compression_level']))));
                }

                bjlg_update_option('bjlg_performance_settings', $performance_settings);
                $saved_settings['performance'] = $performance_settings;
                BJLG_Debug::log('Réglages de performance sauvegardés.');
            }

            if (isset($_POST['storage_quota_warning_threshold']) || isset($_POST['remote_metrics_ttl_minutes'])) {
                $monitoring_defaults = $this->default_settings['monitoring'];
                $monitoring_settings = get_option('bjlg_monitoring_settings', []);
                if (!is_array($monitoring_settings)) {
                    $monitoring_settings = [];
                }
                $monitoring_settings = wp_parse_args($monitoring_settings, $monitoring_defaults);

                if (isset($_POST['storage_quota_warning_threshold'])) {
                    $threshold = floatval(wp_unslash($_POST['storage_quota_warning_threshold']));
                    $monitoring_settings['storage_quota_warning_threshold'] = max(1.0, min(100.0, $threshold));
                }

                if (isset($_POST['remote_metrics_ttl_minutes'])) {
                    $ttl_minutes = intval(wp_unslash($_POST['remote_metrics_ttl_minutes']));
                    $monitoring_settings['remote_metrics_ttl_minutes'] = max(5, min(1440, $ttl_minutes));
                }

                update_option('bjlg_monitoring_settings', $monitoring_settings);
                $saved_settings['monitoring'] = $monitoring_settings;
                BJLG_Debug::log('Réglages de monitoring sauvegardés : ' . print_r($monitoring_settings, true));
            }

            // --- Réglages Webhooks ---
            $webhook_fields = [
                'webhook_enabled',
                'webhook_backup_complete',
                'webhook_backup_failed',
                'webhook_cleanup_complete',
                'webhook_secret',
            ];

            $should_update_webhooks = false;
            foreach ($webhook_fields as $field) {
                if (array_key_exists($field, $_POST)) {
                    $should_update_webhooks = true;
                    break;
                }
            }

            if ($should_update_webhooks) {
                $webhook_defaults = [
                    'enabled' => false,
                    'urls' => [
                        'backup_complete' => '',
                        'backup_failed' => '',
                        'cleanup_complete' => '',
                    ],
                    'secret' => '',
                ];

                $webhook_settings = bjlg_get_option('bjlg_webhook_settings', []);
                if (!is_array($webhook_settings)) {
                    $webhook_settings = [];
                }
                $webhook_settings = wp_parse_args($webhook_settings, $webhook_defaults);
                $webhook_settings['urls'] = isset($webhook_settings['urls']) && is_array($webhook_settings['urls'])
                    ? wp_parse_args($webhook_settings['urls'], $webhook_defaults['urls'])
                    : $webhook_defaults['urls'];

                if (array_key_exists('webhook_enabled', $_POST)) {
                    $webhook_settings['enabled'] = $this->to_bool(wp_unslash($_POST['webhook_enabled']));
                }

                $webhook_labels = [
                    'backup_complete' => 'de sauvegarde terminée',
                    'backup_failed' => "d'échec de sauvegarde",
                    'cleanup_complete' => 'de fin de nettoyage',
                ];

                foreach ($webhook_labels as $url_key => $label) {
                    $field = 'webhook_' . $url_key;
                    $source = array_key_exists($field, $_POST)
                        ? wp_unslash($_POST[$field])
                        : ($webhook_settings['urls'][$url_key] ?? '');
                    $webhook_settings['urls'][$url_key] = $this->validate_optional_url($source, $label);
                }

                if (array_key_exists('webhook_secret', $_POST)) {
                    $webhook_settings['secret'] = sanitize_text_field(wp_unslash($_POST['webhook_secret']));
                }

                if (!empty($webhook_settings['enabled'])) {
                    $non_empty = array_filter($webhook_settings['urls'], static function ($value) {
                        return is_string($value) && $value !== '';
                    });
                    if (empty($non_empty)) {
                        throw new Exception('Veuillez renseigner au moins une URL de webhook active lorsque les webhooks personnalisés sont activés.');
                    }
                }

                bjlg_update_option('bjlg_webhook_settings', $webhook_settings);
                $saved_settings['webhooks'] = $webhook_settings;
                BJLG_Debug::log('Réglages de webhooks sauvegardés.');
            }

            // --- Réglage du débogueur AJAX ---
            if (isset($_POST['ajax_debug_enabled'])) {
                $ajax_debug_enabled = $this->to_bool(wp_unslash($_POST['ajax_debug_enabled']));
                bjlg_update_option('bjlg_ajax_debug_enabled', $ajax_debug_enabled);
                $saved_settings['ajax_debug'] = $ajax_debug_enabled;
                BJLG_Debug::log("Réglage du débogueur AJAX mis à jour.");
            }

            BJLG_History::log('settings_updated', 'success', 'Les réglages ont été mis à jour.');
            
            do_action('bjlg_settings_saved', $saved_settings);
            
            wp_send_json_success([
                'message' => 'Réglages sauvegardés avec succès !',
                'saved' => $saved_settings
            ]);

        } catch (Exception $e) {
            BJLG_History::log('settings_updated', 'failure', 'Erreur : ' . $e->getMessage());
            wp_send_json_error(['message' => $e->getMessage()]);
        } finally {
            if ($site_switched) {
                BJLG_Site_Context::restore_site($site_switched);
            }
        }
    }

    public function handle_get_backup_presets() {
        if (!current_user_can(BJLG_CAPABILITY)) {
            wp_send_json_error(['message' => 'Permission refusée.']);
        }

        check_ajax_referer('bjlg_nonce', 'nonce');

        $presets = array_values(self::get_backup_presets());

        wp_send_json_success([
            'presets' => $presets,
        ]);
    }

    public function handle_save_backup_preset() {
        if (!current_user_can(BJLG_CAPABILITY)) {
            wp_send_json_error(['message' => 'Permission refusée.']);
        }

        check_ajax_referer('bjlg_nonce', 'nonce');

        $raw_name = isset($_POST['name']) ? sanitize_text_field(wp_unslash($_POST['name'])) : '';
        if ($raw_name === '') {
            wp_send_json_error(['message' => "Le nom du modèle est requis."]);
        }

        $raw_preset = $_POST['preset'] ?? [];
        if (is_string($raw_preset)) {
            $decoded = json_decode(wp_unslash($raw_preset), true);
            $raw_preset = is_array($decoded) ? $decoded : [];
        } elseif (is_array($raw_preset)) {
            $raw_preset = wp_unslash($raw_preset);
        } else {
            $raw_preset = [];
        }

        if (!isset($raw_preset['label']) || !is_string($raw_preset['label']) || trim($raw_preset['label']) === '') {
            $raw_preset['label'] = $raw_name;
        }

        $preset_id = isset($_POST['preset_id']) ? sanitize_key(wp_unslash($_POST['preset_id'])) : '';

        $sanitized = self::sanitize_backup_preset($raw_preset, $preset_id !== '' ? $preset_id : $raw_name);
        if (!$sanitized) {
            wp_send_json_error(['message' => "Impossible d'enregistrer le modèle fourni."]);
        }

        if ($preset_id !== '') {
            $sanitized['id'] = $preset_id;
        }

        $existing = self::sanitize_backup_presets(bjlg_get_option('bjlg_backup_presets', []));
        $existing[$sanitized['id']] = $sanitized;

        bjlg_update_option('bjlg_backup_presets', $existing);

        BJLG_Debug::log('Modèle de sauvegarde enregistré : ' . $sanitized['id']);

        wp_send_json_success([
            'message' => sprintf('Modèle "%s" enregistré avec succès.', $sanitized['label']),
            'saved' => $sanitized,
            'presets' => array_values($existing),
        ]);
    }

    /**
     * Déclenche l'envoi d'une notification de test sur les canaux actifs.
     */
    public function handle_send_notification_test() {
        if (!\bjlg_can_manage_settings()) {
            wp_send_json_error(['message' => __('Permission refusée.', 'backup-jlg')], 403);
        }

        check_ajax_referer('bjlg_nonce', 'nonce');

        try {
            $request = is_array($_POST) ? $_POST : [];
            $notifications_settings = $this->prepare_notifications_settings_from_request($request);
        } catch (Exception $exception) {
            wp_send_json_error(['message' => $exception->getMessage()], 400);
        }

        $notifications = BJLG_Notifications::instance();
        $result = $notifications->send_test_notification($notifications_settings);

        if (is_wp_error($result)) {
            wp_send_json_error(['message' => $result->get_error_message()], 400);
        }

        $channels = isset($result['channels']) && is_array($result['channels'])
            ? array_values(array_filter(array_map('strval', $result['channels'])))
            : [];

        $labels = [];
        $map = [
            'email' => __('e-mail', 'backup-jlg'),
            'slack' => __('Slack', 'backup-jlg'),
            'discord' => __('Discord', 'backup-jlg'),
        ];

        foreach ($channels as $channel) {
            $labels[] = $map[$channel] ?? $channel;
        }

        if (empty($labels)) {
            $labels[] = __('aucun canal actif', 'backup-jlg');
        }

        $message = sprintf(
            __('Notification de test planifiée pour %s.', 'backup-jlg'),
            implode(', ', $labels)
        );

        wp_send_json_success([
            'message' => $message,
            'channels' => $channels,
            'entry_id' => isset($result['entry']['id']) ? (string) $result['entry']['id'] : '',
        ]);
    }

    /**
     * Récupère tous les paramètres
     */
    public function handle_get_settings() {
        if (!\bjlg_can_manage_settings()) {
            wp_send_json_error(['message' => 'Permission refusée.']);
        }
        
        $required_permission = \bjlg_get_required_capability();

        $settings = [
            'cleanup' => $this->get_section_settings_with_defaults('cleanup'),
            'whitelabel' => $this->get_section_settings_with_defaults('whitelabel'),
            'encryption' => $this->get_section_settings_with_defaults('encryption'),
            'notifications' => $this->get_section_settings_with_defaults('notifications'),
            'performance' => $this->get_section_settings_with_defaults('performance'),
            'monitoring' => $this->get_section_settings_with_defaults('monitoring'),
            'gdrive' => $this->get_section_settings_with_defaults('gdrive'),
            's3' => $this->get_section_settings_with_defaults('s3'),
            'wasabi' => $this->get_section_settings_with_defaults('wasabi'),
            'dropbox' => $this->get_section_settings_with_defaults('dropbox'),
            'onedrive' => $this->get_section_settings_with_defaults('onedrive'),
            'pcloud' => $this->get_section_settings_with_defaults('pcloud'),
            'azure_blob' => $this->get_section_settings_with_defaults('azure_blob'),
            'backblaze_b2' => $this->get_section_settings_with_defaults('backblaze_b2'),
            'sftp' => $this->get_section_settings_with_defaults('sftp'),
            'advanced' => $this->get_section_settings_with_defaults('advanced'),
            'webhooks' => bjlg_get_option('bjlg_webhook_settings', []),
            'schedule' => bjlg_get_option('bjlg_schedule_settings', []),
            'permissions' => [
                'required_capability' => $required_permission,
                'type' => $this->is_role_permission($required_permission) ? 'role' : 'capability',
            ],
            'ajax_debug' => bjlg_get_option('bjlg_ajax_debug_enabled', false)
        ];
        
        wp_send_json_success($settings);
    }
    
    /**
     * Réinitialise tous les paramètres
     */
    public function handle_reset_settings() {
        if (!\bjlg_can_manage_settings()) {
            wp_send_json_error(['message' => 'Permission refusée.']);
        }
        check_ajax_referer('bjlg_nonce', 'nonce');
        
        $section = isset($_POST['section'])
            ? sanitize_text_field(wp_unslash($_POST['section']))
            : 'all';
        
        try {
            if ($section === 'all') {
                foreach ($this->default_settings as $key => $defaults) {
                    update_option($this->get_option_name_for_section($key), $defaults);
                }
                bjlg_update_option('bjlg_required_capability', \BJLG_DEFAULT_CAPABILITY);
                $this->sync_manage_plugin_capability_map(\BJLG_DEFAULT_CAPABILITY);
                BJLG_History::log('settings_reset', 'info', 'Tous les réglages ont été réinitialisés');
            } else {
                if ($section === 'permissions') {
                    bjlg_update_option('bjlg_required_capability', \BJLG_DEFAULT_CAPABILITY);
                    $this->sync_manage_plugin_capability_map(\BJLG_DEFAULT_CAPABILITY);
                    BJLG_History::log('settings_reset', 'info', "Réglages 'permissions' réinitialisés");
                } elseif (isset($this->default_settings[$section])) {
                    update_option($this->get_option_name_for_section($section), $this->default_settings[$section]);
                    BJLG_History::log('settings_reset', 'info', "Réglages '$section' réinitialisés");
                } else {
                    throw new Exception("Section de réglages invalide.");
                }
            }
            
            wp_send_json_success(['message' => 'Réglages réinitialisés avec succès.']);
            
        } catch (Exception $e) {
            wp_send_json_error(['message' => $e->getMessage()]);
        }
    }
    
    /**
     * Exporte les paramètres
     */
    public function handle_export_settings() {
        if (!\bjlg_can_manage_settings()) {
            wp_send_json_error(['message' => 'Permission refusée.']);
        }
        check_ajax_referer('bjlg_nonce', 'nonce');
        
        $settings = [];
        
        // Collecter tous les paramètres
        $option_keys = [
            'bjlg_cleanup_settings',
            'bjlg_whitelabel_settings',
            'bjlg_encryption_settings',
            'bjlg_incremental_settings',
            'bjlg_notification_settings',
            'bjlg_performance_settings',
            'bjlg_monitoring_settings',
            'bjlg_gdrive_settings',
            'bjlg_dropbox_settings',
            'bjlg_onedrive_settings',
            'bjlg_pcloud_settings',
            'bjlg_s3_settings',
            'bjlg_wasabi_settings',
            'bjlg_azure_blob_settings',
            'bjlg_backblaze_b2_settings',
            'bjlg_sftp_settings',
            'bjlg_webhook_settings',
            'bjlg_schedule_settings',
            'bjlg_advanced_settings',
            'bjlg_backup_include_patterns',
            'bjlg_backup_exclude_patterns',
            'bjlg_backup_secondary_destinations',
            'bjlg_backup_post_checks',
            'bjlg_backup_presets',
            'bjlg_required_capability'
        ];
        
        foreach ($option_keys as $key) {
            $value = get_option($key);
            if ($value !== false) {
                $settings[$key] = $value;
            }
        }
        
        // Ajouter des métadonnées
        $export_data = [
            'plugin' => 'Backup JLG',
            'version' => BJLG_VERSION,
            'exported_at' => current_time('c'),
            'site_url' => get_site_url(),
            'settings' => $settings
        ];
        
        BJLG_History::log('settings_exported', 'success', 'Paramètres exportés');
        
        wp_send_json_success([
            'filename' => 'bjlg-settings-' . date('Y-m-d-His') . '.json',
            'data' => base64_encode(json_encode($export_data, JSON_PRETTY_PRINT))
        ]);
    }
    
    /**
     * Importe les paramètres
     */
    public function handle_import_settings() {
        if (!\bjlg_can_manage_settings()) {
            wp_send_json_error(['message' => 'Permission refusée.']);
        }
        check_ajax_referer('bjlg_nonce', 'nonce');
        
        if (empty($_POST['import_data'])) {
            wp_send_json_error(['message' => 'Aucune donnée à importer.']);
        }

        try {
            $raw_import = wp_unslash($_POST['import_data']);
            $import_data = json_decode(base64_decode($raw_import), true);

            if (empty($import_data) || !isset($import_data['settings'])) {
                throw new Exception("Format de données invalide.");
            }

            // Vérifier la compatibilité de version
            if (isset($import_data['version'])) {
                $import_version = $import_data['version'];
                if (version_compare($import_version, BJLG_VERSION, '>')) {
                    throw new Exception("Les paramètres proviennent d'une version plus récente du plugin.");
                }
            }
            
            // Importer les paramètres
            $sanitized_settings = $this->sanitize_imported_settings((array) $import_data['settings']);

            if (empty($sanitized_settings)) {
                throw new Exception("Aucun réglage valide à importer.");
            }

            foreach ($sanitized_settings as $key => $value) {
                update_option($key, $value);
            }

            if (array_key_exists('bjlg_required_capability', $sanitized_settings)) {
                $this->sync_manage_plugin_capability_map($sanitized_settings['bjlg_required_capability']);
            }
            
            BJLG_History::log('settings_imported', 'success', 'Paramètres importés depuis ' . ($import_data['site_url'] ?? 'inconnu'));
            
            wp_send_json_success(['message' => 'Paramètres importés avec succès.']);
            
        } catch (Exception $e) {
            BJLG_History::log('settings_imported', 'failure', 'Erreur : ' . $e->getMessage());
            wp_send_json_error(['message' => $e->getMessage()]);
        }
    }
    
    /**
     * Nettoie et valide les paramètres importés.
     *
     * @param array $settings
     * @return array
     */
    private function sanitize_imported_settings(array $settings) {
        $sanitized = [];

        foreach ($settings as $option => $value) {
            $clean_value = $this->sanitize_imported_option($option, $value);
            if ($clean_value !== null) {
                $sanitized[$option] = $clean_value;
            }
        }

        return $sanitized;
    }

    /**
     * Nettoie une option importée spécifique.
     *
     * @param string $option
     * @param mixed  $value
     * @return array|bool|null
     */
    private function sanitize_imported_option($option, $value) {
        switch ($option) {
            case 'bjlg_cleanup_settings':
                $defaults = $this->default_settings['cleanup'];
                $sanitized = $defaults;

                if (is_array($value)) {
                    if (isset($value['by_number'])) {
                        $sanitized['by_number'] = max(0, intval($value['by_number']));
                    }
                    if (isset($value['by_age'])) {
                        $sanitized['by_age'] = max(0, intval($value['by_age']));
                    }
                }

                return $sanitized;

            case 'bjlg_whitelabel_settings':
                $defaults = $this->default_settings['whitelabel'];
                $sanitized = $defaults;

                if (is_array($value)) {
                    if (isset($value['plugin_name'])) {
                        $sanitized['plugin_name'] = sanitize_text_field($value['plugin_name']);
                    }
                    if (isset($value['hide_from_non_admins'])) {
                        $sanitized['hide_from_non_admins'] = $this->to_bool($value['hide_from_non_admins']);
                    }
                }

                return $sanitized;

            case 'bjlg_required_capability':
                return $this->sanitize_required_capability_value($value);

            case 'bjlg_encryption_settings':
                $defaults = $this->default_settings['encryption'];
                $sanitized = $defaults;

                if (is_array($value)) {
                    if (isset($value['enabled'])) {
                        $sanitized['enabled'] = $this->to_bool($value['enabled']);
                    }
                    if (isset($value['auto_encrypt'])) {
                        $sanitized['auto_encrypt'] = $this->to_bool($value['auto_encrypt']);
                    }
                    if (isset($value['password_protect'])) {
                        $sanitized['password_protect'] = $this->to_bool($value['password_protect']);
                    }
                    if (isset($value['compression_level'])) {
                        $sanitized['compression_level'] = max(0, intval($value['compression_level']));
                    }
                }

                return $sanitized;

            case 'bjlg_incremental_settings':
                $defaults = $this->default_settings['incremental'];
                $sanitized = $defaults;

                if (is_array($value)) {
                    if (isset($value['max_incrementals'])) {
                        $sanitized['max_incrementals'] = max(0, intval($value['max_incrementals']));
                    }
                    if (isset($value['max_full_age_days'])) {
                        $sanitized['max_full_age_days'] = max(0, intval($value['max_full_age_days']));
                    }
                    if (isset($value['rotation_enabled'])) {
                        $sanitized['rotation_enabled'] = $this->to_bool($value['rotation_enabled']);
                    }
                }

                return $sanitized;

            case 'bjlg_notification_settings':
                $defaults = [
                    'enabled' => false,
                    'email_recipients' => '',
                    'events' => $this->default_settings['notifications']['events'],
                    'channels' => [
                        'email' => ['enabled' => false],
                        'slack' => ['enabled' => false, 'webhook_url' => ''],
                        'discord' => ['enabled' => false, 'webhook_url' => ''],
                        'teams' => ['enabled' => false, 'webhook_url' => ''],
                        'sms' => ['enabled' => false, 'webhook_url' => ''],
                    ],
                ];
                $sanitized = $defaults;

                if (is_array($value)) {
                    if (isset($value['enabled'])) {
                        $sanitized['enabled'] = $this->to_bool($value['enabled']);
                    }
                    if (isset($value['email_recipients'])) {
                        $sanitized['email_recipients'] = sanitize_text_field($value['email_recipients']);
                    }
                    if (isset($value['events']) && is_array($value['events'])) {
                        foreach ($sanitized['events'] as $event_key => $default_value) {
                            if (isset($value['events'][$event_key])) {
                                $sanitized['events'][$event_key] = $this->to_bool($value['events'][$event_key]);
                            }
                        }
                    }
                    if (isset($value['channels']) && is_array($value['channels'])) {
                        foreach ($sanitized['channels'] as $channel_key => $channel_defaults) {
                            if (!isset($value['channels'][$channel_key]) || !is_array($value['channels'][$channel_key])) {
                                continue;
                            }
                            $channel_value = $value['channels'][$channel_key];

                            if (isset($channel_value['enabled'])) {
                                $sanitized['channels'][$channel_key]['enabled'] = $this->to_bool($channel_value['enabled']);
                            }

                            if (isset($channel_defaults['webhook_url'])) {
                                $sanitized['channels'][$channel_key]['webhook_url'] = isset($channel_value['webhook_url'])
                                    ? esc_url_raw($channel_value['webhook_url'])
                                    : '';
                            }
                        }
                    }
                }

                return $sanitized;

            case 'bjlg_performance_settings':
                $defaults = $this->default_settings['performance'];
                $sanitized = $defaults;

                if (is_array($value)) {
                    if (isset($value['multi_threading'])) {
                        $sanitized['multi_threading'] = $this->to_bool($value['multi_threading']);
                    }
                    if (isset($value['max_workers'])) {
                        $sanitized['max_workers'] = max(1, intval($value['max_workers']));
                    }
                    if (isset($value['chunk_size'])) {
                        $sanitized['chunk_size'] = max(1, intval($value['chunk_size']));
                    }
                    if (isset($value['compression_level'])) {
                        $sanitized['compression_level'] = max(0, intval($value['compression_level']));
                    }
                }

                return $sanitized;

            case 'bjlg_monitoring_settings':
                $defaults = $this->default_settings['monitoring'];
                $sanitized = $defaults;

                if (is_array($value)) {
                    if (isset($value['storage_quota_warning_threshold'])) {
                        $sanitized['storage_quota_warning_threshold'] = max(1.0, min(100.0, (float) $value['storage_quota_warning_threshold']));
                    }
                    if (isset($value['remote_metrics_ttl_minutes'])) {
                        $sanitized['remote_metrics_ttl_minutes'] = max(5, min(1440, (int) $value['remote_metrics_ttl_minutes']));
                    }
                }

                return $sanitized;

            case 'bjlg_gdrive_settings':
                $defaults = [
                    'client_id' => '',
                    'client_secret' => '',
                    'folder_id' => '',
                    'enabled' => false,
                ];
                $sanitized = $defaults;

                if (is_array($value)) {
                    if (isset($value['client_id'])) {
                        $sanitized['client_id'] = sanitize_text_field($value['client_id']);
                    }
                    if (isset($value['client_secret'])) {
                        $sanitized['client_secret'] = sanitize_text_field($value['client_secret']);
                    }
                    if (isset($value['folder_id'])) {
                        $sanitized['folder_id'] = sanitize_text_field($value['folder_id']);
                    }
                    if (isset($value['enabled'])) {
                        $sanitized['enabled'] = $this->to_bool($value['enabled']);
                    }
                }

                return $sanitized;

            case 'bjlg_dropbox_settings':
                $defaults = $this->default_settings['dropbox'];
                $sanitized = $defaults;

                if (is_array($value)) {
                    if (isset($value['access_token'])) {
                        $sanitized['access_token'] = sanitize_text_field((string) $value['access_token']);
                    }
                    if (isset($value['folder'])) {
                        $sanitized['folder'] = sanitize_text_field((string) $value['folder']);
                    }
                    if (isset($value['enabled'])) {
                        $sanitized['enabled'] = $this->to_bool($value['enabled']);
                    }
                }

                return $sanitized;

            case 'bjlg_onedrive_settings':
                $defaults = $this->default_settings['onedrive'];
                $sanitized = $defaults;

                if (is_array($value)) {
                    if (isset($value['access_token'])) {
                        $sanitized['access_token'] = sanitize_text_field((string) $value['access_token']);
                    }
                    if (isset($value['folder'])) {
                        $sanitized['folder'] = sanitize_text_field((string) $value['folder']);
                    }
                    if (isset($value['enabled'])) {
                        $sanitized['enabled'] = $this->to_bool($value['enabled']);
                    }
                }

                return $sanitized;

            case 'bjlg_pcloud_settings':
                $defaults = $this->default_settings['pcloud'];
                $sanitized = $defaults;

                if (is_array($value)) {
                    if (isset($value['access_token'])) {
                        $sanitized['access_token'] = sanitize_text_field((string) $value['access_token']);
                    }
                    if (isset($value['folder'])) {
                        $sanitized['folder'] = sanitize_text_field((string) $value['folder']);
                    }
                    if (isset($value['enabled'])) {
                        $sanitized['enabled'] = $this->to_bool($value['enabled']);
                    }
                }

                return $sanitized;

            case 'bjlg_s3_settings':
                $defaults = $this->default_settings['s3'];
                $sanitized = $defaults;

                if (is_array($value)) {
                    if (isset($value['access_key'])) {
                        $sanitized['access_key'] = sanitize_text_field((string) $value['access_key']);
                    }
                    if (isset($value['secret_key'])) {
                        $sanitized['secret_key'] = sanitize_text_field((string) $value['secret_key']);
                    }
                    if (isset($value['region'])) {
                        $sanitized['region'] = sanitize_text_field((string) $value['region']);
                    }
                    if (isset($value['bucket'])) {
                        $sanitized['bucket'] = sanitize_text_field((string) $value['bucket']);
                    }
                    if (isset($value['server_side_encryption'])) {
                        $sanitized['server_side_encryption'] = sanitize_text_field((string) $value['server_side_encryption']);
                    }
                    if (isset($value['kms_key_id'])) {
                        $sanitized['kms_key_id'] = sanitize_text_field((string) $value['kms_key_id']);
                    }
                    if (isset($value['object_prefix'])) {
                        $sanitized['object_prefix'] = sanitize_text_field((string) $value['object_prefix']);
                    }
                    if (isset($value['enabled'])) {
                        $sanitized['enabled'] = $this->to_bool($value['enabled']);
                    }
                }

                if (!in_array($sanitized['server_side_encryption'], ['AES256', 'aws:kms'], true)) {
                    $sanitized['server_side_encryption'] = '';
                }

                if ($sanitized['server_side_encryption'] !== 'aws:kms') {
                    $sanitized['kms_key_id'] = '';
                }

                $sanitized['object_prefix'] = trim($sanitized['object_prefix']);

                return $sanitized;

            case 'bjlg_wasabi_settings':
                $defaults = $this->default_settings['wasabi'];
                $sanitized = $defaults;

                if (is_array($value)) {
                    if (isset($value['access_key'])) {
                        $sanitized['access_key'] = sanitize_text_field((string) $value['access_key']);
                    }
                    if (isset($value['secret_key'])) {
                        $sanitized['secret_key'] = sanitize_text_field((string) $value['secret_key']);
                    }
                    if (isset($value['region'])) {
                        $sanitized['region'] = sanitize_text_field((string) $value['region']);
                    }
                    if (isset($value['bucket'])) {
                        $sanitized['bucket'] = sanitize_text_field((string) $value['bucket']);
                    }
                    if (isset($value['object_prefix'])) {
                        $sanitized['object_prefix'] = sanitize_text_field((string) $value['object_prefix']);
                    }
                    if (isset($value['enabled'])) {
                        $sanitized['enabled'] = $this->to_bool($value['enabled']);
                    }
                }

                $sanitized['object_prefix'] = trim($sanitized['object_prefix']);

                return $sanitized;

            case 'bjlg_azure_blob_settings':
                $defaults = $this->default_settings['azure_blob'];
                $sanitized = $defaults;

                if (is_array($value)) {
                    if (isset($value['account_name'])) {
                        $sanitized['account_name'] = sanitize_text_field((string) $value['account_name']);
                    }
                    if (isset($value['account_key'])) {
                        $sanitized['account_key'] = sanitize_text_field((string) $value['account_key']);
                    }
                    if (isset($value['container'])) {
                        $sanitized['container'] = sanitize_text_field((string) $value['container']);
                    }
                    if (isset($value['object_prefix'])) {
                        $sanitized['object_prefix'] = sanitize_text_field((string) $value['object_prefix']);
                    }
                    if (isset($value['endpoint_suffix'])) {
                        $sanitized['endpoint_suffix'] = sanitize_text_field((string) $value['endpoint_suffix']);
                    }
                    if (isset($value['chunk_size_mb'])) {
                        $sanitized['chunk_size_mb'] = max(1, intval($value['chunk_size_mb']));
                    }
                    if (isset($value['use_https'])) {
                        $sanitized['use_https'] = $this->to_bool($value['use_https']);
                    }
                    if (isset($value['enabled'])) {
                        $sanitized['enabled'] = $this->to_bool($value['enabled']);
                    }
                }

                $sanitized['object_prefix'] = trim($sanitized['object_prefix']);

                return $sanitized;

            case 'bjlg_backblaze_b2_settings':
                $defaults = $this->default_settings['backblaze_b2'];
                $sanitized = $defaults;

                if (is_array($value)) {
                    if (isset($value['key_id'])) {
                        $sanitized['key_id'] = sanitize_text_field((string) $value['key_id']);
                    }
                    if (isset($value['application_key'])) {
                        $sanitized['application_key'] = sanitize_text_field((string) $value['application_key']);
                    }
                    if (isset($value['bucket_id'])) {
                        $sanitized['bucket_id'] = sanitize_text_field((string) $value['bucket_id']);
                    }
                    if (isset($value['bucket_name'])) {
                        $sanitized['bucket_name'] = sanitize_text_field((string) $value['bucket_name']);
                    }
                    if (isset($value['object_prefix'])) {
                        $sanitized['object_prefix'] = sanitize_text_field((string) $value['object_prefix']);
                    }
                    if (isset($value['chunk_size_mb'])) {
                        $sanitized['chunk_size_mb'] = max(1, intval($value['chunk_size_mb']));
                    }
                    if (isset($value['enabled'])) {
                        $sanitized['enabled'] = $this->to_bool($value['enabled']);
                    }
                }

                $sanitized['object_prefix'] = trim($sanitized['object_prefix']);

                return $sanitized;

            case 'bjlg_sftp_settings':
                $defaults = $this->default_settings['sftp'];
                $sanitized = $defaults;

                if (is_array($value)) {
                    if (isset($value['host'])) {
                        $sanitized['host'] = sanitize_text_field((string) $value['host']);
                    }
                    if (isset($value['port'])) {
                        $port = intval($value['port']);
                        $sanitized['port'] = max(1, min(65535, $port));
                    }
                    if (isset($value['username'])) {
                        $sanitized['username'] = sanitize_text_field((string) $value['username']);
                    }
                    if (isset($value['password'])) {
                        $sanitized['password'] = sanitize_text_field((string) $value['password']);
                    }
                    if (isset($value['private_key'])) {
                        $sanitized['private_key'] = sanitize_textarea_field((string) $value['private_key']);
                    }
                    if (isset($value['passphrase'])) {
                        $sanitized['passphrase'] = sanitize_text_field((string) $value['passphrase']);
                    }
                    if (isset($value['remote_path'])) {
                        $sanitized['remote_path'] = sanitize_text_field((string) $value['remote_path']);
                    }
                    if (isset($value['fingerprint'])) {
                        $sanitized['fingerprint'] = sanitize_text_field((string) $value['fingerprint']);
                    }
                    if (isset($value['enabled'])) {
                        $sanitized['enabled'] = $this->to_bool($value['enabled']);
                    }
                }

                return $sanitized;

            case 'bjlg_webhook_settings':
                $defaults = [
                    'enabled' => false,
                    'urls' => [
                        'backup_complete' => '',
                        'backup_failed' => '',
                        'cleanup_complete' => '',
                    ],
                    'secret' => '',
                ];
                $sanitized = $defaults;

                if (is_array($value)) {
                    if (isset($value['enabled'])) {
                        $sanitized['enabled'] = $this->to_bool($value['enabled']);
                    }
                    if (isset($value['urls']) && is_array($value['urls'])) {
                        foreach ($sanitized['urls'] as $url_key => $default) {
                            if (isset($value['urls'][$url_key])) {
                                $sanitized['urls'][$url_key] = esc_url_raw($value['urls'][$url_key]);
                            }
                        }
                    }
                    if (isset($value['secret'])) {
                        $sanitized['secret'] = sanitize_text_field($value['secret']);
                    }
                }

                return $sanitized;

            case 'bjlg_schedule_settings':
                return self::sanitize_schedule_collection($value);

            case 'bjlg_advanced_settings':
                $defaults = $this->default_settings['advanced'];
                $sanitized = $defaults;

                if (is_array($value)) {
                    if (isset($value['debug_mode'])) {
                        $sanitized['debug_mode'] = $this->to_bool($value['debug_mode']);
                    }
                    if (isset($value['ajax_debug'])) {
                        $sanitized['ajax_debug'] = $this->to_bool($value['ajax_debug']);
                    }
                    if (isset($value['exclude_patterns'])) {
                        $sanitized['exclude_patterns'] = self::sanitize_pattern_list($value['exclude_patterns']);
                    }
                    if (isset($value['custom_backup_dir'])) {
                        $sanitized['custom_backup_dir'] = sanitize_text_field((string) $value['custom_backup_dir']);
                    }
                    if (isset($value['remote_storage_threshold'])) {
                        $sanitized['remote_storage_threshold'] = self::normalize_ratio(
                            $value['remote_storage_threshold'],
                            (float) $defaults['remote_storage_threshold']
                        );
                    }
                }

                return $sanitized;

            case 'bjlg_backup_include_patterns':
                return self::sanitize_pattern_list($value);

            case 'bjlg_backup_exclude_patterns':
                return self::sanitize_pattern_list($value);

            case 'bjlg_backup_secondary_destinations':
                return self::sanitize_destination_list($value, self::get_known_destination_ids());

            case 'bjlg_backup_post_checks':
                return self::sanitize_post_checks($value, self::get_default_backup_post_checks());

            case 'bjlg_backup_presets':
                return self::sanitize_backup_presets($value);

            default:
                return null;
        }
    }

    /**
     * Synchronise la capability map avec la permission principale.
     */
    private function sync_manage_plugin_capability_map($permission): void {
        if (!function_exists('bjlg_get_capability_map')) {
            return;
        }

        $normalized_permission = is_string($permission) ? sanitize_text_field($permission) : '';
        if ($normalized_permission === '') {
            $normalized_permission = \BJLG_DEFAULT_CAPABILITY;
        }

        $stored_map = bjlg_get_option('bjlg_capability_map', []);
        if (!is_array($stored_map)) {
            $stored_map = [];
        }

        $stored_value = isset($stored_map['manage_plugin']) ? (string) $stored_map['manage_plugin'] : '';

        if ($stored_value === $normalized_permission) {
            return;
        }

        $stored_map['manage_plugin'] = $normalized_permission;

        bjlg_update_option('bjlg_capability_map', $stored_map);
    }

    /**
     * Nettoie et valide la capability ou le rôle requis.
     *
     * @param mixed $value
     * @return string
     * @throws Exception
     */
    private function sanitize_required_capability_value($value) {
        $permission = is_string($value) ? sanitize_text_field($value) : '';

        if ($permission === '') {
            return \BJLG_DEFAULT_CAPABILITY;
        }

        if (!$this->required_capability_exists_in_wp($permission)) {
            throw new Exception(sprintf(
                __('La permission "%s" est introuvable dans WordPress.', 'backup-jlg'),
                $permission
            ));
        }

        return $permission;
    }

    /**
     * Vérifie si la permission correspond à un rôle enregistré.
     */
    private function is_role_permission($permission): bool {
        if (!is_string($permission) || $permission === '') {
            return false;
        }

        $roles = function_exists('wp_roles') ? wp_roles() : null;

        return $roles && class_exists('WP_Roles') && $roles instanceof \WP_Roles && $roles->is_role($permission);
    }

    /**
     * Vérifie si la capability ou le rôle existe dans WordPress.
     */
    private function required_capability_exists_in_wp($permission): bool {
        if (!is_string($permission) || $permission === '') {
            return false;
        }

        $roles = function_exists('wp_roles') ? wp_roles() : null;

        if ($roles && class_exists('WP_Roles') && $roles instanceof \WP_Roles) {
            if ($roles->is_role($permission)) {
                return true;
            }

            foreach ($roles->roles as $role) {
                if (isset($role['capabilities'][$permission]) && $role['capabilities'][$permission]) {
                    return true;
                }
            }
        }

        return $permission === \BJLG_DEFAULT_CAPABILITY;
    }

    /**
     * Nettoie un bloc de réglages en appliquant les règles d'importation.
     *
     * @param string $section
     * @param array  $value
     * @return array|null
     */
    public function sanitize_settings_section($section, array $value) {
        $option_map = [
            'cleanup' => 'bjlg_cleanup_settings',
            'whitelabel' => 'bjlg_whitelabel_settings',
            'encryption' => 'bjlg_encryption_settings',
            'incremental' => 'bjlg_incremental_settings',
            'notifications' => 'bjlg_notification_settings',
            'performance' => 'bjlg_performance_settings',
            'webhooks' => 'bjlg_webhook_settings',
            'schedule' => 'bjlg_schedule_settings',
            'gdrive' => 'bjlg_gdrive_settings',
            'dropbox' => 'bjlg_dropbox_settings',
            'onedrive' => 'bjlg_onedrive_settings',
            'pcloud' => 'bjlg_pcloud_settings',
            's3' => 'bjlg_s3_settings',
            'wasabi' => 'bjlg_wasabi_settings',
            'azure_blob' => 'bjlg_azure_blob_settings',
            'backblaze_b2' => 'bjlg_backblaze_b2_settings',
            'sftp' => 'bjlg_sftp_settings',
            'advanced' => 'bjlg_advanced_settings',
        ];

        if (!isset($option_map[$section])) {
            return null;
        }

        return $this->sanitize_imported_option($option_map[$section], $value);
    }

    private function init_backup_preferences_defaults() {
        $defaults = $this->default_backup_preferences;

        if (bjlg_get_option('bjlg_backup_include_patterns', null) === null) {
            bjlg_update_option('bjlg_backup_include_patterns', $defaults['include_patterns']);
        }

        if (bjlg_get_option('bjlg_backup_exclude_patterns', null) === null) {
            bjlg_update_option('bjlg_backup_exclude_patterns', $defaults['exclude_patterns']);
        }

        if (bjlg_get_option('bjlg_backup_secondary_destinations', null) === null) {
            bjlg_update_option('bjlg_backup_secondary_destinations', $defaults['secondary_destinations']);
        }

        if (bjlg_get_option('bjlg_backup_post_checks', null) === null) {
            bjlg_update_option('bjlg_backup_post_checks', $defaults['post_checks']);
        }

        if (bjlg_get_option('bjlg_backup_presets', null) === null) {
            bjlg_update_option('bjlg_backup_presets', $this->default_backup_presets);
        }
    }

    public function update_backup_filters(array $includes, array $excludes, array $destinations, array $post_checks) {
        $includes = self::sanitize_pattern_list($includes);
        $excludes = self::sanitize_pattern_list($excludes);
        $destinations = self::sanitize_destination_list($destinations, self::get_known_destination_ids());
        $post_checks = self::sanitize_post_checks($post_checks, self::get_default_backup_post_checks());

        bjlg_update_option('bjlg_backup_include_patterns', $includes);
        bjlg_update_option('bjlg_backup_exclude_patterns', $excludes);
        bjlg_update_option('bjlg_backup_secondary_destinations', $destinations);
        bjlg_update_option('bjlg_backup_post_checks', $post_checks);
    }

    public static function get_backup_presets(): array {
        return self::sanitize_backup_presets(bjlg_get_option('bjlg_backup_presets', []));
    }

    public static function sanitize_backup_presets($presets): array {
        if (is_string($presets)) {
            $decoded = json_decode($presets, true);
            if (is_array($decoded)) {
                $presets = $decoded;
            }
        }

        if (!is_array($presets)) {
            return [];
        }

        $sanitized = [];

        foreach ($presets as $key => $preset) {
            $hint = '';
            if (is_string($key)) {
                $hint = $key;
            } elseif (is_array($preset) && isset($preset['id']) && is_string($preset['id'])) {
                $hint = $preset['id'];
            }

            $normalized = self::sanitize_backup_preset($preset, $hint);
            if (!$normalized) {
                continue;
            }

            $sanitized[$normalized['id']] = $normalized;
        }

        return $sanitized;
    }

    public static function sanitize_backup_preset($preset, string $slug_hint = ''): ?array {
        if (is_string($preset)) {
            $decoded = json_decode($preset, true);
            if (is_array($decoded)) {
                $preset = $decoded;
            }
        }

        if (!is_array($preset)) {
            return null;
        }

        $label = '';
        if (isset($preset['label'])) {
            $label = sanitize_text_field((string) $preset['label']);
        } elseif (isset($preset['name'])) {
            $label = sanitize_text_field((string) $preset['name']);
        }

        if ($label === '' && $slug_hint !== '') {
            $label = ucwords(str_replace('_', ' ', $slug_hint));
        }

        $label = trim($label);
        if ($label === '') {
            return null;
        }

        $id = '';
        if (isset($preset['id'])) {
            $id = sanitize_key((string) $preset['id']);
        }
        if ($id === '' && $slug_hint !== '') {
            $id = sanitize_key($slug_hint);
        }
        if ($id === '') {
            $id = sanitize_key($label);
        }
        if ($id === '') {
            $id = 'bjlg_preset_' . substr(md5($label . microtime(true)), 0, 8);
        }

        $components = self::sanitize_backup_components($preset['components'] ?? []);
        if (empty($components)) {
            $components = self::get_default_backup_components();
        }

        $include_patterns = self::sanitize_pattern_list($preset['include_patterns'] ?? []);
        $exclude_patterns = self::sanitize_pattern_list($preset['exclude_patterns'] ?? []);
        $post_checks = self::sanitize_post_checks($preset['post_checks'] ?? [], self::get_default_backup_post_checks());
        $secondary_destinations = self::sanitize_destination_list(
            $preset['secondary_destinations'] ?? [],
            self::get_known_destination_ids()
        );

        return [
            'id' => $id,
            'label' => $label,
            'components' => array_values($components),
            'encrypt' => self::to_bool_static($preset['encrypt'] ?? false),
            'incremental' => self::to_bool_static($preset['incremental'] ?? false),
            'include_patterns' => $include_patterns,
            'exclude_patterns' => $exclude_patterns,
            'post_checks' => $post_checks,
            'secondary_destinations' => $secondary_destinations,
        ];
    }

    public static function sanitize_backup_components($components): array {
        $components = self::sanitize_schedule_components($components);

        $allowed = self::get_default_backup_components();
        if (empty($components)) {
            return $allowed;
        }

        $filtered = [];
        foreach ($components as $component) {
            if (in_array($component, $allowed, true) && !in_array($component, $filtered, true)) {
                $filtered[] = $component;
            }
        }

        return $filtered;
    }

    public static function get_default_backup_components(): array {
        return ['db', 'plugins', 'themes', 'uploads'];
    }

    public static function sanitize_pattern_list($patterns) {
        if (is_string($patterns)) {
            $patterns = preg_split('/[\r\n,]+/', $patterns) ?: [];
        }

        if (!is_array($patterns)) {
            return [];
        }

        $normalized = [];
        foreach ($patterns as $pattern) {
            if (!is_string($pattern)) {
                continue;
            }

            $trimmed = trim($pattern);
            if ($trimmed === '') {
                continue;
            }

            $normalized[] = str_replace('\\', '/', $trimmed);
        }

        return array_values(array_unique($normalized));
    }

    public static function sanitize_destination_list($destinations, array $allowed_ids) {
        if (!is_array($destinations)) {
            $destinations = [$destinations];
        }

        $allowed = array_map('strval', $allowed_ids);
        $normalized = [];

        foreach ($destinations as $destination) {
            if (!is_scalar($destination)) {
                continue;
            }

            $slug = sanitize_key((string) $destination);
            if ($slug === '' || !in_array($slug, $allowed, true)) {
                continue;
            }

            $normalized[$slug] = true;
        }

        return array_keys($normalized);
    }

    public static function sanitize_destination_batches($batches, array $allowed_ids): array {
        if (!is_array($batches)) {
            return [];
        }

        $allowed = array_map('strval', $allowed_ids);
        $sanitized = [];
        foreach ($batches as $batch) {
            if (!is_array($batch)) {
                continue;
            }

            $clean_batch = [];
            foreach ($batch as $destination) {
                if (!is_scalar($destination)) {
                    continue;
                }

                $slug = sanitize_key((string) $destination);
                if ($slug === '' || !in_array($slug, $allowed, true)) {
                    continue;
                }

                if (!in_array($slug, $clean_batch, true)) {
                    $clean_batch[] = $slug;
                }
            }

            if (!empty($clean_batch)) {
                $sanitized[] = $clean_batch;
            }
        }

        return $sanitized;
    }

    public static function flatten_destination_batches(array $batches): array {
        $flattened = [];
        foreach ($batches as $batch) {
            if (!is_array($batch)) {
                continue;
            }

            foreach ($batch as $destination) {
                if (!in_array($destination, $flattened, true)) {
                    $flattened[] = $destination;
                }
            }
        }

        return $flattened;
    }

    public static function sanitize_post_checks($checks, array $defaults) {
        $normalized = [
            'checksum' => false,
            'dry_run' => false,
        ];

        if (is_array($checks)) {
            foreach ($checks as $maybe_key => $value) {
                if (is_string($maybe_key)) {
                    $key = sanitize_key($maybe_key);
                    if (array_key_exists($key, $normalized)) {
                        $normalized[$key] = (bool) $value;
                    }
                    continue;
                }

                $key = sanitize_key((string) $value);
                if (array_key_exists($key, $normalized)) {
                    $normalized[$key] = true;
                }
            }
        }

        foreach ($defaults as $key => $value) {
            if (!array_key_exists($key, $normalized)) {
                $normalized[$key] = (bool) $value;
            }
        }

        return $normalized;
    }

    public static function get_default_backup_post_checks() {
        return [
            'checksum' => true,
            'dry_run' => false,
        ];
    }

    public static function get_default_schedule_entry(): array {
        return [
            'id' => '',
            'label' => '',
            'recurrence' => 'disabled',
            'previous_recurrence' => '',
            'day' => 'sunday',
            'day_of_month' => 1,
            'time' => '23:59',
            'custom_cron' => '',
            'components' => ['db', 'plugins', 'themes', 'uploads'],
            'encrypt' => false,
            'incremental' => false,
            'include_patterns' => [],
            'exclude_patterns' => [],
            'post_checks' => self::get_default_backup_post_checks(),
            'secondary_destinations' => [],
            'secondary_destination_batches' => [],
        ];
    }

    public static function sanitize_schedule_collection($raw) {
        if (is_string($raw)) {
            $decoded = json_decode($raw, true);
            if (is_array($decoded)) {
                $raw = $decoded;
            }
        }

        $entries = [];

        if (is_array($raw) && array_key_exists('schedules', $raw)) {
            $entries = is_array($raw['schedules']) ? array_values($raw['schedules']) : [];
        } elseif (self::looks_like_schedule_entry($raw)) {
            $entries = [$raw];
        } elseif (is_array($raw)) {
            $entries = array_values($raw);
        }

        $sanitized = [];
        $seen_ids = [];
        $index = 0;

        foreach ($entries as $entry) {
            $sanitized_entry = self::sanitize_schedule_entry($entry, $index);
            $index++;

            $id = $sanitized_entry['id'];
            if ($id === '') {
                continue;
            }

            if (isset($seen_ids[$id])) {
                continue;
            }

            $seen_ids[$id] = true;
            $sanitized[] = $sanitized_entry;
        }

        if (empty($sanitized)) {
            $default = self::get_default_schedule_entry();
            $default['id'] = self::generate_schedule_id();
            $default['label'] = 'Planification #1';
            $sanitized[] = $default;
        }

        return [
            'version' => 2,
            'schedules' => array_values($sanitized),
        ];
    }

    public static function sanitize_schedule_entry($entry, int $index = 0): array {
        $defaults = self::get_default_schedule_entry();
        $entry = is_array($entry) ? $entry : [];

        $id = '';
        if (isset($entry['id']) && is_scalar($entry['id'])) {
            $id = sanitize_key((string) $entry['id']);
        }
        if ($id === '') {
            $id = self::generate_schedule_id();
        }

        $label = isset($entry['label']) ? sanitize_text_field($entry['label']) : '';
        if ($label === '') {
            $label = sprintf('Planification #%d', $index + 1);
        }

        $recurrence = isset($entry['recurrence']) ? sanitize_key($entry['recurrence']) : $defaults['recurrence'];
        if (!in_array($recurrence, self::VALID_SCHEDULE_RECURRENCES, true)) {
            $recurrence = $defaults['recurrence'];
        }

        $day = isset($entry['day']) ? sanitize_key($entry['day']) : $defaults['day'];
        if (!in_array($day, self::VALID_SCHEDULE_DAYS, true)) {
            $day = $defaults['day'];
        }

        $day_of_month = $defaults['day_of_month'];
        if (isset($entry['day_of_month'])) {
            $maybe_day = filter_var($entry['day_of_month'], FILTER_VALIDATE_INT);
            if ($maybe_day !== false) {
                $day_of_month = max(1, min(31, (int) $maybe_day));
            }
        }

        $time = isset($entry['time']) ? sanitize_text_field($entry['time']) : $defaults['time'];
        if (!preg_match('/^([0-1]?\d|2[0-3]):([0-5]\d)$/', $time)) {
            $time = $defaults['time'];
        }

        $custom_cron = '';
        if (isset($entry['custom_cron'])) {
            $custom_cron = self::sanitize_cron_expression($entry['custom_cron']);
        }

        $previous_recurrence = '';
        if (isset($entry['previous_recurrence'])) {
            $maybe_previous = sanitize_key((string) $entry['previous_recurrence']);
            if (in_array($maybe_previous, self::VALID_SCHEDULE_RECURRENCES, true)) {
                $previous_recurrence = $maybe_previous;
            }
        }

        $components = self::sanitize_schedule_components($entry['components'] ?? $defaults['components']);
        if (empty($components)) {
            $components = $defaults['components'];
        }

        $include_patterns = self::sanitize_pattern_list($entry['include_patterns'] ?? $defaults['include_patterns']);
        $exclude_patterns = self::sanitize_pattern_list($entry['exclude_patterns'] ?? $defaults['exclude_patterns']);

        $post_checks = self::sanitize_post_checks(
            $entry['post_checks'] ?? $defaults['post_checks'],
            self::get_default_backup_post_checks()
        );

        $secondary_destinations = self::sanitize_destination_list(
            $entry['secondary_destinations'] ?? $defaults['secondary_destinations'],
            self::get_known_destination_ids()
        );

        $destination_batches = self::sanitize_destination_batches(
            $entry['secondary_destination_batches'] ?? $defaults['secondary_destination_batches'],
            self::get_known_destination_ids()
        );

        if (empty($destination_batches) && !empty($secondary_destinations)) {
            $destination_batches = [$secondary_destinations];
        }

        return [
            'id' => $id,
            'label' => $label,
            'recurrence' => $recurrence,
            'day' => $day,
            'day_of_month' => $day_of_month,
            'time' => $time,
            'previous_recurrence' => $previous_recurrence,
            'custom_cron' => $recurrence === 'custom' ? $custom_cron : '',
            'components' => array_values($components),
            'encrypt' => self::to_bool_static($entry['encrypt'] ?? $defaults['encrypt']),
            'incremental' => self::to_bool_static($entry['incremental'] ?? $defaults['incremental']),
            'include_patterns' => $include_patterns,
            'exclude_patterns' => $exclude_patterns,
            'post_checks' => $post_checks,
            'secondary_destinations' => $secondary_destinations,
            'secondary_destination_batches' => $destination_batches,
        ];
    }

    private static function sanitize_schedule_components($components): array {
        $allowed_components = ['db', 'plugins', 'themes', 'uploads'];
        $group_aliases = [
            'files' => ['plugins', 'themes', 'uploads'],
            'content' => ['plugins', 'themes', 'uploads'],
            'all_files' => ['plugins', 'themes', 'uploads'],
        ];
        $single_aliases = [
            'database' => 'db',
            'db_only' => 'db',
            'sql' => 'db',
            'plugins_dir' => 'plugins',
            'themes_dir' => 'themes',
            'uploads_dir' => 'uploads',
            'media' => 'uploads',
        ];

        if (is_string($components)) {
            $decoded = json_decode($components, true);
            if (is_array($decoded)) {
                $components = $decoded;
            } else {
                $components = preg_split('/[\s,;|]+/', $components, -1, PREG_SPLIT_NO_EMPTY);
            }
        }

        if (!is_array($components)) {
            $components = (array) $components;
        }

        $sanitized = [];

        foreach ($components as $component) {
            if (!is_scalar($component)) {
                continue;
            }

            $component = (string) $component;

            if (preg_match('#[\\/]#', $component)) {
                continue;
            }

            $component = sanitize_key($component);

            if ($component === '') {
                continue;
            }

            if (in_array($component, ['all', 'full', 'everything'], true)) {
                return $allowed_components;
            }

            if (isset($group_aliases[$component])) {
                foreach ($group_aliases[$component] as $alias) {
                    if (!in_array($alias, $sanitized, true)) {
                        $sanitized[] = $alias;
                    }
                }
                continue;
            }

            if (isset($single_aliases[$component])) {
                $component = $single_aliases[$component];
            }

            if (in_array($component, $allowed_components, true) && !in_array($component, $sanitized, true)) {
                $sanitized[] = $component;
            }
        }

        return array_values($sanitized);
    }

    private static function generate_schedule_id(): string {
        if (function_exists('wp_generate_uuid4')) {
            $uuid = wp_generate_uuid4();
        } else {
            $uuid = uniqid('bjlg_', true);
        }

        $normalized = preg_replace('/[^a-z0-9]+/', '_', strtolower((string) $uuid));
        $normalized = trim((string) $normalized, '_');

        if ($normalized === '') {
            $normalized = (string) time();
        }

        return 'bjlg_schedule_' . $normalized;
    }

    private static function looks_like_schedule_entry($value): bool {
        if (!is_array($value)) {
            return false;
        }

        return array_key_exists('recurrence', $value) || array_key_exists('components', $value);
    }

    private static function to_bool_static($value): bool {
        if (is_bool($value)) {
            return $value;
        }

        if (is_numeric($value)) {
            return (int) $value === 1;
        }

        if (is_string($value)) {
            $normalized = strtolower(trim($value));
            if (in_array($normalized, ['1', 'true', 'yes', 'on'], true)) {
                return true;
            }
            if (in_array($normalized, ['0', 'false', 'no', 'off', ''], true)) {
                return false;
            }
        }

        return (bool) $value;
    }

<<<<<<< HEAD
    public static function get_monitoring_settings(): array {
        $instance = self::get_instance();
        $defaults = isset($instance->default_settings['monitoring']) ? $instance->default_settings['monitoring'] : [];
        $stored = get_option('bjlg_monitoring_settings', []);
        if (!is_array($stored)) {
            $stored = [];
        }

        return self::merge_settings_with_defaults($stored, $defaults);
    }

    public static function get_storage_warning_threshold(): float {
        $settings = self::get_monitoring_settings();
        $threshold = isset($settings['storage_quota_warning_threshold'])
            ? (float) $settings['storage_quota_warning_threshold']
            : 85.0;

        return max(1.0, min(100.0, $threshold));
=======
    private static function normalize_ratio($value, float $default): float {
        if (is_string($value)) {
            $value = str_replace(',', '.', trim($value));
        }

        if (!is_numeric($value)) {
            return $default;
        }

        $ratio = (float) $value;
        if ($ratio > 1.0) {
            $ratio = $ratio / 100.0;
        }

        if ($ratio <= 0.0) {
            return $default;
        }

        $ratio = max(0.05, min(0.99, $ratio));

        return (float) round($ratio, 4);
>>>>>>> ac218618
    }

    public static function get_known_destination_ids() {
        $destinations = ['google_drive', 'aws_s3', 'sftp', 'dropbox', 'onedrive', 'pcloud', 'wasabi'];

        /** @var array<int, string> $filtered */
        $filtered = apply_filters('bjlg_known_destination_ids', $destinations);
        if (is_array($filtered) && !empty($filtered)) {
            $sanitized = [];
            foreach ($filtered as $destination) {
                if (!is_scalar($destination)) {
                    continue;
                }

                $slug = sanitize_key((string) $destination);
                if ($slug !== '') {
                    $sanitized[$slug] = true;
                }
            }

            if (!empty($sanitized)) {
                return array_keys($sanitized);
            }
        }

        return $destinations;
    }

    /**
     * Retourne un libellé lisible pour une destination donnée.
     */
    public static function get_destination_label($destination_id) {
        if (!is_scalar($destination_id)) {
            return '';
        }

        $slug = sanitize_key((string) $destination_id);
        if ($slug === '') {
            return '';
        }

        $default_labels = [
            'google_drive' => 'Google Drive',
            'aws_s3' => 'Amazon S3',
            'dropbox' => 'Dropbox',
            'onedrive' => 'Microsoft OneDrive',
            'pcloud' => 'pCloud',
            'sftp' => 'Serveur SFTP',
            'wasabi' => 'Wasabi',
            'azure_blob' => 'Azure Blob Storage',
            'backblaze_b2' => 'Backblaze B2',
        ];

        $label = isset($default_labels[$slug]) ? $default_labels[$slug] : '';

        /** @var string|false $filtered */
        $filtered = apply_filters('bjlg_destination_label', $label, $slug);
        if (is_string($filtered) && $filtered !== '') {
            return $filtered;
        }

        if ($label !== '') {
            return $label;
        }

        return ucwords(str_replace(['_', '-'], ' ', $slug));
    }

    /**
     * Retourne le seuil d'alerte pour les destinations distantes.
     */
    public static function get_remote_storage_threshold(): float {
        $settings = get_option('bjlg_advanced_settings', []);
        $default = self::DEFAULT_REMOTE_STORAGE_THRESHOLD;

        if (!is_array($settings)) {
            return $default;
        }

        $value = $settings['remote_storage_threshold'] ?? $default;

        return self::normalize_ratio($value, $default);
    }

    /**
     * Convertit une valeur en booléen normalisé.
     *
     * @param mixed $value
     * @return bool
     */
    private function to_bool($value) {
        if (is_string($value)) {
            $normalized = strtolower($value);
            return in_array($normalized, ['1', 'true', 'yes', 'on'], true);
        }

        return (bool) $value;
    }

    /**
     * Valide une adresse email ou une liste d'adresses
     */
    public function validate_email_list($emails) {
        $normalized = $this->normalize_email_recipients($emails);
        return implode(',', $normalized['valid']);
    }

    /**
     * Normalise et valide une liste d'adresses e-mail.
     *
     * @param string|array $value
     * @return array{valid: array<int, string>, invalid: array<int, string>}
     */
    private function normalize_email_recipients($value) {
        if (is_array($value)) {
            $value = implode(',', $value);
        }

        $value = str_replace(["\r\n", "\r"], "\n", (string) $value);
        $parts = preg_split('/[,;\n]+/', $value);

        $valid = [];
        $seen = [];
        $invalid = [];

        if (is_array($parts)) {
            foreach ($parts as $part) {
                $candidate = trim($part);
                if ($candidate === '') {
                    continue;
                }

                $sanitized = sanitize_email($candidate);
                if ($sanitized && is_email($sanitized)) {
                    if (!isset($seen[$sanitized])) {
                        $seen[$sanitized] = true;
                        $valid[] = $sanitized;
                    }
                } else {
                    $invalid[] = $candidate;
                }
            }
        }

        return [
            'valid' => $valid,
            'invalid' => $invalid,
        ];
    }

    /**
     * Prépare les réglages de notification en fusionnant la requête avec les valeurs stockées.
     *
     * @param array<string,mixed> $request
     * @return array<string,mixed>
     * @throws Exception
     */
    private function prepare_notifications_settings_from_request($request) {
        if (!is_array($request)) {
            $request = [];
        }

        $notification_defaults = $this->default_settings['notifications'];
        $settings = $this->get_section_settings_with_defaults('notifications');

        $enabled_current = !empty($settings['enabled']);
        $enabled_raw = $this->get_scalar_request_value($request, 'notifications_enabled', $enabled_current ? '1' : '0');
        $settings['enabled'] = $this->to_bool($enabled_raw);

        $event_map = [
            'backup_complete' => 'notify_backup_complete',
            'backup_failed' => 'notify_backup_failed',
            'cleanup_complete' => 'notify_cleanup_complete',
            'storage_warning' => 'notify_storage_warning',
            'remote_purge_failed' => 'notify_remote_purge_failed',
            'remote_purge_delayed' => 'notify_remote_purge_delayed',
            'restore_self_test_passed' => 'notify_restore_self_test_passed',
            'restore_self_test_failed' => 'notify_restore_self_test_failed',
        ];
        foreach ($event_map as $event_key => $field_name) {
            $current = !empty($settings['events'][$event_key]);
            $raw = $this->get_scalar_request_value($request, $field_name, $current ? '1' : '0');
            $settings['events'][$event_key] = $this->to_bool($raw);
        }

        $channel_map = [
            'email' => 'channel_email',
            'slack' => 'channel_slack',
            'discord' => 'channel_discord',
            'teams' => 'channel_teams',
            'sms' => 'channel_sms',
        ];
        foreach ($channel_map as $channel_key => $field_name) {
            if (!isset($settings['channels'][$channel_key])) {
                $settings['channels'][$channel_key] = $notification_defaults['channels'][$channel_key];
            }

            $current = !empty($settings['channels'][$channel_key]['enabled']);
            $raw = $this->get_scalar_request_value($request, $field_name, $current ? '1' : '0');
            $settings['channels'][$channel_key]['enabled'] = $this->to_bool($raw);
        }

        $slack_source = $this->get_scalar_request_value(
            $request,
            'slack_webhook_url',
            $settings['channels']['slack']['webhook_url'] ?? ''
        );
        $slack_url = $this->validate_optional_url($slack_source, 'Slack');
        $settings['channels']['slack']['webhook_url'] = $slack_url;

        $discord_source = $this->get_scalar_request_value(
            $request,
            'discord_webhook_url',
            $settings['channels']['discord']['webhook_url'] ?? ''
        );
        $discord_url = $this->validate_optional_url($discord_source, 'Discord');
        $settings['channels']['discord']['webhook_url'] = $discord_url;

        $teams_source = $this->get_scalar_request_value(
            $request,
            'teams_webhook_url',
            $settings['channels']['teams']['webhook_url'] ?? ''
        );
        $teams_url = $this->validate_optional_url($teams_source, 'Teams');
        $settings['channels']['teams']['webhook_url'] = $teams_url;

        $sms_source = $this->get_scalar_request_value(
            $request,
            'sms_webhook_url',
            $settings['channels']['sms']['webhook_url'] ?? ''
        );
        $sms_url = $this->validate_optional_url($sms_source, 'SMS');
        $settings['channels']['sms']['webhook_url'] = $sms_url;

        $email_source = $this->get_scalar_request_value(
            $request,
            'email_recipients',
            $settings['email_recipients'] ?? ''
        );
        $email_validation = $this->normalize_email_recipients($email_source);

        $quiet_defaults = $notification_defaults['quiet_hours'];
        $quiet_current = isset($settings['quiet_hours']) && is_array($settings['quiet_hours']) ? $settings['quiet_hours'] : $quiet_defaults;
        $quiet_enabled = $this->to_bool($this->get_scalar_request_value($request, 'quiet_hours_enabled', !empty($quiet_current['enabled']) ? '1' : '0'));
        $quiet_start = $this->sanitize_time_field($this->get_scalar_request_value($request, 'quiet_hours_start', $quiet_current['start'] ?? $quiet_defaults['start']), $quiet_defaults['start']);
        $quiet_end = $this->sanitize_time_field($this->get_scalar_request_value($request, 'quiet_hours_end', $quiet_current['end'] ?? $quiet_defaults['end']), $quiet_defaults['end']);
        $quiet_allow = $this->to_bool($this->get_scalar_request_value($request, 'quiet_hours_allow_critical', !empty($quiet_current['allow_critical']) ? '1' : '0'));
        $quiet_timezone = $this->sanitize_timezone_field($this->get_scalar_request_value($request, 'quiet_hours_timezone', $quiet_current['timezone'] ?? ''));

        $settings['quiet_hours'] = [
            'enabled' => $quiet_enabled,
            'start' => $quiet_start,
            'end' => $quiet_end,
            'allow_critical' => $quiet_allow,
            'timezone' => $quiet_timezone,
        ];

        $escalation_defaults = $notification_defaults['escalation'];
        $escalation_current = isset($settings['escalation']) && is_array($settings['escalation']) ? $settings['escalation'] : $escalation_defaults;
        $escalation_enabled = $this->to_bool($this->get_scalar_request_value($request, 'escalation_enabled', !empty($escalation_current['enabled']) ? '1' : '0'));
        $escalation_delay_raw = (int) $this->get_scalar_request_value($request, 'escalation_delay', (string) ($escalation_current['delay_minutes'] ?? $escalation_defaults['delay_minutes']));
        $escalation_delay = max(1, $escalation_delay_raw);
        $escalation_only_critical = $this->to_bool($this->get_scalar_request_value($request, 'escalation_only_critical', !empty($escalation_current['only_critical']) ? '1' : '0'));

        $escalation_channels = [];
        foreach ($escalation_defaults['channels'] as $channel_key => $default_enabled) {
            $field = 'escalation_channel_' . $channel_key;
            $current = !empty($escalation_current['channels'][$channel_key]);
            $escalation_channels[$channel_key] = $this->to_bool($this->get_scalar_request_value($request, $field, $current ? '1' : '0'));
        }

        $allowed_modes = ['simple', 'staged'];
        $mode_current = isset($escalation_current['mode']) ? (string) $escalation_current['mode'] : ($escalation_defaults['mode'] ?? 'simple');
        $mode_raw = $this->get_scalar_request_value($request, 'escalation_mode', $mode_current);
        $mode_normalized = strtolower(trim((string) $mode_raw));
        if (!in_array($mode_normalized, $allowed_modes, true)) {
            $mode_normalized = 'simple';
        }

        $stage_blueprint = $this->get_escalation_stage_blueprint();
        $escalation_stage_defaults = isset($escalation_defaults['stages']) && is_array($escalation_defaults['stages'])
            ? $escalation_defaults['stages']
            : [];
        $escalation_stage_current = isset($escalation_current['stages']) && is_array($escalation_current['stages'])
            ? $escalation_current['stages']
            : $escalation_stage_defaults;

        $escalation_stages = [];
        foreach ($stage_blueprint as $stage_key => $stage_definition) {
            $default_stage = isset($escalation_stage_defaults[$stage_key]) && is_array($escalation_stage_defaults[$stage_key])
                ? $escalation_stage_defaults[$stage_key]
                : ['enabled' => false, 'delay_minutes' => (int) ($stage_definition['default_delay_minutes'] ?? 15)];
            $current_stage = isset($escalation_stage_current[$stage_key]) && is_array($escalation_stage_current[$stage_key])
                ? $escalation_stage_current[$stage_key]
                : $default_stage;

            $enabled_field = 'escalation_stage_' . $stage_key . '_enabled';
            $delay_field = 'escalation_stage_' . $stage_key . '_delay';

            $enabled_default = !empty($current_stage['enabled']);
            $delay_default = isset($current_stage['delay_minutes'])
                ? (int) $current_stage['delay_minutes']
                : (int) ($stage_definition['default_delay_minutes'] ?? 15);

            $stage_enabled = $this->to_bool($this->get_scalar_request_value($request, $enabled_field, $enabled_default ? '1' : '0'));
            $stage_delay_raw = (int) $this->get_scalar_request_value($request, $delay_field, (string) $delay_default);

            $escalation_stages[$stage_key] = [
                'enabled' => $stage_enabled,
                'delay_minutes' => max(0, $stage_delay_raw),
            ];
        }

        if (!empty($escalation_stage_defaults)) {
            foreach ($escalation_stage_defaults as $stage_key => $default_stage) {
                if (isset($escalation_stages[$stage_key])) {
                    continue;
                }

                $enabled_field = 'escalation_stage_' . $stage_key . '_enabled';
                $delay_field = 'escalation_stage_' . $stage_key . '_delay';

                $enabled_default = !empty($default_stage['enabled']);
                $delay_default = isset($default_stage['delay_minutes']) ? (int) $default_stage['delay_minutes'] : 15;

                $stage_enabled = $this->to_bool($this->get_scalar_request_value($request, $enabled_field, $enabled_default ? '1' : '0'));
                $stage_delay_raw = (int) $this->get_scalar_request_value($request, $delay_field, (string) $delay_default);

                $escalation_stages[$stage_key] = [
                    'enabled' => $stage_enabled,
                    'delay_minutes' => max(0, $stage_delay_raw),
                ];
            }
        }

        $settings['escalation'] = [
            'enabled' => $escalation_enabled,
            'delay_minutes' => $escalation_delay,
            'only_critical' => $escalation_only_critical,
            'channels' => $escalation_channels,
            'mode' => $mode_normalized,
            'stages' => $escalation_stages,
        ];

        $template_blueprint = $this->get_notification_template_blueprint();
        $template_current = isset($settings['templates']) && is_array($settings['templates'])
            ? $settings['templates']
            : [];

        $templates = [];
        foreach ($template_blueprint as $severity => $definition) {
            if (!is_string($severity) || $severity === '') {
                continue;
            }

            $current_template = isset($template_current[$severity]) && is_array($template_current[$severity])
                ? $template_current[$severity]
                : [];

            $label_default = isset($current_template['label'])
                ? (string) $current_template['label']
                : (string) ($definition['label'] ?? '');
            $intro_default = isset($current_template['intro'])
                ? (string) $current_template['intro']
                : (string) ($definition['intro'] ?? '');
            $outro_default = isset($current_template['outro'])
                ? (string) $current_template['outro']
                : (string) ($definition['outro'] ?? '');
            $resolution_default = isset($current_template['resolution'])
                ? (string) $current_template['resolution']
                : (string) ($definition['resolution'] ?? '');
            $actions_default = isset($current_template['actions']) && is_array($current_template['actions'])
                ? $current_template['actions']
                : (isset($definition['actions']) && is_array($definition['actions']) ? $definition['actions'] : []);

            $label_value = $this->get_scalar_request_value($request, 'template_' . $severity . '_label', $label_default);
            $intro_value = $this->get_scalar_request_value($request, 'template_' . $severity . '_intro', $intro_default);
            $outro_value = $this->get_scalar_request_value($request, 'template_' . $severity . '_outro', $outro_default);
            $resolution_value = $this->get_scalar_request_value($request, 'template_' . $severity . '_resolution', $resolution_default);
            $actions_value = $this->get_scalar_request_value(
                $request,
                'template_' . $severity . '_actions',
                implode("\n", array_map('strval', $actions_default))
            );

            $actions_lines = [];
            if (is_string($actions_value) && $actions_value !== '') {
                $raw_lines = preg_split('/[\r\n]+/', $actions_value);
                if (is_array($raw_lines)) {
                    foreach ($raw_lines as $line) {
                        $line = is_string($line) ? trim($line) : '';
                        if ($line === '') {
                            continue;
                        }

                        $actions_lines[] = function_exists('sanitize_textarea_field')
                            ? sanitize_textarea_field($line)
                            : trim($line);
                    }
                }
            }

            if (empty($actions_lines) && !empty($actions_default)) {
                $actions_lines = array_map('strval', $actions_default);
            }

            $intent_default = isset($current_template['intent'])
                ? (string) $current_template['intent']
                : (string) ($definition['intent'] ?? 'info');
            $intent_normalized = strtolower(trim($intent_default));
            if (!in_array($intent_normalized, ['info', 'warning', 'error'], true)) {
                $intent_normalized = 'info';
            }

            $templates[$severity] = [
                'label' => function_exists('sanitize_text_field') ? sanitize_text_field($label_value) : trim((string) $label_value),
                'intro' => function_exists('sanitize_textarea_field') ? sanitize_textarea_field($intro_value) : trim((string) $intro_value),
                'outro' => function_exists('sanitize_textarea_field') ? sanitize_textarea_field($outro_value) : trim((string) $outro_value),
                'resolution' => function_exists('sanitize_textarea_field') ? sanitize_textarea_field($resolution_value) : trim((string) $resolution_value),
                'actions' => $actions_lines,
                'intent' => $intent_normalized,
            ];
        }

        if (!empty($templates)) {
            $settings['templates'] = $templates;
        }

        if (!empty($email_validation['invalid'])) {
            throw new Exception(sprintf(
                'Les adresses e-mail suivantes sont invalides : %s.',
                implode(', ', $email_validation['invalid'])
            ));
        }

        if (
            !empty($settings['enabled'])
            && !empty($settings['channels']['email']['enabled'])
            && empty($email_validation['valid'])
        ) {
            throw new Exception('Veuillez renseigner au moins une adresse e-mail valide pour les notifications.');
        }

        if (!empty($settings['channels']['slack']['enabled']) && $slack_url === '') {
            throw new Exception('Veuillez fournir une URL de webhook Slack valide pour activer ce canal.');
        }

        if (!empty($settings['channels']['discord']['enabled']) && $discord_url === '') {
            throw new Exception('Veuillez fournir une URL de webhook Discord valide pour activer ce canal.');
        }

        if (!empty($settings['channels']['teams']['enabled']) && $teams_url === '') {
            throw new Exception('Veuillez fournir une URL de webhook Teams valide pour activer ce canal.');
        }

        if (!empty($settings['channels']['sms']['enabled']) && $sms_url === '') {
            throw new Exception('Veuillez fournir une URL de webhook SMS valide pour activer ce canal.');
        }

        $settings['email_recipients'] = implode(', ', $email_validation['valid']);

        return $settings;
    }

    /**
     * Récupère une valeur scalaire envoyée dans la requête.
     *
     * @param array<string,mixed> $request
     * @param string              $key
     * @param string              $default
     */
    private function get_scalar_request_value(array $request, $key, $default = '') {
        if (!array_key_exists($key, $request)) {
            return $default;
        }

        $value = $request[$key];
        if (is_array($value)) {
            $value = reset($value);
        }

        return is_scalar($value) ? wp_unslash((string) $value) : $default;
    }

    private function sanitize_time_field($value, $default) {
        $value = is_string($value) ? trim($value) : '';
        if ($value === '') {
            $value = $default;
        }

        if (!preg_match('/^(\d{1,2}):(\d{2})$/', $value, $matches)) {
            return $default;
        }

        $hour = min(23, max(0, (int) $matches[1]));
        $minute = min(59, max(0, (int) $matches[2]));

        return sprintf('%02d:%02d', $hour, $minute);
    }

    private function sanitize_timezone_field($value) {
        $value = is_string($value) ? trim($value) : '';
        if ($value === '') {
            return '';
        }

        try {
            new \DateTimeZone($value);
            return $value;
        } catch (\Exception $e) { // phpcs:ignore Generic.CodeAnalysis.EmptyStatement.DetectedCatch
        }

        if (function_exists('wp_timezone_string')) {
            $timezone = wp_timezone_string();
            if (is_string($timezone) && $timezone !== '') {
                try {
                    new \DateTimeZone($timezone);
                    return $timezone;
                } catch (\Exception $e) { // phpcs:ignore Generic.CodeAnalysis.EmptyStatement.DetectedCatch
                }
            }
        }

        return '';
    }

    /**
     * Valide une URL de webhook optionnelle.
     *
     * @param string $value
     * @param string $context_label
     * @return string
     * @throws Exception
     */
    private function validate_optional_url($value, $context_label) {
        $value = trim((string) $value);
        if ($value === '') {
            return '';
        }

        $sanitized = esc_url_raw($value);
        $is_valid = $sanitized !== '';

        if ($is_valid) {
            if (function_exists('wp_http_validate_url')) {
                $is_valid = (bool) wp_http_validate_url($sanitized);
            } else {
                $is_valid = (bool) filter_var($sanitized, FILTER_VALIDATE_URL);
            }
        }

        if (!$is_valid) {
            throw new Exception(sprintf("L'URL du webhook %s est invalide.", $context_label));
        }

        return $sanitized;
    }

    private static function sanitize_cron_expression($expression): string {
        if (!is_string($expression)) {
            if (is_array($expression)) {
                $expression = implode(' ', $expression);
            } else {
                $expression = (string) $expression;
            }
        }

        $expression = trim(preg_replace('/\s+/', ' ', $expression));
        if ($expression === '') {
            return '';
        }

        if (!preg_match('/^[\d\*\-,\/A-Za-z]+(\s+[\d\*\-,\/A-Za-z]+){4}$/', $expression)) {
            return '';
        }

        return strtolower($expression);
    }
    
    /**
     * Obtient un paramètre spécifique
     */
    public function get_setting($section, $key = null, $default = null) {
        $option_name = 'bjlg_' . $section . '_settings';
        $settings = get_option($option_name, $this->default_settings[$section] ?? []);
        
        if ($key === null) {
            return $settings;
        }
        
        return $settings[$key] ?? $default;
    }
    
    /**
     * Met à jour un paramètre spécifique
     */
    public function update_setting($section, $key, $value) {
        $option_name = 'bjlg_' . $section . '_settings';
        $settings = get_option($option_name, $this->default_settings[$section] ?? []);
        
        $settings[$key] = $value;
        
        return update_option($option_name, $settings);
    }
}<|MERGE_RESOLUTION|>--- conflicted
+++ resolved
@@ -2413,7 +2413,6 @@
         return (bool) $value;
     }
 
-<<<<<<< HEAD
     public static function get_monitoring_settings(): array {
         $instance = self::get_instance();
         $defaults = isset($instance->default_settings['monitoring']) ? $instance->default_settings['monitoring'] : [];
@@ -2432,29 +2431,6 @@
             : 85.0;
 
         return max(1.0, min(100.0, $threshold));
-=======
-    private static function normalize_ratio($value, float $default): float {
-        if (is_string($value)) {
-            $value = str_replace(',', '.', trim($value));
-        }
-
-        if (!is_numeric($value)) {
-            return $default;
-        }
-
-        $ratio = (float) $value;
-        if ($ratio > 1.0) {
-            $ratio = $ratio / 100.0;
-        }
-
-        if ($ratio <= 0.0) {
-            return $default;
-        }
-
-        $ratio = max(0.05, min(0.99, $ratio));
-
-        return (float) round($ratio, 4);
->>>>>>> ac218618
     }
 
     public static function get_known_destination_ids() {
