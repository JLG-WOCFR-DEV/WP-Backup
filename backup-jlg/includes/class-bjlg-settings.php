<?php
namespace BJLG;

use Exception;

if (!defined('ABSPATH')) {
    exit;
}

/**
 * Gère la sauvegarde de tous les réglages du plugin via une seule action AJAX.
 */
class BJLG_Settings {

    /** @var self|null */
    private static $instance = null;

    private const VALID_SCHEDULE_RECURRENCES = [
        'disabled',
        'every_five_minutes',
        'every_fifteen_minutes',
        'hourly',
        'twice_daily',
        'daily',
        'weekly',
        'monthly',
        'custom'
    ];
    private const VALID_SCHEDULE_DAYS = ['monday', 'tuesday', 'wednesday', 'thursday', 'friday', 'saturday', 'sunday'];

    private const DEFAULT_REMOTE_STORAGE_THRESHOLD = 0.85;

    private const DEFAULT_SANDBOX_AUTOMATION_SETTINGS = [
        'enabled' => false,
        'recurrence' => 'weekly',
        'sandbox_path' => '',
    ];

    private const VALID_SANDBOX_AUTOMATION_RECURRENCES = [
        'disabled',
        'every_five_minutes',
        'every_fifteen_minutes',
        'hourly',
        'twice_daily',
        'daily',
        'weekly',
        'monthly',
    ];

    private const DEFAULT_MANAGED_REPLICATION_SETTINGS = [
        'enabled' => false,
        'primary' => [
            'provider' => 'aws_glacier',
            'region' => '',
        ],
        'replica' => [
            'provider' => 'azure_ra_grs',
            'region' => '',
            'secondary_region' => '',
        ],
        'retention' => [
            'retain_by_number' => 3,
            'retain_by_age_days' => 0,
        ],
        'expected_copies' => 2,
    ];

    private const DEFAULT_MANAGED_STORAGE_SETTINGS = [
        'enabled' => false,
        'contract_id' => '',
        'plan' => 'standard',
        'primary_region' => '',
        'replica_regions' => [],
        'soft_quota_gib' => 500,
        'hard_quota_gib' => 1024,
        'burst_percent' => 10,
        'rto_minutes' => 30,
        'rpo_minutes' => 60,
    ];

    private const MANAGED_REPLICATION_PROVIDER_BLUEPRINT = [
        'aws_glacier' => [
            'label' => 'Amazon S3 Glacier',
            'destination_id' => 'aws_s3',
            'regions' => [
                'us-east-1' => 'USA Est (Virginie du Nord)',
                'us-west-2' => 'USA Ouest (Oregon)',
                'eu-west-1' => 'Europe (Irlande)',
                'eu-west-3' => 'Europe (Paris)',
                'ap-south-1' => 'Asie Pacifique (Mumbai)',
            ],
        ],
        'azure_ra_grs' => [
            'label' => 'Azure Blob RA-GRS',
            'destination_id' => 'azure_blob',
            'regions' => [
                'francecentral' => 'France Central',
                'northeurope' => 'Europe Nord',
                'westeurope' => 'Europe Ouest',
                'uksouth' => 'UK South',
                'centralus' => 'Centre des États-Unis',
            ],
        ],
    ];

    private $default_settings = [
        'cleanup' => [
            'by_number' => 3,
            'by_age' => 0
        ],
        'whitelabel' => [
            'plugin_name' => '',
            'hide_from_non_admins' => false
        ],
        'encryption' => [
            'enabled' => false,
            'auto_encrypt' => false,
            'password_protect' => false,
            'compression_level' => 6
        ],
        'incremental' => [
            'max_incrementals' => 10,
            'max_full_age_days' => 30,
            'rotation_enabled' => true,
        ],
        'notifications' => [
            'enabled' => false,
            'email_recipients' => '',
            'events' => [
                'backup_complete' => true,
                'backup_failed' => true,
                'cleanup_complete' => false,
                'storage_warning' => true,
                'remote_purge_failed' => true,
                'remote_purge_delayed' => true,
                'remote_storage_forecast_warning' => true,
                'restore_self_test_passed' => false,
                'restore_self_test_failed' => true,
            ],
            'channels' => [
                'email' => ['enabled' => false],
                'slack' => ['enabled' => false, 'webhook_url' => ''],
                'discord' => ['enabled' => false, 'webhook_url' => ''],
                'teams' => ['enabled' => false, 'webhook_url' => ''],
                'sms' => ['enabled' => false, 'webhook_url' => ''],
            ],
            'quiet_hours' => [
                'enabled' => false,
                'start' => '22:00',
                'end' => '07:00',
                'allow_critical' => true,
                'timezone' => '',
            ],
            'escalation' => [
                'enabled' => false,
                'delay_minutes' => 15,
                'only_critical' => true,
                'channels' => [
                    'email' => false,
                    'slack' => false,
                    'discord' => false,
                    'teams' => false,
                    'sms' => true,
                ],
                'mode' => 'simple',
                'stages' => [
                    'slack' => [
                        'enabled' => false,
                        'delay_minutes' => 15,
                    ],
                    'discord' => [
                        'enabled' => false,
                        'delay_minutes' => 15,
                    ],
                    'teams' => [
                        'enabled' => false,
                        'delay_minutes' => 15,
                    ],
                    'sms' => [
                        'enabled' => false,
                        'delay_minutes' => 30,
                    ],
                ],
            ],
            'templates' => [],
        ],
        'update_guard' => [
            'enabled' => true,
            'mode' => 'full',
            'components' => ['db', 'plugins', 'themes', 'uploads'],
            'targets' => [
                'core' => true,
                'plugin' => true,
                'theme' => true,
            ],
            'reminder' => [
                'enabled' => false,
                'message' => 'Pensez à déclencher une sauvegarde manuelle avant d\'appliquer vos mises à jour.',
                'delay_minutes' => 0,
                'channels' => [
                    'notification' => [
                        'enabled' => false,
                    ],
                    'email' => [
                        'enabled' => false,
                        'recipients' => '',
                    ],
                ],
            ],
        ],
        'performance' => [
            'multi_threading' => false,
            'max_workers' => 2,
            'chunk_size' => 50,
            'compression_level' => 6
        ],
        'monitoring' => [
            'storage_quota_warning_threshold' => 85,
            'remote_metrics_ttl_minutes' => 15,
            'remote_capacity_warning_hours' => 72,
            'remote_capacity_critical_hours' => 24,
        ],
        'gdrive' => [
            'client_id' => '',
            'client_secret' => '',
            'folder_id' => '',
            'enabled' => false,
        ],
        'dropbox' => [
            'access_token' => '',
            'folder' => '',
            'enabled' => false,
        ],
        'onedrive' => [
            'access_token' => '',
            'folder' => '',
            'enabled' => false,
        ],
        'pcloud' => [
            'access_token' => '',
            'folder' => '',
            'enabled' => false,
        ],
        's3' => [
            'access_key' => '',
            'secret_key' => '',
            'region' => '',
            'bucket' => '',
            'kms_key_id' => '',
            'server_side_encryption' => '',
            'object_prefix' => '',
            'enabled' => false,
        ],
        'wasabi' => [
            'access_key' => '',
            'secret_key' => '',
            'region' => '',
            'bucket' => '',
            'object_prefix' => '',
            'enabled' => false,
        ],
        'managed_vault' => [
            'access_key' => '',
            'secret_key' => '',
            'bucket' => '',
            'region' => '',
            'primary_region' => '',
            'replica_regions' => [],
            'object_prefix' => '',
            'immutability_days' => 0,
            'retention_max_versions' => 20,
            'credential_strategy' => 'manual',
            'credential_rotation_interval' => 90,
            'last_credential_rotation' => 0,
            'latency_budget_ms' => 4000,
            'object_lock_mode' => 'GOVERNANCE',
            'versioning' => true,
            'server_side_encryption' => '',
            'kms_key_id' => '',
            'enabled' => false,
        ],
        'managed_storage' => self::DEFAULT_MANAGED_STORAGE_SETTINGS,
        'azure_blob' => [
            'account_name' => '',
            'account_key' => '',
            'container' => '',
            'object_prefix' => '',
            'endpoint_suffix' => 'core.windows.net',
            'chunk_size_mb' => 4,
            'use_https' => true,
            'enabled' => false,
        ],
        'backblaze_b2' => [
            'key_id' => '',
            'application_key' => '',
            'bucket_id' => '',
            'bucket_name' => '',
            'object_prefix' => '',
            'chunk_size_mb' => 100,
            'enabled' => false,
        ],
        'sftp' => [
            'host' => '',
            'port' => 22,
            'username' => '',
            'password' => '',
            'private_key' => '',
            'passphrase' => '',
            'remote_path' => '',
            'fingerprint' => '',
            'enabled' => false,
        ],
        'advanced' => [
            'debug_mode' => false,
            'ajax_debug' => false,
            'exclude_patterns' => [],
            'custom_backup_dir' => '',
            'remote_storage_threshold' => self::DEFAULT_REMOTE_STORAGE_THRESHOLD,
        ],
        'managed_replication' => self::DEFAULT_MANAGED_REPLICATION_SETTINGS,
    ];

    private $default_backup_preferences = [
        'include_patterns' => [],
        'exclude_patterns' => [],
        'post_checks' => [
            'checksum' => true,
            'dry_run' => false,
        ],
        'secondary_destinations' => [],
    ];

    private $default_backup_presets = [];

    /**
     * Retourne la définition des étapes d’escalade pour les formulaires.
     *
     * @return array<string,array<string,mixed>>
     */
    private function get_escalation_stage_blueprint(): array {
        if (class_exists(BJLG_Notifications::class) && method_exists(BJLG_Notifications::class, 'get_escalation_stage_blueprint')) {
            return BJLG_Notifications::get_escalation_stage_blueprint();
        }

        return [
            'slack' => ['default_delay_minutes' => 15],
            'discord' => ['default_delay_minutes' => 15],
            'teams' => ['default_delay_minutes' => 15],
            'sms' => ['default_delay_minutes' => 30],
        ];
    }

    /**
     * Retourne la définition des modèles de notification pour les formulaires.
     */
    private function get_notification_template_blueprint(): array {
        if (class_exists(BJLG_Notifications::class) && method_exists(BJLG_Notifications::class, 'get_severity_template_blueprint')) {
            return BJLG_Notifications::get_severity_template_blueprint();
        }

        return [
            'info' => [
                'label' => __('Information', 'backup-jlg'),
                'intro' => __('Mise à jour de routine pour votre visibilité.', 'backup-jlg'),
                'outro' => __('Aucune action immédiate n’est requise.', 'backup-jlg'),
                'resolution' => __('Archivez l’événement une fois les vérifications terminées.', 'backup-jlg'),
                'intent' => 'info',
                'actions' => [
                    __('Ajoutez un commentaire dans l’historique si une vérification manuelle a été effectuée.', 'backup-jlg'),
                ],
            ],
            'warning' => [
                'label' => __('Avertissement', 'backup-jlg'),
                'intro' => __('Surveillez l’incident : une intervention préventive peut être nécessaire.', 'backup-jlg'),
                'outro' => __('Planifiez une action de suivi si la situation persiste.', 'backup-jlg'),
                'resolution' => __('Actualisez l’état dans le panneau Monitoring pour informer l’équipe.', 'backup-jlg'),
                'intent' => 'warning',
                'actions' => [
                    __('Vérifiez la capacité de stockage et les dernières purges distantes.', 'backup-jlg'),
                    __('Planifiez un nouveau point de contrôle pour confirmer que l’alerte diminue.', 'backup-jlg'),
                ],
            ],
            'critical' => [
                'label' => __('Critique', 'backup-jlg'),
                'intro' => __('Action immédiate recommandée : l’incident est suivi et sera escaladé.', 'backup-jlg'),
                'outro' => __('Une escalade automatique sera déclenchée si le statut ne change pas.', 'backup-jlg'),
                'resolution' => __('Consignez la résolution dans le tableau de bord pour clôturer l’escalade.', 'backup-jlg'),
                'intent' => 'error',
                'actions' => [
                    __('Inspectez les journaux détaillés et identifiez la dernière action réussie.', 'backup-jlg'),
                    __('Contactez l’astreinte et préparez un plan de remédiation ou de restauration.', 'backup-jlg'),
                ],
            ],
        ];
    }

    private $active_context = [];

    private function with_context(array $context, callable $callback)
    {
        $previous = $this->active_context;
        $this->active_context = $context;

        try {
            return $callback();
        } finally {
            $this->active_context = $previous;
        }
    }

    private function context_args(array $args = []): array
    {
        if (empty($this->active_context)) {
            return $args;
        }

        return array_merge($this->active_context, $args);
    }

    private function get_option_value(string $option_name, $default = null, array $args = [])
    {
        return \bjlg_get_option($option_name, $default, $this->context_args($args));
    }

    private function update_option_value(string $option_name, $value, array $args = []): bool
    {
        return (bool) \bjlg_update_option($option_name, $value, $this->context_args($args));
    }

    private function delete_option_value(string $option_name, array $args = []): bool
    {
        return (bool) \bjlg_delete_option($option_name, $this->context_args($args));
    }

    private function resolve_request_context_from_input(array $input): array
    {
        $context = [];

        if (isset($input['site_id'])) {
            $site_id = is_scalar($input['site_id']) ? (int) $input['site_id'] : 0;
            if ($site_id > 0) {
                $context['site_id'] = $site_id;
            }
        }

        if (isset($input['scope']) && sanitize_key((string) $input['scope']) === 'network') {
            if (function_exists('is_multisite') && is_multisite()) {
                $context['network'] = true;
                unset($context['site_id']);
            }
        }

        return $context;
    }

    private function ensure_request_context_capabilities(array $context): void
    {
        if (!function_exists('is_multisite') || !is_multisite()) {
            return;
        }

        if (!empty($context['network']) && !current_user_can('manage_network_options')) {
            wp_send_json_error(['message' => __('Permissions réseau insuffisantes.', 'backup-jlg')], 403);
        }

        if (isset($context['site_id'])) {
            $site_id = (int) $context['site_id'];
            if ($site_id > 0 && function_exists('get_current_blog_id') && $site_id !== get_current_blog_id()) {
                if (!current_user_can('manage_network_options')) {
                    wp_send_json_error(['message' => __('Permissions multisite insuffisantes pour ce site.', 'backup-jlg')], 403);
                }
            }
        }
    }

    private function execute_in_site_scope(array $context, callable $callback)
    {
        $site_id = isset($context['site_id']) ? (int) $context['site_id'] : null;
        $is_network = !empty($context['network']);

        if ($is_network) {
            return \bjlg_with_network($callback);
        }

        if ($site_id !== null && $site_id > 0) {
            return \bjlg_with_site($site_id, $callback);
        }

        return $callback();
    }

    /**
     * Fusionne récursivement les réglages existants avec les valeurs par défaut.
     *
     * @param array<string, mixed> $current
     * @param array<string, mixed> $defaults
     * @return array<string, mixed>
     */
    public static function merge_settings_with_defaults(array $current, array $defaults): array {
        foreach ($defaults as $key => $default_value) {
            if (array_key_exists($key, $current)) {
                $current_value = $current[$key];

                if (is_array($default_value)) {
                    $current[$key] = self::merge_settings_with_defaults(
                        is_array($current_value) ? $current_value : [],
                        $default_value
                    );
                }

                continue;
            }

            $current[$key] = is_array($default_value)
                ? self::merge_settings_with_defaults([], $default_value)
                : $default_value;
        }

        return $current;
    }

    public function __construct() {
        if (self::$instance instanceof self) {
            return;
        }

        self::$instance = $this;

        // Un seul point d'entrée pour tous les réglages
        add_action('wp_ajax_bjlg_save_settings', [$this, 'handle_save_settings']);
        add_action('wp_ajax_bjlg_get_settings', [$this, 'handle_get_settings']);
        add_action('wp_ajax_bjlg_reset_settings', [$this, 'handle_reset_settings']);
        add_action('wp_ajax_bjlg_export_settings', [$this, 'handle_export_settings']);
        add_action('wp_ajax_bjlg_import_settings', [$this, 'handle_import_settings']);
        add_action('wp_ajax_bjlg_get_backup_presets', [$this, 'handle_get_backup_presets']);
        add_action('wp_ajax_bjlg_save_backup_preset', [$this, 'handle_save_backup_preset']);
        add_action('wp_ajax_bjlg_send_notification_test', [$this, 'handle_send_notification_test']);

        // Initialiser les paramètres par défaut si nécessaire
        add_action('init', [$this, 'init_default_settings']);
    }

    /**
     * Retourne l'instance actuelle ou l'initialise si nécessaire.
     */
    public static function get_instance() {
        if (!self::$instance instanceof self) {
            self::$instance = new self();
        }

        return self::$instance;
    }
    
    /**
     * Initialise les paramètres par défaut si ils n'existent pas
     */
    public function init_default_settings() {
        foreach ($this->default_settings as $key => $defaults) {
            $option_name = $this->get_option_name_for_section($key);
            $stored = $this->get_option_value($option_name, null);

            if ($stored === null) {
                $this->update_option_value($option_name, $defaults);
                continue;
            }

            if (!is_array($stored)) {
                $stored = [];
            }

            $merged = self::merge_settings_with_defaults($stored, $defaults);

            if ($merged !== $stored) {
                $this->update_option_value($option_name, $merged);
            }
        }

        if ($this->get_option_value('bjlg_required_capability', null) === null) {
            $this->update_option_value('bjlg_required_capability', \BJLG_DEFAULT_CAPABILITY);
        }

        $this->init_backup_preferences_defaults();
    }

    /**
     * Retourne les réglages d'une section fusionnés avec les valeurs par défaut.
     *
     * @param string $section
     * @return array<string, mixed>
     */
    private function get_section_settings_with_defaults($section): array {
        $option_name = $this->get_option_name_for_section($section);
        $stored = $this->get_option_value($option_name, []);

        if (!is_array($stored)) {
            $stored = [];
        }

        if (!isset($this->default_settings[$section])) {
            return $stored;
        }

        return self::merge_settings_with_defaults($stored, $this->default_settings[$section]);
    }

    /**
     * Calcule le nom d'option associé à une section donnée.
     */
    private function get_option_name_for_section($section): string {
        $map = [
            'notifications' => 'bjlg_notification_settings',
        ];

        if (isset($map[$section])) {
            return $map[$section];
        }

        return 'bjlg_' . $section . '_settings';
    }

    /**
     * Gère la requête AJAX pour sauvegarder tous les réglages.
     */
    public function handle_save_settings() {
        if (!\bjlg_can_manage_settings()) {
            wp_send_json_error(['message' => 'Permission refusée.']);
        }
        check_ajax_referer('bjlg_nonce', 'nonce');

        $context = $this->resolve_request_context_from_input($_POST);
        $this->ensure_request_context_capabilities($context);

        try {
            $saved_settings = [];

            $operation = function () use (&$saved_settings) {
            
            // --- Réglages de la Rétention ---
            if (isset($_POST['by_number']) || isset($_POST['by_age'])) {
                $cleanup_settings = [
                    'by_number' => isset($_POST['by_number']) ? max(0, intval(wp_unslash($_POST['by_number']))) : 3,
                    'by_age'    => isset($_POST['by_age']) ? max(0, intval(wp_unslash($_POST['by_age']))) : 0,
                ];
                $this->update_option_value('bjlg_cleanup_settings', $cleanup_settings);
                $saved_settings['cleanup'] = $cleanup_settings;
                BJLG_Debug::log("Réglages de nettoyage sauvegardés : " . print_r($cleanup_settings, true));
            }

            // --- Réglages des sauvegardes incrémentales ---
            if (
                isset($_POST['incremental_max_incrementals'])
                || isset($_POST['incremental_max_age'])
                || array_key_exists('incremental_rotation_enabled', $_POST)
            ) {
                $current_incremental = $this->get_section_settings_with_defaults('incremental');

                $max_incrementals = isset($_POST['incremental_max_incrementals'])
                    ? max(0, intval(wp_unslash($_POST['incremental_max_incrementals'])))
                    : (isset($current_incremental['max_incrementals']) ? max(0, intval($current_incremental['max_incrementals'])) : 10);
                $max_age_days = isset($_POST['incremental_max_age'])
                    ? max(0, intval(wp_unslash($_POST['incremental_max_age'])))
                    : (isset($current_incremental['max_full_age_days']) ? max(0, intval($current_incremental['max_full_age_days'])) : 30);
                $rotation_enabled = array_key_exists('incremental_rotation_enabled', $_POST)
                    ? $this->to_bool(wp_unslash($_POST['incremental_rotation_enabled']))
                    : (!empty($current_incremental['rotation_enabled']));

                $incremental_settings = [
                    'max_incrementals' => $max_incrementals,
                    'max_full_age_days' => $max_age_days,
                    'rotation_enabled' => $rotation_enabled,
                ];

                $this->update_option_value('bjlg_incremental_settings', $incremental_settings);
                $saved_settings['incremental'] = $incremental_settings;

                BJLG_Debug::log('Réglages incrémentaux sauvegardés : ' . print_r($incremental_settings, true));
            }

            // --- Snapshot pré-mise à jour ---
            $update_guard_fields = [
                'update_guard_enabled',
            'update_guard_mode',
            'update_guard_components',
            'update_guard_targets',
            'update_guard_reminder_enabled',
            'update_guard_reminder_message',
            'update_guard_reminder_channel_notification',
            'update_guard_reminder_channel_email',
            'update_guard_reminder_email_recipients',
            'update_guard_reminder_delay',
        ];
            $update_guard_submitted = false;
            foreach ($update_guard_fields as $field) {
                if (array_key_exists($field, $_POST)) {
                    $update_guard_submitted = true;
                    break;
                }
            }

            if ($update_guard_submitted) {
                $raw_components = isset($_POST['update_guard_components']) ? (array) $_POST['update_guard_components'] : [];
                $components = [];
                $allowed_components = self::get_default_backup_components();

                foreach ($raw_components as $component) {
                    $key = sanitize_key((string) $component);
                    if ($key === '' || !in_array($key, $allowed_components, true) || in_array($key, $components, true)) {
                        continue;
                    }
                    $components[] = $key;
                }

                $raw_mode = isset($_POST['update_guard_mode'])
                    ? sanitize_key(wp_unslash($_POST['update_guard_mode']))
                    : 'full';
                $allowed_modes = ['full', 'targeted'];
                if (!in_array($raw_mode, $allowed_modes, true)) {
                    $raw_mode = 'full';
                }

                $raw_targets = isset($_POST['update_guard_targets']) ? (array) $_POST['update_guard_targets'] : [];
                $sanitized_targets = array_map('sanitize_key', $raw_targets);
                $targets = [];
                $allowed_targets = ['core', 'plugin', 'theme'];
                foreach ($allowed_targets as $target_key) {
                    $targets[$target_key] = in_array($target_key, $sanitized_targets, true);
                }

                $reminder_message = isset($_POST['update_guard_reminder_message'])
                    ? sanitize_text_field(wp_unslash($_POST['update_guard_reminder_message']))
                    : '';

                $email_recipients = isset($_POST['update_guard_reminder_email_recipients'])
                    ? sanitize_textarea_field(wp_unslash($_POST['update_guard_reminder_email_recipients']))
                    : '';

                $delay_minutes = isset($_POST['update_guard_reminder_delay'])
                    ? intval(wp_unslash($_POST['update_guard_reminder_delay']))
                    : 0;
                if ($delay_minutes < 0) {
                    $delay_minutes = 0;
                } elseif ($delay_minutes > 2880) {
                    $delay_minutes = 2880;
                }

                $update_guard_settings = [
                    'enabled' => array_key_exists('update_guard_enabled', $_POST) ? $this->to_bool(wp_unslash($_POST['update_guard_enabled'])) : false,
                    'mode' => $raw_mode,
                    'components' => $components,
                    'targets' => $targets,
                    'reminder' => [
                        'enabled' => array_key_exists('update_guard_reminder_enabled', $_POST) ? $this->to_bool(wp_unslash($_POST['update_guard_reminder_enabled'])) : false,
                        'message' => $reminder_message,
                        'delay_minutes' => $delay_minutes,
                        'channels' => [
                            'notification' => [
                                'enabled' => array_key_exists('update_guard_reminder_channel_notification', $_POST)
                                    ? $this->to_bool(wp_unslash($_POST['update_guard_reminder_channel_notification']))
                                    : false,
                            ],
                            'email' => [
                                'enabled' => array_key_exists('update_guard_reminder_channel_email', $_POST)
                                    ? $this->to_bool(wp_unslash($_POST['update_guard_reminder_channel_email']))
                                    : false,
                                'recipients' => $email_recipients,
                            ],
                        ],
                    ],
                ];

                $this->update_option_value('bjlg_update_guard_settings', $update_guard_settings);
                $saved_settings['update_guard'] = $update_guard_settings;
                BJLG_Debug::log('Réglages du snapshot pré-mise à jour sauvegardés : ' . print_r($update_guard_settings, true));
            }

            // --- Réglages de la Marque Blanche ---
            if (isset($_POST['plugin_name']) || isset($_POST['hide_from_non_admins']) || isset($_POST['required_capability'])) {
                $wl_settings = [
                    'plugin_name'          => isset($_POST['plugin_name']) ? sanitize_text_field(wp_unslash($_POST['plugin_name'])) : '',
                    'hide_from_non_admins' => isset($_POST['hide_from_non_admins']) ? $this->to_bool(wp_unslash($_POST['hide_from_non_admins'])) : false,
                ];
                $this->update_option_value('bjlg_whitelabel_settings', $wl_settings);
                $saved_settings['whitelabel'] = $wl_settings;
                BJLG_Debug::log("Réglages de marque blanche sauvegardés : " . print_r($wl_settings, true));

                if (array_key_exists('required_capability', $_POST)) {
                    $raw_permission = wp_unslash($_POST['required_capability']);
                    $required_capability = $this->sanitize_required_capability_value($raw_permission);
                    $this->update_option_value('bjlg_required_capability', $required_capability);
                    $this->sync_manage_plugin_capability_map($required_capability);
                    $saved_settings['permissions'] = [
                        'required_capability' => $required_capability,
                        'type' => $this->is_role_permission($required_capability) ? 'role' : 'capability',
                    ];
                    BJLG_Debug::log('Permission requise mise à jour : ' . $required_capability);
                }
            }

            // --- Planification des restaurations sandbox ---
            $automation_fields = ['sandbox_schedule_enabled', 'sandbox_schedule_recurrence', 'sandbox_schedule_path'];
            $automation_submitted = false;
            foreach ($automation_fields as $field) {
                if (array_key_exists($field, $_POST)) {
                    $automation_submitted = true;
                    break;
                }
            }

            if ($automation_submitted) {
                $raw_settings = [
                    'enabled' => array_key_exists('sandbox_schedule_enabled', $_POST)
                        ? $this->to_bool(wp_unslash($_POST['sandbox_schedule_enabled']))
                        : false,
                    'recurrence' => isset($_POST['sandbox_schedule_recurrence'])
                        ? wp_unslash($_POST['sandbox_schedule_recurrence'])
                        : self::DEFAULT_SANDBOX_AUTOMATION_SETTINGS['recurrence'],
                    'sandbox_path' => isset($_POST['sandbox_schedule_path'])
                        ? wp_unslash($_POST['sandbox_schedule_path'])
                        : '',
                ];

                $automation_settings = self::sanitize_sandbox_automation_settings($raw_settings);

                if (!$automation_settings['enabled'] || $automation_settings['recurrence'] === 'disabled') {
                    $automation_settings['enabled'] = false;
                    $automation_settings['recurrence'] = 'disabled';
                }

                $this->update_option_value('bjlg_sandbox_automation_settings', $automation_settings);
                $saved_settings['sandbox_automation'] = $automation_settings;

                BJLG_Debug::log('Réglages d’automatisation sandbox mis à jour : ' . print_r($automation_settings, true));
            }

            // --- Réglages de Chiffrement ---
            $encryption_fields = ['encryption_enabled', 'auto_encrypt', 'password_protect', 'compression_level', 'encryption_settings_submitted'];
            $encryption_submitted = false;
            foreach ($encryption_fields as $field) {
                if (array_key_exists($field, $_POST)) {
                    $encryption_submitted = true;
                    break;
                }
            }

            if ($encryption_submitted) {
                $current_encryption = $this->get_section_settings_with_defaults('encryption');

                $compression_level = isset($_POST['compression_level'])
                    ? max(0, intval(wp_unslash($_POST['compression_level'])))
                    : (isset($current_encryption['compression_level']) ? max(0, intval($current_encryption['compression_level'])) : 6);

                $encryption_settings = [
                    'enabled' => array_key_exists('encryption_enabled', $_POST) ? $this->to_bool(wp_unslash($_POST['encryption_enabled'])) : false,
                    'auto_encrypt' => array_key_exists('auto_encrypt', $_POST) ? $this->to_bool(wp_unslash($_POST['auto_encrypt'])) : false,
                    'password_protect' => array_key_exists('password_protect', $_POST) ? $this->to_bool(wp_unslash($_POST['password_protect'])) : false,
                    'compression_level' => $compression_level,
                ];

                $this->update_option_value('bjlg_encryption_settings', $encryption_settings);
                $saved_settings['encryption'] = $encryption_settings;
                BJLG_Debug::log("Réglages de chiffrement sauvegardés.");
            }

            $filters_submitted = array_key_exists('include_patterns', $_POST)
                || array_key_exists('exclude_patterns', $_POST)
                || array_key_exists('secondary_destinations', $_POST)
                || array_key_exists('post_checks', $_POST);

            if ($filters_submitted) {
                $includes = self::sanitize_pattern_list($_POST['include_patterns'] ?? []);
                $excludes = self::sanitize_pattern_list($_POST['exclude_patterns'] ?? []);
                $destinations = self::sanitize_destination_list(
                    $_POST['secondary_destinations'] ?? [],
                    self::get_known_destination_ids()
                );
                $post_checks = self::sanitize_post_checks(
                    $_POST['post_checks'] ?? [],
                    self::get_default_backup_post_checks()
                );

                $this->update_backup_filters($includes, $excludes, $destinations, $post_checks);

                $saved_settings['backup_preferences'] = [
                    'include_patterns' => $includes,
                    'exclude_patterns' => $excludes,
                    'secondary_destinations' => $destinations,
                    'post_checks' => $post_checks,
                ];

                BJLG_Debug::log('Réglages de filtres de sauvegarde mis à jour.');
            }

            // --- Réglages Google Drive ---
            if (isset($_POST['gdrive_client_id']) && isset($_POST['gdrive_client_secret'])) {
                $gdrive_settings = [
                    'client_id'     => sanitize_text_field(wp_unslash($_POST['gdrive_client_id'])),
                    'client_secret' => sanitize_text_field(wp_unslash($_POST['gdrive_client_secret'])),
                    'folder_id'     => isset($_POST['gdrive_folder_id']) ? sanitize_text_field(wp_unslash($_POST['gdrive_folder_id'])) : '',
                    'enabled'       => isset($_POST['gdrive_enabled']) ? $this->to_bool(wp_unslash($_POST['gdrive_enabled'])) : false
                ];
                $this->update_option_value('bjlg_gdrive_settings', $gdrive_settings);
                $saved_settings['gdrive'] = $gdrive_settings;
                BJLG_Debug::log("Identifiants Google Drive sauvegardés.");
            }

            // --- Réglages Amazon S3 ---
            if (isset($_POST['s3_access_key']) || isset($_POST['s3_bucket'])) {
                $s3_settings = [
                    'access_key' => isset($_POST['s3_access_key']) ? sanitize_text_field(wp_unslash($_POST['s3_access_key'])) : '',
                    'secret_key' => isset($_POST['s3_secret_key']) ? sanitize_text_field(wp_unslash($_POST['s3_secret_key'])) : '',
                    'region' => isset($_POST['s3_region']) ? sanitize_text_field(wp_unslash($_POST['s3_region'])) : '',
                    'bucket' => isset($_POST['s3_bucket']) ? sanitize_text_field(wp_unslash($_POST['s3_bucket'])) : '',
                    'server_side_encryption' => isset($_POST['s3_server_side_encryption']) ? sanitize_text_field(wp_unslash($_POST['s3_server_side_encryption'])) : '',
                    'kms_key_id' => isset($_POST['s3_kms_key_id']) ? sanitize_text_field(wp_unslash($_POST['s3_kms_key_id'])) : '',
                    'object_prefix' => isset($_POST['s3_object_prefix']) ? sanitize_text_field(wp_unslash($_POST['s3_object_prefix'])) : '',
                    'enabled' => isset($_POST['s3_enabled']) ? $this->to_bool(wp_unslash($_POST['s3_enabled'])) : false,
                ];

                if (!in_array($s3_settings['server_side_encryption'], ['AES256', 'aws:kms'], true)) {
                    $s3_settings['server_side_encryption'] = '';
                }

                if ($s3_settings['server_side_encryption'] !== 'aws:kms') {
                    $s3_settings['kms_key_id'] = '';
                }

                $s3_settings['object_prefix'] = trim($s3_settings['object_prefix']);

                $this->update_option_value('bjlg_s3_settings', $s3_settings);
                $saved_settings['s3'] = $s3_settings;
                BJLG_Debug::log('Réglages Amazon S3 sauvegardés.');
            }

            if (!empty($_POST['managed_replication_submitted'])) {
                $managed_settings = $this->sanitize_managed_replication_from_request($_POST);
                $this->update_option_value('bjlg_managed_replication_settings', $managed_settings);
                $saved_settings['managed_replication'] = $managed_settings;
                BJLG_Debug::log('Réglages de réplication managée sauvegardés.');
            }

            if (!empty($_POST['managed_storage_submitted'])) {
                $storage_settings = $this->sanitize_managed_storage_from_request($_POST);
                $this->update_option_value('bjlg_managed_storage_settings', $storage_settings);
                $saved_settings['managed_storage'] = $storage_settings;
                BJLG_Debug::log('Réglages du stockage managé sauvegardés.');
            }

            // --- Réglages Wasabi ---
            if (isset($_POST['wasabi_access_key']) || isset($_POST['wasabi_bucket'])) {
                $wasabi_settings = [
                    'access_key' => isset($_POST['wasabi_access_key']) ? sanitize_text_field(wp_unslash($_POST['wasabi_access_key'])) : '',
                    'secret_key' => isset($_POST['wasabi_secret_key']) ? sanitize_text_field(wp_unslash($_POST['wasabi_secret_key'])) : '',
                    'region' => isset($_POST['wasabi_region']) ? sanitize_text_field(wp_unslash($_POST['wasabi_region'])) : '',
                    'bucket' => isset($_POST['wasabi_bucket']) ? sanitize_text_field(wp_unslash($_POST['wasabi_bucket'])) : '',
                    'object_prefix' => isset($_POST['wasabi_object_prefix']) ? sanitize_text_field(wp_unslash($_POST['wasabi_object_prefix'])) : '',
                    'enabled' => isset($_POST['wasabi_enabled']) ? $this->to_bool(wp_unslash($_POST['wasabi_enabled'])) : false,
                ];

                $wasabi_settings['object_prefix'] = trim($wasabi_settings['object_prefix']);

                $this->update_option_value('bjlg_wasabi_settings', $wasabi_settings);
                $saved_settings['wasabi'] = $wasabi_settings;
                BJLG_Debug::log('Réglages Wasabi sauvegardés.');
            }

            // --- Réglages Managed Vault ---
            if (isset($_POST['managed_vault_access_key']) || isset($_POST['managed_vault_bucket'])) {
                $replica_input = $_POST['managed_vault_replica_regions'] ?? '';
                $replica_regions = $this->sanitize_region_input($replica_input);

                $primary_region = isset($_POST['managed_vault_primary_region'])
                    ? sanitize_text_field(wp_unslash($_POST['managed_vault_primary_region']))
                    : '';

                $managed_vault_settings = [
                    'access_key' => isset($_POST['managed_vault_access_key']) ? sanitize_text_field(wp_unslash($_POST['managed_vault_access_key'])) : '',
                    'secret_key' => isset($_POST['managed_vault_secret_key']) ? sanitize_text_field(wp_unslash($_POST['managed_vault_secret_key'])) : '',
                    'bucket' => isset($_POST['managed_vault_bucket']) ? sanitize_text_field(wp_unslash($_POST['managed_vault_bucket'])) : '',
                    'object_prefix' => isset($_POST['managed_vault_object_prefix']) ? sanitize_text_field(wp_unslash($_POST['managed_vault_object_prefix'])) : '',
                    'primary_region' => $primary_region,
                    'replica_regions' => $replica_regions,
                    'region' => $primary_region,
                    'immutability_days' => isset($_POST['managed_vault_immutability_days']) ? max(0, (int) $_POST['managed_vault_immutability_days']) : 0,
                    'retention_max_versions' => isset($_POST['managed_vault_retention_versions']) ? max(1, (int) $_POST['managed_vault_retention_versions']) : 20,
                    'credential_strategy' => 'manual',
                    'credential_rotation_interval' => isset($_POST['managed_vault_rotation_interval']) ? max(1, (int) $_POST['managed_vault_rotation_interval']) : 90,
                    'last_credential_rotation' => $this->get_option_value('bjlg_managed_vault_settings', [])['last_credential_rotation'] ?? 0,
                    'latency_budget_ms' => isset($_POST['managed_vault_latency_budget']) ? max(100, (int) $_POST['managed_vault_latency_budget']) : 4000,
                    'object_lock_mode' => 'GOVERNANCE',
                    'versioning' => true,
                    'server_side_encryption' => isset($_POST['managed_vault_server_side_encryption']) ? sanitize_text_field(wp_unslash($_POST['managed_vault_server_side_encryption'])) : '',
                    'kms_key_id' => isset($_POST['managed_vault_kms_key_id']) ? sanitize_text_field(wp_unslash($_POST['managed_vault_kms_key_id'])) : '',
                    'enabled' => isset($_POST['managed_vault_enabled']) ? $this->to_bool(wp_unslash($_POST['managed_vault_enabled'])) : false,
                ];

                if (!in_array($managed_vault_settings['server_side_encryption'], ['', 'AES256', 'aws:kms'], true)) {
                    $managed_vault_settings['server_side_encryption'] = '';
                }

                if ($managed_vault_settings['server_side_encryption'] !== 'aws:kms') {
                    $managed_vault_settings['kms_key_id'] = '';
                }

                if (!empty($managed_vault_settings['server_side_encryption']) && $managed_vault_settings['kms_key_id'] === '') {
                    $managed_vault_settings['kms_key_id'] = '';
                }

                if ($managed_vault_settings['primary_region'] === '' && !empty($managed_vault_settings['replica_regions'])) {
                    $managed_vault_settings['primary_region'] = (string) array_shift($managed_vault_settings['replica_regions']);
                    $managed_vault_settings['region'] = $managed_vault_settings['primary_region'];
                }

                $managed_vault_settings['object_prefix'] = trim($managed_vault_settings['object_prefix']);
                $managed_vault_settings['replica_regions'] = $this->sanitize_region_input($managed_vault_settings['replica_regions']);

                $this->update_option_value('bjlg_managed_vault_settings', $managed_vault_settings);
                $saved_settings['managed_vault'] = $managed_vault_settings;
                BJLG_Debug::log('Réglages Managed Vault sauvegardés.');
            }

            // --- Réglages Dropbox ---
            if (isset($_POST['dropbox_access_token']) || isset($_POST['dropbox_folder'])) {
                $dropbox_settings = [
                    'access_token' => isset($_POST['dropbox_access_token']) ? sanitize_text_field(wp_unslash($_POST['dropbox_access_token'])) : '',
                    'folder' => isset($_POST['dropbox_folder']) ? sanitize_text_field(wp_unslash($_POST['dropbox_folder'])) : '',
                    'enabled' => isset($_POST['dropbox_enabled']) ? $this->to_bool(wp_unslash($_POST['dropbox_enabled'])) : false,
                ];

                $this->update_option_value('bjlg_dropbox_settings', $dropbox_settings);
                $saved_settings['dropbox'] = $dropbox_settings;
                BJLG_Debug::log('Réglages Dropbox sauvegardés.');
            }

            // --- Réglages OneDrive ---
            if (isset($_POST['onedrive_access_token']) || isset($_POST['onedrive_folder'])) {
                $onedrive_settings = [
                    'access_token' => isset($_POST['onedrive_access_token']) ? sanitize_text_field(wp_unslash($_POST['onedrive_access_token'])) : '',
                    'folder' => isset($_POST['onedrive_folder']) ? sanitize_text_field(wp_unslash($_POST['onedrive_folder'])) : '',
                    'enabled' => isset($_POST['onedrive_enabled']) ? $this->to_bool(wp_unslash($_POST['onedrive_enabled'])) : false,
                ];

                $this->update_option_value('bjlg_onedrive_settings', $onedrive_settings);
                $saved_settings['onedrive'] = $onedrive_settings;
                BJLG_Debug::log('Réglages OneDrive sauvegardés.');
            }

            // --- Réglages pCloud ---
            if (isset($_POST['pcloud_access_token']) || isset($_POST['pcloud_folder'])) {
                $pcloud_settings = [
                    'access_token' => isset($_POST['pcloud_access_token']) ? sanitize_text_field(wp_unslash($_POST['pcloud_access_token'])) : '',
                    'folder' => isset($_POST['pcloud_folder']) ? sanitize_text_field(wp_unslash($_POST['pcloud_folder'])) : '',
                    'enabled' => isset($_POST['pcloud_enabled']) ? $this->to_bool(wp_unslash($_POST['pcloud_enabled'])) : false,
                ];

                $this->update_option_value('bjlg_pcloud_settings', $pcloud_settings);
                $saved_settings['pcloud'] = $pcloud_settings;
                BJLG_Debug::log('Réglages pCloud sauvegardés.');
            }


            // --- Réglages de Notifications ---
            $notification_request_fields = [
                'notifications_enabled',
                'email_recipients',
                'notify_backup_complete',
                'notify_backup_failed',
                'notify_cleanup_complete',
                'notify_storage_warning',
                'notify_remote_purge_failed',
                'notify_remote_purge_delayed',
                'notify_remote_storage_forecast_warning',
                'notify_restore_self_test_passed',
                'notify_restore_self_test_failed',
                'channel_email',
                'channel_slack',
                'slack_webhook_url',
                'channel_discord',
                'discord_webhook_url',
            ];

            $should_update_notifications = false;
            foreach ($notification_request_fields as $field) {
                if (array_key_exists($field, $_POST)) {
                    $should_update_notifications = true;
                    break;
                }
            }

            if ($should_update_notifications) {
                $notifications_settings = $this->prepare_notifications_settings_from_request($_POST);

                $this->update_option_value('bjlg_notification_settings', $notifications_settings);
                $saved_settings['notifications'] = $notifications_settings;
                BJLG_Debug::log('Réglages de notifications sauvegardés.');
            }

            // --- Réglages de Performance ---
            $performance_fields = ['multi_threading', 'max_workers', 'chunk_size', 'compression_level'];
            $should_update_performance = false;
            foreach ($performance_fields as $field) {
                if (array_key_exists($field, $_POST)) {
                    $should_update_performance = true;
                    break;
                }
            }

            if ($should_update_performance) {
                $performance_defaults = $this->default_settings['performance'];
                $performance_settings = $this->get_option_value('bjlg_performance_settings', []);
                if (!is_array($performance_settings)) {
                    $performance_settings = [];
                }
                $performance_settings = wp_parse_args($performance_settings, $performance_defaults);

                if (array_key_exists('multi_threading', $_POST)) {
                    $performance_settings['multi_threading'] = $this->to_bool(wp_unslash($_POST['multi_threading']));
                }
                if (array_key_exists('max_workers', $_POST)) {
                    $performance_settings['max_workers'] = max(1, min(20, intval(wp_unslash($_POST['max_workers']))));
                }
                if (array_key_exists('chunk_size', $_POST)) {
                    $performance_settings['chunk_size'] = max(1, min(500, intval(wp_unslash($_POST['chunk_size']))));
                }
                if (array_key_exists('compression_level', $_POST)) {
                    $performance_settings['compression_level'] = min(9, max(0, intval(wp_unslash($_POST['compression_level']))));
                }

                $this->update_option_value('bjlg_performance_settings', $performance_settings);
                $saved_settings['performance'] = $performance_settings;
                BJLG_Debug::log('Réglages de performance sauvegardés.');
            }

            if (
                isset($_POST['storage_quota_warning_threshold'])
                || isset($_POST['remote_metrics_ttl_minutes'])
                || isset($_POST['remote_capacity_warning_hours'])
                || isset($_POST['remote_capacity_critical_hours'])
            ) {
                $monitoring_defaults = $this->default_settings['monitoring'];
                $monitoring_settings = $this->get_option_value('bjlg_monitoring_settings', []);
                if (!is_array($monitoring_settings)) {
                    $monitoring_settings = [];
                }
                $monitoring_settings = wp_parse_args($monitoring_settings, $monitoring_defaults);

                if (isset($_POST['storage_quota_warning_threshold'])) {
                    $threshold = floatval(wp_unslash($_POST['storage_quota_warning_threshold']));
                    $monitoring_settings['storage_quota_warning_threshold'] = max(1.0, min(100.0, $threshold));
                }

                if (isset($_POST['remote_metrics_ttl_minutes'])) {
                    $ttl_minutes = intval(wp_unslash($_POST['remote_metrics_ttl_minutes']));
                    $monitoring_settings['remote_metrics_ttl_minutes'] = max(5, min(1440, $ttl_minutes));
                }

                if (isset($_POST['remote_capacity_warning_hours'])) {
                    $warning_hours = intval(wp_unslash($_POST['remote_capacity_warning_hours']));
                    $monitoring_settings['remote_capacity_warning_hours'] = max(1, min(24 * 7, $warning_hours));
                }

                if (isset($_POST['remote_capacity_critical_hours'])) {
                    $critical_hours = intval(wp_unslash($_POST['remote_capacity_critical_hours']));
                    $warning_reference = isset($monitoring_settings['remote_capacity_warning_hours'])
                        ? (int) $monitoring_settings['remote_capacity_warning_hours']
                        : 72;
                    $monitoring_settings['remote_capacity_critical_hours'] = max(1, min($warning_reference, $critical_hours));
                }

                $this->update_option_value('bjlg_monitoring_settings', $monitoring_settings);
                $saved_settings['monitoring'] = $monitoring_settings;
                BJLG_Debug::log('Réglages de monitoring sauvegardés : ' . print_r($monitoring_settings, true));
            }

            // --- Réglages Webhooks ---
            $webhook_fields = [
                'webhook_enabled',
                'webhook_backup_complete',
                'webhook_backup_failed',
                'webhook_cleanup_complete',
                'webhook_sla_alert',
                'webhook_secret',
            ];

            $should_update_webhooks = false;
            foreach ($webhook_fields as $field) {
                if (array_key_exists($field, $_POST)) {
                    $should_update_webhooks = true;
                    break;
                }
            }

            if ($should_update_webhooks) {
                $webhook_defaults = [
                    'enabled' => false,
                    'urls' => [
                        'backup_complete' => '',
                        'backup_failed' => '',
                        'cleanup_complete' => '',
<<<<<<< HEAD
                        'storage_capacity' => '',
                        'sla_validation' => '',
=======
                        'sla_alert' => '',
>>>>>>> 5a1a62cb
                    ],
                    'secret' => '',
                ];

                $webhook_settings = $this->get_option_value('bjlg_webhook_settings', []);
                if (!is_array($webhook_settings)) {
                    $webhook_settings = [];
                }
                $webhook_settings = wp_parse_args($webhook_settings, $webhook_defaults);
                $webhook_settings['urls'] = isset($webhook_settings['urls']) && is_array($webhook_settings['urls'])
                    ? wp_parse_args($webhook_settings['urls'], $webhook_defaults['urls'])
                    : $webhook_defaults['urls'];

                if (array_key_exists('webhook_enabled', $_POST)) {
                    $webhook_settings['enabled'] = $this->to_bool(wp_unslash($_POST['webhook_enabled']));
                }

                $webhook_labels = [
                    'backup_complete' => 'de sauvegarde terminée',
                    'backup_failed' => "d'échec de sauvegarde",
                    'cleanup_complete' => 'de fin de nettoyage',
<<<<<<< HEAD
                    'storage_capacity' => 'de capacité de stockage',
                    'sla_validation' => 'de validation SLA',
=======
                    'sla_alert' => "d'alerte SLA",
>>>>>>> 5a1a62cb
                ];

                foreach ($webhook_labels as $url_key => $label) {
                    $field = 'webhook_' . $url_key;
                    $source = array_key_exists($field, $_POST)
                        ? wp_unslash($_POST[$field])
                        : ($webhook_settings['urls'][$url_key] ?? '');
                    $webhook_settings['urls'][$url_key] = $this->validate_optional_url($source, $label);
                }

                if (array_key_exists('webhook_secret', $_POST)) {
                    $webhook_settings['secret'] = sanitize_text_field(wp_unslash($_POST['webhook_secret']));
                }

                if (!empty($webhook_settings['enabled'])) {
                    $non_empty = array_filter($webhook_settings['urls'], static function ($value) {
                        return is_string($value) && $value !== '';
                    });
                    if (empty($non_empty)) {
                        throw new Exception('Veuillez renseigner au moins une URL de webhook active lorsque les webhooks personnalisés sont activés.');
                    }
                }

                $this->update_option_value('bjlg_webhook_settings', $webhook_settings);
                $saved_settings['webhooks'] = $webhook_settings;
                BJLG_Debug::log('Réglages de webhooks sauvegardés.');
            }

            // --- Réglage du débogueur AJAX ---
            if (isset($_POST['ajax_debug_enabled'])) {
                $ajax_debug_enabled = $this->to_bool(wp_unslash($_POST['ajax_debug_enabled']));
                $this->update_option_value('bjlg_ajax_debug_enabled', $ajax_debug_enabled);
                $saved_settings['ajax_debug'] = $ajax_debug_enabled;
                BJLG_Debug::log("Réglage du débogueur AJAX mis à jour.");
            }

            };

            $this->execute_in_site_scope($context, function () use ($operation, $context) {
                return $this->with_context($context, $operation);
            });

            BJLG_History::log('settings_updated', 'success', 'Les réglages ont été mis à jour.');
            
            do_action('bjlg_settings_saved', $saved_settings);
            
            wp_send_json_success([
                'message' => 'Réglages sauvegardés avec succès !',
                'saved' => $saved_settings
            ]);

        } catch (Exception $e) {
            BJLG_History::log('settings_updated', 'failure', 'Erreur : ' . $e->getMessage());
            wp_send_json_error(['message' => $e->getMessage()]);
        } finally {
            if ($site_switched) {
                BJLG_Site_Context::restore_site($site_switched);
            }
        }
    }

    public function handle_get_backup_presets() {
        if (!current_user_can(BJLG_CAPABILITY)) {
            wp_send_json_error(['message' => 'Permission refusée.']);
        }

        check_ajax_referer('bjlg_nonce', 'nonce');

        $presets = array_values(self::get_backup_presets());

        wp_send_json_success([
            'presets' => $presets,
        ]);
    }

    public function handle_save_backup_preset() {
        if (!current_user_can(BJLG_CAPABILITY)) {
            wp_send_json_error(['message' => 'Permission refusée.']);
        }

        check_ajax_referer('bjlg_nonce', 'nonce');

        $raw_name = isset($_POST['name']) ? sanitize_text_field(wp_unslash($_POST['name'])) : '';
        if ($raw_name === '') {
            wp_send_json_error(['message' => "Le nom du modèle est requis."]);
        }

        $raw_preset = $_POST['preset'] ?? [];
        if (is_string($raw_preset)) {
            $decoded = json_decode(wp_unslash($raw_preset), true);
            $raw_preset = is_array($decoded) ? $decoded : [];
        } elseif (is_array($raw_preset)) {
            $raw_preset = wp_unslash($raw_preset);
        } else {
            $raw_preset = [];
        }

        if (!isset($raw_preset['label']) || !is_string($raw_preset['label']) || trim($raw_preset['label']) === '') {
            $raw_preset['label'] = $raw_name;
        }

        $preset_id = isset($_POST['preset_id']) ? sanitize_key(wp_unslash($_POST['preset_id'])) : '';

        $sanitized = self::sanitize_backup_preset($raw_preset, $preset_id !== '' ? $preset_id : $raw_name);
        if (!$sanitized) {
            wp_send_json_error(['message' => "Impossible d'enregistrer le modèle fourni."]);
        }

        if ($preset_id !== '') {
            $sanitized['id'] = $preset_id;
        }

        $existing = self::sanitize_backup_presets($this->get_option_value('bjlg_backup_presets', []));
        $existing[$sanitized['id']] = $sanitized;

        $this->update_option_value('bjlg_backup_presets', $existing);

        BJLG_Debug::log('Modèle de sauvegarde enregistré : ' . $sanitized['id']);

        wp_send_json_success([
            'message' => sprintf('Modèle "%s" enregistré avec succès.', $sanitized['label']),
            'saved' => $sanitized,
            'presets' => array_values($existing),
        ]);
    }

    /**
     * Déclenche l'envoi d'une notification de test sur les canaux actifs.
     */
    public function handle_send_notification_test() {
        if (!\bjlg_can_manage_settings()) {
            wp_send_json_error(['message' => __('Permission refusée.', 'backup-jlg')], 403);
        }

        check_ajax_referer('bjlg_nonce', 'nonce');

        try {
            $request = is_array($_POST) ? $_POST : [];
            $notifications_settings = $this->prepare_notifications_settings_from_request($request);
        } catch (Exception $exception) {
            wp_send_json_error(['message' => $exception->getMessage()], 400);
        }

        $notifications = BJLG_Notifications::instance();
        $result = $notifications->send_test_notification($notifications_settings);

        if (is_wp_error($result)) {
            wp_send_json_error(['message' => $result->get_error_message()], 400);
        }

        $channels = isset($result['channels']) && is_array($result['channels'])
            ? array_values(array_filter(array_map('strval', $result['channels'])))
            : [];

        $labels = [];
        $map = [
            'email' => __('e-mail', 'backup-jlg'),
            'slack' => __('Slack', 'backup-jlg'),
            'discord' => __('Discord', 'backup-jlg'),
        ];

        foreach ($channels as $channel) {
            $labels[] = $map[$channel] ?? $channel;
        }

        if (empty($labels)) {
            $labels[] = __('aucun canal actif', 'backup-jlg');
        }

        $message = sprintf(
            __('Notification de test planifiée pour %s.', 'backup-jlg'),
            implode(', ', $labels)
        );

        wp_send_json_success([
            'message' => $message,
            'channels' => $channels,
            'entry_id' => isset($result['entry']['id']) ? (string) $result['entry']['id'] : '',
        ]);
    }

    /**
     * Récupère tous les paramètres
     */
    public function handle_get_settings() {
        if (!\bjlg_can_manage_settings()) {
            wp_send_json_error(['message' => 'Permission refusée.']);
        }

        $context = $this->resolve_request_context_from_input($_REQUEST);
        $this->ensure_request_context_capabilities($context);

        $settings = $this->execute_in_site_scope($context, function () use ($context) {
            return $this->with_context($context, function () {
                $required_permission = \bjlg_get_required_capability();

                return [
                    'cleanup' => $this->get_section_settings_with_defaults('cleanup'),
                    'whitelabel' => $this->get_section_settings_with_defaults('whitelabel'),
                    'encryption' => $this->get_section_settings_with_defaults('encryption'),
                    'notifications' => $this->get_section_settings_with_defaults('notifications'),
                    'performance' => $this->get_section_settings_with_defaults('performance'),
                    'monitoring' => $this->get_section_settings_with_defaults('monitoring'),
                    'gdrive' => $this->get_section_settings_with_defaults('gdrive'),
                    's3' => $this->get_section_settings_with_defaults('s3'),
                    'wasabi' => $this->get_section_settings_with_defaults('wasabi'),
                    'managed_vault' => $this->get_section_settings_with_defaults('managed_vault'),
                    'managed_storage' => $this->get_section_settings_with_defaults('managed_storage'),
                    'dropbox' => $this->get_section_settings_with_defaults('dropbox'),
                    'onedrive' => $this->get_section_settings_with_defaults('onedrive'),
                    'pcloud' => $this->get_section_settings_with_defaults('pcloud'),
                    'azure_blob' => $this->get_section_settings_with_defaults('azure_blob'),
                    'backblaze_b2' => $this->get_section_settings_with_defaults('backblaze_b2'),
                    'sftp' => $this->get_section_settings_with_defaults('sftp'),
                    'advanced' => $this->get_section_settings_with_defaults('advanced'),
                    'webhooks' => $this->get_option_value('bjlg_webhook_settings', []),
                    'schedule' => $this->get_option_value('bjlg_schedule_settings', []),
                    'permissions' => [
                        'required_capability' => $required_permission,
                        'type' => $this->is_role_permission($required_permission) ? 'role' : 'capability',
                    ],
                    'ajax_debug' => $this->get_option_value('bjlg_ajax_debug_enabled', false)
                ];
            });
        });

        wp_send_json_success($settings);
    }
    
    /**
     * Réinitialise tous les paramètres
     */
    public function handle_reset_settings() {
        if (!\bjlg_can_manage_settings()) {
            wp_send_json_error(['message' => 'Permission refusée.']);
        }
        check_ajax_referer('bjlg_nonce', 'nonce');

        $context = $this->resolve_request_context_from_input($_POST);
        $this->ensure_request_context_capabilities($context);

        $section = isset($_POST['section'])
            ? sanitize_text_field(wp_unslash($_POST['section']))
            : 'all';

        try {
            $operation = function () use ($section) {
                if ($section === 'all') {
                    foreach ($this->default_settings as $key => $defaults) {
                        $this->update_option_value($this->get_option_name_for_section($key), $defaults);
                    }
                    $this->update_option_value('bjlg_required_capability', \BJLG_DEFAULT_CAPABILITY);
                    $this->sync_manage_plugin_capability_map(\BJLG_DEFAULT_CAPABILITY);
                    BJLG_History::log('settings_reset', 'info', 'Tous les réglages ont été réinitialisés');
                } else {
                    if ($section === 'permissions') {
                        $this->update_option_value('bjlg_required_capability', \BJLG_DEFAULT_CAPABILITY);
                        $this->sync_manage_plugin_capability_map(\BJLG_DEFAULT_CAPABILITY);
                        BJLG_History::log('settings_reset', 'info', "Réglages 'permissions' réinitialisés");
                    } elseif (isset($this->default_settings[$section])) {
                        $this->update_option_value($this->get_option_name_for_section($section), $this->default_settings[$section]);
                        BJLG_History::log('settings_reset', 'info', "Réglages '$section' réinitialisés");
                    } else {
                        throw new Exception("Section de réglages invalide.");
                    }
                }
            };

            $this->execute_in_site_scope($context, function () use ($operation, $context) {
                return $this->with_context($context, $operation);
            });

            wp_send_json_success(['message' => 'Réglages réinitialisés avec succès.']);

        } catch (Exception $e) {
            wp_send_json_error(['message' => $e->getMessage()]);
        }
    }
    
    /**
     * Exporte les paramètres
     */
    public function handle_export_settings() {
        if (!\bjlg_can_manage_settings()) {
            wp_send_json_error(['message' => 'Permission refusée.']);
        }
        check_ajax_referer('bjlg_nonce', 'nonce');

        $context = $this->resolve_request_context_from_input($_POST);
        $this->ensure_request_context_capabilities($context);

        $export_payload = $this->execute_in_site_scope($context, function () use ($context) {
            return $this->with_context($context, function () {
                $option_keys = [
                    'bjlg_cleanup_settings',
                    'bjlg_whitelabel_settings',
                    'bjlg_encryption_settings',
                    'bjlg_incremental_settings',
                    'bjlg_notification_settings',
                    'bjlg_performance_settings',
                    'bjlg_monitoring_settings',
                    'bjlg_gdrive_settings',
                    'bjlg_dropbox_settings',
                    'bjlg_onedrive_settings',
                    'bjlg_pcloud_settings',
                    'bjlg_s3_settings',
                    'bjlg_managed_vault_settings',
                    'bjlg_wasabi_settings',
                    'bjlg_azure_blob_settings',
                    'bjlg_backblaze_b2_settings',
                    'bjlg_sftp_settings',
                    'bjlg_webhook_settings',
                    'bjlg_schedule_settings',
                    'bjlg_advanced_settings',
                    'bjlg_backup_include_patterns',
                    'bjlg_backup_exclude_patterns',
                    'bjlg_backup_secondary_destinations',
                    'bjlg_backup_post_checks',
                    'bjlg_backup_presets',
                    'bjlg_required_capability'
                ];

                $settings = [];
                foreach ($option_keys as $key) {
                    $value = $this->get_option_value($key);
                    if ($value !== false) {
                        $settings[$key] = $value;
                    }
                }

                $export_data = [
                    'plugin' => 'Backup JLG',
                    'version' => BJLG_VERSION,
                    'exported_at' => current_time('c'),
                    'site_url' => get_site_url(),
                    'settings' => $settings,
                ];

                BJLG_History::log('settings_exported', 'success', 'Paramètres exportés');

                return $export_data;
            });
        });

        wp_send_json_success([
            'filename' => 'bjlg-settings-' . date('Y-m-d-His') . '.json',
            'data' => base64_encode(json_encode($export_payload, JSON_PRETTY_PRINT)),
        ]);
    }
    
    /**
     * Importe les paramètres
     */
    public function handle_import_settings() {
        if (!\bjlg_can_manage_settings()) {
            wp_send_json_error(['message' => 'Permission refusée.']);
        }
        check_ajax_referer('bjlg_nonce', 'nonce');
        
        if (empty($_POST['import_data'])) {
            wp_send_json_error(['message' => 'Aucune donnée à importer.']);
        }

        try {
            $raw_import = wp_unslash($_POST['import_data']);
            $import_data = json_decode(base64_decode($raw_import), true);

            if (empty($import_data) || !isset($import_data['settings'])) {
                throw new Exception("Format de données invalide.");
            }

            // Vérifier la compatibilité de version
            if (isset($import_data['version'])) {
                $import_version = $import_data['version'];
                if (version_compare($import_version, BJLG_VERSION, '>')) {
                    throw new Exception("Les paramètres proviennent d'une version plus récente du plugin.");
                }
            }
            
            // Importer les paramètres
            $sanitized_settings = $this->sanitize_imported_settings((array) $import_data['settings']);

            if (empty($sanitized_settings)) {
                throw new Exception("Aucun réglage valide à importer.");
            }

            foreach ($sanitized_settings as $key => $value) {
                $this->update_option_value($key, $value);
            }

            if (array_key_exists('bjlg_required_capability', $sanitized_settings)) {
                $this->sync_manage_plugin_capability_map($sanitized_settings['bjlg_required_capability']);
            }
            
            BJLG_History::log('settings_imported', 'success', 'Paramètres importés depuis ' . ($import_data['site_url'] ?? 'inconnu'));
            
            wp_send_json_success(['message' => 'Paramètres importés avec succès.']);
            
        } catch (Exception $e) {
            BJLG_History::log('settings_imported', 'failure', 'Erreur : ' . $e->getMessage());
            wp_send_json_error(['message' => $e->getMessage()]);
        }
    }
    
    /**
     * Nettoie et valide les paramètres importés.
     *
     * @param array $settings
     * @return array
     */
    private function sanitize_imported_settings(array $settings) {
        $sanitized = [];

        foreach ($settings as $option => $value) {
            $clean_value = $this->sanitize_imported_option($option, $value);
            if ($clean_value !== null) {
                $sanitized[$option] = $clean_value;
            }
        }

        return $sanitized;
    }

    /**
     * Nettoie une option importée spécifique.
     *
     * @param string $option
     * @param mixed  $value
     * @return array|bool|null
     */
    private function sanitize_imported_option($option, $value) {
        switch ($option) {
            case 'bjlg_cleanup_settings':
                $defaults = $this->default_settings['cleanup'];
                $sanitized = $defaults;

                if (is_array($value)) {
                    if (isset($value['by_number'])) {
                        $sanitized['by_number'] = max(0, intval($value['by_number']));
                    }
                    if (isset($value['by_age'])) {
                        $sanitized['by_age'] = max(0, intval($value['by_age']));
                    }
                }

                return $sanitized;

            case 'bjlg_whitelabel_settings':
                $defaults = $this->default_settings['whitelabel'];
                $sanitized = $defaults;

                if (is_array($value)) {
                    if (isset($value['plugin_name'])) {
                        $sanitized['plugin_name'] = sanitize_text_field($value['plugin_name']);
                    }
                    if (isset($value['hide_from_non_admins'])) {
                        $sanitized['hide_from_non_admins'] = $this->to_bool($value['hide_from_non_admins']);
                    }
                }

                return $sanitized;

            case 'bjlg_required_capability':
                return $this->sanitize_required_capability_value($value);

            case 'bjlg_encryption_settings':
                $defaults = $this->default_settings['encryption'];
                $sanitized = $defaults;

                if (is_array($value)) {
                    if (isset($value['enabled'])) {
                        $sanitized['enabled'] = $this->to_bool($value['enabled']);
                    }
                    if (isset($value['auto_encrypt'])) {
                        $sanitized['auto_encrypt'] = $this->to_bool($value['auto_encrypt']);
                    }
                    if (isset($value['password_protect'])) {
                        $sanitized['password_protect'] = $this->to_bool($value['password_protect']);
                    }
                    if (isset($value['compression_level'])) {
                        $sanitized['compression_level'] = max(0, intval($value['compression_level']));
                    }
                }

                return $sanitized;

            case 'bjlg_incremental_settings':
                $defaults = $this->default_settings['incremental'];
                $sanitized = $defaults;

                if (is_array($value)) {
                    if (isset($value['max_incrementals'])) {
                        $sanitized['max_incrementals'] = max(0, intval($value['max_incrementals']));
                    }
                    if (isset($value['max_full_age_days'])) {
                        $sanitized['max_full_age_days'] = max(0, intval($value['max_full_age_days']));
                    }
                    if (isset($value['rotation_enabled'])) {
                        $sanitized['rotation_enabled'] = $this->to_bool($value['rotation_enabled']);
                    }
                }

                return $sanitized;

            case 'bjlg_notification_settings':
                $defaults = [
                    'enabled' => false,
                    'email_recipients' => '',
                    'events' => $this->default_settings['notifications']['events'],
                    'channels' => [
                        'email' => ['enabled' => false],
                        'slack' => ['enabled' => false, 'webhook_url' => ''],
                        'discord' => ['enabled' => false, 'webhook_url' => ''],
                        'teams' => ['enabled' => false, 'webhook_url' => ''],
                        'sms' => ['enabled' => false, 'webhook_url' => ''],
                    ],
                ];
                $sanitized = $defaults;

                if (is_array($value)) {
                    if (isset($value['enabled'])) {
                        $sanitized['enabled'] = $this->to_bool($value['enabled']);
                    }
                    if (isset($value['email_recipients'])) {
                        $sanitized['email_recipients'] = sanitize_text_field($value['email_recipients']);
                    }
                    if (isset($value['events']) && is_array($value['events'])) {
                        foreach ($sanitized['events'] as $event_key => $default_value) {
                            if (isset($value['events'][$event_key])) {
                                $sanitized['events'][$event_key] = $this->to_bool($value['events'][$event_key]);
                            }
                        }
                    }
                    if (isset($value['channels']) && is_array($value['channels'])) {
                        foreach ($sanitized['channels'] as $channel_key => $channel_defaults) {
                            if (!isset($value['channels'][$channel_key]) || !is_array($value['channels'][$channel_key])) {
                                continue;
                            }
                            $channel_value = $value['channels'][$channel_key];

                            if (isset($channel_value['enabled'])) {
                                $sanitized['channels'][$channel_key]['enabled'] = $this->to_bool($channel_value['enabled']);
                            }

                            if (isset($channel_defaults['webhook_url'])) {
                                $sanitized['channels'][$channel_key]['webhook_url'] = isset($channel_value['webhook_url'])
                                    ? esc_url_raw($channel_value['webhook_url'])
                                    : '';
                            }
                        }
                    }
                }

                return $sanitized;

            case 'bjlg_update_guard_settings':
                $defaults = $this->default_settings['update_guard'];
                $sanitized = $defaults;

                if (is_array($value)) {
                    if (array_key_exists('enabled', $value)) {
                        $sanitized['enabled'] = $this->to_bool($value['enabled']);
                    }

                    if (array_key_exists('components', $value)) {
                        $components = [];
                        if (is_array($value['components'])) {
                            $allowed = self::get_default_backup_components();
                            foreach ($value['components'] as $component) {
                                $component = sanitize_key((string) $component);
                                if ($component !== '' && in_array($component, $allowed, true) && !in_array($component, $components, true)) {
                                    $components[] = $component;
                                }
                            }
                        }

                        $sanitized['components'] = $components;
                    }

                    if (array_key_exists('targets', $value) && is_array($value['targets'])) {
                        $allowed_targets = ['core', 'plugin', 'theme'];
                        $targets = [];
                        foreach ($allowed_targets as $target_key) {
                            $targets[$target_key] = !empty($value['targets'][$target_key]);
                        }
                        $sanitized['targets'] = $targets;
                    }

                    if (isset($value['reminder']) && is_array($value['reminder'])) {
                        $reminder = $value['reminder'];
                        if (array_key_exists('enabled', $reminder)) {
                            $sanitized['reminder']['enabled'] = $this->to_bool($reminder['enabled']);
                        }
                        if (array_key_exists('message', $reminder)) {
                            $sanitized['reminder']['message'] = sanitize_text_field((string) $reminder['message']);
                        }

                        if (isset($reminder['channels']) && is_array($reminder['channels'])) {
                            $channels = $sanitized['reminder']['channels'];

                            if (isset($reminder['channels']['notification']) && is_array($reminder['channels']['notification'])) {
                                $channels['notification']['enabled'] = $this->to_bool($reminder['channels']['notification']['enabled'] ?? false);
                            }

                            if (isset($reminder['channels']['email']) && is_array($reminder['channels']['email'])) {
                                $channels['email']['enabled'] = $this->to_bool($reminder['channels']['email']['enabled'] ?? false);
                                if (array_key_exists('recipients', $reminder['channels']['email'])) {
                                    $channels['email']['recipients'] = sanitize_textarea_field((string) $reminder['channels']['email']['recipients']);
                                }
                            }

                            $sanitized['reminder']['channels'] = $channels;
                        }
                    }
                }

                return $sanitized;

            case 'bjlg_performance_settings':
                $defaults = $this->default_settings['performance'];
                $sanitized = $defaults;

                if (is_array($value)) {
                    if (isset($value['multi_threading'])) {
                        $sanitized['multi_threading'] = $this->to_bool($value['multi_threading']);
                    }
                    if (isset($value['max_workers'])) {
                        $sanitized['max_workers'] = max(1, intval($value['max_workers']));
                    }
                    if (isset($value['chunk_size'])) {
                        $sanitized['chunk_size'] = max(1, intval($value['chunk_size']));
                    }
                    if (isset($value['compression_level'])) {
                        $sanitized['compression_level'] = max(0, intval($value['compression_level']));
                    }
                }

                return $sanitized;

            case 'bjlg_monitoring_settings':
                $defaults = $this->default_settings['monitoring'];
                $sanitized = $defaults;

                if (is_array($value)) {
                    if (isset($value['storage_quota_warning_threshold'])) {
                        $sanitized['storage_quota_warning_threshold'] = max(1.0, min(100.0, (float) $value['storage_quota_warning_threshold']));
                    }
                    if (isset($value['remote_metrics_ttl_minutes'])) {
                        $sanitized['remote_metrics_ttl_minutes'] = max(5, min(1440, (int) $value['remote_metrics_ttl_minutes']));
                    }
                }

                return $sanitized;

            case 'bjlg_gdrive_settings':
                $defaults = [
                    'client_id' => '',
                    'client_secret' => '',
                    'folder_id' => '',
                    'enabled' => false,
                ];
                $sanitized = $defaults;

                if (is_array($value)) {
                    if (isset($value['client_id'])) {
                        $sanitized['client_id'] = sanitize_text_field($value['client_id']);
                    }
                    if (isset($value['client_secret'])) {
                        $sanitized['client_secret'] = sanitize_text_field($value['client_secret']);
                    }
                    if (isset($value['folder_id'])) {
                        $sanitized['folder_id'] = sanitize_text_field($value['folder_id']);
                    }
                    if (isset($value['enabled'])) {
                        $sanitized['enabled'] = $this->to_bool($value['enabled']);
                    }
                }

                return $sanitized;

            case 'bjlg_dropbox_settings':
                $defaults = $this->default_settings['dropbox'];
                $sanitized = $defaults;

                if (is_array($value)) {
                    if (isset($value['access_token'])) {
                        $sanitized['access_token'] = sanitize_text_field((string) $value['access_token']);
                    }
                    if (isset($value['folder'])) {
                        $sanitized['folder'] = sanitize_text_field((string) $value['folder']);
                    }
                    if (isset($value['enabled'])) {
                        $sanitized['enabled'] = $this->to_bool($value['enabled']);
                    }
                }

                return $sanitized;

            case 'bjlg_onedrive_settings':
                $defaults = $this->default_settings['onedrive'];
                $sanitized = $defaults;

                if (is_array($value)) {
                    if (isset($value['access_token'])) {
                        $sanitized['access_token'] = sanitize_text_field((string) $value['access_token']);
                    }
                    if (isset($value['folder'])) {
                        $sanitized['folder'] = sanitize_text_field((string) $value['folder']);
                    }
                    if (isset($value['enabled'])) {
                        $sanitized['enabled'] = $this->to_bool($value['enabled']);
                    }
                }

                return $sanitized;

            case 'bjlg_pcloud_settings':
                $defaults = $this->default_settings['pcloud'];
                $sanitized = $defaults;

                if (is_array($value)) {
                    if (isset($value['access_token'])) {
                        $sanitized['access_token'] = sanitize_text_field((string) $value['access_token']);
                    }
                    if (isset($value['folder'])) {
                        $sanitized['folder'] = sanitize_text_field((string) $value['folder']);
                    }
                    if (isset($value['enabled'])) {
                        $sanitized['enabled'] = $this->to_bool($value['enabled']);
                    }
                }

                return $sanitized;

            case 'bjlg_s3_settings':
                $defaults = $this->default_settings['s3'];
                $sanitized = $defaults;

                if (is_array($value)) {
                    if (isset($value['access_key'])) {
                        $sanitized['access_key'] = sanitize_text_field((string) $value['access_key']);
                    }
                    if (isset($value['secret_key'])) {
                        $sanitized['secret_key'] = sanitize_text_field((string) $value['secret_key']);
                    }
                    if (isset($value['region'])) {
                        $sanitized['region'] = sanitize_text_field((string) $value['region']);
                    }
                    if (isset($value['bucket'])) {
                        $sanitized['bucket'] = sanitize_text_field((string) $value['bucket']);
                    }
                    if (isset($value['server_side_encryption'])) {
                        $sanitized['server_side_encryption'] = sanitize_text_field((string) $value['server_side_encryption']);
                    }
                    if (isset($value['kms_key_id'])) {
                        $sanitized['kms_key_id'] = sanitize_text_field((string) $value['kms_key_id']);
                    }
                    if (isset($value['object_prefix'])) {
                        $sanitized['object_prefix'] = sanitize_text_field((string) $value['object_prefix']);
                    }
                    if (isset($value['enabled'])) {
                        $sanitized['enabled'] = $this->to_bool($value['enabled']);
                    }
                }

                if (!in_array($sanitized['server_side_encryption'], ['AES256', 'aws:kms'], true)) {
                    $sanitized['server_side_encryption'] = '';
                }

                if ($sanitized['server_side_encryption'] !== 'aws:kms') {
                    $sanitized['kms_key_id'] = '';
                }

                $sanitized['object_prefix'] = trim($sanitized['object_prefix']);

                return $sanitized;

            case 'bjlg_wasabi_settings':
                $defaults = $this->default_settings['wasabi'];
                $sanitized = $defaults;

                if (is_array($value)) {
                    if (isset($value['access_key'])) {
                        $sanitized['access_key'] = sanitize_text_field((string) $value['access_key']);
                    }
                    if (isset($value['secret_key'])) {
                        $sanitized['secret_key'] = sanitize_text_field((string) $value['secret_key']);
                    }
                    if (isset($value['region'])) {
                        $sanitized['region'] = sanitize_text_field((string) $value['region']);
                    }
                    if (isset($value['bucket'])) {
                        $sanitized['bucket'] = sanitize_text_field((string) $value['bucket']);
                    }
                    if (isset($value['object_prefix'])) {
                        $sanitized['object_prefix'] = sanitize_text_field((string) $value['object_prefix']);
                    }
                    if (isset($value['enabled'])) {
                        $sanitized['enabled'] = $this->to_bool($value['enabled']);
                    }
                }

                $sanitized['object_prefix'] = trim($sanitized['object_prefix']);

                return $sanitized;

            case 'bjlg_managed_vault_settings':
                $defaults = $this->default_settings['managed_vault'];
                $sanitized = $defaults;

                if (is_array($value)) {
                    if (isset($value['access_key'])) {
                        $sanitized['access_key'] = sanitize_text_field((string) $value['access_key']);
                    }
                    if (isset($value['secret_key'])) {
                        $sanitized['secret_key'] = sanitize_text_field((string) $value['secret_key']);
                    }
                    if (isset($value['bucket'])) {
                        $sanitized['bucket'] = sanitize_text_field((string) $value['bucket']);
                    }
                    if (isset($value['object_prefix'])) {
                        $sanitized['object_prefix'] = sanitize_text_field((string) $value['object_prefix']);
                    }
                    if (isset($value['primary_region'])) {
                        $sanitized['primary_region'] = sanitize_text_field((string) $value['primary_region']);
                        $sanitized['region'] = $sanitized['primary_region'];
                    }
                    if (isset($value['replica_regions'])) {
                        $sanitized['replica_regions'] = $this->sanitize_region_input($value['replica_regions']);
                    }
                    if (isset($value['immutability_days'])) {
                        $sanitized['immutability_days'] = max(0, (int) $value['immutability_days']);
                    }
                    if (isset($value['retention_max_versions'])) {
                        $sanitized['retention_max_versions'] = max(1, (int) $value['retention_max_versions']);
                    }
                    if (isset($value['latency_budget_ms'])) {
                        $sanitized['latency_budget_ms'] = max(100, (int) $value['latency_budget_ms']);
                    }
                    if (isset($value['object_lock_mode']) && in_array($value['object_lock_mode'], ['GOVERNANCE', 'COMPLIANCE'], true)) {
                        $sanitized['object_lock_mode'] = $value['object_lock_mode'];
                    }
                    if (isset($value['server_side_encryption']) && in_array($value['server_side_encryption'], ['', 'AES256', 'aws:kms'], true)) {
                        $sanitized['server_side_encryption'] = $value['server_side_encryption'];
                    }
                    if ($sanitized['server_side_encryption'] === 'aws:kms' && isset($value['kms_key_id'])) {
                        $sanitized['kms_key_id'] = sanitize_text_field((string) $value['kms_key_id']);
                    }
                    if (isset($value['enabled'])) {
                        $sanitized['enabled'] = $this->to_bool($value['enabled']);
                    }
                }

                $sanitized['object_prefix'] = trim($sanitized['object_prefix']);

                return $sanitized;

            case 'bjlg_managed_storage_settings':
                $defaults = $this->default_settings['managed_storage'];
                $sanitized = $defaults;

                if (is_array($value)) {
                    if (isset($value['contract_id'])) {
                        $sanitized['contract_id'] = sanitize_text_field((string) $value['contract_id']);
                    }
                    if (isset($value['plan'])) {
                        $plan = sanitize_key((string) $value['plan']);
                        if (in_array($plan, ['standard', 'enterprise', 'dedicated'], true)) {
                            $sanitized['plan'] = $plan;
                        }
                    }
                    if (isset($value['primary_region'])) {
                        $sanitized['primary_region'] = sanitize_text_field((string) $value['primary_region']);
                    }
                    if (isset($value['replica_regions'])) {
                        $sanitized['replica_regions'] = $this->sanitize_region_input($value['replica_regions']);
                    }
                    if (isset($value['soft_quota_gib'])) {
                        $sanitized['soft_quota_gib'] = max(1, (int) $value['soft_quota_gib']);
                    }
                    if (isset($value['hard_quota_gib'])) {
                        $sanitized['hard_quota_gib'] = max($sanitized['soft_quota_gib'], (int) $value['hard_quota_gib']);
                    }
                    if (isset($value['burst_percent'])) {
                        $sanitized['burst_percent'] = max(0, min(100, (int) $value['burst_percent']));
                    }
                    if (isset($value['rto_minutes'])) {
                        $sanitized['rto_minutes'] = max(1, (int) $value['rto_minutes']);
                    }
                    if (isset($value['rpo_minutes'])) {
                        $sanitized['rpo_minutes'] = max(0, (int) $value['rpo_minutes']);
                    }
                    if (isset($value['enabled'])) {
                        $sanitized['enabled'] = $this->to_bool($value['enabled']);
                    }
                }

                return $sanitized;

            case 'bjlg_azure_blob_settings':
                $defaults = $this->default_settings['azure_blob'];
                $sanitized = $defaults;

                if (is_array($value)) {
                    if (isset($value['account_name'])) {
                        $sanitized['account_name'] = sanitize_text_field((string) $value['account_name']);
                    }
                    if (isset($value['account_key'])) {
                        $sanitized['account_key'] = sanitize_text_field((string) $value['account_key']);
                    }
                    if (isset($value['container'])) {
                        $sanitized['container'] = sanitize_text_field((string) $value['container']);
                    }
                    if (isset($value['object_prefix'])) {
                        $sanitized['object_prefix'] = sanitize_text_field((string) $value['object_prefix']);
                    }
                    if (isset($value['endpoint_suffix'])) {
                        $sanitized['endpoint_suffix'] = sanitize_text_field((string) $value['endpoint_suffix']);
                    }
                    if (isset($value['chunk_size_mb'])) {
                        $sanitized['chunk_size_mb'] = max(1, intval($value['chunk_size_mb']));
                    }
                    if (isset($value['use_https'])) {
                        $sanitized['use_https'] = $this->to_bool($value['use_https']);
                    }
                    if (isset($value['enabled'])) {
                        $sanitized['enabled'] = $this->to_bool($value['enabled']);
                    }
                }

                $sanitized['object_prefix'] = trim($sanitized['object_prefix']);

                return $sanitized;

            case 'bjlg_backblaze_b2_settings':
                $defaults = $this->default_settings['backblaze_b2'];
                $sanitized = $defaults;

                if (is_array($value)) {
                    if (isset($value['key_id'])) {
                        $sanitized['key_id'] = sanitize_text_field((string) $value['key_id']);
                    }
                    if (isset($value['application_key'])) {
                        $sanitized['application_key'] = sanitize_text_field((string) $value['application_key']);
                    }
                    if (isset($value['bucket_id'])) {
                        $sanitized['bucket_id'] = sanitize_text_field((string) $value['bucket_id']);
                    }
                    if (isset($value['bucket_name'])) {
                        $sanitized['bucket_name'] = sanitize_text_field((string) $value['bucket_name']);
                    }
                    if (isset($value['object_prefix'])) {
                        $sanitized['object_prefix'] = sanitize_text_field((string) $value['object_prefix']);
                    }
                    if (isset($value['chunk_size_mb'])) {
                        $sanitized['chunk_size_mb'] = max(1, intval($value['chunk_size_mb']));
                    }
                    if (isset($value['enabled'])) {
                        $sanitized['enabled'] = $this->to_bool($value['enabled']);
                    }
                }

                $sanitized['object_prefix'] = trim($sanitized['object_prefix']);

                return $sanitized;

            case 'bjlg_sftp_settings':
                $defaults = $this->default_settings['sftp'];
                $sanitized = $defaults;

                if (is_array($value)) {
                    if (isset($value['host'])) {
                        $sanitized['host'] = sanitize_text_field((string) $value['host']);
                    }
                    if (isset($value['port'])) {
                        $port = intval($value['port']);
                        $sanitized['port'] = max(1, min(65535, $port));
                    }
                    if (isset($value['username'])) {
                        $sanitized['username'] = sanitize_text_field((string) $value['username']);
                    }
                    if (isset($value['password'])) {
                        $sanitized['password'] = sanitize_text_field((string) $value['password']);
                    }
                    if (isset($value['private_key'])) {
                        $sanitized['private_key'] = sanitize_textarea_field((string) $value['private_key']);
                    }
                    if (isset($value['passphrase'])) {
                        $sanitized['passphrase'] = sanitize_text_field((string) $value['passphrase']);
                    }
                    if (isset($value['remote_path'])) {
                        $sanitized['remote_path'] = sanitize_text_field((string) $value['remote_path']);
                    }
                    if (isset($value['fingerprint'])) {
                        $sanitized['fingerprint'] = sanitize_text_field((string) $value['fingerprint']);
                    }
                    if (isset($value['enabled'])) {
                        $sanitized['enabled'] = $this->to_bool($value['enabled']);
                    }
                }

                return $sanitized;

            case 'bjlg_webhook_settings':
                $defaults = [
                    'enabled' => false,
                    'urls' => [
                        'backup_complete' => '',
                        'backup_failed' => '',
                        'cleanup_complete' => '',
                        'storage_capacity' => '',
                        'sla_validation' => '',
                    ],
                    'secret' => '',
                ];
                $sanitized = $defaults;

                if (is_array($value)) {
                    if (isset($value['enabled'])) {
                        $sanitized['enabled'] = $this->to_bool($value['enabled']);
                    }
                    if (isset($value['urls']) && is_array($value['urls'])) {
                        foreach ($sanitized['urls'] as $url_key => $default) {
                            if (isset($value['urls'][$url_key])) {
                                $sanitized['urls'][$url_key] = esc_url_raw($value['urls'][$url_key]);
                            }
                        }
                    }
                    if (isset($value['secret'])) {
                        $sanitized['secret'] = sanitize_text_field($value['secret']);
                    }
                }

                return $sanitized;

            case 'bjlg_schedule_settings':
                return self::sanitize_schedule_collection($value);

            case 'bjlg_advanced_settings':
                $defaults = $this->default_settings['advanced'];
                $sanitized = $defaults;

                if (is_array($value)) {
                    if (isset($value['debug_mode'])) {
                        $sanitized['debug_mode'] = $this->to_bool($value['debug_mode']);
                    }
                    if (isset($value['ajax_debug'])) {
                        $sanitized['ajax_debug'] = $this->to_bool($value['ajax_debug']);
                    }
                    if (isset($value['exclude_patterns'])) {
                        $sanitized['exclude_patterns'] = self::sanitize_pattern_list($value['exclude_patterns']);
                    }
                    if (isset($value['custom_backup_dir'])) {
                        $sanitized['custom_backup_dir'] = sanitize_text_field((string) $value['custom_backup_dir']);
                    }
                    if (isset($value['remote_storage_threshold'])) {
                        $sanitized['remote_storage_threshold'] = self::normalize_ratio(
                            $value['remote_storage_threshold'],
                            (float) $defaults['remote_storage_threshold']
                        );
                    }
                }

                return $sanitized;

            case 'bjlg_backup_include_patterns':
                return self::sanitize_pattern_list($value);

            case 'bjlg_backup_exclude_patterns':
                return self::sanitize_pattern_list($value);

            case 'bjlg_backup_secondary_destinations':
                return self::sanitize_destination_list($value, self::get_known_destination_ids());

            case 'bjlg_backup_post_checks':
                return self::sanitize_post_checks($value, self::get_default_backup_post_checks());

            case 'bjlg_backup_presets':
                return self::sanitize_backup_presets($value);

            default:
                return null;
        }
    }

    /**
     * Synchronise la capability map avec la permission principale.
     */
    private function sync_manage_plugin_capability_map($permission): void {
        if (!function_exists('bjlg_get_capability_map')) {
            return;
        }

        $normalized_permission = is_string($permission) ? sanitize_text_field($permission) : '';
        if ($normalized_permission === '') {
            $normalized_permission = \BJLG_DEFAULT_CAPABILITY;
        }

        $stored_map = $this->get_option_value('bjlg_capability_map', []);
        if (!is_array($stored_map)) {
            $stored_map = [];
        }

        $stored_value = isset($stored_map['manage_plugin']) ? (string) $stored_map['manage_plugin'] : '';

        if ($stored_value === $normalized_permission) {
            return;
        }

        $stored_map['manage_plugin'] = $normalized_permission;

        $this->update_option_value('bjlg_capability_map', $stored_map);
    }

    /**
     * Nettoie et valide la capability ou le rôle requis.
     *
     * @param mixed $value
     * @return string
     * @throws Exception
     */
    private function sanitize_required_capability_value($value) {
        $permission = is_string($value) ? sanitize_text_field($value) : '';

        if ($permission === '') {
            return \BJLG_DEFAULT_CAPABILITY;
        }

        if (!$this->required_capability_exists_in_wp($permission)) {
            throw new Exception(sprintf(
                __('La permission "%s" est introuvable dans WordPress.', 'backup-jlg'),
                $permission
            ));
        }

        return $permission;
    }

    private function sanitize_managed_replication_from_request(array $source): array {
        $defaults = self::get_default_managed_replication_settings();
        $providers = self::get_managed_replication_providers();

        $enabled = !empty($source['managed_replication_enabled'])
            ? $this->to_bool(wp_unslash($source['managed_replication_enabled']))
            : false;

        $primary_provider = isset($source['managed_replication_primary_provider'])
            ? sanitize_key((string) wp_unslash($source['managed_replication_primary_provider']))
            : $defaults['primary']['provider'];
        if (!isset($providers[$primary_provider])) {
            $primary_provider = $defaults['primary']['provider'];
        }

        $primary_region = isset($source['managed_replication_primary_region'])
            ? self::sanitize_managed_replication_region($primary_provider, (string) wp_unslash($source['managed_replication_primary_region']))
            : $defaults['primary']['region'];

        $replica_provider = isset($source['managed_replication_replica_provider'])
            ? sanitize_key((string) wp_unslash($source['managed_replication_replica_provider']))
            : $defaults['replica']['provider'];
        if (!isset($providers[$replica_provider])) {
            $replica_provider = $defaults['replica']['provider'];
        }

        $replica_region = isset($source['managed_replication_replica_region'])
            ? self::sanitize_managed_replication_region($replica_provider, (string) wp_unslash($source['managed_replication_replica_region']))
            : $defaults['replica']['region'];

        $secondary_region = isset($source['managed_replication_replica_secondary'])
            ? sanitize_text_field(wp_unslash($source['managed_replication_replica_secondary']))
            : $defaults['replica']['secondary_region'];

        $retain_number = isset($source['managed_replication_retain_number'])
            ? (int) wp_unslash($source['managed_replication_retain_number'])
            : $defaults['retention']['retain_by_number'];
        $retain_number = max(1, min(50, $retain_number));

        $retain_days = isset($source['managed_replication_retain_days'])
            ? (int) wp_unslash($source['managed_replication_retain_days'])
            : $defaults['retention']['retain_by_age_days'];
        $retain_days = max(0, min(3650, $retain_days));

        $expected_copies = isset($source['managed_replication_expected_copies'])
            ? (int) wp_unslash($source['managed_replication_expected_copies'])
            : $defaults['expected_copies'];
        $expected_copies = max(1, min(5, $expected_copies));

        return [
            'enabled' => $enabled,
            'primary' => [
                'provider' => $primary_provider,
                'region' => $primary_region,
            ],
            'replica' => [
                'provider' => $replica_provider,
                'region' => $replica_region,
                'secondary_region' => $secondary_region,
            ],
            'retention' => [
                'retain_by_number' => $retain_number,
                'retain_by_age_days' => $retain_days,
            ],
            'expected_copies' => $expected_copies,
        ];
    }

    /**
     * Nettoie une liste de régions (string ou array).
     *
     * @param mixed $value
     * @return array<int,string>
     */
    private function sanitize_region_input($value): array
    {
        if (is_string($value)) {
            $tokens = preg_split('/[\s,]+/', wp_unslash($value));
        } elseif (is_array($value)) {
            $tokens = [];
            foreach ($value as $token) {
                if (is_array($token)) {
                    $tokens = array_merge($tokens, $token);
                    continue;
                }
                $tokens[] = $token;
            }
        } else {
            return [];
        }

        $regions = [];
        foreach ($tokens as $token) {
            if (!is_scalar($token)) {
                continue;
            }
            $candidate = strtolower(trim((string) $token));
            if ($candidate === '') {
                continue;
            }
            $candidate = preg_replace('/[^a-z0-9-]/', '', $candidate);
            if ($candidate === '') {
                continue;
            }
            $regions[$candidate] = true;
        }

        return array_values(array_keys($regions));
    }

    /**
     * Vérifie si la permission correspond à un rôle enregistré.
     */
    private function is_role_permission($permission): bool {
        if (!is_string($permission) || $permission === '') {
            return false;
        }

        $roles = function_exists('wp_roles') ? wp_roles() : null;

        return $roles && class_exists('WP_Roles') && $roles instanceof \WP_Roles && $roles->is_role($permission);
    }

    /**
     * Vérifie si la capability ou le rôle existe dans WordPress.
     */
    private function required_capability_exists_in_wp($permission): bool {
        if (!is_string($permission) || $permission === '') {
            return false;
        }

        $roles = function_exists('wp_roles') ? wp_roles() : null;

        if ($roles && class_exists('WP_Roles') && $roles instanceof \WP_Roles) {
            if ($roles->is_role($permission)) {
                return true;
            }

            foreach ($roles->roles as $role) {
                if (isset($role['capabilities'][$permission]) && $role['capabilities'][$permission]) {
                    return true;
                }
            }
        }

        return $permission === \BJLG_DEFAULT_CAPABILITY;
    }

    /**
     * Nettoie un bloc de réglages en appliquant les règles d'importation.
     *
     * @param string $section
     * @param array  $value
     * @return array|null
     */
    public function sanitize_settings_section($section, array $value) {
        $option_map = [
            'cleanup' => 'bjlg_cleanup_settings',
            'whitelabel' => 'bjlg_whitelabel_settings',
            'encryption' => 'bjlg_encryption_settings',
            'incremental' => 'bjlg_incremental_settings',
            'notifications' => 'bjlg_notification_settings',
            'update_guard' => 'bjlg_update_guard_settings',
            'performance' => 'bjlg_performance_settings',
            'webhooks' => 'bjlg_webhook_settings',
            'schedule' => 'bjlg_schedule_settings',
            'gdrive' => 'bjlg_gdrive_settings',
            'dropbox' => 'bjlg_dropbox_settings',
            'onedrive' => 'bjlg_onedrive_settings',
            'pcloud' => 'bjlg_pcloud_settings',
            's3' => 'bjlg_s3_settings',
        'managed_vault' => 'bjlg_managed_vault_settings',
        'managed_storage' => 'bjlg_managed_storage_settings',
            'wasabi' => 'bjlg_wasabi_settings',
            'azure_blob' => 'bjlg_azure_blob_settings',
            'backblaze_b2' => 'bjlg_backblaze_b2_settings',
            'sftp' => 'bjlg_sftp_settings',
            'advanced' => 'bjlg_advanced_settings',
        ];

        if (!isset($option_map[$section])) {
            return null;
        }

        return $this->sanitize_imported_option($option_map[$section], $value);
    }

    private function init_backup_preferences_defaults() {
        $defaults = $this->default_backup_preferences;

        if ($this->get_option_value('bjlg_backup_include_patterns', null) === null) {
            $this->update_option_value('bjlg_backup_include_patterns', $defaults['include_patterns']);
        }

        if ($this->get_option_value('bjlg_backup_exclude_patterns', null) === null) {
            $this->update_option_value('bjlg_backup_exclude_patterns', $defaults['exclude_patterns']);
        }

        if ($this->get_option_value('bjlg_backup_secondary_destinations', null) === null) {
            $this->update_option_value('bjlg_backup_secondary_destinations', $defaults['secondary_destinations']);
        }

        if ($this->get_option_value('bjlg_backup_post_checks', null) === null) {
            $this->update_option_value('bjlg_backup_post_checks', $defaults['post_checks']);
        }

        if ($this->get_option_value('bjlg_backup_presets', null) === null) {
            $this->update_option_value('bjlg_backup_presets', $this->default_backup_presets);
        }
    }

    public function update_backup_filters(array $includes, array $excludes, array $destinations, array $post_checks) {
        $includes = self::sanitize_pattern_list($includes);
        $excludes = self::sanitize_pattern_list($excludes);
        $destinations = self::sanitize_destination_list($destinations, self::get_known_destination_ids());
        $post_checks = self::sanitize_post_checks($post_checks, self::get_default_backup_post_checks());

        $this->update_option_value('bjlg_backup_include_patterns', $includes);
        $this->update_option_value('bjlg_backup_exclude_patterns', $excludes);
        $this->update_option_value('bjlg_backup_secondary_destinations', $destinations);
        $this->update_option_value('bjlg_backup_post_checks', $post_checks);
    }

    public static function get_backup_presets(): array {
        return self::sanitize_backup_presets(
            self::get_instance()->get_option_value('bjlg_backup_presets', [])
        );
    }

    public static function sanitize_backup_presets($presets): array {
        if (is_string($presets)) {
            $decoded = json_decode($presets, true);
            if (is_array($decoded)) {
                $presets = $decoded;
            }
        }

        if (!is_array($presets)) {
            return [];
        }

        $sanitized = [];

        foreach ($presets as $key => $preset) {
            $hint = '';
            if (is_string($key)) {
                $hint = $key;
            } elseif (is_array($preset) && isset($preset['id']) && is_string($preset['id'])) {
                $hint = $preset['id'];
            }

            $normalized = self::sanitize_backup_preset($preset, $hint);
            if (!$normalized) {
                continue;
            }

            $sanitized[$normalized['id']] = $normalized;
        }

        return $sanitized;
    }

    public static function sanitize_backup_preset($preset, string $slug_hint = ''): ?array {
        if (is_string($preset)) {
            $decoded = json_decode($preset, true);
            if (is_array($decoded)) {
                $preset = $decoded;
            }
        }

        if (!is_array($preset)) {
            return null;
        }

        $label = '';
        if (isset($preset['label'])) {
            $label = sanitize_text_field((string) $preset['label']);
        } elseif (isset($preset['name'])) {
            $label = sanitize_text_field((string) $preset['name']);
        }

        if ($label === '' && $slug_hint !== '') {
            $label = ucwords(str_replace('_', ' ', $slug_hint));
        }

        $label = trim($label);
        if ($label === '') {
            return null;
        }

        $id = '';
        if (isset($preset['id'])) {
            $id = sanitize_key((string) $preset['id']);
        }
        if ($id === '' && $slug_hint !== '') {
            $id = sanitize_key($slug_hint);
        }
        if ($id === '') {
            $id = sanitize_key($label);
        }
        if ($id === '') {
            $id = 'bjlg_preset_' . substr(md5($label . microtime(true)), 0, 8);
        }

        $components = self::sanitize_backup_components($preset['components'] ?? []);
        if (empty($components)) {
            $components = self::get_default_backup_components();
        }

        $include_patterns = self::sanitize_pattern_list($preset['include_patterns'] ?? []);
        $exclude_patterns = self::sanitize_pattern_list($preset['exclude_patterns'] ?? []);
        $post_checks = self::sanitize_post_checks($preset['post_checks'] ?? [], self::get_default_backup_post_checks());
        $secondary_destinations = self::sanitize_destination_list(
            $preset['secondary_destinations'] ?? [],
            self::get_known_destination_ids()
        );

        return [
            'id' => $id,
            'label' => $label,
            'components' => array_values($components),
            'encrypt' => self::to_bool_static($preset['encrypt'] ?? false),
            'incremental' => self::to_bool_static($preset['incremental'] ?? false),
            'include_patterns' => $include_patterns,
            'exclude_patterns' => $exclude_patterns,
            'post_checks' => $post_checks,
            'secondary_destinations' => $secondary_destinations,
        ];
    }

    public static function sanitize_backup_components($components): array {
        $components = self::sanitize_schedule_components($components);

        $allowed = self::get_default_backup_components();
        if (empty($components)) {
            return $allowed;
        }

        $filtered = [];
        foreach ($components as $component) {
            if (in_array($component, $allowed, true) && !in_array($component, $filtered, true)) {
                $filtered[] = $component;
            }
        }

        return $filtered;
    }

    public static function get_default_backup_components(): array {
        return ['db', 'plugins', 'themes', 'uploads'];
    }

    public static function sanitize_pattern_list($patterns) {
        if (is_string($patterns)) {
            $patterns = preg_split('/[\r\n,]+/', $patterns) ?: [];
        }

        if (!is_array($patterns)) {
            return [];
        }

        $normalized = [];
        foreach ($patterns as $pattern) {
            if (!is_string($pattern)) {
                continue;
            }

            $trimmed = trim($pattern);
            if ($trimmed === '') {
                continue;
            }

            $normalized[] = str_replace('\\', '/', $trimmed);
        }

        return array_values(array_unique($normalized));
    }

    public static function sanitize_destination_list($destinations, array $allowed_ids) {
        if (!is_array($destinations)) {
            $destinations = [$destinations];
        }

        $allowed = array_map('strval', $allowed_ids);
        $normalized = [];

        foreach ($destinations as $destination) {
            if (!is_scalar($destination)) {
                continue;
            }

            $slug = sanitize_key((string) $destination);
            if ($slug === '' || !in_array($slug, $allowed, true)) {
                continue;
            }

            $normalized[$slug] = true;
        }

        return array_keys($normalized);
    }

    public static function sanitize_destination_batches($batches, array $allowed_ids): array {
        if (!is_array($batches)) {
            return [];
        }

        $allowed = array_map('strval', $allowed_ids);
        $sanitized = [];
        foreach ($batches as $batch) {
            if (!is_array($batch)) {
                continue;
            }

            $clean_batch = [];
            foreach ($batch as $destination) {
                if (!is_scalar($destination)) {
                    continue;
                }

                $slug = sanitize_key((string) $destination);
                if ($slug === '' || !in_array($slug, $allowed, true)) {
                    continue;
                }

                if (!in_array($slug, $clean_batch, true)) {
                    $clean_batch[] = $slug;
                }
            }

            if (!empty($clean_batch)) {
                $sanitized[] = $clean_batch;
            }
        }

        return $sanitized;
    }

    public static function flatten_destination_batches(array $batches): array {
        $flattened = [];
        foreach ($batches as $batch) {
            if (!is_array($batch)) {
                continue;
            }

            foreach ($batch as $destination) {
                if (!in_array($destination, $flattened, true)) {
                    $flattened[] = $destination;
                }
            }
        }

        return $flattened;
    }

    public static function sanitize_post_checks($checks, array $defaults) {
        $normalized = [
            'checksum' => false,
            'dry_run' => false,
        ];

        if (is_array($checks)) {
            foreach ($checks as $maybe_key => $value) {
                if (is_string($maybe_key)) {
                    $key = sanitize_key($maybe_key);
                    if (array_key_exists($key, $normalized)) {
                        $normalized[$key] = (bool) $value;
                    }
                    continue;
                }

                $key = sanitize_key((string) $value);
                if (array_key_exists($key, $normalized)) {
                    $normalized[$key] = true;
                }
            }
        }

        foreach ($defaults as $key => $value) {
            if (!array_key_exists($key, $normalized)) {
                $normalized[$key] = (bool) $value;
            }
        }

        return $normalized;
    }

    public static function get_default_backup_post_checks() {
        return [
            'checksum' => true,
            'dry_run' => false,
        ];
    }

    public static function get_default_schedule_entry(): array {
        return [
            'id' => '',
            'label' => '',
            'recurrence' => 'disabled',
            'previous_recurrence' => '',
            'day' => 'sunday',
            'day_of_month' => 1,
            'time' => '23:59',
            'custom_cron' => '',
            'macro' => '',
            'components' => ['db', 'plugins', 'themes', 'uploads'],
            'encrypt' => false,
            'incremental' => false,
            'include_patterns' => [],
            'exclude_patterns' => [],
            'post_checks' => self::get_default_backup_post_checks(),
            'secondary_destinations' => [],
            'secondary_destination_batches' => [],
        ];
    }

    public static function sanitize_schedule_collection($raw) {
        if (is_string($raw)) {
            $decoded = json_decode($raw, true);
            if (is_array($decoded)) {
                $raw = $decoded;
            }
        }

        $entries = [];

        if (is_array($raw) && array_key_exists('schedules', $raw)) {
            $entries = is_array($raw['schedules']) ? array_values($raw['schedules']) : [];
        } elseif (self::looks_like_schedule_entry($raw)) {
            $entries = [$raw];
        } elseif (is_array($raw)) {
            $entries = array_values($raw);
        }

        $sanitized = [];
        $seen_ids = [];
        $index = 0;

        foreach ($entries as $entry) {
            $sanitized_entry = self::sanitize_schedule_entry($entry, $index);
            $index++;

            $id = $sanitized_entry['id'];
            if ($id === '') {
                continue;
            }

            if (isset($seen_ids[$id])) {
                continue;
            }

            $seen_ids[$id] = true;
            $sanitized[] = $sanitized_entry;
        }

        if (empty($sanitized)) {
            $default = self::get_default_schedule_entry();
            $default['id'] = self::generate_schedule_id();
            $default['label'] = 'Planification #1';
            $sanitized[] = $default;
        }

        return [
            'version' => 2,
            'schedules' => array_values($sanitized),
        ];
    }

    public static function sanitize_schedule_entry($entry, int $index = 0): array {
        $defaults = self::get_default_schedule_entry();
        $entry = is_array($entry) ? $entry : [];

        $id = '';
        if (isset($entry['id']) && is_scalar($entry['id'])) {
            $id = sanitize_key((string) $entry['id']);
        }
        if ($id === '') {
            $id = self::generate_schedule_id();
        }

        $label = isset($entry['label']) ? sanitize_text_field($entry['label']) : '';
        if ($label === '') {
            $label = sprintf('Planification #%d', $index + 1);
        }

        $recurrence = isset($entry['recurrence']) ? sanitize_key($entry['recurrence']) : $defaults['recurrence'];
        if (!in_array($recurrence, self::VALID_SCHEDULE_RECURRENCES, true)) {
            $recurrence = $defaults['recurrence'];
        }

        $day = isset($entry['day']) ? sanitize_key($entry['day']) : $defaults['day'];
        if (!in_array($day, self::VALID_SCHEDULE_DAYS, true)) {
            $day = $defaults['day'];
        }

        $day_of_month = $defaults['day_of_month'];
        if (isset($entry['day_of_month'])) {
            $maybe_day = filter_var($entry['day_of_month'], FILTER_VALIDATE_INT);
            if ($maybe_day !== false) {
                $day_of_month = max(1, min(31, (int) $maybe_day));
            }
        }

        $time = isset($entry['time']) ? sanitize_text_field($entry['time']) : $defaults['time'];
        if (!preg_match('/^([0-1]?\d|2[0-3]):([0-5]\d)$/', $time)) {
            $time = $defaults['time'];
        }

        $custom_cron = '';
        if (isset($entry['custom_cron'])) {
            $custom_cron = self::sanitize_cron_expression($entry['custom_cron']);
        }

        $macro = '';
        if (isset($entry['macro'])) {
            $candidate_macro = sanitize_key((string) $entry['macro']);
            if ($candidate_macro !== '' && self::get_schedule_macro_by_id($candidate_macro)) {
                $macro = $candidate_macro;
            }
        }

        $previous_recurrence = '';
        if (isset($entry['previous_recurrence'])) {
            $maybe_previous = sanitize_key((string) $entry['previous_recurrence']);
            if (in_array($maybe_previous, self::VALID_SCHEDULE_RECURRENCES, true)) {
                $previous_recurrence = $maybe_previous;
            }
        }

        $components = self::sanitize_schedule_components($entry['components'] ?? $defaults['components']);
        if (empty($components)) {
            $components = $defaults['components'];
        }

        $include_patterns = self::sanitize_pattern_list($entry['include_patterns'] ?? $defaults['include_patterns']);
        $exclude_patterns = self::sanitize_pattern_list($entry['exclude_patterns'] ?? $defaults['exclude_patterns']);

        $post_checks = self::sanitize_post_checks(
            $entry['post_checks'] ?? $defaults['post_checks'],
            self::get_default_backup_post_checks()
        );

        $secondary_destinations = self::sanitize_destination_list(
            $entry['secondary_destinations'] ?? $defaults['secondary_destinations'],
            self::get_known_destination_ids()
        );

        $destination_batches = self::sanitize_destination_batches(
            $entry['secondary_destination_batches'] ?? $defaults['secondary_destination_batches'],
            self::get_known_destination_ids()
        );

        if (empty($destination_batches) && !empty($secondary_destinations)) {
            $destination_batches = [$secondary_destinations];
        }

        return [
            'id' => $id,
            'label' => $label,
            'recurrence' => $recurrence,
            'day' => $day,
            'day_of_month' => $day_of_month,
            'time' => $time,
            'previous_recurrence' => $previous_recurrence,
            'custom_cron' => $recurrence === 'custom' ? $custom_cron : '',
            'macro' => $recurrence === 'custom' ? $macro : '',
            'components' => array_values($components),
            'encrypt' => self::to_bool_static($entry['encrypt'] ?? $defaults['encrypt']),
            'incremental' => self::to_bool_static($entry['incremental'] ?? $defaults['incremental']),
            'include_patterns' => $include_patterns,
            'exclude_patterns' => $exclude_patterns,
            'post_checks' => $post_checks,
            'secondary_destinations' => $secondary_destinations,
            'secondary_destination_batches' => $destination_batches,
        ];
    }

    private static function sanitize_schedule_components($components): array {
        $allowed_components = ['db', 'plugins', 'themes', 'uploads'];
        $group_aliases = [
            'files' => ['plugins', 'themes', 'uploads'],
            'content' => ['plugins', 'themes', 'uploads'],
            'all_files' => ['plugins', 'themes', 'uploads'],
        ];
        $single_aliases = [
            'database' => 'db',
            'db_only' => 'db',
            'sql' => 'db',
            'plugins_dir' => 'plugins',
            'themes_dir' => 'themes',
            'uploads_dir' => 'uploads',
            'media' => 'uploads',
        ];

        if (is_string($components)) {
            $decoded = json_decode($components, true);
            if (is_array($decoded)) {
                $components = $decoded;
            } else {
                $components = preg_split('/[\s,;|]+/', $components, -1, PREG_SPLIT_NO_EMPTY);
            }
        }

        if (!is_array($components)) {
            $components = (array) $components;
        }

        $sanitized = [];

        foreach ($components as $component) {
            if (!is_scalar($component)) {
                continue;
            }

            $component = (string) $component;

            if (preg_match('#[\\/]#', $component)) {
                continue;
            }

            $component = sanitize_key($component);

            if ($component === '') {
                continue;
            }

            if (in_array($component, ['all', 'full', 'everything'], true)) {
                return $allowed_components;
            }

            if (isset($group_aliases[$component])) {
                foreach ($group_aliases[$component] as $alias) {
                    if (!in_array($alias, $sanitized, true)) {
                        $sanitized[] = $alias;
                    }
                }
                continue;
            }

            if (isset($single_aliases[$component])) {
                $component = $single_aliases[$component];
            }

            if (in_array($component, $allowed_components, true) && !in_array($component, $sanitized, true)) {
                $sanitized[] = $component;
            }
        }

        return array_values($sanitized);
    }

    /**
     * Retourne la liste normalisée des macros de planification.
     */
    public static function get_schedule_macro_catalog(): array {
        $catalog = [
            [
                'id' => 'hourly_guard',
                'label' => __('Sauvegarde horaire continue', 'backup-jlg'),
                'description' => __('Capture la base et les extensions à chaque heure pleine pour sécuriser les mises à jour fréquentes.', 'backup-jlg'),
                'expression' => '0 * * * *',
                'category' => 'hourly',
                'adjustments' => [
                    'label' => __('Sauvegarde horaire', 'backup-jlg'),
                    'components' => ['db', 'plugins'],
                    'incremental' => false,
                    'encrypt' => true,
                    'post_checks' => ['checksum'],
                ],
            ],
            [
                'id' => 'pre_deploy',
                'label' => __('Snapshot pré-déploiement', 'backup-jlg'),
                'description' => __('Renforce la fenêtre de changement en déclenchant un snapshot toutes les dix minutes.', 'backup-jlg'),
                'expression' => '*/10 * * * *',
                'category' => 'change-window',
                'adjustments' => [
                    'label' => __('Snapshot pré-déploiement', 'backup-jlg'),
                    'components' => ['db', 'plugins', 'themes'],
                    'incremental' => false,
                    'encrypt' => true,
                    'post_checks' => ['checksum', 'dry_run'],
                ],
            ],
            [
                'id' => 'weekend_snapshot',
                'label' => __('Snapshot week-end', 'backup-jlg'),
                'description' => __('Capture complète le samedi et le dimanche à l’aube pour sécuriser les contenus publiés.', 'backup-jlg'),
                'expression' => '0 5 * * sat,sun',
                'category' => 'weekend',
                'adjustments' => [
                    'label' => __('Snapshot week-end', 'backup-jlg'),
                    'components' => ['db', 'uploads'],
                    'incremental' => true,
                    'encrypt' => false,
                    'post_checks' => ['checksum'],
                ],
            ],
        ];

        $filtered = apply_filters('bjlg_schedule_macros', $catalog);

        $sanitized = [];
        if (is_array($filtered)) {
            foreach ($filtered as $entry) {
                if (!is_array($entry) || empty($entry['id']) || empty($entry['expression'])) {
                    continue;
                }
                $id = sanitize_key((string) $entry['id']);
                if ($id === '') {
                    continue;
                }
                $expression = self::sanitize_cron_expression($entry['expression']);
                if ($expression === '') {
                    continue;
                }
                $sanitized[$id] = [
                    'id' => $id,
                    'label' => isset($entry['label']) ? sanitize_text_field($entry['label']) : $id,
                    'description' => isset($entry['description']) ? sanitize_text_field($entry['description']) : '',
                    'expression' => $expression,
                    'category' => isset($entry['category']) ? sanitize_key((string) $entry['category']) : 'custom',
                    'adjustments' => self::sanitize_schedule_macro_adjustments($entry['adjustments'] ?? []),
                ];
            }
        }

        return array_values($sanitized);
    }

    /**
     * Retourne la macro correspondant à l’identifiant demandé.
     */
    public static function get_schedule_macro_by_id(string $id)
    {
        $catalog = self::get_schedule_macro_catalog();
        foreach ($catalog as $entry) {
            if (!is_array($entry)) {
                continue;
            }
            if (($entry['id'] ?? '') === $id) {
                return $entry;
            }
        }

        return null;
    }

    private static function sanitize_schedule_macro_adjustments($raw): array
    {
        $defaults = [
            'label' => '',
            'components' => ['db', 'plugins', 'themes', 'uploads'],
            'incremental' => false,
            'encrypt' => false,
            'post_checks' => self::get_default_backup_post_checks(),
        ];

        $adjustments = is_array($raw) ? $raw : [];

        $label = isset($adjustments['label']) ? sanitize_text_field($adjustments['label']) : '';
        $components = self::sanitize_schedule_components($adjustments['components'] ?? $defaults['components']);
        if (empty($components)) {
            $components = $defaults['components'];
        }
        $incremental = self::to_bool_static($adjustments['incremental'] ?? $defaults['incremental']);
        $encrypt = self::to_bool_static($adjustments['encrypt'] ?? $defaults['encrypt']);
        $post_checks = self::sanitize_post_checks(
            $adjustments['post_checks'] ?? $defaults['post_checks'],
            self::get_default_backup_post_checks()
        );

        return [
            'label' => $label,
            'components' => array_values($components),
            'incremental' => $incremental,
            'encrypt' => $encrypt,
            'post_checks' => $post_checks,
        ];
    }

    private static function generate_schedule_id(): string {
        if (function_exists('wp_generate_uuid4')) {
            $uuid = wp_generate_uuid4();
        } else {
            $uuid = uniqid('bjlg_', true);
        }

        $normalized = preg_replace('/[^a-z0-9]+/', '_', strtolower((string) $uuid));
        $normalized = trim((string) $normalized, '_');

        if ($normalized === '') {
            $normalized = (string) time();
        }

        return 'bjlg_schedule_' . $normalized;
    }

    private static function looks_like_schedule_entry($value): bool {
        if (!is_array($value)) {
            return false;
        }

        return array_key_exists('recurrence', $value) || array_key_exists('components', $value);
    }

    private static function to_bool_static($value): bool {
        if (is_bool($value)) {
            return $value;
        }

        if (is_numeric($value)) {
            return (int) $value === 1;
        }

        if (is_string($value)) {
            $normalized = strtolower(trim($value));
            if (in_array($normalized, ['1', 'true', 'yes', 'on'], true)) {
                return true;
            }
            if (in_array($normalized, ['0', 'false', 'no', 'off', ''], true)) {
                return false;
            }
        }

        return (bool) $value;
    }

    public static function get_monitoring_settings(): array {
        $instance = self::get_instance();
        $defaults = isset($instance->default_settings['monitoring']) ? $instance->default_settings['monitoring'] : [];
        $stored = $instance->get_option_value('bjlg_monitoring_settings', []);
        if (!is_array($stored)) {
            $stored = [];
        }

        return self::merge_settings_with_defaults($stored, $defaults);
    }

    public static function get_managed_replication_providers(): array {
        $providers = self::MANAGED_REPLICATION_PROVIDER_BLUEPRINT;
        $normalized = [];

        foreach ($providers as $key => $definition) {
            $slug = sanitize_key((string) $key);
            if ($slug === '') {
                continue;
            }

            $label = isset($definition['label']) ? (string) $definition['label'] : ucwords(str_replace('_', ' ', $slug));
            $destination_id = isset($definition['destination_id']) ? sanitize_key((string) $definition['destination_id']) : '';
            $regions = isset($definition['regions']) && is_array($definition['regions']) ? $definition['regions'] : [];

            $normalized[$slug] = [
                'label' => __($label, 'backup-jlg'),
                'destination_id' => $destination_id !== '' ? $destination_id : $slug,
                'regions' => array_map('strval', $regions),
            ];
        }

        /** @var array<string, array<string, mixed>>|null $filtered */
        $filtered = apply_filters('bjlg_managed_replication_providers', $normalized);
        if (is_array($filtered) && !empty($filtered)) {
            $normalized = [];
            foreach ($filtered as $key => $definition) {
                $slug = sanitize_key((string) $key);
                if ($slug === '') {
                    continue;
                }

                $normalized[$slug] = [
                    'label' => isset($definition['label']) ? (string) $definition['label'] : ucwords(str_replace('_', ' ', $slug)),
                    'destination_id' => isset($definition['destination_id']) ? sanitize_key((string) $definition['destination_id']) : $slug,
                    'regions' => isset($definition['regions']) && is_array($definition['regions']) ? array_map('strval', $definition['regions']) : [],
                ];
            }
        }

        return $normalized;
    }

    public static function get_managed_replication_region_choices(?string $provider = null): array {
        $providers = self::get_managed_replication_providers();

        if ($provider !== null) {
            $slug = sanitize_key($provider);
            if (isset($providers[$slug]['regions']) && is_array($providers[$slug]['regions'])) {
                return $providers[$slug]['regions'];
            }

            return [];
        }

        $regions = [];
        foreach ($providers as $definition) {
            if (empty($definition['regions']) || !is_array($definition['regions'])) {
                continue;
            }

            foreach ($definition['regions'] as $region_key => $region_label) {
                $regions[(string) $region_key] = (string) $region_label;
            }
        }

        return $regions;
    }

    public static function get_default_managed_replication_settings(): array {
        $defaults = self::DEFAULT_MANAGED_REPLICATION_SETTINGS;
        $providers = self::get_managed_replication_providers();

        if (!isset($providers[$defaults['primary']['provider']])) {
            $defaults['primary']['provider'] = (string) array_key_first($providers);
        }

        if (!isset($providers[$defaults['replica']['provider']])) {
            $defaults['replica']['provider'] = $defaults['primary']['provider'];
        }

        return apply_filters('bjlg_default_managed_replication_settings', $defaults);
    }

    public static function get_default_managed_storage_settings(): array {
        /** @var array<string,mixed> $defaults */
        $defaults = self::DEFAULT_MANAGED_STORAGE_SETTINGS;

        /**
         * Permet d’ajuster les réglages par défaut du stockage managé.
         *
         * @param array<string,mixed> $defaults
         */
        return apply_filters('bjlg_default_managed_storage_settings', $defaults);
    }

    private static function sanitize_managed_replication_region(string $provider, string $region): string {
        $regions = self::get_managed_replication_region_choices($provider);
        $region_key = sanitize_key($region);

        if ($region_key !== '' && isset($regions[$region_key])) {
            return $region_key;
        }

        return '';
    }

    public static function get_storage_warning_threshold(): float {
        $settings = self::get_monitoring_settings();
        $threshold = isset($settings['storage_quota_warning_threshold'])
            ? (float) $settings['storage_quota_warning_threshold']
            : 85.0;

        return max(1.0, min(100.0, $threshold));
    }

    public static function get_known_destination_ids() {
        $destinations = ['google_drive', 'aws_s3', 'sftp', 'dropbox', 'onedrive', 'pcloud', 'wasabi', 'managed_vault', 'managed_storage'];

        /** @var array<int, string> $filtered */
        $filtered = apply_filters('bjlg_known_destination_ids', $destinations);
        if (is_array($filtered) && !empty($filtered)) {
            $sanitized = [];
            foreach ($filtered as $destination) {
                if (!is_scalar($destination)) {
                    continue;
                }

                $slug = sanitize_key((string) $destination);
                if ($slug !== '') {
                    $sanitized[$slug] = true;
                }
            }

            if (!empty($sanitized)) {
                return array_keys($sanitized);
            }
        }

        return $destinations;
    }

    /**
     * Retourne un libellé lisible pour une destination donnée.
     */
    public static function get_destination_label($destination_id) {
        if (!is_scalar($destination_id)) {
            return '';
        }

        $slug = sanitize_key((string) $destination_id);
        if ($slug === '') {
            return '';
        }

        $default_labels = [
            'google_drive' => 'Google Drive',
            'aws_s3' => 'Amazon S3',
            'dropbox' => 'Dropbox',
            'onedrive' => 'Microsoft OneDrive',
            'pcloud' => 'pCloud',
            'sftp' => 'Serveur SFTP',
            'wasabi' => 'Wasabi',
            'managed_vault' => 'Managed Vault',
            'managed_storage' => __('Stockage managé réseau', 'backup-jlg'),
            'azure_blob' => 'Azure Blob Storage',
            'backblaze_b2' => 'Backblaze B2',
            'managed_replication' => __('Stockage managé multi-régions', 'backup-jlg'),
        ];

        $label = isset($default_labels[$slug]) ? $default_labels[$slug] : '';

        /** @var string|false $filtered */
        $filtered = apply_filters('bjlg_destination_label', $label, $slug);
        if (is_string($filtered) && $filtered !== '') {
            return $filtered;
        }

        if ($label !== '') {
            return $label;
        }

        return ucwords(str_replace(['_', '-'], ' ', $slug));
    }

    /**
     * Retourne le seuil d'alerte pour les destinations distantes.
     */
    public static function get_remote_storage_threshold(): float {
        $settings = get_option('bjlg_advanced_settings', []);
        $default = self::DEFAULT_REMOTE_STORAGE_THRESHOLD;

        if (!is_array($settings)) {
            return $default;
        }

        $value = $settings['remote_storage_threshold'] ?? $default;

        return self::normalize_ratio($value, $default);
    }

    /**
     * Retourne la configuration d'automatisation de la sandbox.
     */
    public static function get_sandbox_automation_settings(): array {
        $stored = \bjlg_get_option('bjlg_sandbox_automation_settings', []);
        if (!is_array($stored)) {
            $stored = [];
        }

        $sanitized = self::sanitize_sandbox_automation_settings($stored);

        return wp_parse_args($sanitized, self::DEFAULT_SANDBOX_AUTOMATION_SETTINGS);
    }

    /**
     * Normalise une configuration d'automatisation de sandbox.
     *
     * @param array<string,mixed>|string $settings
     */
    public static function sanitize_sandbox_automation_settings($settings): array {
        if (is_string($settings)) {
            $decoded = json_decode($settings, true);
            if (is_array($decoded)) {
                $settings = $decoded;
            }
        }

        if (!is_array($settings)) {
            $settings = [];
        }

        $normalized = self::DEFAULT_SANDBOX_AUTOMATION_SETTINGS;

        if (array_key_exists('enabled', $settings)) {
            $normalized['enabled'] = (bool) $settings['enabled'];
        }

        if (array_key_exists('recurrence', $settings)) {
            $normalized['recurrence'] = self::normalize_sandbox_automation_recurrence($settings['recurrence']);
        }

        if (array_key_exists('sandbox_path', $settings)) {
            $normalized['sandbox_path'] = self::sanitize_sandbox_path($settings['sandbox_path']);
        }

        return $normalized;
    }

    private static function normalize_sandbox_automation_recurrence($recurrence): string {
        if (is_string($recurrence)) {
            $candidate = sanitize_key($recurrence);
            if (in_array($candidate, self::VALID_SANDBOX_AUTOMATION_RECURRENCES, true)) {
                return $candidate;
            }
        }

        return self::DEFAULT_SANDBOX_AUTOMATION_SETTINGS['recurrence'];
    }

    private static function sanitize_sandbox_path($path): string {
        if (!is_string($path)) {
            return '';
        }

        $path = trim($path);

        if ($path === '') {
            return '';
        }

        return sanitize_text_field($path);
    }

    /**
     * Convertit une valeur en booléen normalisé.
     *
     * @param mixed $value
     * @return bool
     */
    private function to_bool($value) {
        if (is_string($value)) {
            $normalized = strtolower($value);
            return in_array($normalized, ['1', 'true', 'yes', 'on'], true);
        }

        return (bool) $value;
    }

    /**
     * Valide une adresse email ou une liste d'adresses
     */
    public function validate_email_list($emails) {
        $normalized = $this->normalize_email_recipients($emails);
        return implode(',', $normalized['valid']);
    }

    /**
     * Normalise et valide une liste d'adresses e-mail.
     *
     * @param string|array $value
     * @return array{valid: array<int, string>, invalid: array<int, string>}
     */
    private function normalize_email_recipients($value) {
        if (is_array($value)) {
            $value = implode(',', $value);
        }

        $value = str_replace(["\r\n", "\r"], "\n", (string) $value);
        $parts = preg_split('/[,;\n]+/', $value);

        $valid = [];
        $seen = [];
        $invalid = [];

        if (is_array($parts)) {
            foreach ($parts as $part) {
                $candidate = trim($part);
                if ($candidate === '') {
                    continue;
                }

                $sanitized = sanitize_email($candidate);
                if ($sanitized && is_email($sanitized)) {
                    if (!isset($seen[$sanitized])) {
                        $seen[$sanitized] = true;
                        $valid[] = $sanitized;
                    }
                } else {
                    $invalid[] = $candidate;
                }
            }
        }

        return [
            'valid' => $valid,
            'invalid' => $invalid,
        ];
    }

    /**
     * Prépare les réglages de notification en fusionnant la requête avec les valeurs stockées.
     *
     * @param array<string,mixed> $request
     * @return array<string,mixed>
     * @throws Exception
     */
    private function prepare_notifications_settings_from_request($request) {
        if (!is_array($request)) {
            $request = [];
        }

        $notification_defaults = $this->default_settings['notifications'];
        $settings = $this->get_section_settings_with_defaults('notifications');

        $enabled_current = !empty($settings['enabled']);
        $enabled_raw = $this->get_scalar_request_value($request, 'notifications_enabled', $enabled_current ? '1' : '0');
        $settings['enabled'] = $this->to_bool($enabled_raw);

        $event_map = [
            'backup_complete' => 'notify_backup_complete',
            'backup_failed' => 'notify_backup_failed',
            'cleanup_complete' => 'notify_cleanup_complete',
            'storage_warning' => 'notify_storage_warning',
            'remote_purge_failed' => 'notify_remote_purge_failed',
            'remote_purge_delayed' => 'notify_remote_purge_delayed',
            'remote_storage_forecast_warning' => 'notify_remote_storage_forecast_warning',
            'restore_self_test_passed' => 'notify_restore_self_test_passed',
            'restore_self_test_failed' => 'notify_restore_self_test_failed',
        ];
        foreach ($event_map as $event_key => $field_name) {
            $current = !empty($settings['events'][$event_key]);
            $raw = $this->get_scalar_request_value($request, $field_name, $current ? '1' : '0');
            $settings['events'][$event_key] = $this->to_bool($raw);
        }

        $channel_map = [
            'email' => 'channel_email',
            'slack' => 'channel_slack',
            'discord' => 'channel_discord',
            'teams' => 'channel_teams',
            'sms' => 'channel_sms',
        ];
        foreach ($channel_map as $channel_key => $field_name) {
            if (!isset($settings['channels'][$channel_key])) {
                $settings['channels'][$channel_key] = $notification_defaults['channels'][$channel_key];
            }

            $current = !empty($settings['channels'][$channel_key]['enabled']);
            $raw = $this->get_scalar_request_value($request, $field_name, $current ? '1' : '0');
            $settings['channels'][$channel_key]['enabled'] = $this->to_bool($raw);
        }

        $slack_source = $this->get_scalar_request_value(
            $request,
            'slack_webhook_url',
            $settings['channels']['slack']['webhook_url'] ?? ''
        );
        $slack_url = $this->validate_optional_url($slack_source, 'Slack');
        $settings['channels']['slack']['webhook_url'] = $slack_url;

        $discord_source = $this->get_scalar_request_value(
            $request,
            'discord_webhook_url',
            $settings['channels']['discord']['webhook_url'] ?? ''
        );
        $discord_url = $this->validate_optional_url($discord_source, 'Discord');
        $settings['channels']['discord']['webhook_url'] = $discord_url;

        $teams_source = $this->get_scalar_request_value(
            $request,
            'teams_webhook_url',
            $settings['channels']['teams']['webhook_url'] ?? ''
        );
        $teams_url = $this->validate_optional_url($teams_source, 'Teams');
        $settings['channels']['teams']['webhook_url'] = $teams_url;

        $sms_source = $this->get_scalar_request_value(
            $request,
            'sms_webhook_url',
            $settings['channels']['sms']['webhook_url'] ?? ''
        );
        $sms_url = $this->validate_optional_url($sms_source, 'SMS');
        $settings['channels']['sms']['webhook_url'] = $sms_url;

        $email_source = $this->get_scalar_request_value(
            $request,
            'email_recipients',
            $settings['email_recipients'] ?? ''
        );
        $email_validation = $this->normalize_email_recipients($email_source);

        $quiet_defaults = $notification_defaults['quiet_hours'];
        $quiet_current = isset($settings['quiet_hours']) && is_array($settings['quiet_hours']) ? $settings['quiet_hours'] : $quiet_defaults;
        $quiet_enabled = $this->to_bool($this->get_scalar_request_value($request, 'quiet_hours_enabled', !empty($quiet_current['enabled']) ? '1' : '0'));
        $quiet_start = $this->sanitize_time_field($this->get_scalar_request_value($request, 'quiet_hours_start', $quiet_current['start'] ?? $quiet_defaults['start']), $quiet_defaults['start']);
        $quiet_end = $this->sanitize_time_field($this->get_scalar_request_value($request, 'quiet_hours_end', $quiet_current['end'] ?? $quiet_defaults['end']), $quiet_defaults['end']);
        $quiet_allow = $this->to_bool($this->get_scalar_request_value($request, 'quiet_hours_allow_critical', !empty($quiet_current['allow_critical']) ? '1' : '0'));
        $quiet_timezone = $this->sanitize_timezone_field($this->get_scalar_request_value($request, 'quiet_hours_timezone', $quiet_current['timezone'] ?? ''));

        $settings['quiet_hours'] = [
            'enabled' => $quiet_enabled,
            'start' => $quiet_start,
            'end' => $quiet_end,
            'allow_critical' => $quiet_allow,
            'timezone' => $quiet_timezone,
        ];

        $escalation_defaults = $notification_defaults['escalation'];
        $escalation_current = isset($settings['escalation']) && is_array($settings['escalation']) ? $settings['escalation'] : $escalation_defaults;
        $escalation_enabled = $this->to_bool($this->get_scalar_request_value($request, 'escalation_enabled', !empty($escalation_current['enabled']) ? '1' : '0'));
        $escalation_delay_raw = (int) $this->get_scalar_request_value($request, 'escalation_delay', (string) ($escalation_current['delay_minutes'] ?? $escalation_defaults['delay_minutes']));
        $escalation_delay = max(1, $escalation_delay_raw);
        $escalation_only_critical = $this->to_bool($this->get_scalar_request_value($request, 'escalation_only_critical', !empty($escalation_current['only_critical']) ? '1' : '0'));

        $escalation_channels = [];
        foreach ($escalation_defaults['channels'] as $channel_key => $default_enabled) {
            $field = 'escalation_channel_' . $channel_key;
            $current = !empty($escalation_current['channels'][$channel_key]);
            $escalation_channels[$channel_key] = $this->to_bool($this->get_scalar_request_value($request, $field, $current ? '1' : '0'));
        }

        $allowed_modes = ['simple', 'staged'];
        $mode_current = isset($escalation_current['mode']) ? (string) $escalation_current['mode'] : ($escalation_defaults['mode'] ?? 'simple');
        $mode_raw = $this->get_scalar_request_value($request, 'escalation_mode', $mode_current);
        $mode_normalized = strtolower(trim((string) $mode_raw));
        if (!in_array($mode_normalized, $allowed_modes, true)) {
            $mode_normalized = 'simple';
        }

        $stage_blueprint = $this->get_escalation_stage_blueprint();
        $escalation_stage_defaults = isset($escalation_defaults['stages']) && is_array($escalation_defaults['stages'])
            ? $escalation_defaults['stages']
            : [];
        $escalation_stage_current = isset($escalation_current['stages']) && is_array($escalation_current['stages'])
            ? $escalation_current['stages']
            : $escalation_stage_defaults;

        $escalation_stages = [];
        foreach ($stage_blueprint as $stage_key => $stage_definition) {
            $default_stage = isset($escalation_stage_defaults[$stage_key]) && is_array($escalation_stage_defaults[$stage_key])
                ? $escalation_stage_defaults[$stage_key]
                : ['enabled' => false, 'delay_minutes' => (int) ($stage_definition['default_delay_minutes'] ?? 15)];
            $current_stage = isset($escalation_stage_current[$stage_key]) && is_array($escalation_stage_current[$stage_key])
                ? $escalation_stage_current[$stage_key]
                : $default_stage;

            $enabled_field = 'escalation_stage_' . $stage_key . '_enabled';
            $delay_field = 'escalation_stage_' . $stage_key . '_delay';

            $enabled_default = !empty($current_stage['enabled']);
            $delay_default = isset($current_stage['delay_minutes'])
                ? (int) $current_stage['delay_minutes']
                : (int) ($stage_definition['default_delay_minutes'] ?? 15);

            $stage_enabled = $this->to_bool($this->get_scalar_request_value($request, $enabled_field, $enabled_default ? '1' : '0'));
            $stage_delay_raw = (int) $this->get_scalar_request_value($request, $delay_field, (string) $delay_default);

            $escalation_stages[$stage_key] = [
                'enabled' => $stage_enabled,
                'delay_minutes' => max(0, $stage_delay_raw),
            ];
        }

        if (!empty($escalation_stage_defaults)) {
            foreach ($escalation_stage_defaults as $stage_key => $default_stage) {
                if (isset($escalation_stages[$stage_key])) {
                    continue;
                }

                $enabled_field = 'escalation_stage_' . $stage_key . '_enabled';
                $delay_field = 'escalation_stage_' . $stage_key . '_delay';

                $enabled_default = !empty($default_stage['enabled']);
                $delay_default = isset($default_stage['delay_minutes']) ? (int) $default_stage['delay_minutes'] : 15;

                $stage_enabled = $this->to_bool($this->get_scalar_request_value($request, $enabled_field, $enabled_default ? '1' : '0'));
                $stage_delay_raw = (int) $this->get_scalar_request_value($request, $delay_field, (string) $delay_default);

                $escalation_stages[$stage_key] = [
                    'enabled' => $stage_enabled,
                    'delay_minutes' => max(0, $stage_delay_raw),
                ];
            }
        }

        $settings['escalation'] = [
            'enabled' => $escalation_enabled,
            'delay_minutes' => $escalation_delay,
            'only_critical' => $escalation_only_critical,
            'channels' => $escalation_channels,
            'mode' => $mode_normalized,
            'stages' => $escalation_stages,
        ];

        $template_blueprint = $this->get_notification_template_blueprint();
        $template_current = isset($settings['templates']) && is_array($settings['templates'])
            ? $settings['templates']
            : [];

        $templates = [];
        foreach ($template_blueprint as $severity => $definition) {
            if (!is_string($severity) || $severity === '') {
                continue;
            }

            $current_template = isset($template_current[$severity]) && is_array($template_current[$severity])
                ? $template_current[$severity]
                : [];

            $label_default = isset($current_template['label'])
                ? (string) $current_template['label']
                : (string) ($definition['label'] ?? '');
            $intro_default = isset($current_template['intro'])
                ? (string) $current_template['intro']
                : (string) ($definition['intro'] ?? '');
            $outro_default = isset($current_template['outro'])
                ? (string) $current_template['outro']
                : (string) ($definition['outro'] ?? '');
            $resolution_default = isset($current_template['resolution'])
                ? (string) $current_template['resolution']
                : (string) ($definition['resolution'] ?? '');
            $actions_default = isset($current_template['actions']) && is_array($current_template['actions'])
                ? $current_template['actions']
                : (isset($definition['actions']) && is_array($definition['actions']) ? $definition['actions'] : []);

            $label_value = $this->get_scalar_request_value($request, 'template_' . $severity . '_label', $label_default);
            $intro_value = $this->get_scalar_request_value($request, 'template_' . $severity . '_intro', $intro_default);
            $outro_value = $this->get_scalar_request_value($request, 'template_' . $severity . '_outro', $outro_default);
            $resolution_value = $this->get_scalar_request_value($request, 'template_' . $severity . '_resolution', $resolution_default);
            $actions_value = $this->get_scalar_request_value(
                $request,
                'template_' . $severity . '_actions',
                implode("\n", array_map('strval', $actions_default))
            );

            $actions_lines = [];
            if (is_string($actions_value) && $actions_value !== '') {
                $raw_lines = preg_split('/[\r\n]+/', $actions_value);
                if (is_array($raw_lines)) {
                    foreach ($raw_lines as $line) {
                        $line = is_string($line) ? trim($line) : '';
                        if ($line === '') {
                            continue;
                        }

                        $actions_lines[] = function_exists('sanitize_textarea_field')
                            ? sanitize_textarea_field($line)
                            : trim($line);
                    }
                }
            }

            if (empty($actions_lines) && !empty($actions_default)) {
                $actions_lines = array_map('strval', $actions_default);
            }

            $intent_default = isset($current_template['intent'])
                ? (string) $current_template['intent']
                : (string) ($definition['intent'] ?? 'info');
            $intent_normalized = strtolower(trim($intent_default));
            if (!in_array($intent_normalized, ['info', 'warning', 'error'], true)) {
                $intent_normalized = 'info';
            }

            $templates[$severity] = [
                'label' => function_exists('sanitize_text_field') ? sanitize_text_field($label_value) : trim((string) $label_value),
                'intro' => function_exists('sanitize_textarea_field') ? sanitize_textarea_field($intro_value) : trim((string) $intro_value),
                'outro' => function_exists('sanitize_textarea_field') ? sanitize_textarea_field($outro_value) : trim((string) $outro_value),
                'resolution' => function_exists('sanitize_textarea_field') ? sanitize_textarea_field($resolution_value) : trim((string) $resolution_value),
                'actions' => $actions_lines,
                'intent' => $intent_normalized,
            ];
        }

        if (!empty($templates)) {
            $settings['templates'] = $templates;
        }

        if (!empty($email_validation['invalid'])) {
            throw new Exception(sprintf(
                'Les adresses e-mail suivantes sont invalides : %s.',
                implode(', ', $email_validation['invalid'])
            ));
        }

        if (
            !empty($settings['enabled'])
            && !empty($settings['channels']['email']['enabled'])
            && empty($email_validation['valid'])
        ) {
            throw new Exception('Veuillez renseigner au moins une adresse e-mail valide pour les notifications.');
        }

        if (!empty($settings['channels']['slack']['enabled']) && $slack_url === '') {
            throw new Exception('Veuillez fournir une URL de webhook Slack valide pour activer ce canal.');
        }

        if (!empty($settings['channels']['discord']['enabled']) && $discord_url === '') {
            throw new Exception('Veuillez fournir une URL de webhook Discord valide pour activer ce canal.');
        }

        if (!empty($settings['channels']['teams']['enabled']) && $teams_url === '') {
            throw new Exception('Veuillez fournir une URL de webhook Teams valide pour activer ce canal.');
        }

        if (!empty($settings['channels']['sms']['enabled']) && $sms_url === '') {
            throw new Exception('Veuillez fournir une URL de webhook SMS valide pour activer ce canal.');
        }

        $settings['email_recipients'] = implode(', ', $email_validation['valid']);

        return $settings;
    }

    private function sanitize_managed_storage_from_request(array $source): array {
        $defaults = self::get_default_managed_storage_settings();

        $enabled = !empty($source['managed_storage_enabled'])
            ? $this->to_bool(wp_unslash($source['managed_storage_enabled']))
            : false;

        $contract_id = isset($source['managed_storage_contract_id'])
            ? sanitize_text_field((string) wp_unslash($source['managed_storage_contract_id']))
            : '';

        $plan = isset($source['managed_storage_plan'])
            ? sanitize_key((string) wp_unslash($source['managed_storage_plan']))
            : $defaults['plan'];

        if (!in_array($plan, ['standard', 'enterprise', 'dedicated'], true)) {
            $plan = $defaults['plan'];
        }

        $primary_region = isset($source['managed_storage_primary_region'])
            ? sanitize_text_field((string) wp_unslash($source['managed_storage_primary_region']))
            : '';

        $replica_input = isset($source['managed_storage_replica_regions'])
            ? wp_unslash($source['managed_storage_replica_regions'])
            : '';

        if (is_array($replica_input)) {
            $replica_input = implode(',', $replica_input);
        }

        $replica_regions = $this->sanitize_region_input($replica_input);

        $soft_quota = isset($source['managed_storage_soft_quota_gib'])
            ? max(1, (int) wp_unslash($source['managed_storage_soft_quota_gib']))
            : $defaults['soft_quota_gib'];

        $hard_quota = isset($source['managed_storage_hard_quota_gib'])
            ? max($soft_quota, (int) wp_unslash($source['managed_storage_hard_quota_gib']))
            : max($soft_quota, $defaults['hard_quota_gib']);

        $burst_percent = isset($source['managed_storage_burst_percent'])
            ? max(0, min(100, (int) wp_unslash($source['managed_storage_burst_percent'])))
            : $defaults['burst_percent'];

        $rto_minutes = isset($source['managed_storage_rto_minutes'])
            ? max(1, (int) wp_unslash($source['managed_storage_rto_minutes']))
            : $defaults['rto_minutes'];

        $rpo_minutes = isset($source['managed_storage_rpo_minutes'])
            ? max(0, (int) wp_unslash($source['managed_storage_rpo_minutes']))
            : $defaults['rpo_minutes'];

        $settings = [
            'enabled' => $enabled,
            'contract_id' => $contract_id,
            'plan' => $plan,
            'primary_region' => $primary_region,
            'replica_regions' => $replica_regions,
            'soft_quota_gib' => $soft_quota,
            'hard_quota_gib' => $hard_quota,
            'burst_percent' => $burst_percent,
            'rto_minutes' => $rto_minutes,
            'rpo_minutes' => $rpo_minutes,
        ];

        /**
         * Permet à l’infrastructure d’enrichir ou de valider les réglages.
         *
         * @param array<string,mixed> $settings
         * @param array<string,mixed> $source
         */
        $filtered = apply_filters('bjlg_sanitize_managed_storage_settings', $settings, $source);

        if (is_array($filtered)) {
            $settings = wp_parse_args($filtered, $settings);
        }

        return $settings;
    }

    /**
     * Récupère une valeur scalaire envoyée dans la requête.
     *
     * @param array<string,mixed> $request
     * @param string              $key
     * @param string              $default
     */
    private function get_scalar_request_value(array $request, $key, $default = '') {
        if (!array_key_exists($key, $request)) {
            return $default;
        }

        $value = $request[$key];
        if (is_array($value)) {
            $value = reset($value);
        }

        return is_scalar($value) ? wp_unslash((string) $value) : $default;
    }

    private function sanitize_time_field($value, $default) {
        $value = is_string($value) ? trim($value) : '';
        if ($value === '') {
            $value = $default;
        }

        if (!preg_match('/^(\d{1,2}):(\d{2})$/', $value, $matches)) {
            return $default;
        }

        $hour = min(23, max(0, (int) $matches[1]));
        $minute = min(59, max(0, (int) $matches[2]));

        return sprintf('%02d:%02d', $hour, $minute);
    }

    private function sanitize_timezone_field($value) {
        $value = is_string($value) ? trim($value) : '';
        if ($value === '') {
            return '';
        }

        try {
            new \DateTimeZone($value);
            return $value;
        } catch (\Exception $e) { // phpcs:ignore Generic.CodeAnalysis.EmptyStatement.DetectedCatch
        }

        if (function_exists('wp_timezone_string')) {
            $timezone = wp_timezone_string();
            if (is_string($timezone) && $timezone !== '') {
                try {
                    new \DateTimeZone($timezone);
                    return $timezone;
                } catch (\Exception $e) { // phpcs:ignore Generic.CodeAnalysis.EmptyStatement.DetectedCatch
                }
            }
        }

        return '';
    }

    /**
     * Valide une URL de webhook optionnelle.
     *
     * @param string $value
     * @param string $context_label
     * @return string
     * @throws Exception
     */
    private function validate_optional_url($value, $context_label) {
        $value = trim((string) $value);
        if ($value === '') {
            return '';
        }

        $sanitized = esc_url_raw($value);
        $is_valid = $sanitized !== '';

        if ($is_valid) {
            if (function_exists('wp_http_validate_url')) {
                $is_valid = (bool) wp_http_validate_url($sanitized);
            } else {
                $is_valid = (bool) filter_var($sanitized, FILTER_VALIDATE_URL);
            }
        }

        if (!$is_valid) {
            throw new Exception(sprintf("L'URL du webhook %s est invalide.", $context_label));
        }

        return $sanitized;
    }

    public static function sanitize_cron_expression($expression): string {
        if (!is_string($expression)) {
            if (is_array($expression)) {
                $expression = implode(' ', $expression);
            } else {
                $expression = (string) $expression;
            }
        }

        $expression = trim(preg_replace('/\s+/', ' ', $expression));
        if ($expression === '') {
            return '';
        }

        if (!preg_match('/^[\d\*\-,\/A-Za-z]+(\s+[\d\*\-,\/A-Za-z]+){4}$/', $expression)) {
            return '';
        }

        return strtolower($expression);
    }
    
    /**
     * Obtient un paramètre spécifique
     */
    public function get_setting($section, $key = null, $default = null) {
        $option_name = 'bjlg_' . $section . '_settings';
        $settings = $this->get_option_value($option_name, $this->default_settings[$section] ?? []);
        
        if ($key === null) {
            return $settings;
        }
        
        return $settings[$key] ?? $default;
    }
    
    /**
     * Met à jour un paramètre spécifique
     */
    public function update_setting($section, $key, $value) {
        $option_name = 'bjlg_' . $section . '_settings';
        $settings = $this->get_option_value($option_name, $this->default_settings[$section] ?? []);
        
        $settings[$key] = $value;
        
        return $this->update_option_value($option_name, $settings);
    }
}<|MERGE_RESOLUTION|>--- conflicted
+++ resolved
@@ -1196,12 +1196,8 @@
                         'backup_complete' => '',
                         'backup_failed' => '',
                         'cleanup_complete' => '',
-<<<<<<< HEAD
                         'storage_capacity' => '',
                         'sla_validation' => '',
-=======
-                        'sla_alert' => '',
->>>>>>> 5a1a62cb
                     ],
                     'secret' => '',
                 ];
@@ -1223,12 +1219,8 @@
                     'backup_complete' => 'de sauvegarde terminée',
                     'backup_failed' => "d'échec de sauvegarde",
                     'cleanup_complete' => 'de fin de nettoyage',
-<<<<<<< HEAD
                     'storage_capacity' => 'de capacité de stockage',
                     'sla_validation' => 'de validation SLA',
-=======
-                    'sla_alert' => "d'alerte SLA",
->>>>>>> 5a1a62cb
                 ];
 
                 foreach ($webhook_labels as $url_key => $label) {
