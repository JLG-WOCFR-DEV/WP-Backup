<?php
namespace BJLG;

use Exception;

if (!defined('ABSPATH')) {
    exit;
}

/**
 * Gère la sauvegarde de tous les réglages du plugin via une seule action AJAX.
 */
class BJLG_Settings {

    /** @var self|null */
    private static $instance = null;

    private const VALID_SCHEDULE_RECURRENCES = ['disabled', 'hourly', 'twice_daily', 'daily', 'weekly', 'monthly'];
    private const VALID_SCHEDULE_DAYS = ['monday', 'tuesday', 'wednesday', 'thursday', 'friday', 'saturday', 'sunday'];

    private $default_settings = [
        'cleanup' => [
            'by_number' => 3,
            'by_age' => 0
        ],
        'whitelabel' => [
            'plugin_name' => '',
            'hide_from_non_admins' => false
        ],
        'encryption' => [
            'enabled' => false,
            'auto_encrypt' => false,
            'password_protect' => false,
            'compression_level' => 6
        ],
        'incremental' => [
            'max_incrementals' => 10,
            'max_full_age_days' => 30,
            'rotation_enabled' => true,
        ],
        'notifications' => [
            'enabled' => false,
            'email_recipients' => '',
            'events' => [
                'backup_complete' => true,
                'backup_failed' => true,
                'cleanup_complete' => false,
                'storage_warning' => true
            ],
            'channels' => [
                'email' => ['enabled' => false],
                'slack' => ['enabled' => false, 'webhook_url' => ''],
                'discord' => ['enabled' => false, 'webhook_url' => ''],
            ]
        ],
        'performance' => [
            'multi_threading' => false,
            'max_workers' => 2,
            'chunk_size' => 50,
            'compression_level' => 6
        ],
        'gdrive' => [
            'client_id' => '',
            'client_secret' => '',
            'folder_id' => '',
            'enabled' => false,
        ],
        's3' => [
            'access_key' => '',
            'secret_key' => '',
            'region' => '',
            'bucket' => '',
            'server_side_encryption' => '',
            'object_prefix' => '',
            'enabled' => false,
        ],
        'azure_blob' => [
            'account_name' => '',
            'account_key' => '',
            'container' => '',
            'object_prefix' => '',
            'endpoint_suffix' => 'core.windows.net',
            'chunk_size_mb' => 4,
            'use_https' => true,
            'enabled' => false,
        ],
        'backblaze_b2' => [
            'key_id' => '',
            'application_key' => '',
            'bucket_id' => '',
            'bucket_name' => '',
            'object_prefix' => '',
            'chunk_size_mb' => 100,
            'enabled' => false,
        ],
        'sftp' => [
            'host' => '',
            'port' => 22,
            'username' => '',
            'password' => '',
            'private_key' => '',
            'passphrase' => '',
            'remote_path' => '',
            'fingerprint' => '',
            'enabled' => false,
        ],
        'advanced' => [
            'debug_mode' => false,
            'ajax_debug' => false,
            'exclude_patterns' => [],
            'custom_backup_dir' => ''
        ]
    ];

    private $default_backup_preferences = [
        'include_patterns' => [],
        'exclude_patterns' => [],
        'post_checks' => [
            'checksum' => true,
            'dry_run' => false,
        ],
        'secondary_destinations' => [],
    ];

    private $default_backup_presets = [];

    public function __construct() {
        if (self::$instance instanceof self) {
            return;
        }

        self::$instance = $this;

        // Un seul point d'entrée pour tous les réglages
        add_action('wp_ajax_bjlg_save_settings', [$this, 'handle_save_settings']);
        add_action('wp_ajax_bjlg_get_settings', [$this, 'handle_get_settings']);
        add_action('wp_ajax_bjlg_reset_settings', [$this, 'handle_reset_settings']);
        add_action('wp_ajax_bjlg_export_settings', [$this, 'handle_export_settings']);
        add_action('wp_ajax_bjlg_import_settings', [$this, 'handle_import_settings']);
        add_action('wp_ajax_bjlg_get_backup_presets', [$this, 'handle_get_backup_presets']);
        add_action('wp_ajax_bjlg_save_backup_preset', [$this, 'handle_save_backup_preset']);

        // Initialiser les paramètres par défaut si nécessaire
        add_action('init', [$this, 'init_default_settings']);
    }

    /**
     * Retourne l'instance actuelle ou l'initialise si nécessaire.
     */
    public static function get_instance() {
        if (!self::$instance instanceof self) {
            self::$instance = new self();
        }

        return self::$instance;
    }
    
    /**
     * Initialise les paramètres par défaut si ils n'existent pas
     */
    public function init_default_settings() {
        foreach ($this->default_settings as $key => $defaults) {
            $option_name = 'bjlg_' . $key . '_settings';
            if (get_option($option_name) === false) {
                update_option($option_name, $defaults);
            }
        }

        if (get_option('bjlg_required_capability', null) === null) {
            add_option('bjlg_required_capability', \BJLG_DEFAULT_CAPABILITY);
        }

        $this->init_backup_preferences_defaults();
    }

    /**
     * Gère la requête AJAX pour sauvegarder tous les réglages.
     */
    public function handle_save_settings() {
        if (!\bjlg_can_manage_plugin()) {
            wp_send_json_error(['message' => 'Permission refusée.']);
        }
        check_ajax_referer('bjlg_nonce', 'nonce');

        try {
            $saved_settings = [];
            
            // --- Réglages de la Rétention ---
            if (isset($_POST['by_number']) || isset($_POST['by_age'])) {
                $cleanup_settings = [
                    'by_number' => isset($_POST['by_number']) ? max(0, intval(wp_unslash($_POST['by_number']))) : 3,
                    'by_age'    => isset($_POST['by_age']) ? max(0, intval(wp_unslash($_POST['by_age']))) : 0,
                ];
                update_option('bjlg_cleanup_settings', $cleanup_settings);
                $saved_settings['cleanup'] = $cleanup_settings;
                BJLG_Debug::log("Réglages de nettoyage sauvegardés : " . print_r($cleanup_settings, true));
            }

            // --- Réglages des sauvegardes incrémentales ---
            if (
                isset($_POST['incremental_max_incrementals'])
                || isset($_POST['incremental_max_age'])
                || array_key_exists('incremental_rotation_enabled', $_POST)
            ) {
                $max_incrementals = isset($_POST['incremental_max_incrementals'])
                    ? max(0, intval(wp_unslash($_POST['incremental_max_incrementals'])))
                    : 10;
                $max_age_days = isset($_POST['incremental_max_age'])
                    ? max(0, intval(wp_unslash($_POST['incremental_max_age'])))
                    : 30;
                $rotation_enabled = array_key_exists('incremental_rotation_enabled', $_POST)
                    ? $this->to_bool(wp_unslash($_POST['incremental_rotation_enabled']))
                    : false;

                $incremental_settings = [
                    'max_incrementals' => $max_incrementals,
                    'max_full_age_days' => $max_age_days,
                    'rotation_enabled' => $rotation_enabled,
                ];

                update_option('bjlg_incremental_settings', $incremental_settings);
                $saved_settings['incremental'] = $incremental_settings;

                BJLG_Debug::log('Réglages incrémentaux sauvegardés : ' . print_r($incremental_settings, true));
            }

            // --- Réglages de la Marque Blanche ---
            if (isset($_POST['plugin_name']) || isset($_POST['hide_from_non_admins']) || isset($_POST['required_capability'])) {
                $wl_settings = [
                    'plugin_name'          => isset($_POST['plugin_name']) ? sanitize_text_field(wp_unslash($_POST['plugin_name'])) : '',
                    'hide_from_non_admins' => isset($_POST['hide_from_non_admins']) ? $this->to_bool(wp_unslash($_POST['hide_from_non_admins'])) : false,
                ];
                update_option('bjlg_whitelabel_settings', $wl_settings);
                $saved_settings['whitelabel'] = $wl_settings;
                BJLG_Debug::log("Réglages de marque blanche sauvegardés : " . print_r($wl_settings, true));

                if (array_key_exists('required_capability', $_POST)) {
                    $raw_permission = wp_unslash($_POST['required_capability']);
                    $required_capability = $this->sanitize_required_capability_value($raw_permission);
                    update_option('bjlg_required_capability', $required_capability);
                    $saved_settings['permissions'] = [
                        'required_capability' => $required_capability,
                        'type' => $this->is_role_permission($required_capability) ? 'role' : 'capability',
                    ];
                    BJLG_Debug::log('Permission requise mise à jour : ' . $required_capability);
                }
            }

            // --- Réglages de Chiffrement ---
            $encryption_fields = ['encryption_enabled', 'auto_encrypt', 'password_protect', 'compression_level', 'encryption_settings_submitted'];
            $encryption_submitted = false;
            foreach ($encryption_fields as $field) {
                if (array_key_exists($field, $_POST)) {
                    $encryption_submitted = true;
                    break;
                }
            }

            if ($encryption_submitted) {
                $current_encryption = get_option('bjlg_encryption_settings', $this->default_settings['encryption']);

                $compression_level = isset($_POST['compression_level'])
                    ? max(0, intval(wp_unslash($_POST['compression_level'])))
                    : (isset($current_encryption['compression_level']) ? max(0, intval($current_encryption['compression_level'])) : 6);

                $encryption_settings = [
                    'enabled' => array_key_exists('encryption_enabled', $_POST) ? $this->to_bool(wp_unslash($_POST['encryption_enabled'])) : false,
                    'auto_encrypt' => array_key_exists('auto_encrypt', $_POST) ? $this->to_bool(wp_unslash($_POST['auto_encrypt'])) : false,
                    'password_protect' => array_key_exists('password_protect', $_POST) ? $this->to_bool(wp_unslash($_POST['password_protect'])) : false,
                    'compression_level' => $compression_level,
                ];

                update_option('bjlg_encryption_settings', $encryption_settings);
                $saved_settings['encryption'] = $encryption_settings;
                BJLG_Debug::log("Réglages de chiffrement sauvegardés.");
            }

            $filters_submitted = array_key_exists('include_patterns', $_POST)
                || array_key_exists('exclude_patterns', $_POST)
                || array_key_exists('secondary_destinations', $_POST)
                || array_key_exists('post_checks', $_POST);

            if ($filters_submitted) {
                $includes = self::sanitize_pattern_list($_POST['include_patterns'] ?? []);
                $excludes = self::sanitize_pattern_list($_POST['exclude_patterns'] ?? []);
                $destinations = self::sanitize_destination_list(
                    $_POST['secondary_destinations'] ?? [],
                    self::get_known_destination_ids()
                );
                $post_checks = self::sanitize_post_checks(
                    $_POST['post_checks'] ?? [],
                    self::get_default_backup_post_checks()
                );

                $this->update_backup_filters($includes, $excludes, $destinations, $post_checks);

                $saved_settings['backup_preferences'] = [
                    'include_patterns' => $includes,
                    'exclude_patterns' => $excludes,
                    'secondary_destinations' => $destinations,
                    'post_checks' => $post_checks,
                ];

                BJLG_Debug::log('Réglages de filtres de sauvegarde mis à jour.');
            }

            // --- Réglages Google Drive ---
            if (isset($_POST['gdrive_client_id']) && isset($_POST['gdrive_client_secret'])) {
                $gdrive_settings = [
                    'client_id'     => sanitize_text_field(wp_unslash($_POST['gdrive_client_id'])),
                    'client_secret' => sanitize_text_field(wp_unslash($_POST['gdrive_client_secret'])),
                    'folder_id'     => isset($_POST['gdrive_folder_id']) ? sanitize_text_field(wp_unslash($_POST['gdrive_folder_id'])) : '',
                    'enabled'       => isset($_POST['gdrive_enabled']) ? $this->to_bool(wp_unslash($_POST['gdrive_enabled'])) : false
                ];
                update_option('bjlg_gdrive_settings', $gdrive_settings);
                $saved_settings['gdrive'] = $gdrive_settings;
                BJLG_Debug::log("Identifiants Google Drive sauvegardés.");
            }

            // --- Réglages Amazon S3 ---
            if (isset($_POST['s3_access_key']) || isset($_POST['s3_bucket'])) {
                $s3_settings = [
                    'access_key' => isset($_POST['s3_access_key']) ? sanitize_text_field(wp_unslash($_POST['s3_access_key'])) : '',
                    'secret_key' => isset($_POST['s3_secret_key']) ? sanitize_text_field(wp_unslash($_POST['s3_secret_key'])) : '',
                    'region' => isset($_POST['s3_region']) ? sanitize_text_field(wp_unslash($_POST['s3_region'])) : '',
                    'bucket' => isset($_POST['s3_bucket']) ? sanitize_text_field(wp_unslash($_POST['s3_bucket'])) : '',
                    'server_side_encryption' => isset($_POST['s3_server_side_encryption']) ? sanitize_text_field(wp_unslash($_POST['s3_server_side_encryption'])) : '',
                    'kms_key_id' => isset($_POST['s3_kms_key_id']) ? sanitize_text_field(wp_unslash($_POST['s3_kms_key_id'])) : '',
                    'object_prefix' => isset($_POST['s3_object_prefix']) ? sanitize_text_field(wp_unslash($_POST['s3_object_prefix'])) : '',
                    'enabled' => isset($_POST['s3_enabled']) ? $this->to_bool(wp_unslash($_POST['s3_enabled'])) : false,
                ];

                if (!in_array($s3_settings['server_side_encryption'], ['AES256', 'aws:kms'], true)) {
                    $s3_settings['server_side_encryption'] = '';
                }

                if ($s3_settings['server_side_encryption'] !== 'aws:kms') {
                    $s3_settings['kms_key_id'] = '';
                }

                $s3_settings['object_prefix'] = trim($s3_settings['object_prefix']);

                update_option('bjlg_s3_settings', $s3_settings);
                $saved_settings['s3'] = $s3_settings;
                BJLG_Debug::log('Réglages Amazon S3 sauvegardés.');
            }

            // --- Réglages Wasabi ---
            if (isset($_POST['wasabi_access_key']) || isset($_POST['wasabi_bucket'])) {
                $wasabi_settings = [
                    'access_key' => isset($_POST['wasabi_access_key']) ? sanitize_text_field(wp_unslash($_POST['wasabi_access_key'])) : '',
                    'secret_key' => isset($_POST['wasabi_secret_key']) ? sanitize_text_field(wp_unslash($_POST['wasabi_secret_key'])) : '',
                    'region' => isset($_POST['wasabi_region']) ? sanitize_text_field(wp_unslash($_POST['wasabi_region'])) : '',
                    'bucket' => isset($_POST['wasabi_bucket']) ? sanitize_text_field(wp_unslash($_POST['wasabi_bucket'])) : '',
                    'object_prefix' => isset($_POST['wasabi_object_prefix']) ? sanitize_text_field(wp_unslash($_POST['wasabi_object_prefix'])) : '',
                    'enabled' => isset($_POST['wasabi_enabled']) ? $this->to_bool(wp_unslash($_POST['wasabi_enabled'])) : false,
                ];

                $wasabi_settings['object_prefix'] = trim($wasabi_settings['object_prefix']);

                update_option('bjlg_wasabi_settings', $wasabi_settings);
                $saved_settings['wasabi'] = $wasabi_settings;
                BJLG_Debug::log('Réglages Wasabi sauvegardés.');
            }

            // --- Réglages Dropbox ---
            if (isset($_POST['dropbox_access_token']) || isset($_POST['dropbox_folder'])) {
                $dropbox_settings = [
                    'access_token' => isset($_POST['dropbox_access_token']) ? sanitize_text_field(wp_unslash($_POST['dropbox_access_token'])) : '',
                    'folder' => isset($_POST['dropbox_folder']) ? sanitize_text_field(wp_unslash($_POST['dropbox_folder'])) : '',
                    'enabled' => isset($_POST['dropbox_enabled']) ? $this->to_bool(wp_unslash($_POST['dropbox_enabled'])) : false,
                ];

                update_option('bjlg_dropbox_settings', $dropbox_settings);
                $saved_settings['dropbox'] = $dropbox_settings;
                BJLG_Debug::log('Réglages Dropbox sauvegardés.');
            }

            // --- Réglages OneDrive ---
            if (isset($_POST['onedrive_access_token']) || isset($_POST['onedrive_folder'])) {
                $onedrive_settings = [
                    'access_token' => isset($_POST['onedrive_access_token']) ? sanitize_text_field(wp_unslash($_POST['onedrive_access_token'])) : '',
                    'folder' => isset($_POST['onedrive_folder']) ? sanitize_text_field(wp_unslash($_POST['onedrive_folder'])) : '',
                    'enabled' => isset($_POST['onedrive_enabled']) ? $this->to_bool(wp_unslash($_POST['onedrive_enabled'])) : false,
                ];

                update_option('bjlg_onedrive_settings', $onedrive_settings);
                $saved_settings['onedrive'] = $onedrive_settings;
                BJLG_Debug::log('Réglages OneDrive sauvegardés.');
            }


            // --- Réglages de Notifications ---
            $notification_request_fields = [
                'notifications_enabled',
                'email_recipients',
                'notify_backup_complete',
                'notify_backup_failed',
                'notify_cleanup_complete',
                'notify_storage_warning',
                'channel_email',
                'channel_slack',
                'slack_webhook_url',
                'channel_discord',
                'discord_webhook_url',
            ];

            $should_update_notifications = false;
            foreach ($notification_request_fields as $field) {
                if (array_key_exists($field, $_POST)) {
                    $should_update_notifications = true;
                    break;
                }
            }

            if ($should_update_notifications) {
                $notification_defaults = [
                    'enabled' => false,
                    'email_recipients' => '',
                    'events' => $this->default_settings['notifications']['events'],
                    'channels' => [
                        'email' => ['enabled' => false],
                        'slack' => ['enabled' => false, 'webhook_url' => ''],
                        'discord' => ['enabled' => false, 'webhook_url' => ''],
                    ],
                ];

                $notifications_settings = get_option('bjlg_notification_settings', []);
                if (!is_array($notifications_settings)) {
                    $notifications_settings = [];
                }
                $notifications_settings = wp_parse_args($notifications_settings, $notification_defaults);
                $notifications_settings['events'] = isset($notifications_settings['events']) && is_array($notifications_settings['events'])
                    ? wp_parse_args($notifications_settings['events'], $notification_defaults['events'])
                    : $notification_defaults['events'];
                $notifications_settings['channels'] = isset($notifications_settings['channels']) && is_array($notifications_settings['channels'])
                    ? wp_parse_args($notifications_settings['channels'], $notification_defaults['channels'])
                    : $notification_defaults['channels'];

                if (array_key_exists('notifications_enabled', $_POST)) {
                    $notifications_settings['enabled'] = $this->to_bool(wp_unslash($_POST['notifications_enabled']));
                }

                $event_map = [
                    'backup_complete' => 'notify_backup_complete',
                    'backup_failed' => 'notify_backup_failed',
                    'cleanup_complete' => 'notify_cleanup_complete',
                    'storage_warning' => 'notify_storage_warning',
                ];
                foreach ($event_map as $event_key => $field_name) {
                    if (array_key_exists($field_name, $_POST)) {
                        $notifications_settings['events'][$event_key] = $this->to_bool(wp_unslash($_POST[$field_name]));
                    }
                }

                $channel_map = [
                    'email' => 'channel_email',
                    'slack' => 'channel_slack',
                    'discord' => 'channel_discord',
                ];
                foreach ($channel_map as $channel_key => $field_name) {
                    if (!isset($notifications_settings['channels'][$channel_key])) {
                        $notifications_settings['channels'][$channel_key] = $notification_defaults['channels'][$channel_key];
                    }
                    if (array_key_exists($field_name, $_POST)) {
                        $notifications_settings['channels'][$channel_key]['enabled'] = $this->to_bool(wp_unslash($_POST[$field_name]));
                    }
                }

                $slack_source = array_key_exists('slack_webhook_url', $_POST)
                    ? wp_unslash($_POST['slack_webhook_url'])
                    : ($notifications_settings['channels']['slack']['webhook_url'] ?? '');
                $slack_url = $this->validate_optional_url($slack_source, 'Slack');
                $notifications_settings['channels']['slack']['webhook_url'] = $slack_url;

                $discord_source = array_key_exists('discord_webhook_url', $_POST)
                    ? wp_unslash($_POST['discord_webhook_url'])
                    : ($notifications_settings['channels']['discord']['webhook_url'] ?? '');
                $discord_url = $this->validate_optional_url($discord_source, 'Discord');
                $notifications_settings['channels']['discord']['webhook_url'] = $discord_url;

                $email_source = array_key_exists('email_recipients', $_POST)
                    ? wp_unslash($_POST['email_recipients'])
                    : ($notifications_settings['email_recipients'] ?? '');

                $email_validation = $this->normalize_email_recipients($email_source);

                if (!empty($email_validation['invalid'])) {
                    throw new Exception(sprintf(
                        'Les adresses e-mail suivantes sont invalides : %s.',
                        implode(', ', $email_validation['invalid'])
                    ));
                }

                if (
                    !empty($notifications_settings['enabled'])
                    && !empty($notifications_settings['channels']['email']['enabled'])
                    && empty($email_validation['valid'])
                ) {
                    throw new Exception('Veuillez renseigner au moins une adresse e-mail valide pour les notifications.');
                }

                if (!empty($notifications_settings['channels']['slack']['enabled']) && $slack_url === '') {
                    throw new Exception('Veuillez fournir une URL de webhook Slack valide pour activer ce canal.');
                }

                if (!empty($notifications_settings['channels']['discord']['enabled']) && $discord_url === '') {
                    throw new Exception('Veuillez fournir une URL de webhook Discord valide pour activer ce canal.');
                }

                $notifications_settings['email_recipients'] = implode(', ', $email_validation['valid']);

                update_option('bjlg_notification_settings', $notifications_settings);
                $saved_settings['notifications'] = $notifications_settings;
                BJLG_Debug::log('Réglages de notifications sauvegardés.');
            }

            // --- Réglages de Performance ---
            $performance_fields = ['multi_threading', 'max_workers', 'chunk_size', 'compression_level'];
            $should_update_performance = false;
            foreach ($performance_fields as $field) {
                if (array_key_exists($field, $_POST)) {
                    $should_update_performance = true;
                    break;
                }
            }

            if ($should_update_performance) {
                $performance_defaults = $this->default_settings['performance'];
                $performance_settings = get_option('bjlg_performance_settings', []);
                if (!is_array($performance_settings)) {
                    $performance_settings = [];
                }
                $performance_settings = wp_parse_args($performance_settings, $performance_defaults);

                if (array_key_exists('multi_threading', $_POST)) {
                    $performance_settings['multi_threading'] = $this->to_bool(wp_unslash($_POST['multi_threading']));
                }
                if (array_key_exists('max_workers', $_POST)) {
                    $performance_settings['max_workers'] = max(1, min(20, intval(wp_unslash($_POST['max_workers']))));
                }
                if (array_key_exists('chunk_size', $_POST)) {
                    $performance_settings['chunk_size'] = max(1, min(500, intval(wp_unslash($_POST['chunk_size']))));
                }
                if (array_key_exists('compression_level', $_POST)) {
                    $performance_settings['compression_level'] = min(9, max(0, intval(wp_unslash($_POST['compression_level']))));
                }

                update_option('bjlg_performance_settings', $performance_settings);
                $saved_settings['performance'] = $performance_settings;
                BJLG_Debug::log('Réglages de performance sauvegardés.');
            }

            // --- Réglages Webhooks ---
            $webhook_fields = [
                'webhook_enabled',
                'webhook_backup_complete',
                'webhook_backup_failed',
                'webhook_cleanup_complete',
                'webhook_secret',
            ];

            $should_update_webhooks = false;
            foreach ($webhook_fields as $field) {
                if (array_key_exists($field, $_POST)) {
                    $should_update_webhooks = true;
                    break;
                }
            }

            if ($should_update_webhooks) {
                $webhook_defaults = [
                    'enabled' => false,
                    'urls' => [
                        'backup_complete' => '',
                        'backup_failed' => '',
                        'cleanup_complete' => '',
                    ],
                    'secret' => '',
                ];

                $webhook_settings = get_option('bjlg_webhook_settings', []);
                if (!is_array($webhook_settings)) {
                    $webhook_settings = [];
                }
                $webhook_settings = wp_parse_args($webhook_settings, $webhook_defaults);
                $webhook_settings['urls'] = isset($webhook_settings['urls']) && is_array($webhook_settings['urls'])
                    ? wp_parse_args($webhook_settings['urls'], $webhook_defaults['urls'])
                    : $webhook_defaults['urls'];

                if (array_key_exists('webhook_enabled', $_POST)) {
                    $webhook_settings['enabled'] = $this->to_bool(wp_unslash($_POST['webhook_enabled']));
                }

                $webhook_labels = [
                    'backup_complete' => 'de sauvegarde terminée',
                    'backup_failed' => "d'échec de sauvegarde",
                    'cleanup_complete' => 'de fin de nettoyage',
                ];

                foreach ($webhook_labels as $url_key => $label) {
                    $field = 'webhook_' . $url_key;
                    $source = array_key_exists($field, $_POST)
                        ? wp_unslash($_POST[$field])
                        : ($webhook_settings['urls'][$url_key] ?? '');
                    $webhook_settings['urls'][$url_key] = $this->validate_optional_url($source, $label);
                }

                if (array_key_exists('webhook_secret', $_POST)) {
                    $webhook_settings['secret'] = sanitize_text_field(wp_unslash($_POST['webhook_secret']));
                }

                if (!empty($webhook_settings['enabled'])) {
                    $non_empty = array_filter($webhook_settings['urls'], static function ($value) {
                        return is_string($value) && $value !== '';
                    });
                    if (empty($non_empty)) {
                        throw new Exception('Veuillez renseigner au moins une URL de webhook active lorsque les webhooks personnalisés sont activés.');
                    }
                }

                update_option('bjlg_webhook_settings', $webhook_settings);
                $saved_settings['webhooks'] = $webhook_settings;
                BJLG_Debug::log('Réglages de webhooks sauvegardés.');
            }

            // --- Réglage du débogueur AJAX ---
            if (isset($_POST['ajax_debug_enabled'])) {
                $ajax_debug_enabled = $this->to_bool(wp_unslash($_POST['ajax_debug_enabled']));
                update_option('bjlg_ajax_debug_enabled', $ajax_debug_enabled);
                $saved_settings['ajax_debug'] = $ajax_debug_enabled;
                BJLG_Debug::log("Réglage du débogueur AJAX mis à jour.");
            }

            BJLG_History::log('settings_updated', 'success', 'Les réglages ont été mis à jour.');
            
            do_action('bjlg_settings_saved', $saved_settings);
            
            wp_send_json_success([
                'message' => 'Réglages sauvegardés avec succès !',
                'saved' => $saved_settings
            ]);

        } catch (Exception $e) {
            BJLG_History::log('settings_updated', 'failure', 'Erreur : ' . $e->getMessage());
            wp_send_json_error(['message' => $e->getMessage()]);
        }
    }

    public function handle_get_backup_presets() {
        if (!current_user_can(BJLG_CAPABILITY)) {
            wp_send_json_error(['message' => 'Permission refusée.']);
        }

        check_ajax_referer('bjlg_nonce', 'nonce');

        $presets = array_values(self::get_backup_presets());

        wp_send_json_success([
            'presets' => $presets,
        ]);
    }

    public function handle_save_backup_preset() {
        if (!current_user_can(BJLG_CAPABILITY)) {
            wp_send_json_error(['message' => 'Permission refusée.']);
        }

        check_ajax_referer('bjlg_nonce', 'nonce');

        $raw_name = isset($_POST['name']) ? sanitize_text_field(wp_unslash($_POST['name'])) : '';
        if ($raw_name === '') {
            wp_send_json_error(['message' => "Le nom du modèle est requis."]);
        }

        $raw_preset = $_POST['preset'] ?? [];
        if (is_string($raw_preset)) {
            $decoded = json_decode(wp_unslash($raw_preset), true);
            $raw_preset = is_array($decoded) ? $decoded : [];
        } elseif (is_array($raw_preset)) {
            $raw_preset = wp_unslash($raw_preset);
        } else {
            $raw_preset = [];
        }

        if (!isset($raw_preset['label']) || !is_string($raw_preset['label']) || trim($raw_preset['label']) === '') {
            $raw_preset['label'] = $raw_name;
        }

        $preset_id = isset($_POST['preset_id']) ? sanitize_key(wp_unslash($_POST['preset_id'])) : '';

        $sanitized = self::sanitize_backup_preset($raw_preset, $preset_id !== '' ? $preset_id : $raw_name);
        if (!$sanitized) {
            wp_send_json_error(['message' => "Impossible d'enregistrer le modèle fourni."]);
        }

        if ($preset_id !== '') {
            $sanitized['id'] = $preset_id;
        }

        $existing = self::sanitize_backup_presets(get_option('bjlg_backup_presets', []));
        $existing[$sanitized['id']] = $sanitized;

        update_option('bjlg_backup_presets', $existing);

        BJLG_Debug::log('Modèle de sauvegarde enregistré : ' . $sanitized['id']);

        wp_send_json_success([
            'message' => sprintf('Modèle "%s" enregistré avec succès.', $sanitized['label']),
            'saved' => $sanitized,
            'presets' => array_values($existing),
        ]);
    }

    /**
     * Récupère tous les paramètres
     */
    public function handle_get_settings() {
        if (!\bjlg_can_manage_plugin()) {
            wp_send_json_error(['message' => 'Permission refusée.']);
        }
        
        $required_permission = \bjlg_get_required_capability();

        $settings = [
            'cleanup' => get_option('bjlg_cleanup_settings', $this->default_settings['cleanup']),
            'whitelabel' => get_option('bjlg_whitelabel_settings', $this->default_settings['whitelabel']),
            'encryption' => get_option('bjlg_encryption_settings', $this->default_settings['encryption']),
            'notifications' => get_option('bjlg_notification_settings', $this->default_settings['notifications']),
            'performance' => get_option('bjlg_performance_settings', $this->default_settings['performance']),
            'gdrive' => get_option('bjlg_gdrive_settings', $this->default_settings['gdrive']),
            'webhooks' => get_option('bjlg_webhook_settings', []),
            'schedule' => get_option('bjlg_schedule_settings', []),
            'permissions' => [
                'required_capability' => $required_permission,
                'type' => $this->is_role_permission($required_permission) ? 'role' : 'capability',
            ],
            'ajax_debug' => get_option('bjlg_ajax_debug_enabled', false)
        ];
        
        wp_send_json_success($settings);
    }
    
    /**
     * Réinitialise tous les paramètres
     */
    public function handle_reset_settings() {
        if (!current_user_can('manage_options')) {
            wp_send_json_error(['message' => 'Permission refusée.']);
        }
        check_ajax_referer('bjlg_nonce', 'nonce');
        
        $section = isset($_POST['section'])
            ? sanitize_text_field(wp_unslash($_POST['section']))
            : 'all';
        
        try {
            if ($section === 'all') {
                foreach ($this->default_settings as $key => $defaults) {
                    update_option('bjlg_' . $key . '_settings', $defaults);
                }
                update_option('bjlg_required_capability', \BJLG_DEFAULT_CAPABILITY);
                BJLG_History::log('settings_reset', 'info', 'Tous les réglages ont été réinitialisés');
            } else {
                if ($section === 'permissions') {
                    update_option('bjlg_required_capability', \BJLG_DEFAULT_CAPABILITY);
                    BJLG_History::log('settings_reset', 'info', "Réglages 'permissions' réinitialisés");
                } elseif (isset($this->default_settings[$section])) {
                    update_option('bjlg_' . $section . '_settings', $this->default_settings[$section]);
                    BJLG_History::log('settings_reset', 'info', "Réglages '$section' réinitialisés");
                } else {
                    throw new Exception("Section de réglages invalide.");
                }
            }
            
            wp_send_json_success(['message' => 'Réglages réinitialisés avec succès.']);
            
        } catch (Exception $e) {
            wp_send_json_error(['message' => $e->getMessage()]);
        }
    }
    
    /**
     * Exporte les paramètres
     */
    public function handle_export_settings() {
        if (!current_user_can('manage_options')) {
            wp_send_json_error(['message' => 'Permission refusée.']);
        }
        check_ajax_referer('bjlg_nonce', 'nonce');
        
        $settings = [];
        
        // Collecter tous les paramètres
        $option_keys = [
            'bjlg_cleanup_settings',
            'bjlg_whitelabel_settings',
            'bjlg_encryption_settings',
            'bjlg_notification_settings',
            'bjlg_performance_settings',
            'bjlg_gdrive_settings',
            'bjlg_webhook_settings',
            'bjlg_schedule_settings',
            'bjlg_required_capability'
        ];
        
        foreach ($option_keys as $key) {
            $value = get_option($key);
            if ($value !== false) {
                $settings[$key] = $value;
            }
        }
        
        // Ajouter des métadonnées
        $export_data = [
            'plugin' => 'Backup JLG',
            'version' => BJLG_VERSION,
            'exported_at' => current_time('c'),
            'site_url' => get_site_url(),
            'settings' => $settings
        ];
        
        BJLG_History::log('settings_exported', 'success', 'Paramètres exportés');
        
        wp_send_json_success([
            'filename' => 'bjlg-settings-' . date('Y-m-d-His') . '.json',
            'data' => base64_encode(json_encode($export_data, JSON_PRETTY_PRINT))
        ]);
    }
    
    /**
     * Importe les paramètres
     */
    public function handle_import_settings() {
        if (!current_user_can('manage_options')) {
            wp_send_json_error(['message' => 'Permission refusée.']);
        }
        check_ajax_referer('bjlg_nonce', 'nonce');
        
        if (empty($_POST['import_data'])) {
            wp_send_json_error(['message' => 'Aucune donnée à importer.']);
        }

        try {
            $raw_import = wp_unslash($_POST['import_data']);
            $import_data = json_decode(base64_decode($raw_import), true);

            if (empty($import_data) || !isset($import_data['settings'])) {
                throw new Exception("Format de données invalide.");
            }

            // Vérifier la compatibilité de version
            if (isset($import_data['version'])) {
                $import_version = $import_data['version'];
                if (version_compare($import_version, BJLG_VERSION, '>')) {
                    throw new Exception("Les paramètres proviennent d'une version plus récente du plugin.");
                }
            }
            
            // Importer les paramètres
            $sanitized_settings = $this->sanitize_imported_settings((array) $import_data['settings']);

            if (empty($sanitized_settings)) {
                throw new Exception("Aucun réglage valide à importer.");
            }

            foreach ($sanitized_settings as $key => $value) {
                update_option($key, $value);
            }
            
            BJLG_History::log('settings_imported', 'success', 'Paramètres importés depuis ' . ($import_data['site_url'] ?? 'inconnu'));
            
            wp_send_json_success(['message' => 'Paramètres importés avec succès.']);
            
        } catch (Exception $e) {
            BJLG_History::log('settings_imported', 'failure', 'Erreur : ' . $e->getMessage());
            wp_send_json_error(['message' => $e->getMessage()]);
        }
    }
    
    /**
     * Nettoie et valide les paramètres importés.
     *
     * @param array $settings
     * @return array
     */
    private function sanitize_imported_settings(array $settings) {
        $sanitized = [];

        foreach ($settings as $option => $value) {
            $clean_value = $this->sanitize_imported_option($option, $value);
            if ($clean_value !== null) {
                $sanitized[$option] = $clean_value;
            }
        }

        return $sanitized;
    }

    /**
     * Nettoie une option importée spécifique.
     *
     * @param string $option
     * @param mixed  $value
     * @return array|bool|null
     */
    private function sanitize_imported_option($option, $value) {
        switch ($option) {
            case 'bjlg_cleanup_settings':
                $defaults = $this->default_settings['cleanup'];
                $sanitized = $defaults;

                if (is_array($value)) {
                    if (isset($value['by_number'])) {
                        $sanitized['by_number'] = max(0, intval($value['by_number']));
                    }
                    if (isset($value['by_age'])) {
                        $sanitized['by_age'] = max(0, intval($value['by_age']));
                    }
                }

                return $sanitized;

            case 'bjlg_whitelabel_settings':
                $defaults = $this->default_settings['whitelabel'];
                $sanitized = $defaults;

                if (is_array($value)) {
                    if (isset($value['plugin_name'])) {
                        $sanitized['plugin_name'] = sanitize_text_field($value['plugin_name']);
                    }
                    if (isset($value['hide_from_non_admins'])) {
                        $sanitized['hide_from_non_admins'] = $this->to_bool($value['hide_from_non_admins']);
                    }
                }

                return $sanitized;

            case 'bjlg_required_capability':
                return $this->sanitize_required_capability_value($value);

            case 'bjlg_encryption_settings':
                $defaults = $this->default_settings['encryption'];
                $sanitized = $defaults;

                if (is_array($value)) {
                    if (isset($value['enabled'])) {
                        $sanitized['enabled'] = $this->to_bool($value['enabled']);
                    }
                    if (isset($value['auto_encrypt'])) {
                        $sanitized['auto_encrypt'] = $this->to_bool($value['auto_encrypt']);
                    }
                    if (isset($value['password_protect'])) {
                        $sanitized['password_protect'] = $this->to_bool($value['password_protect']);
                    }
                    if (isset($value['compression_level'])) {
                        $sanitized['compression_level'] = max(0, intval($value['compression_level']));
                    }
                }

                return $sanitized;

            case 'bjlg_notification_settings':
                $defaults = [
                    'enabled' => false,
                    'email_recipients' => '',
                    'events' => $this->default_settings['notifications']['events'],
                    'channels' => [
                        'email' => ['enabled' => false],
                        'slack' => ['enabled' => false, 'webhook_url' => ''],
                        'discord' => ['enabled' => false, 'webhook_url' => ''],
                    ],
                ];
                $sanitized = $defaults;

                if (is_array($value)) {
                    if (isset($value['enabled'])) {
                        $sanitized['enabled'] = $this->to_bool($value['enabled']);
                    }
                    if (isset($value['email_recipients'])) {
                        $sanitized['email_recipients'] = sanitize_text_field($value['email_recipients']);
                    }
                    if (isset($value['events']) && is_array($value['events'])) {
                        foreach ($sanitized['events'] as $event_key => $default_value) {
                            if (isset($value['events'][$event_key])) {
                                $sanitized['events'][$event_key] = $this->to_bool($value['events'][$event_key]);
                            }
                        }
                    }
                    if (isset($value['channels']) && is_array($value['channels'])) {
                        foreach ($sanitized['channels'] as $channel_key => $channel_defaults) {
                            if (!isset($value['channels'][$channel_key]) || !is_array($value['channels'][$channel_key])) {
                                continue;
                            }
                            $channel_value = $value['channels'][$channel_key];

                            if (isset($channel_value['enabled'])) {
                                $sanitized['channels'][$channel_key]['enabled'] = $this->to_bool($channel_value['enabled']);
                            }

                            if (isset($channel_defaults['webhook_url'])) {
                                $sanitized['channels'][$channel_key]['webhook_url'] = isset($channel_value['webhook_url'])
                                    ? esc_url_raw($channel_value['webhook_url'])
                                    : '';
                            }
                        }
                    }
                }

                return $sanitized;

            case 'bjlg_performance_settings':
                $defaults = $this->default_settings['performance'];
                $sanitized = $defaults;

                if (is_array($value)) {
                    if (isset($value['multi_threading'])) {
                        $sanitized['multi_threading'] = $this->to_bool($value['multi_threading']);
                    }
                    if (isset($value['max_workers'])) {
                        $sanitized['max_workers'] = max(1, intval($value['max_workers']));
                    }
                    if (isset($value['chunk_size'])) {
                        $sanitized['chunk_size'] = max(1, intval($value['chunk_size']));
                    }
                    if (isset($value['compression_level'])) {
                        $sanitized['compression_level'] = max(0, intval($value['compression_level']));
                    }
                }

                return $sanitized;

            case 'bjlg_gdrive_settings':
                $defaults = [
                    'client_id' => '',
                    'client_secret' => '',
                    'folder_id' => '',
                    'enabled' => false,
                ];
                $sanitized = $defaults;

                if (is_array($value)) {
                    if (isset($value['client_id'])) {
                        $sanitized['client_id'] = sanitize_text_field($value['client_id']);
                    }
                    if (isset($value['client_secret'])) {
                        $sanitized['client_secret'] = sanitize_text_field($value['client_secret']);
                    }
                    if (isset($value['folder_id'])) {
                        $sanitized['folder_id'] = sanitize_text_field($value['folder_id']);
                    }
                    if (isset($value['enabled'])) {
                        $sanitized['enabled'] = $this->to_bool($value['enabled']);
                    }
                }

                return $sanitized;

            case 'bjlg_webhook_settings':
                $defaults = [
                    'enabled' => false,
                    'urls' => [
                        'backup_complete' => '',
                        'backup_failed' => '',
                        'cleanup_complete' => '',
                    ],
                    'secret' => '',
                ];
                $sanitized = $defaults;

                if (is_array($value)) {
                    if (isset($value['enabled'])) {
                        $sanitized['enabled'] = $this->to_bool($value['enabled']);
                    }
                    if (isset($value['urls']) && is_array($value['urls'])) {
                        foreach ($sanitized['urls'] as $url_key => $default) {
                            if (isset($value['urls'][$url_key])) {
                                $sanitized['urls'][$url_key] = esc_url_raw($value['urls'][$url_key]);
                            }
                        }
                    }
                    if (isset($value['secret'])) {
                        $sanitized['secret'] = sanitize_text_field($value['secret']);
                    }
                }

                return $sanitized;

            case 'bjlg_schedule_settings':
                return self::sanitize_schedule_collection($value);

            default:
                return null;
        }
    }

    /**
     * Nettoie et valide la capability ou le rôle requis.
     *
     * @param mixed $value
     * @return string
     * @throws Exception
     */
    private function sanitize_required_capability_value($value) {
        $permission = is_string($value) ? sanitize_text_field($value) : '';

        if ($permission === '') {
            return \BJLG_DEFAULT_CAPABILITY;
        }

        if (!$this->required_capability_exists_in_wp($permission)) {
            throw new Exception(sprintf(
                __('La permission "%s" est introuvable dans WordPress.', 'backup-jlg'),
                $permission
            ));
        }

        return $permission;
    }

    /**
     * Vérifie si la permission correspond à un rôle enregistré.
     */
    private function is_role_permission($permission): bool {
        if (!is_string($permission) || $permission === '') {
            return false;
        }

        $roles = function_exists('wp_roles') ? wp_roles() : null;

        return $roles && class_exists('WP_Roles') && $roles instanceof \WP_Roles && $roles->is_role($permission);
    }

    /**
     * Vérifie si la capability ou le rôle existe dans WordPress.
     */
    private function required_capability_exists_in_wp($permission): bool {
        if (!is_string($permission) || $permission === '') {
            return false;
        }

        $roles = function_exists('wp_roles') ? wp_roles() : null;

        if ($roles && class_exists('WP_Roles') && $roles instanceof \WP_Roles) {
            if ($roles->is_role($permission)) {
                return true;
            }

            foreach ($roles->roles as $role) {
                if (isset($role['capabilities'][$permission]) && $role['capabilities'][$permission]) {
                    return true;
                }
            }
        }

        return $permission === \BJLG_DEFAULT_CAPABILITY;
    }

    /**
     * Nettoie un bloc de réglages en appliquant les règles d'importation.
     *
     * @param string $section
     * @param array  $value
     * @return array|null
     */
    public function sanitize_settings_section($section, array $value) {
        $option_map = [
            'cleanup' => 'bjlg_cleanup_settings',
            'whitelabel' => 'bjlg_whitelabel_settings',
            'encryption' => 'bjlg_encryption_settings',
            'notifications' => 'bjlg_notification_settings',
            'performance' => 'bjlg_performance_settings',
            'webhooks' => 'bjlg_webhook_settings',
            'schedule' => 'bjlg_schedule_settings',
            'gdrive' => 'bjlg_gdrive_settings',
        ];

        if (!isset($option_map[$section])) {
            return null;
        }

        return $this->sanitize_imported_option($option_map[$section], $value);
    }

    private function init_backup_preferences_defaults() {
        $defaults = $this->default_backup_preferences;

        if (get_option('bjlg_backup_include_patterns', null) === null) {
            update_option('bjlg_backup_include_patterns', $defaults['include_patterns']);
        }

        if (get_option('bjlg_backup_exclude_patterns', null) === null) {
            update_option('bjlg_backup_exclude_patterns', $defaults['exclude_patterns']);
        }

        if (get_option('bjlg_backup_secondary_destinations', null) === null) {
            update_option('bjlg_backup_secondary_destinations', $defaults['secondary_destinations']);
        }

        if (get_option('bjlg_backup_post_checks', null) === null) {
            update_option('bjlg_backup_post_checks', $defaults['post_checks']);
        }

        if (get_option('bjlg_backup_presets', null) === null) {
            update_option('bjlg_backup_presets', $this->default_backup_presets);
        }
    }

    public function update_backup_filters(array $includes, array $excludes, array $destinations, array $post_checks) {
        $includes = self::sanitize_pattern_list($includes);
        $excludes = self::sanitize_pattern_list($excludes);
        $destinations = self::sanitize_destination_list($destinations, self::get_known_destination_ids());
        $post_checks = self::sanitize_post_checks($post_checks, self::get_default_backup_post_checks());

        update_option('bjlg_backup_include_patterns', $includes);
        update_option('bjlg_backup_exclude_patterns', $excludes);
        update_option('bjlg_backup_secondary_destinations', $destinations);
        update_option('bjlg_backup_post_checks', $post_checks);
    }

    public static function get_backup_presets(): array {
        return self::sanitize_backup_presets(get_option('bjlg_backup_presets', []));
    }

    public static function sanitize_backup_presets($presets): array {
        if (is_string($presets)) {
            $decoded = json_decode($presets, true);
            if (is_array($decoded)) {
                $presets = $decoded;
            }
        }

        if (!is_array($presets)) {
            return [];
        }

        $sanitized = [];

        foreach ($presets as $key => $preset) {
            $hint = '';
            if (is_string($key)) {
                $hint = $key;
            } elseif (is_array($preset) && isset($preset['id']) && is_string($preset['id'])) {
                $hint = $preset['id'];
            }

            $normalized = self::sanitize_backup_preset($preset, $hint);
            if (!$normalized) {
                continue;
            }

            $sanitized[$normalized['id']] = $normalized;
        }

        return $sanitized;
    }

    public static function sanitize_backup_preset($preset, string $slug_hint = ''): ?array {
        if (is_string($preset)) {
            $decoded = json_decode($preset, true);
            if (is_array($decoded)) {
                $preset = $decoded;
            }
        }

        if (!is_array($preset)) {
            return null;
        }

        $label = '';
        if (isset($preset['label'])) {
            $label = sanitize_text_field((string) $preset['label']);
        } elseif (isset($preset['name'])) {
            $label = sanitize_text_field((string) $preset['name']);
        }

        if ($label === '' && $slug_hint !== '') {
            $label = ucwords(str_replace('_', ' ', $slug_hint));
        }

        $label = trim($label);
        if ($label === '') {
            return null;
        }

        $id = '';
        if (isset($preset['id'])) {
            $id = sanitize_key((string) $preset['id']);
        }
        if ($id === '' && $slug_hint !== '') {
            $id = sanitize_key($slug_hint);
        }
        if ($id === '') {
            $id = sanitize_key($label);
        }
        if ($id === '') {
            $id = 'bjlg_preset_' . substr(md5($label . microtime(true)), 0, 8);
        }

        $components = self::sanitize_backup_components($preset['components'] ?? []);
        if (empty($components)) {
            $components = self::get_default_backup_components();
        }

        $include_patterns = self::sanitize_pattern_list($preset['include_patterns'] ?? []);
        $exclude_patterns = self::sanitize_pattern_list($preset['exclude_patterns'] ?? []);
        $post_checks = self::sanitize_post_checks($preset['post_checks'] ?? [], self::get_default_backup_post_checks());
        $secondary_destinations = self::sanitize_destination_list(
            $preset['secondary_destinations'] ?? [],
            self::get_known_destination_ids()
        );

        return [
            'id' => $id,
            'label' => $label,
            'components' => array_values($components),
            'encrypt' => self::to_bool_static($preset['encrypt'] ?? false),
            'incremental' => self::to_bool_static($preset['incremental'] ?? false),
            'include_patterns' => $include_patterns,
            'exclude_patterns' => $exclude_patterns,
            'post_checks' => $post_checks,
            'secondary_destinations' => $secondary_destinations,
        ];
    }

    public static function sanitize_backup_components($components): array {
        $components = self::sanitize_schedule_components($components);

        $allowed = self::get_default_backup_components();
        if (empty($components)) {
            return $allowed;
        }

        $filtered = [];
        foreach ($components as $component) {
            if (in_array($component, $allowed, true) && !in_array($component, $filtered, true)) {
                $filtered[] = $component;
            }
        }

        return $filtered;
    }

    public static function get_default_backup_components(): array {
        return ['db', 'plugins', 'themes', 'uploads'];
    }

    public static function sanitize_pattern_list($patterns) {
        if (is_string($patterns)) {
            $patterns = preg_split('/[\r\n,]+/', $patterns) ?: [];
        }

        if (!is_array($patterns)) {
            return [];
        }

        $normalized = [];
        foreach ($patterns as $pattern) {
            if (!is_string($pattern)) {
                continue;
            }

            $trimmed = trim($pattern);
            if ($trimmed === '') {
                continue;
            }

            $normalized[] = str_replace('\\', '/', $trimmed);
        }

        return array_values(array_unique($normalized));
    }

    public static function sanitize_destination_list($destinations, array $allowed_ids) {
        if (!is_array($destinations)) {
            $destinations = [$destinations];
        }

        $allowed = array_map('strval', $allowed_ids);
        $normalized = [];

        foreach ($destinations as $destination) {
            if (!is_scalar($destination)) {
                continue;
            }

            $slug = sanitize_key((string) $destination);
            if ($slug === '' || !in_array($slug, $allowed, true)) {
                continue;
            }

            $normalized[$slug] = true;
        }

        return array_keys($normalized);
    }

    public static function sanitize_destination_batches($batches, array $allowed_ids): array {
        if (!is_array($batches)) {
            return [];
        }

        $allowed = array_map('strval', $allowed_ids);
        $sanitized = [];
        foreach ($batches as $batch) {
            if (!is_array($batch)) {
                continue;
            }

            $clean_batch = [];
            foreach ($batch as $destination) {
                if (!is_scalar($destination)) {
                    continue;
                }

                $slug = sanitize_key((string) $destination);
                if ($slug === '' || !in_array($slug, $allowed, true)) {
                    continue;
                }

                if (!in_array($slug, $clean_batch, true)) {
                    $clean_batch[] = $slug;
                }
            }

            if (!empty($clean_batch)) {
                $sanitized[] = $clean_batch;
            }
        }

        return $sanitized;
    }

    public static function flatten_destination_batches(array $batches): array {
        $flattened = [];
        foreach ($batches as $batch) {
            if (!is_array($batch)) {
                continue;
            }

            foreach ($batch as $destination) {
                if (!in_array($destination, $flattened, true)) {
                    $flattened[] = $destination;
                }
            }
        }

        return $flattened;
    }

    public static function sanitize_post_checks($checks, array $defaults) {
        $normalized = [
            'checksum' => false,
            'dry_run' => false,
        ];

        if (is_array($checks)) {
            foreach ($checks as $maybe_key => $value) {
                if (is_string($maybe_key)) {
                    $key = sanitize_key($maybe_key);
                    if (array_key_exists($key, $normalized)) {
                        $normalized[$key] = (bool) $value;
                    }
                    continue;
                }

                $key = sanitize_key((string) $value);
                if (array_key_exists($key, $normalized)) {
                    $normalized[$key] = true;
                }
            }
        }

        foreach ($defaults as $key => $value) {
            if (!array_key_exists($key, $normalized)) {
                $normalized[$key] = (bool) $value;
            }
        }

        return $normalized;
    }

    public static function get_default_backup_post_checks() {
        return [
            'checksum' => true,
            'dry_run' => false,
        ];
    }

    public static function get_default_schedule_entry(): array {
        return [
            'id' => '',
            'label' => '',
            'recurrence' => 'disabled',
            'previous_recurrence' => '',
            'day' => 'sunday',
            'time' => '23:59',
            'components' => ['db', 'plugins', 'themes', 'uploads'],
            'encrypt' => false,
            'incremental' => false,
            'include_patterns' => [],
            'exclude_patterns' => [],
            'post_checks' => self::get_default_backup_post_checks(),
            'secondary_destinations' => [],
            'secondary_destination_batches' => [],
        ];
    }

    public static function sanitize_schedule_collection($raw) {
        if (is_string($raw)) {
            $decoded = json_decode($raw, true);
            if (is_array($decoded)) {
                $raw = $decoded;
            }
        }

        $entries = [];

        if (is_array($raw) && array_key_exists('schedules', $raw)) {
            $entries = is_array($raw['schedules']) ? array_values($raw['schedules']) : [];
        } elseif (self::looks_like_schedule_entry($raw)) {
            $entries = [$raw];
        } elseif (is_array($raw)) {
            $entries = array_values($raw);
        }

        $sanitized = [];
        $seen_ids = [];
        $index = 0;

        foreach ($entries as $entry) {
            $sanitized_entry = self::sanitize_schedule_entry($entry, $index);
            $index++;

            $id = $sanitized_entry['id'];
            if ($id === '') {
                continue;
            }

            if (isset($seen_ids[$id])) {
                continue;
            }

            $seen_ids[$id] = true;
            $sanitized[] = $sanitized_entry;
        }

        if (empty($sanitized)) {
            $default = self::get_default_schedule_entry();
            $default['id'] = self::generate_schedule_id();
            $default['label'] = 'Planification #1';
            $sanitized[] = $default;
        }

        return [
            'version' => 2,
            'schedules' => array_values($sanitized),
        ];
    }

    public static function sanitize_schedule_entry($entry, int $index = 0): array {
        $defaults = self::get_default_schedule_entry();
        $entry = is_array($entry) ? $entry : [];

        $id = '';
        if (isset($entry['id']) && is_scalar($entry['id'])) {
            $id = sanitize_key((string) $entry['id']);
        }
        if ($id === '') {
            $id = self::generate_schedule_id();
        }

        $label = isset($entry['label']) ? sanitize_text_field($entry['label']) : '';
        if ($label === '') {
            $label = sprintf('Planification #%d', $index + 1);
        }

        $recurrence = isset($entry['recurrence']) ? sanitize_key($entry['recurrence']) : $defaults['recurrence'];
        if (!in_array($recurrence, self::VALID_SCHEDULE_RECURRENCES, true)) {
            $recurrence = $defaults['recurrence'];
        }

        $day = isset($entry['day']) ? sanitize_key($entry['day']) : $defaults['day'];
        if (!in_array($day, self::VALID_SCHEDULE_DAYS, true)) {
            $day = $defaults['day'];
        }

        $time = isset($entry['time']) ? sanitize_text_field($entry['time']) : $defaults['time'];
        if (!preg_match('/^([0-1]?\d|2[0-3]):([0-5]\d)$/', $time)) {
            $time = $defaults['time'];
        }

        $previous_recurrence = '';
        if (isset($entry['previous_recurrence'])) {
            $maybe_previous = sanitize_key((string) $entry['previous_recurrence']);
            if (in_array($maybe_previous, self::VALID_SCHEDULE_RECURRENCES, true)) {
                $previous_recurrence = $maybe_previous;
            }
        }

        $components = self::sanitize_schedule_components($entry['components'] ?? $defaults['components']);
        if (empty($components)) {
            $components = $defaults['components'];
        }

        $include_patterns = self::sanitize_pattern_list($entry['include_patterns'] ?? $defaults['include_patterns']);
        $exclude_patterns = self::sanitize_pattern_list($entry['exclude_patterns'] ?? $defaults['exclude_patterns']);

        $post_checks = self::sanitize_post_checks(
            $entry['post_checks'] ?? $defaults['post_checks'],
            self::get_default_backup_post_checks()
        );

        $secondary_destinations = self::sanitize_destination_list(
            $entry['secondary_destinations'] ?? $defaults['secondary_destinations'],
            self::get_known_destination_ids()
        );

        $destination_batches = self::sanitize_destination_batches(
            $entry['secondary_destination_batches'] ?? $defaults['secondary_destination_batches'],
            self::get_known_destination_ids()
        );

        if (empty($destination_batches) && !empty($secondary_destinations)) {
            $destination_batches = [$secondary_destinations];
        }

        return [
            'id' => $id,
            'label' => $label,
            'recurrence' => $recurrence,
            'day' => $day,
            'time' => $time,
            'previous_recurrence' => $previous_recurrence,
            'components' => array_values($components),
            'encrypt' => self::to_bool_static($entry['encrypt'] ?? $defaults['encrypt']),
            'incremental' => self::to_bool_static($entry['incremental'] ?? $defaults['incremental']),
            'include_patterns' => $include_patterns,
            'exclude_patterns' => $exclude_patterns,
            'post_checks' => $post_checks,
            'secondary_destinations' => $secondary_destinations,
            'secondary_destination_batches' => $destination_batches,
        ];
    }

    private static function sanitize_schedule_components($components): array {
        $allowed_components = ['db', 'plugins', 'themes', 'uploads'];
        $group_aliases = [
            'files' => ['plugins', 'themes', 'uploads'],
            'content' => ['plugins', 'themes', 'uploads'],
            'all_files' => ['plugins', 'themes', 'uploads'],
        ];
        $single_aliases = [
            'database' => 'db',
            'db_only' => 'db',
            'sql' => 'db',
            'plugins_dir' => 'plugins',
            'themes_dir' => 'themes',
            'uploads_dir' => 'uploads',
            'media' => 'uploads',
        ];

        if (is_string($components)) {
            $decoded = json_decode($components, true);
            if (is_array($decoded)) {
                $components = $decoded;
            } else {
                $components = preg_split('/[\s,;|]+/', $components, -1, PREG_SPLIT_NO_EMPTY);
            }
        }

        if (!is_array($components)) {
            $components = (array) $components;
        }

        $sanitized = [];

        foreach ($components as $component) {
            if (!is_scalar($component)) {
                continue;
            }

            $component = (string) $component;

            if (preg_match('#[\\/]#', $component)) {
                continue;
            }

            $component = sanitize_key($component);

            if ($component === '') {
                continue;
            }

            if (in_array($component, ['all', 'full', 'everything'], true)) {
                return $allowed_components;
            }

            if (isset($group_aliases[$component])) {
                foreach ($group_aliases[$component] as $alias) {
                    if (!in_array($alias, $sanitized, true)) {
                        $sanitized[] = $alias;
                    }
                }
                continue;
            }

            if (isset($single_aliases[$component])) {
                $component = $single_aliases[$component];
            }

            if (in_array($component, $allowed_components, true) && !in_array($component, $sanitized, true)) {
                $sanitized[] = $component;
            }
        }

        return array_values($sanitized);
    }

    private static function generate_schedule_id(): string {
        if (function_exists('wp_generate_uuid4')) {
            $uuid = wp_generate_uuid4();
        } else {
            $uuid = uniqid('bjlg_', true);
        }

        $normalized = preg_replace('/[^a-z0-9]+/', '_', strtolower((string) $uuid));
        $normalized = trim((string) $normalized, '_');

        if ($normalized === '') {
            $normalized = (string) time();
        }

        return 'bjlg_schedule_' . $normalized;
    }

    private static function looks_like_schedule_entry($value): bool {
        if (!is_array($value)) {
            return false;
        }

        return array_key_exists('recurrence', $value) || array_key_exists('components', $value);
    }

    private static function to_bool_static($value): bool {
        if (is_bool($value)) {
            return $value;
        }

        if (is_numeric($value)) {
            return (int) $value === 1;
        }

        if (is_string($value)) {
            $normalized = strtolower(trim($value));
            if (in_array($normalized, ['1', 'true', 'yes', 'on'], true)) {
                return true;
            }
            if (in_array($normalized, ['0', 'false', 'no', 'off', ''], true)) {
                return false;
            }
        }

        return (bool) $value;
    }

    public static function get_known_destination_ids() {
<<<<<<< HEAD
        $destinations = ['google_drive', 'aws_s3', 'sftp', 'dropbox', 'onedrive', 'wasabi'];
=======
        $destinations = ['google_drive', 'aws_s3', 'azure_blob', 'backblaze_b2', 'sftp'];
>>>>>>> 15caed5b

        /** @var array<int, string> $filtered */
        $filtered = apply_filters('bjlg_known_destination_ids', $destinations);
        if (is_array($filtered) && !empty($filtered)) {
            $sanitized = [];
            foreach ($filtered as $destination) {
                if (!is_scalar($destination)) {
                    continue;
                }

                $slug = sanitize_key((string) $destination);
                if ($slug !== '') {
                    $sanitized[$slug] = true;
                }
            }

            if (!empty($sanitized)) {
                return array_keys($sanitized);
            }
        }

        return $destinations;
    }

    /**
     * Convertit une valeur en booléen normalisé.
     *
     * @param mixed $value
     * @return bool
     */
    private function to_bool($value) {
        if (is_string($value)) {
            $normalized = strtolower($value);
            return in_array($normalized, ['1', 'true', 'yes', 'on'], true);
        }

        return (bool) $value;
    }

    /**
     * Valide une adresse email ou une liste d'adresses
     */
    public function validate_email_list($emails) {
        $normalized = $this->normalize_email_recipients($emails);
        return implode(',', $normalized['valid']);
    }

    /**
     * Normalise et valide une liste d'adresses e-mail.
     *
     * @param string|array $value
     * @return array{valid: array<int, string>, invalid: array<int, string>}
     */
    private function normalize_email_recipients($value) {
        if (is_array($value)) {
            $value = implode(',', $value);
        }

        $value = str_replace(["\r\n", "\r"], "\n", (string) $value);
        $parts = preg_split('/[,;\n]+/', $value);

        $valid = [];
        $seen = [];
        $invalid = [];

        if (is_array($parts)) {
            foreach ($parts as $part) {
                $candidate = trim($part);
                if ($candidate === '') {
                    continue;
                }

                $sanitized = sanitize_email($candidate);
                if ($sanitized && is_email($sanitized)) {
                    if (!isset($seen[$sanitized])) {
                        $seen[$sanitized] = true;
                        $valid[] = $sanitized;
                    }
                } else {
                    $invalid[] = $candidate;
                }
            }
        }

        return [
            'valid' => $valid,
            'invalid' => $invalid,
        ];
    }

    /**
     * Valide une URL de webhook optionnelle.
     *
     * @param string $value
     * @param string $context_label
     * @return string
     * @throws Exception
     */
    private function validate_optional_url($value, $context_label) {
        $value = trim((string) $value);
        if ($value === '') {
            return '';
        }

        $sanitized = esc_url_raw($value);
        $is_valid = $sanitized !== '';

        if ($is_valid) {
            if (function_exists('wp_http_validate_url')) {
                $is_valid = (bool) wp_http_validate_url($sanitized);
            } else {
                $is_valid = (bool) filter_var($sanitized, FILTER_VALIDATE_URL);
            }
        }

        if (!$is_valid) {
            throw new Exception(sprintf("L'URL du webhook %s est invalide.", $context_label));
        }

        return $sanitized;
    }
    
    /**
     * Obtient un paramètre spécifique
     */
    public function get_setting($section, $key = null, $default = null) {
        $option_name = 'bjlg_' . $section . '_settings';
        $settings = get_option($option_name, $this->default_settings[$section] ?? []);
        
        if ($key === null) {
            return $settings;
        }
        
        return $settings[$key] ?? $default;
    }
    
    /**
     * Met à jour un paramètre spécifique
     */
    public function update_setting($section, $key, $value) {
        $option_name = 'bjlg_' . $section . '_settings';
        $settings = get_option($option_name, $this->default_settings[$section] ?? []);
        
        $settings[$key] = $value;
        
        return update_option($option_name, $settings);
    }
}<|MERGE_RESOLUTION|>--- conflicted
+++ resolved
@@ -1765,11 +1765,7 @@
     }
 
     public static function get_known_destination_ids() {
-<<<<<<< HEAD
         $destinations = ['google_drive', 'aws_s3', 'sftp', 'dropbox', 'onedrive', 'wasabi'];
-=======
-        $destinations = ['google_drive', 'aws_s3', 'azure_blob', 'backblaze_b2', 'sftp'];
->>>>>>> 15caed5b
 
         /** @var array<int, string> $filtered */
         $filtered = apply_filters('bjlg_known_destination_ids', $destinations);
