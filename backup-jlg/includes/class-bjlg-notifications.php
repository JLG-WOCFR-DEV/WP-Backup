<?php
namespace BJLG;

use WP_Error;

require_once __DIR__ . '/class-bjlg-history.php';

if (!defined('ABSPATH')) {
    exit;
}

/**
 * Gère l'envoi des notifications multi-canales configurées dans le plugin.
 */
class BJLG_Notifications {

    /** @var self|null */
    private static $instance = null;

    /** @var array<string,mixed> */
    private $settings = [];

    /**
     * Valeurs par défaut utilisées lorsque la configuration n'est pas encore initialisée.
     *
     * @var array<string,mixed>
     */
    private const DEFAULTS = [
        'enabled' => false,
        'email_recipients' => '',
        'events' => [
            'backup_complete' => true,
            'backup_failed' => true,
            'cleanup_complete' => false,
            'storage_warning' => true,
            'remote_purge_failed' => true,
            'remote_purge_delayed' => true,
            'remote_storage_capacity_forecast' => true,
            'restore_self_test_passed' => false,
            'restore_self_test_failed' => true,
            'sandbox_restore_validation_passed' => false,
            'sandbox_restore_validation_failed' => true,
        ],
        'channels' => [
            'email' => ['enabled' => false],
            'slack' => ['enabled' => false, 'webhook_url' => ''],
            'discord' => ['enabled' => false, 'webhook_url' => ''],
            'teams' => ['enabled' => false, 'webhook_url' => ''],
            'sms' => ['enabled' => false, 'webhook_url' => ''],
        ],
        'quiet_hours' => [
            'enabled' => false,
            'start' => '22:00',
            'end' => '07:00',
            'allow_critical' => true,
            'timezone' => '',
        ],
        'escalation' => [
            'enabled' => false,
            'delay_minutes' => 15,
            'only_critical' => true,
            'channels' => [
                'email' => false,
                'slack' => false,
                'discord' => false,
                'teams' => false,
                'sms' => true,
            ],
            'mode' => 'simple',
            'stages' => [
                'slack' => [
                    'enabled' => false,
                    'delay_minutes' => 15,
                ],
                'discord' => [
                    'enabled' => false,
                    'delay_minutes' => 15,
                ],
                'teams' => [
                    'enabled' => false,
                    'delay_minutes' => 15,
                ],
                'sms' => [
                    'enabled' => false,
                    'delay_minutes' => 30,
                ],
            ],
        ],
        'templates' => [],
    ];

    private const REMOTE_PURGE_PROACTIVE_ALERT_TRANSIENT = 'bjlg_remote_purge_metrics_alerted';

    /**
     * Retourne les modèles par défaut utilisés pour chaque gravité.
     *
     * @return array<string,array<string,mixed>>
     */
    private static function default_severity_templates() {
        return [
            'info' => [
                'label' => __('Information', 'backup-jlg'),
                'intro' => __('Mise à jour de routine pour votre visibilité.', 'backup-jlg'),
                'outro' => __('Aucune action immédiate n’est requise.', 'backup-jlg'),
                'intent' => 'info',
                'actions' => [
                    __('Ajoutez un commentaire dans l’historique si une vérification manuelle a été effectuée.', 'backup-jlg'),
                ],
                'resolution' => __('Archivez l’événement une fois les vérifications terminées.', 'backup-jlg'),
            ],
            'warning' => [
                'label' => __('Avertissement', 'backup-jlg'),
                'intro' => __('Surveillez l’incident : une intervention préventive peut être nécessaire.', 'backup-jlg'),
                'outro' => __('Planifiez une action de suivi si la situation persiste.', 'backup-jlg'),
                'intent' => 'warning',
                'actions' => [
                    __('Vérifiez la capacité de stockage et les dernières purges distantes.', 'backup-jlg'),
                    __('Planifiez un nouveau point de contrôle pour confirmer que l’alerte diminue.', 'backup-jlg'),
                ],
                'resolution' => __('Actualisez l’état dans le panneau Monitoring pour informer l’équipe.', 'backup-jlg'),
            ],
            'critical' => [
                'label' => __('Critique', 'backup-jlg'),
                'intro' => __('Action immédiate recommandée : l’incident est suivi et sera escaladé.', 'backup-jlg'),
                'outro' => __('Une escalade automatique sera déclenchée si le statut ne change pas.', 'backup-jlg'),
                'intent' => 'error',
                'actions' => [
                    __('Inspectez les journaux détaillés et identifiez la dernière action réussie.', 'backup-jlg'),
                    __('Contactez l’astreinte et préparez un plan de remédiation ou de restauration.', 'backup-jlg'),
                    __('Accusez réception de l’incident dans l’historique pour tracer la prise en charge.', 'backup-jlg'),
                ],
                'resolution' => __('Consignez la résolution dans le tableau de bord pour clôturer l’escalade.', 'backup-jlg'),
            ],
        ];
    }

    /**
     * Gravité par défaut associée à chaque événement connu.
     *
     * @var array<string,string>
     */
    private const EVENT_SEVERITIES = [
        'backup_complete' => 'info',
        'backup_failed' => 'critical',
        'cleanup_complete' => 'info',
        'storage_warning' => 'warning',
        'remote_purge_failed' => 'critical',
        'remote_purge_delayed' => 'critical',
        'remote_storage_capacity_forecast' => 'warning',
        'restore_self_test_passed' => 'info',
        'restore_self_test_failed' => 'critical',
        'sandbox_restore_validation_passed' => 'info',
        'sandbox_restore_validation_failed' => 'critical',
        'test_notification' => 'info',
        'managed_vault_latency' => 'warning',
        'managed_vault_replica_degraded' => 'critical',
    ];

    /**
     * Définit les étapes d'escalade séquentielle proposées par défaut.
     *
     * @return array<string,array<string,mixed>>
     */
    private static function get_stage_blueprint() {
        return [
            'slack' => [
                'channels' => ['slack'],
                'label' => __('Escalade Slack', 'backup-jlg'),
                'description' => __('Diffuse l’alerte sur un canal Slack temps réel pour mobiliser l’équipe support.', 'backup-jlg'),
                'default_delay_minutes' => 15,
            ],
            'discord' => [
                'channels' => ['discord'],
                'label' => __('Escalade Discord', 'backup-jlg'),
                'description' => __('Préviens la communauté technique ou l’équipe on-call via Discord.', 'backup-jlg'),
                'default_delay_minutes' => 15,
            ],
            'teams' => [
                'channels' => ['teams'],
                'label' => __('Escalade Microsoft Teams', 'backup-jlg'),
                'description' => __('Transmets l’incident au helpdesk Microsoft Teams avec mention automatique.', 'backup-jlg'),
                'default_delay_minutes' => 20,
            ],
            'sms' => [
                'channels' => ['sms'],
                'label' => __('Escalade SMS', 'backup-jlg'),
                'description' => __('Envoie un SMS aux astreintes pour les incidents critiques prolongés.', 'backup-jlg'),
                'default_delay_minutes' => 30,
            ],
        ];
    }

    /**
     * Retourne le blueprint public pour les écrans d’administration.
     *
     * @return array<string,array<string,mixed>>
     */
    public static function get_escalation_stage_blueprint() {
        return self::get_stage_blueprint();
    }

    /**
     * Retourne le blueprint interne.
     *
     * @return array<string,array<string,mixed>>
     */
    private function escalation_stage_blueprint() {
        return self::get_stage_blueprint();
    }

    public static function instance() {
        if (!self::$instance instanceof self) {
            self::$instance = new self();
        }

        return self::$instance;
    }

    public function __construct() {
        if (self::$instance instanceof self) {
            return;
        }

        self::$instance = $this;
        $this->reload_settings();

        add_action('bjlg_settings_saved', [$this, 'handle_settings_saved']);
        add_action('bjlg_backup_complete', [$this, 'handle_backup_complete'], 15, 2);
        add_action('bjlg_backup_failed', [$this, 'handle_backup_failed'], 15, 2);
        add_action('bjlg_cleanup_complete', [$this, 'handle_cleanup_complete'], 15, 1);
        add_action('bjlg_storage_warning', [$this, 'handle_storage_warning'], 15, 1);
        add_action('bjlg_remote_purge_permanent_failure', [$this, 'handle_remote_purge_failed'], 15, 3);
        add_action('bjlg_remote_purge_delayed', [$this, 'handle_remote_purge_delayed'], 15, 2);
        add_action('bjlg_remote_storage_capacity_forecast', [$this, 'handle_remote_storage_capacity_forecast'], 15, 1);
        add_action('bjlg_restore_self_test_passed', [$this, 'handle_restore_self_test_passed'], 15, 1);
        add_action('bjlg_restore_self_test_failed', [$this, 'handle_restore_self_test_failed'], 15, 1);
        add_action('bjlg_sandbox_restore_validation_passed', [$this, 'handle_sandbox_validation_passed'], 15, 1);
        add_action('bjlg_sandbox_restore_validation_failed', [$this, 'handle_sandbox_validation_failed'], 15, 1);
    }

    /**
     * Recharge les réglages après une sauvegarde.
     *
     * @param array<string,mixed> $settings
     */
    public function handle_settings_saved($settings) {
        if (isset($settings['notifications'])) {
            $this->settings = $this->merge_settings($settings['notifications']);
        } else {
            $this->reload_settings();
        }
    }

    /**
     * Prépare le contexte d'une sauvegarde réussie.
     *
     * @param string              $filename
     * @param array<string,mixed> $details
     */
    public function handle_backup_complete($filename, $details) {
        $details = is_array($details) ? $details : [];

        $post_checks = $this->normalize_post_check_results($details['post_checks'] ?? []);
        $delivery = $this->normalize_destination_delivery(
            $details['destinations'] ?? [],
            $details['destination_results'] ?? []
        );

        $context = [
            'filename' => (string) $filename,
            'size' => isset($details['size']) ? (int) $details['size'] : null,
            'components' => $this->sanitize_components($details['components'] ?? []),
            'encrypted' => !empty($details['encrypted']),
            'incremental' => !empty($details['incremental']),
            'duration' => isset($details['duration']) ? (float) $details['duration'] : null,
            'checksum' => $post_checks['checksum'],
            'checksum_algorithm' => $post_checks['checksum_algorithm'],
            'post_checks' => $post_checks,
            'post_checks_summary' => isset($details['post_checks_summary']) && is_string($details['post_checks_summary'])
                ? $details['post_checks_summary']
                : $post_checks['summary'],
            'destination_delivery' => $delivery,
        ];

        $this->notify('backup_complete', $context);
    }

    /**
     * Prépare le contexte d'une sauvegarde en échec.
     *
     * @param string              $error
     * @param array<string,mixed> $details
     */
    public function handle_backup_failed($error, $details) {
        $details = is_array($details) ? $details : [];

        $context = [
            'error' => trim((string) $error),
            'components' => $this->sanitize_components($details['components'] ?? []),
            'task_id' => isset($details['task_id']) ? (string) $details['task_id'] : '',
        ];

        $this->notify('backup_failed', $context);
    }

    /**
     * Prépare le contexte d'un nettoyage terminé.
     *
     * @param array<string,int> $stats
     */
    public function handle_cleanup_complete($stats) {
        $stats = is_array($stats) ? $stats : [];

        $context = [
            'backups_deleted' => isset($stats['backups_deleted']) ? (int) $stats['backups_deleted'] : 0,
            'remote_backups_deleted' => isset($stats['remote_backups_deleted']) ? (int) $stats['remote_backups_deleted'] : 0,
            'temp_files_deleted' => isset($stats['temp_files_deleted']) ? (int) $stats['temp_files_deleted'] : 0,
            'history_entries_deleted' => isset($stats['history_entries_deleted']) ? (int) $stats['history_entries_deleted'] : 0,
        ];

        $this->notify('cleanup_complete', $context);
    }

    /**
     * Prépare le contexte d'une alerte de stockage.
     *
     * @param array<string,mixed> $data
     */
    public function handle_storage_warning($data) {
        $data = is_array($data) ? $data : [];

        $type = '';
        if (isset($data['type']) && is_string($data['type'])) {
            $candidate = strtolower(trim($data['type']));
            if (in_array($candidate, ['local', 'remote'], true)) {
                $type = $candidate;
            }
        }

        $destination_id = '';
        if (isset($data['destination_id']) && is_scalar($data['destination_id'])) {
            $destination_id = (string) $data['destination_id'];
            if (function_exists('sanitize_key')) {
                $destination_id = sanitize_key($destination_id);
            } else {
                $destination_id = strtolower(preg_replace('/[^a-z0-9_\-]/i', '', $destination_id));
            }
        }

        $ratio = null;
        if (isset($data['ratio']) && is_numeric($data['ratio'])) {
            $ratio = max(0.0, min(1.0, (float) $data['ratio']));
        }

        $quota_bytes = null;
        if (isset($data['quota_bytes']) && is_numeric($data['quota_bytes'])) {
            $quota_bytes = max(0, (int) $data['quota_bytes']);
        }

        $free_bytes = null;
        if (isset($data['free_bytes']) && is_numeric($data['free_bytes'])) {
            $free_bytes = max(0, (int) $data['free_bytes']);
        }

        $free_space = null;
        if (isset($data['free_space']) && is_numeric($data['free_space'])) {
            $free_space = max(0, (int) $data['free_space']);
        }

        if ($free_bytes === null && $free_space !== null) {
            $free_bytes = $free_space;
        }

        $threshold_bytes = null;
        if (isset($data['threshold']) && is_numeric($data['threshold'])) {
            $threshold_bytes = max(0, (int) $data['threshold']);
        }

        $threshold_percent = null;
        if (isset($data['threshold_percent']) && is_numeric($data['threshold_percent'])) {
            $threshold_percent = max(0.0, min(100.0, (float) $data['threshold_percent']));
        }

        $generated_at = null;
        if (isset($data['generated_at']) && is_numeric($data['generated_at'])) {
            $generated_at = (int) $data['generated_at'];
        }

        $path = isset($data['path']) ? (string) $data['path'] : '';
        $name = isset($data['name']) ? (string) $data['name'] : '';
        if ($name !== '' && function_exists('sanitize_text_field')) {
            $name = sanitize_text_field($name);
        }

        $destination_label = '';
        if ($destination_id !== '') {
            $destination_label = $this->resolve_destination_label($destination_id);
        } elseif ($name !== '') {
            $destination_label = $name;
        }

        if ($destination_label === '' && $destination_id !== '') {
            $destination_label = $destination_id;
        }

        $destination_link = '';
        if ($destination_id !== '' && function_exists('admin_url')) {
            $destination_link = admin_url('admin.php?page=backup-jlg&section=integrations&destination=' . rawurlencode($destination_id));
        }

        $quota_human = $quota_bytes !== null ? $this->format_storage_bytes($quota_bytes) : '';
        $free_human = $free_bytes !== null ? $this->format_storage_bytes($free_bytes) : '';
        $threshold_human = $threshold_bytes !== null ? $this->format_storage_bytes($threshold_bytes) : '';

        $ratio_percent = null;
        $ratio_label = '';
        if ($ratio !== null) {
            $ratio_percent = round($ratio * 100, 2);
            $ratio_label = $this->format_storage_percentage($ratio_percent, $ratio_percent >= 10 ? 1 : 2);
        }

        $threshold_ratio_label = '';
        if ($threshold_percent !== null) {
            $threshold_ratio_label = $this->format_storage_percentage($threshold_percent, $threshold_percent >= 10 ? 0 : 1);
        }

        $context = [
            'free_space' => isset($data['free_space']) ? (int) $data['free_space'] : null,
            'threshold' => isset($data['threshold'])
                ? (int) $data['threshold']
                : (isset($data['threshold_percent']) ? (int) round((float) $data['threshold_percent']) : null),
            'path' => isset($data['path']) ? (string) $data['path'] : '',
        ];

        $destination_id = isset($data['destination_id']) ? sanitize_key((string) $data['destination_id']) : '';
        if ($destination_id !== '') {
            $destination_name = isset($data['name']) && is_string($data['name']) && $data['name'] !== ''
                ? (string) $data['name']
                : $destination_id;

            $ratio = null;
            if (isset($data['ratio']) && is_numeric($data['ratio'])) {
                $ratio_value = (float) $data['ratio'];
                if (is_finite($ratio_value)) {
                    $ratio = max(0.0, min(1.0, $ratio_value));
                }
            }

            $threshold_percent = null;
            if (isset($data['threshold_percent']) && is_numeric($data['threshold_percent'])) {
                $threshold_value = (float) $data['threshold_percent'];
                if (is_finite($threshold_value)) {
                    $threshold_percent = max(0.0, $threshold_value);
                }
            }

            $used_bytes = $this->sanitize_bytes($data['used_bytes'] ?? null);
            $quota_bytes = $this->sanitize_bytes($data['quota_bytes'] ?? null);
            $free_bytes = $this->sanitize_bytes($data['free_bytes'] ?? null);

            if ($free_bytes === null && $quota_bytes !== null && $used_bytes !== null) {
                $free_bytes = max(0, $quota_bytes - $used_bytes);
            }

            $context['destination_id'] = $destination_id;
            $context['destination_name'] = $destination_name;
            $context['ratio'] = $ratio;
            $context['threshold_percent'] = $threshold_percent;
            $context['used_bytes'] = $used_bytes;
            $context['quota_bytes'] = $quota_bytes;
            $context['free_bytes'] = $free_bytes;

            if ($context['path'] === '') {
                $context['path'] = sprintf('%s (%s)', $destination_name, $destination_id);
            }

            if ($context['free_space'] === null && $free_bytes !== null) {
                $context['free_space'] = $free_bytes;
            }
        }

        $this->notify('storage_warning', $context);
    }

    /**
     * Prépare le contexte d'une projection de saturation distante.
     *
     * @param array<string,mixed> $data
     */
    public function handle_remote_storage_capacity_forecast($data) {
        $data = is_array($data) ? $data : [];

        $this->notify('remote_storage_capacity_forecast', $data);
    }

    /**
     * Gère les alertes spécialisées Managed Vault (latence / réplication).
     *
     * @param array<string,mixed> $payload
     */
    public function handle_managed_vault_alert($payload) {
        if (!is_array($payload)) {
            return;
        }

        $type = isset($payload['type']) ? (string) $payload['type'] : '';
        $message = isset($payload['message']) ? (string) $payload['message'] : '';
        $destination_id = isset($payload['destination']) ? (string) $payload['destination'] : 'managed_vault';
        $context = isset($payload['context']) && is_array($payload['context']) ? $payload['context'] : [];

        if (isset($context['regions']) && is_array($context['regions'])) {
            $context['regions'] = implode(', ', array_map('sanitize_text_field', $context['regions']));
        }
        if (isset($context['region']) && is_scalar($context['region'])) {
            $context['region'] = sanitize_text_field((string) $context['region']);
        }

        $context['message'] = $message;
        $context['type'] = $type;
        $context['destination'] = $this->resolve_destination_label($destination_id) ?: ucfirst(str_replace('_', ' ', $destination_id));

        switch ($type) {
            case 'replica_degraded':
                $event = 'managed_vault_replica_degraded';
                break;
            case 'latency_budget_exceeded':
            default:
                $event = 'managed_vault_latency';
                break;
        }

        $this->notify($event, $context);
    }

    /**
     * Prépare le contexte d'un échec définitif de purge distante.
     *
     * @param string               $file
     * @param array<string,mixed>  $entry
     * @param array<string,string> $errors
     */
    public function handle_remote_purge_failed($file, $entry, $errors) {
        $entry = is_array($entry) ? $entry : [];

        $context = [
            'file' => basename((string) $file),
            'destinations' => $this->sanitize_components($entry['destinations'] ?? []),
            'attempts' => isset($entry['attempts']) ? (int) $entry['attempts'] : 0,
            'errors' => $this->sanitize_error_messages($errors),
            'last_error' => isset($entry['last_error']) ? trim((string) $entry['last_error']) : '',
        ];

        $this->notify('remote_purge_failed', $context);
    }

    /**
     * Prépare le contexte d'un retard critique de purge distante.
     *
     * @param string              $file
     * @param array<string,mixed> $entry
     */
    public function handle_remote_purge_delayed($file, $entry) {
        $entry = is_array($entry) ? $entry : [];

        $context = [
            'file' => basename((string) $file),
            'destinations' => $this->sanitize_components($entry['destinations'] ?? []),
            'attempts' => isset($entry['attempts']) ? (int) $entry['attempts'] : 0,
            'max_delay' => isset($entry['max_delay']) ? (int) $entry['max_delay'] : null,
            'last_delay' => isset($entry['last_delay']) ? (int) $entry['last_delay'] : null,
            'last_error' => isset($entry['last_error']) ? trim((string) $entry['last_error']) : '',
        ];

        $this->notify('remote_purge_delayed', $context);
    }

    /**
     * Déclenche une alerte proactive lorsque les projections indiquent un dépassement imminent du SLA.
     *
     * @param array<string,mixed> $metrics
     * @param array<int,mixed>    $queue
     * @param array<int,mixed>    $results
     */
    public function handle_remote_purge_metrics_updated($metrics, $queue, $results) { // phpcs:ignore Generic.CodeAnalysis.UnusedFunctionParameter
        $metrics = is_array($metrics) ? $metrics : [];

        $pending = isset($metrics['pending']) && is_array($metrics['pending']) ? $metrics['pending'] : [];
        $saturation = isset($metrics['saturation']) && is_array($metrics['saturation']) ? $metrics['saturation'] : [];

        if (empty($saturation)) {
            if (function_exists('delete_transient')) {
                delete_transient(self::REMOTE_PURGE_PROACTIVE_ALERT_TRANSIENT);
            }

            return;
        }

        $breach_imminent = !empty($saturation['breach_imminent']);
        if (!$breach_imminent && !empty($saturation['destinations']) && is_array($saturation['destinations'])) {
            foreach ($saturation['destinations'] as $destination) {
                if (is_array($destination) && !empty($destination['breach_imminent'])) {
                    $breach_imminent = true;
                    break;
                }
            }
        }

        if (!$breach_imminent) {
            if (function_exists('delete_transient')) {
                delete_transient(self::REMOTE_PURGE_PROACTIVE_ALERT_TRANSIENT);
            }

            return;
        }

        if (function_exists('get_transient') && get_transient(self::REMOTE_PURGE_PROACTIVE_ALERT_TRANSIENT)) {
            return;
        }

        $threshold_seconds = isset($saturation['threshold_seconds'])
            ? (int) $saturation['threshold_seconds']
            : (defined('MINUTE_IN_SECONDS') ? 10 * MINUTE_IN_SECONDS : 600);

        $time_to_threshold = isset($saturation['time_to_threshold']) && $saturation['time_to_threshold'] !== null
            ? (int) $saturation['time_to_threshold']
            : null;

        $projection_timestamp = isset($saturation['projected_breach_at']) ? (int) $saturation['projected_breach_at'] : 0;

        $context = [
            'pending_total' => isset($pending['total']) ? (int) $pending['total'] : 0,
            'pending_oldest_seconds' => isset($pending['oldest_seconds']) ? (int) $pending['oldest_seconds'] : 0,
            'threshold_seconds' => $threshold_seconds,
            'time_to_threshold' => $time_to_threshold,
            'projection_timestamp' => $projection_timestamp,
            'threshold_label' => $this->format_duration_seconds($threshold_seconds),
            'time_to_threshold_label' => $time_to_threshold !== null ? $this->format_duration_seconds($time_to_threshold) : '',
            'projection_formatted' => $projection_timestamp > 0 ? $this->format_timestamp($projection_timestamp) : '',
            'projection_relative' => $projection_timestamp > 0 ? $this->format_relative_time($projection_timestamp) : '',
            'destinations' => $this->normalize_saturation_destinations($saturation['destinations'] ?? []),
            'proactive' => true,
        ];

        if (class_exists(__NAMESPACE__ . '\\BJLG_History')) {
            $history_message = sprintf(
                /* translators: %d: number of pending purge entries. */
                __('Projection critique : %d purge(s) risquent de dépasser le SLA.', 'backup-jlg'),
                $context['pending_total']
            );
            BJLG_History::log('remote_purge', 'warning', $history_message);
        }

        $this->notify('remote_purge_delayed', $context);

        $this->dispatch_remote_purge_worker($metrics);

        if (function_exists('set_transient')) {
            set_transient(
                self::REMOTE_PURGE_PROACTIVE_ALERT_TRANSIENT,
                1,
                defined('MINUTE_IN_SECONDS') ? 10 * MINUTE_IN_SECONDS : 600
            );
        }
    }

    /**
     * Construit le contexte d'un test de restauration réussi.
     *
     * @param array<string,mixed> $report
     */
    public function handle_restore_self_test_passed($report) {
        $report = is_array($report) ? $report : [];
        $metrics = isset($report['metrics']) && is_array($report['metrics']) ? $report['metrics'] : [];
        $attachments = isset($report['attachments']) && is_array($report['attachments']) ? $report['attachments'] : [];
        $files = isset($report['report_files']) && is_array($report['report_files']) ? $report['report_files'] : [];

        $context = [
            'archive' => isset($report['archive']) ? (string) $report['archive'] : '',
            'duration' => isset($report['duration']) ? (float) $report['duration'] : null,
            'components' => isset($report['components']) && is_array($report['components']) ? $report['components'] : [],
            'started_at' => isset($report['started_at']) ? (int) $report['started_at'] : null,
            'completed_at' => isset($report['completed_at']) ? (int) $report['completed_at'] : null,
            'rto_seconds' => isset($metrics['rto_seconds']) ? (float) $metrics['rto_seconds'] : null,
            'rpo_seconds' => isset($metrics['rpo_seconds']) ? (int) $metrics['rpo_seconds'] : null,
            'rto_human' => isset($metrics['rto_human']) ? (string) $metrics['rto_human'] : '',
            'rpo_human' => isset($metrics['rpo_human']) ? (string) $metrics['rpo_human'] : '',
            'attachments' => $attachments,
            'report_files' => $files,
        ];

        $this->notify('restore_self_test_passed', $context);
    }

    /**
     * Construit le contexte d'un test de restauration en échec.
     *
     * @param array<string,mixed> $report
     */
    public function handle_restore_self_test_failed($report) {
        $report = is_array($report) ? $report : [];
        $metrics = isset($report['metrics']) && is_array($report['metrics']) ? $report['metrics'] : [];
        $attachments = isset($report['attachments']) && is_array($report['attachments']) ? $report['attachments'] : [];
        $files = isset($report['report_files']) && is_array($report['report_files']) ? $report['report_files'] : [];

        $context = [
            'archive' => isset($report['archive']) ? (string) $report['archive'] : '',
            'error' => isset($report['exception']) ? trim((string) $report['exception']) : ($report['message'] ?? ''),
            'started_at' => isset($report['started_at']) ? (int) $report['started_at'] : null,
            'completed_at' => isset($report['completed_at']) ? (int) $report['completed_at'] : null,
            'rto_seconds' => isset($metrics['rto_seconds']) ? (float) $metrics['rto_seconds'] : null,
            'rpo_seconds' => isset($metrics['rpo_seconds']) ? (int) $metrics['rpo_seconds'] : null,
            'rto_human' => isset($metrics['rto_human']) ? (string) $metrics['rto_human'] : '',
            'rpo_human' => isset($metrics['rpo_human']) ? (string) $metrics['rpo_human'] : '',
            'attachments' => $attachments,
            'report_files' => $files,
        ];

        $this->notify('restore_self_test_failed', $context);
    }

    /**
     * Contexte d'une validation sandbox réussie.
     *
     * @param array<string,mixed> $report
     */
    public function handle_sandbox_validation_passed($report) {
        $context = $this->normalize_sla_validation_report($report, 'success');

        $this->notify('sandbox_restore_validation_passed', $context);
    }

    /**
     * Contexte d'une validation sandbox en échec.
     *
     * @param array<string,mixed> $report
     */
    public function handle_sandbox_validation_failed($report) {
        $context = $this->normalize_sla_validation_report($report, 'failure');

        $this->notify('sandbox_restore_validation_failed', $context);
    }

    /**
     * Enfile une notification de test en utilisant les réglages fournis ou stockés.
     *
     * @param array<string,mixed>|null $override_settings
     *
     * @return array{success:bool,entry:array<string,mixed>,channels:string[]}|WP_Error
     */
    public function send_test_notification($override_settings = null) {
        $settings = $override_settings !== null
            ? $this->merge_settings($override_settings)
            : $this->settings;

        if (empty($settings['enabled'])) {
            return new WP_Error('bjlg_notifications_disabled', __('Les notifications sont désactivées.', 'backup-jlg'));
        }

        $site_name = function_exists('get_bloginfo') ? get_bloginfo('name') : '';
        $site_url = function_exists('home_url') ? home_url('/') : ''; // phpcs:ignore WordPress.WP.AlternativeFunctions.home_url_home_url

        $user_label = '';
        if (function_exists('wp_get_current_user')) {
            $current_user = wp_get_current_user();
            if ($current_user && isset($current_user->display_name) && $current_user->display_name !== '') {
                $user_label = $current_user->display_name;
            } elseif ($current_user && isset($current_user->user_login) && $current_user->user_login !== '') {
                $user_label = $current_user->user_login;
            }
        }

        $context = [
            'test' => true,
            'site_name' => is_string($site_name) ? $site_name : '',
            'site_url' => is_string($site_url) ? $site_url : '',
            'initiator' => is_string($user_label) ? $user_label : '',
            'timestamp' => current_time('mysql'),
        ];

        $title = __('Notification de test', 'backup-jlg');
        $lines = [
            __('Ce message confirme que vos canaux reçoivent correctement les alertes Backup JLG.', 'backup-jlg'),
        ];

        if ($context['site_name'] !== '') {
            $lines[] = sprintf(__('Site : %s', 'backup-jlg'), $context['site_name']);
        }

        if ($context['site_url'] !== '') {
            $lines[] = sprintf(__('URL : %s', 'backup-jlg'), $context['site_url']);
        }

        if ($context['initiator'] !== '') {
            $lines[] = sprintf(__('Déclenché par : %s', 'backup-jlg'), $context['initiator']);
        }

        $lines[] = sprintf(__('Horodatage : %s', 'backup-jlg'), $context['timestamp']);

        $body_lines = array_filter(array_map('trim', $lines));
        $lines = $this->build_severity_lines('info', $body_lines, [
            'event' => 'test_notification',
            'title' => $title,
            'context' => $context,
        ]);
        $lines = apply_filters('bjlg_notification_message_lines', $lines, 'test_notification', $context);
        $base_lines = is_array($lines) ? array_values($lines) : [];

        $payload = [
            'event' => 'test_notification',
            'title' => $title,
            'lines' => $lines,
            'context' => $context,
            'severity' => 'info',
        ];

        $payload = apply_filters('bjlg_notification_payload', $payload, 'test_notification', $context);

        if (!is_array($payload) || empty($payload['title']) || empty($payload['lines']) || !is_array($payload['lines'])) {
            return new WP_Error('bjlg_notification_payload_invalid', __('Impossible de préparer la notification de test.', 'backup-jlg'));
        }

        $meta = [
            'event' => 'test_notification',
            'title' => (string) $payload['title'],
            'context' => is_array($payload['context']) ? $payload['context'] : $context,
        ];

        $severity = $this->normalize_severity($payload['severity'] ?? 'info');
        $title = (string) $payload['title'];
        $lines = array_map('strval', $payload['lines']);
        if ($severity !== 'info' && $lines === $base_lines) {
            $lines = $this->build_severity_lines($severity, $body_lines, $meta);
        }

        if (empty($lines)) {
            return new WP_Error('bjlg_notification_payload_invalid', __('Impossible de préparer la notification de test.', 'backup-jlg'));
        }

        $channels = $this->prepare_channels_payload($title, $lines, $settings);

        if (empty($channels)) {
            return new WP_Error('bjlg_notifications_no_channels', __('Aucun canal de notification actif n’est disponible.', 'backup-jlg'));
        }

        $entry = [
            'id' => uniqid('bjlg_notif_test_', true),
            'event' => 'test_notification',
            'title' => $title,
            'subject' => '[Backup JLG] ' . $title,
            'lines' => $lines,
            'body' => implode("\n", $lines),
            'context' => $meta['context'],
            'channels' => $channels,
            'created_at' => time(),
            'severity' => $severity,
            'resolution' => $this->build_resolution_payload('test_notification', $meta['context']),
        ];

        $queued = BJLG_Notification_Queue::enqueue($entry);

        if (is_array($queued) && class_exists(__NAMESPACE__ . '\\BJLG_Notification_Receipts')) {
            BJLG_Notification_Receipts::record_creation($queued);
        }

        return [
            'success' => true,
            'entry' => $queued ?? $entry,
            'channels' => array_keys($channels),
        ];
    }

    /**
     * Recharge les réglages depuis la base de données.
     */
    private function reload_settings() {
        $stored = \bjlg_get_option('bjlg_notification_settings', []);
        $this->settings = $this->merge_settings($stored);
    }

    /**
     * Fusionne les réglages sauvegardés avec les valeurs par défaut.
     *
     * @param array<string,mixed> $settings
     *
     * @return array<string,mixed>
     */
    private function merge_settings($settings) {
        if (!is_array($settings)) {
            $settings = [];
        }

        $merged = wp_parse_args($settings, self::DEFAULTS);
        $merged['events'] = isset($merged['events']) && is_array($merged['events'])
            ? wp_parse_args($merged['events'], self::DEFAULTS['events'])
            : self::DEFAULTS['events'];
        $merged['channels'] = isset($merged['channels']) && is_array($merged['channels'])
            ? wp_parse_args($merged['channels'], self::DEFAULTS['channels'])
            : self::DEFAULTS['channels'];

        $merged['quiet_hours'] = isset($merged['quiet_hours']) && is_array($merged['quiet_hours'])
            ? wp_parse_args($merged['quiet_hours'], self::DEFAULTS['quiet_hours'])
            : self::DEFAULTS['quiet_hours'];

        $merged['quiet_hours']['start'] = self::normalize_time_string(
            $merged['quiet_hours']['start'],
            self::DEFAULTS['quiet_hours']['start']
        );
        $merged['quiet_hours']['end'] = self::normalize_time_string(
            $merged['quiet_hours']['end'],
            self::DEFAULTS['quiet_hours']['end']
        );
        $merged['quiet_hours']['allow_critical'] = self::to_bool($merged['quiet_hours']['allow_critical']);
        $merged['quiet_hours']['timezone'] = is_string($merged['quiet_hours']['timezone'])
            ? trim((string) $merged['quiet_hours']['timezone'])
            : '';

        $merged['escalation'] = isset($merged['escalation']) && is_array($merged['escalation'])
            ? wp_parse_args($merged['escalation'], self::DEFAULTS['escalation'])
            : self::DEFAULTS['escalation'];

        $merged['escalation']['enabled'] = self::to_bool($merged['escalation']['enabled']);
        $merged['escalation']['only_critical'] = self::to_bool($merged['escalation']['only_critical']);
        $merged['escalation']['delay_minutes'] = max(
            1,
            (int) $merged['escalation']['delay_minutes']
        );

        $channels = [];
        $channel_defaults = self::DEFAULTS['escalation']['channels'];
        foreach ($channel_defaults as $channel_key => $default_enabled) {
            $candidate = $merged['escalation']['channels'][$channel_key] ?? $default_enabled;
            $channels[$channel_key] = self::to_bool($candidate);
        }
        $merged['escalation']['channels'] = $channels;

        $allowed_modes = ['simple', 'staged'];
        $mode = isset($merged['escalation']['mode']) && is_string($merged['escalation']['mode'])
            ? strtolower($merged['escalation']['mode'])
            : self::DEFAULTS['escalation']['mode'];
        if (!in_array($mode, $allowed_modes, true)) {
            $mode = self::DEFAULTS['escalation']['mode'];
        }
        $merged['escalation']['mode'] = $mode;

        $stage_blueprint = $this->escalation_stage_blueprint();
        $raw_stages = isset($merged['escalation']['stages']) && is_array($merged['escalation']['stages'])
            ? $merged['escalation']['stages']
            : [];

        $stages = [];
        foreach ($stage_blueprint as $stage_key => $stage_defaults) {
            $current = isset($raw_stages[$stage_key]) && is_array($raw_stages[$stage_key])
                ? $raw_stages[$stage_key]
                : [];

            $delay_default = isset($stage_defaults['default_delay_minutes'])
                ? (int) $stage_defaults['default_delay_minutes']
                : 15;

            $stages[$stage_key] = [
                'enabled' => self::to_bool($current['enabled'] ?? false),
                'delay_minutes' => max(0, (int) ($current['delay_minutes'] ?? $delay_default)),
            ];
        }

        $merged['escalation']['stages'] = $stages;

        $template_defaults = self::default_severity_templates();
        $raw_templates = isset($merged['templates']) && is_array($merged['templates'])
            ? $merged['templates']
            : [];

        $default_template_shape = [
            'label' => '',
            'intro' => '',
            'outro' => '',
            'resolution' => '',
            'intent' => 'info',
            'actions' => [],
        ];
        $info_defaults = isset($template_defaults['info']) && is_array($template_defaults['info'])
            ? $template_defaults['info']
            : $default_template_shape;

        $templates = [];
        foreach ($template_defaults as $severity => $definition) {
            $current = isset($raw_templates[$severity]) && is_array($raw_templates[$severity])
                ? $raw_templates[$severity]
                : [];

            $templates[$severity] = [
                'label' => $this->sanitize_template_label($current['label'] ?? $definition['label']),
                'intro' => $this->sanitize_template_text($current['intro'] ?? $definition['intro']),
                'outro' => $this->sanitize_template_text($current['outro'] ?? $definition['outro']),
                'resolution' => $this->sanitize_template_text($current['resolution'] ?? $definition['resolution']),
                'intent' => $this->sanitize_template_intent($current['intent'] ?? $definition['intent']),
                'actions' => $this->sanitize_template_actions($current['actions'] ?? $definition['actions']),
            ];
        }

        foreach ($raw_templates as $key => $definition) {
            if (isset($templates[$key]) || !is_array($definition)) {
                continue;
            }

            if (!is_string($key)) {
                continue;
            }

            $sanitized_key = function_exists('sanitize_key')
                ? sanitize_key($key)
                : strtolower(preg_replace('/[^a-z0-9_\-]/i', '', (string) $key));

            if ($sanitized_key === '') {
                continue;
            }

            if (isset($templates[$sanitized_key])) {
                continue;
            }

            $parts = preg_split('/[-_]/', $sanitized_key);
            $base_candidate = isset($parts[0]) ? strtolower((string) $parts[0]) : '';
            $base_defaults = isset($template_defaults[$base_candidate]) && is_array($template_defaults[$base_candidate])
                ? $template_defaults[$base_candidate]
                : $info_defaults;

            $templates[$sanitized_key] = [
                'label' => $this->sanitize_template_label($definition['label'] ?? ($base_defaults['label'] ?? '')),
                'intro' => $this->sanitize_template_text($definition['intro'] ?? ($base_defaults['intro'] ?? '')),
                'outro' => $this->sanitize_template_text($definition['outro'] ?? ($base_defaults['outro'] ?? '')),
                'resolution' => $this->sanitize_template_text($definition['resolution'] ?? ($base_defaults['resolution'] ?? '')),
                'intent' => $this->sanitize_template_intent($definition['intent'] ?? ($base_defaults['intent'] ?? 'info')),
                'actions' => $this->sanitize_template_actions($definition['actions'] ?? ($base_defaults['actions'] ?? [])),
            ];
        }

        $merged['templates'] = $templates;

        return $merged;
    }

    /**
     * Vérifie si un événement doit générer une notification.
     */
    private function is_event_enabled($event, ?array $settings = null) {
        $settings = $settings ?? $this->settings;

        if (empty($settings['enabled'])) {
            return false;
        }

        return !empty($settings['events'][$event]);
    }

    /**
     * Retourne vrai si le canal spécifié est activé.
     */
    private function is_channel_enabled($channel, ?array $settings = null) {
        $settings = $settings ?? $this->settings;

        return !empty($settings['channels'][$channel]['enabled']);
    }

    /**
     * Normalise les données d'un rapport de validation sandbox.
     *
     * @param array<string,mixed>|null $report
     * @param string                   $status
     * @return array<string,mixed>
     */
    private function normalize_sla_validation_report($report, $status) {
        $report = is_array($report) ? $report : [];
        $objectives = isset($report['objectives']) && is_array($report['objectives']) ? $report['objectives'] : [];
        $timings = isset($report['timings']) && is_array($report['timings']) ? $report['timings'] : [];
        $sandbox = isset($report['sandbox']) && is_array($report['sandbox']) ? $report['sandbox'] : [];
        $cleanup = isset($sandbox['cleanup']) && is_array($sandbox['cleanup']) ? $sandbox['cleanup'] : [];
<<<<<<< HEAD
        $steps = isset($report['steps']) && is_array($report['steps']) ? array_values($report['steps']) : [];
        $logs = isset($report['logs']) && is_array($report['logs']) ? array_map('strval', $report['logs']) : [];
        $rollback = isset($report['rollback']) && is_array($report['rollback']) ? $report['rollback'] : [];
=======
        $report_meta = isset($report['report']) && is_array($report['report']) ? $report['report'] : [];

        $log_excerpt = [];
        $raw_log_excerpt = [];
        if (isset($report['log_excerpt']) && is_array($report['log_excerpt'])) {
            $raw_log_excerpt = $report['log_excerpt'];
        } elseif (isset($report['log']) && is_array($report['log'])) {
            $raw_log_excerpt = array_slice($report['log'], -5);
        }

        foreach ($raw_log_excerpt as $entry) {
            if (!is_array($entry) || empty($entry['message'])) {
                continue;
            }

            $log_excerpt[] = [
                'timestamp' => isset($entry['timestamp']) ? (int) $entry['timestamp'] : null,
                'message' => (string) $entry['message'],
            ];
        }
>>>>>>> 28e9025d

        $components = [];
        if (isset($report['components']) && is_array($report['components'])) {
            $components = array_map('strval', $report['components']);
        }

        $log_excerpt = [];
        if (isset($report['log_excerpt']) && is_array($report['log_excerpt'])) {
            $log_excerpt = array_map('strval', array_slice($report['log_excerpt'], -20));
        }

        return [
            'status' => $status,
            'message' => isset($report['message']) ? (string) $report['message'] : '',
            'backup_file' => isset($report['backup_file']) ? (string) $report['backup_file'] : '',
            'backup_filename' => isset($report['backup_file']) && is_string($report['backup_file'])
                ? basename($report['backup_file'])
                : '',
            'components' => $components,
            'rto_seconds' => isset($objectives['rto_seconds']) ? (float) $objectives['rto_seconds'] : null,
            'rpo_seconds' => isset($objectives['rpo_seconds']) ? (float) $objectives['rpo_seconds'] : null,
            'rto_human' => isset($objectives['rto_human']) ? (string) $objectives['rto_human'] : ($timings['duration_human'] ?? ''),
            'rpo_human' => isset($objectives['rpo_human']) ? (string) $objectives['rpo_human'] : '',
            'started_at' => isset($report['started_at']) ? (int) $report['started_at'] : null,
            'completed_at' => isset($report['completed_at']) ? (int) $report['completed_at'] : null,
            'sandbox_path' => isset($sandbox['base_path']) ? (string) $sandbox['base_path'] : '',
            'cleanup_performed' => !empty($cleanup['performed']),
            'cleanup_error' => isset($cleanup['error']) && $cleanup['error'] !== null ? (string) $cleanup['error'] : null,
<<<<<<< HEAD
            'steps' => $steps,
            'logs' => $logs,
            'rollback_performed' => !empty($rollback['performed']),
            'rollback_error' => isset($rollback['error']) && $rollback['error'] !== null ? (string) $rollback['error'] : null,
=======
            'report_id' => isset($report_meta['id']) ? (string) $report_meta['id'] : '',
            'report_files' => isset($report_meta['files']) && is_array($report_meta['files']) ? $report_meta['files'] : [],
            'log_excerpt' => $log_excerpt,
>>>>>>> 28e9025d
            'raw' => $report,
        ];
    }

    private function sanitize_health_report($health) {
        if (!is_array($health)) {
            return [
                'status' => '',
                'summary' => '',
                'checked_at' => null,
            ];
        }

        return [
            'status' => isset($health['status']) ? (string) $health['status'] : '',
            'summary' => isset($health['summary']) ? (string) $health['summary'] : '',
            'checked_at' => isset($health['checked_at']) ? (int) $health['checked_at'] : null,
        ];
    }

    /**
     * @param array<int,array<string,mixed>> $issues
     * @return array<int,array<string,string>>
     */
    private function sanitize_validation_issues(array $issues): array
    {
        $sanitized = [];

        foreach ($issues as $issue) {
            if (!is_array($issue)) {
                continue;
            }

            $type = isset($issue['type']) ? (string) $issue['type'] : 'info';
            $component = isset($issue['component']) ? (string) $issue['component'] : '';
            $message = isset($issue['message']) ? (string) $issue['message'] : '';

            if (function_exists('sanitize_key')) {
                $type = sanitize_key($type);
                $component = sanitize_key($component);
            } else {
                $type = preg_replace('/[^a-z0-9_\-]/i', '', strtolower($type));
                $component = preg_replace('/[^a-z0-9_\-]/i', '', strtolower($component));
            }

            $sanitized[] = [
                'type' => $type !== '' ? $type : 'info',
                'component' => $component,
                'message' => $message,
            ];
        }

        return $sanitized;
    }

    /**
     * @param array<int,array<string,string>> $issues
     */
    private function summarize_validation_issues(array $issues): string
    {
        if (empty($issues)) {
            return '';
        }

        $error_count = 0;
        $warning_count = 0;

        foreach ($issues as $issue) {
            $type = isset($issue['type']) ? (string) $issue['type'] : '';

            if (in_array($type, ['error', 'failure', 'exception', 'cleanup'], true)) {
                $error_count++;
            } elseif ($type === 'warning') {
                $warning_count++;
            }
        }

        $parts = [];

        if ($error_count > 0) {
            $parts[] = sprintf(
                _n('%s critique', '%s critiques', $error_count, 'backup-jlg'),
                number_format_i18n($error_count)
            );
        }

        if ($warning_count > 0) {
            $parts[] = sprintf(
                _n('%s avertissement', '%s avertissements', $warning_count, 'backup-jlg'),
                number_format_i18n($warning_count)
            );
        }

        return implode(' | ', $parts);
    }

    /**
     * Envoie la notification sur les canaux configurés.
     *
     * @param string              $event
     * @param array<string,mixed> $context
     */
    private function notify($event, $context) {
        if (!$this->is_event_enabled($event)) {
            return;
        }

        $title = $this->get_event_title($event, $context);
        $body_lines = $this->get_event_body_lines($event, $context);
        $severity = $this->get_event_severity($event);
        $lines = $this->build_severity_lines($severity, $body_lines, [
            'event' => $event,
            'title' => $title,
            'context' => $context,
        ]);
        $lines = apply_filters('bjlg_notification_message_lines', $lines, $event, $context);
        $base_lines = is_array($lines) ? array_values($lines) : [];

        $payload = [
            'event' => $event,
            'title' => $title,
            'lines' => $lines,
            'context' => $context,
            'severity' => $severity,
        ];

        /**
         * Permet de modifier le contenu de la notification avant envoi.
         */
        $payload = apply_filters('bjlg_notification_payload', $payload, $event, $context);

        if (!is_array($payload) || empty($payload['title']) || empty($payload['lines']) || !is_array($payload['lines'])) {
            BJLG_Debug::log('Notification ignorée car le payload est invalide.');
            return;
        }

        $meta = [
            'event' => $event,
            'title' => $payload['title'],
            'context' => $payload['context'],
        ];

        $final_severity = $this->normalize_severity($payload['severity'] ?? $severity);
        $lines = array_map('strval', $payload['lines']);
        if ($final_severity !== $severity && $lines === $base_lines) {
            $lines = $this->build_severity_lines($final_severity, $body_lines, $meta);
        }

        if (empty($lines)) {
            BJLG_Debug::log('Notification ignorée car aucune ligne valide n’a pu être générée.');
            return;
        }

        $subject = '[Backup JLG] ' . $payload['title'];
        $body = implode("\n", $lines);

        $escalation = $this->compute_escalation_overrides($event, $payload['context'] ?? []);
        $channels = $this->prepare_channels_payload($payload['title'], $lines, null, $escalation['overrides']);

        if (empty($channels)) {
            BJLG_Debug::log('Notification ignorée car aucun canal valide n\'est disponible.');
            return;
        }

        $entry_resolution = $this->build_resolution_payload($event, $payload['context'] ?? []);

        $entry = [
            'event' => $event,
            'title' => $payload['title'],
            'subject' => $subject,
            'lines' => $lines,
            'body' => $body,
            'context' => $payload['context'],
            'channels' => $channels,
            'created_at' => time(),
            'severity' => $final_severity,
            'resolution' => $entry_resolution,
        ];

        if (!empty($escalation['meta']['channels'])) {
            $entry['escalation'] = $escalation['meta'];
            if (!empty($entry_resolution['summary'])) {
                $entry['escalation']['resolution_summary'] = $entry_resolution['summary'];
            }
            if (!empty($entry_resolution['actions']) && is_array($entry_resolution['actions'])) {
                $entry['escalation']['resolution_actions'] = $entry_resolution['actions'];
            }
        }

        if (!empty($entry['resolution']['summary'])) {
            $entry['resolution_summary'] = (string) $entry['resolution']['summary'];

            if (!empty($entry['escalation']) && is_array($entry['escalation'])) {
                $entry['escalation']['resolution_summary'] = $entry['resolution']['summary'];
            }
        }

        $entry = $this->apply_quiet_hours_constraints($event, $entry);

        $queued = BJLG_Notification_Queue::enqueue($entry);

        if (is_array($queued) && class_exists(__NAMESPACE__ . '\\BJLG_Notification_Receipts')) {
            BJLG_Notification_Receipts::record_creation($queued);
        }

        BJLG_Debug::log(sprintf('Notification "%s" mise en file d\'attente.', $event));
    }

    private function build_resolution_payload($event, $context) {
        $timestamp = time();
        $title = $this->get_event_title($event, $context);

        $summary = $event === 'test_notification'
            ? __('Notification de test enregistrée.', 'backup-jlg')
            : sprintf(__('Notification générée pour "%s".', 'backup-jlg'), $title);

        $steps = [[
            'timestamp' => $timestamp,
            'actor' => __('Système', 'backup-jlg'),
            'summary' => $summary,
            'type' => 'created',
        ]];

        $actions = $this->extract_resolution_actions($event, $context, $title);

        return [
            'acknowledged_at' => null,
            'resolved_at' => null,
            'steps' => $steps,
            'actions' => $actions,
            'summary' => \BJLG\BJLG_Notification_Queue::render_resolution_summary($steps, $actions),
        ];

        return $resolution;
    }

    private function extract_resolution_actions($event, $context, $title) {
        $actions = [];

        if (is_array($context)) {
            if (!empty($context['performed_actions']) && is_array($context['performed_actions'])) {
                $actions = $context['performed_actions'];
            } elseif (!empty($context['actions']) && is_array($context['actions'])) {
                $actions = $context['actions'];
            } elseif (!empty($context['resolution_actions']) && is_array($context['resolution_actions'])) {
                $actions = $context['resolution_actions'];
            }
        }

        $actions = array_filter(array_map(static function ($value) {
            return is_string($value) ? trim($value) : '';
        }, is_array($actions) ? $actions : []));

        if (!empty($actions)) {
            return array_values($actions);
        }

        $severity = $this->get_event_severity($event);
        $definition = $this->describe_severity($severity, [
            'event' => $event,
            'title' => $title,
            'context' => $context,
        ]);

        if (!empty($definition['actions']) && is_array($definition['actions'])) {
            return array_values(array_filter(array_map('trim', $definition['actions'])));
        }

        return [];
    }

    /**
     * Retourne le titre humain de l'événement.
     */
    private function get_event_title($event, $context) {
        switch ($event) {
            case 'backup_complete':
                return __('Sauvegarde terminée', 'backup-jlg');
            case 'backup_failed':
                return __('Échec de sauvegarde', 'backup-jlg');
            case 'cleanup_complete':
                return __('Nettoyage terminé', 'backup-jlg');
            case 'storage_warning':
                return __('Alerte de stockage', 'backup-jlg');
            case 'remote_purge_failed':
                return __('Purge distante en échec', 'backup-jlg');
            case 'remote_purge_delayed':
                return __('Purge distante en retard', 'backup-jlg');
            case 'remote_storage_capacity_forecast':
                return __('Projection de saturation distante', 'backup-jlg');
            case 'restore_self_test_passed':
                return __('Test de restauration réussi', 'backup-jlg');
            case 'restore_self_test_failed':
                return __('Test de restauration échoué', 'backup-jlg');
            case 'sandbox_restore_validation_passed':
                return __('Validation SLA réussie', 'backup-jlg');
            case 'sandbox_restore_validation_failed':
                return __('Validation SLA échouée', 'backup-jlg');
            default:
                return ucfirst(str_replace('_', ' ', $event));
        }
    }

    /**
     * Construit les lignes du message selon l'événement.
     *
     * @param string              $event
     * @param array<string,mixed> $context
     *
     * @return string[]
     */
    private function get_event_body_lines($event, $context) {
        $lines = [];

        switch ($event) {
            case 'backup_complete':
                $lines[] = __('Une sauvegarde vient de se terminer avec succès.', 'backup-jlg');
                if (!empty($context['filename'])) {
                    $lines[] = __('Fichier : ', 'backup-jlg') . $context['filename'];
                }
                if (isset($context['size'])) {
                    $lines[] = __('Taille : ', 'backup-jlg') . size_format((int) $context['size']);
                }
                if (!empty($context['components'])) {
                    $lines[] = __('Composants : ', 'backup-jlg') . implode(', ', $context['components']);
                }
                $lines[] = __('Chiffrée : ', 'backup-jlg') . ($context['encrypted'] ? __('Oui', 'backup-jlg') : __('Non', 'backup-jlg'));
                $lines[] = __('Incrémentale : ', 'backup-jlg') . ($context['incremental'] ? __('Oui', 'backup-jlg') : __('Non', 'backup-jlg'));
                if (!empty($context['duration'])) {
                    $lines[] = __('Durée : ', 'backup-jlg') . number_format_i18n((float) $context['duration'], 2) . ' s';
                }
                if (!empty($context['checksum'])) {
                    $algorithm = !empty($context['checksum_algorithm'])
                        ? strtoupper((string) $context['checksum_algorithm'])
                        : 'SHA-256';
                    $lines[] = sprintf(
                        /* translators: 1: checksum algorithm, 2: hash value. */
                        __('Checksum (%1$s) : %2$s', 'backup-jlg'),
                        $algorithm,
                        $context['checksum']
                    );
                }

                $post_checks = isset($context['post_checks']) && is_array($context['post_checks']) ? $context['post_checks'] : [];
                $post_checks_summary = isset($context['post_checks_summary']) && is_string($context['post_checks_summary'])
                    ? $context['post_checks_summary']
                    : ($post_checks['summary'] ?? '');

                if ($post_checks_summary !== '') {
                    $lines[] = __('Vérifications post-sauvegarde : ', 'backup-jlg') . $post_checks_summary;
                }

                if (!empty($post_checks['files']) && is_array($post_checks['files'])) {
                    foreach ($post_checks['files'] as $file_report) {
                        if (!is_array($file_report)) {
                            continue;
                        }

                        $status = isset($file_report['status']) ? (string) $file_report['status'] : '';
                        if ($status === 'passed') {
                            continue;
                        }

                        $filename = isset($file_report['filename']) ? (string) $file_report['filename'] : '';
                        if ($filename === '') {
                            continue;
                        }

                        $message = isset($file_report['message']) ? (string) $file_report['message'] : '';
                        $lines[] = sprintf(
                            /* translators: 1: file name, 2: status, 3: message. */
                            __('%1$s — %2$s%3$s', 'backup-jlg'),
                            $filename,
                            $status,
                            $message !== '' ? ' : ' . $message : ''
                        );
                    }
                }

                $delivery = isset($context['destination_delivery']) && is_array($context['destination_delivery'])
                    ? $context['destination_delivery']
                    : [];

                if (!empty($delivery['summary'])) {
                    $lines[] = __('Destinations distantes : ', 'backup-jlg') . $delivery['summary'];
                }

                if (!empty($delivery['failures']) && is_array($delivery['failures'])) {
                    foreach ($delivery['failures'] as $failure) {
                        if (empty($failure['label'])) {
                            continue;
                        }

                        $failure_message = isset($failure['message']) && $failure['message'] !== ''
                            ? $failure['message']
                            : __('erreur inconnue', 'backup-jlg');

                        $lines[] = sprintf(
                            /* translators: 1: destination label, 2: error message. */
                            __('Échec vers %1$s : %2$s', 'backup-jlg'),
                            $failure['label'],
                            $failure_message
                        );
                    }
                }

                break;
            case 'backup_failed':
                $lines[] = __('Une sauvegarde a échoué.', 'backup-jlg');
                if (!empty($context['error'])) {
                    $lines[] = __('Erreur : ', 'backup-jlg') . $context['error'];
                }
                if (!empty($context['components'])) {
                    $lines[] = __('Composants : ', 'backup-jlg') . implode(', ', $context['components']);
                }
                if (!empty($context['task_id'])) {
                    $lines[] = __('Tâche : ', 'backup-jlg') . $context['task_id'];
                }
                break;
            case 'cleanup_complete':
                $lines[] = __("La tâche de nettoyage s'est terminée.", 'backup-jlg');
                $lines[] = __('Sauvegardes supprimées : ', 'backup-jlg') . (int) $context['backups_deleted'];
                $lines[] = __('Sauvegardes distantes supprimées : ', 'backup-jlg') . (int) $context['remote_backups_deleted'];
                $lines[] = __('Fichiers temporaires supprimés : ', 'backup-jlg') . (int) $context['temp_files_deleted'];
                $lines[] = __("Entrées d'historique supprimées : ", 'backup-jlg') . (int) $context['history_entries_deleted'];
                break;
            case 'storage_warning':
                if (!empty($context['destination_id'])) {
                    $name = isset($context['destination_name']) && $context['destination_name'] !== ''
                        ? (string) $context['destination_name']
                        : (string) $context['destination_id'];
                    $lines[] = sprintf(__('La destination distante %s approche de la saturation.', 'backup-jlg'), $name);

                    if (isset($context['ratio']) && $context['ratio'] !== null) {
                        $ratio_percent = (float) $context['ratio'] * 100;
                        $lines[] = sprintf(
                            __('Utilisation actuelle : %s%%', 'backup-jlg'),
                            number_format_i18n($ratio_percent, $ratio_percent >= 1 ? 0 : 2)
                        );
                    }

                    if (isset($context['threshold_percent']) && $context['threshold_percent'] !== null) {
                        $threshold_percent = (float) $context['threshold_percent'];
                        $lines[] = sprintf(
                            __('Seuil configuré : %s%%', 'backup-jlg'),
                            number_format_i18n($threshold_percent, $threshold_percent >= 1 ? 0 : 2)
                        );
                    }

                    if (isset($context['used_bytes']) && $context['used_bytes'] !== null) {
                        $lines[] = __('Espace utilisé : ', 'backup-jlg') . size_format((int) $context['used_bytes']);
                    }

                    if (isset($context['quota_bytes']) && $context['quota_bytes'] !== null) {
                        $lines[] = __('Quota total : ', 'backup-jlg') . size_format((int) $context['quota_bytes']);
                    }

                    if (isset($context['free_bytes']) && $context['free_bytes'] !== null) {
                        $lines[] = __('Espace libre estimé : ', 'backup-jlg') . size_format((int) $context['free_bytes']);
                    }
                } else {
                    $lines[] = __("L'espace disque disponible devient critique.", 'backup-jlg');
                    if (!empty($context['path'])) {
                        $lines[] = __('Chemin surveillé : ', 'backup-jlg') . $context['path'];
                    }
                    if (isset($context['free_space'])) {
                        $lines[] = __('Espace libre : ', 'backup-jlg') . size_format((int) $context['free_space']);
                    }
                    if (isset($context['threshold'])) {
                        $lines[] = __('Seuil configuré : ', 'backup-jlg') . size_format((int) $context['threshold']);
                    }
                }
                break;
            case 'remote_purge_failed':
                $lines[] = __('La purge distante a atteint la limite de tentatives.', 'backup-jlg');
                if (!empty($context['file'])) {
                    $lines[] = __('Archive : ', 'backup-jlg') . $context['file'];
                }
                if (!empty($context['destinations'])) {
                    $lines[] = __('Destinations restantes : ', 'backup-jlg') . implode(', ', $context['destinations']);
                }
                if (!empty($context['attempts'])) {
                    $lines[] = __('Tentatives : ', 'backup-jlg') . (int) $context['attempts'];
                }
                if (!empty($context['errors'])) {
                    foreach ($context['errors'] as $error_line) {
                        $lines[] = __('Erreur : ', 'backup-jlg') . $error_line;
                    }
                } elseif (!empty($context['last_error'])) {
                    $lines[] = __('Dernier message : ', 'backup-jlg') . $context['last_error'];
                }
                break;
            case 'remote_purge_delayed':
                $lines[] = __('Une purge distante accumule du retard.', 'backup-jlg');
                if (!empty($context['file'])) {
                    $lines[] = __('Archive : ', 'backup-jlg') . $context['file'];
                }
                if (!empty($context['destinations'])) {
                    $lines[] = __('Destinations concernées : ', 'backup-jlg') . implode(', ', $context['destinations']);
                }
                if (!empty($context['attempts'])) {
                    $lines[] = __('Tentatives effectuées : ', 'backup-jlg') . (int) $context['attempts'];
                }
                if (!empty($context['max_delay'])) {
                    $lines[] = __('Retard maximum : ', 'backup-jlg') . $this->format_delay((int) $context['max_delay']);
                }
                if (!empty($context['last_delay'])) {
                    $lines[] = __('Dernier délai : ', 'backup-jlg') . $this->format_delay((int) $context['last_delay']);
                }
                if (!empty($context['last_error'])) {
                    $lines[] = __('Dernier message : ', 'backup-jlg') . $context['last_error'];
                }
                break;
            case 'remote_storage_capacity_forecast':
                $lines[] = __('Projection proactive : la capacité distante se rapproche du seuil défini.', 'backup-jlg');
                $destination = '';
                if (!empty($context['destination_label'])) {
                    $destination = (string) $context['destination_label'];
                } elseif (!empty($context['destination_id'])) {
                    $destination = (string) $context['destination_id'];
                }
                if ($destination !== '') {
                    $lines[] = __('Destination : ', 'backup-jlg') . $destination;
                }
                if (!empty($context['projection_label'])) {
                    $lines[] = (string) $context['projection_label'];
                }
                if (isset($context['seconds_remaining']) && is_numeric($context['seconds_remaining'])) {
                    $lines[] = sprintf(
                        __('Temps restant estimé : %s', 'backup-jlg'),
                        $this->format_duration_seconds((float) $context['seconds_remaining'])
                    );
                }
                if (isset($context['threshold_percent'])) {
                    $percent = (float) $context['threshold_percent'];
                    $percent_label = function_exists('number_format_i18n')
                        ? number_format_i18n((int) round($percent))
                        : number_format((int) round($percent));
                    $lines[] = sprintf(__('Seuil de remplissage surveillé : %s%%', 'backup-jlg'), $percent_label);
                }
                if (isset($context['warning_hours']) || isset($context['critical_hours'])) {
                    $warning = isset($context['warning_hours']) ? (int) $context['warning_hours'] : null;
                    $critical = isset($context['critical_hours']) ? (int) $context['critical_hours'] : null;
                    $parts = [];
                    if ($critical !== null) {
                        $parts[] = sprintf(
                            __('Critique sous %s', 'backup-jlg'),
                            $this->format_duration_seconds($critical * HOUR_IN_SECONDS)
                        );
                    }
                    if ($warning !== null) {
                        $parts[] = sprintf(
                            __('Avertissement sous %s', 'backup-jlg'),
                            $this->format_duration_seconds($warning * HOUR_IN_SECONDS)
                        );
                    }
                    if (!empty($parts)) {
                        $lines[] = implode(' • ', $parts);
                    }
                }
                if (!empty($context['risk_level'])) {
                    $risk_label = __('Niveau de risque : ', 'backup-jlg');
                    switch ((string) $context['risk_level']) {
                        case 'critical':
                            $risk_label .= __('Critique', 'backup-jlg');
                            break;
                        case 'warning':
                            $risk_label .= __('Avertissement', 'backup-jlg');
                            break;
                        case 'watch':
                            $risk_label .= __('Surveillance', 'backup-jlg');
                            break;
                        default:
                            $risk_label .= __('Inconnu', 'backup-jlg');
                            break;
                    }
                    $lines[] = $risk_label;
                }
                break;
            case 'restore_self_test_passed':
                $lines[] = __('Le test de restauration sandbox a réussi.', 'backup-jlg');
                if (!empty($context['archive'])) {
                    $lines[] = __('Archive testée : ', 'backup-jlg') . $context['archive'];
                }
                if (!empty($context['duration'])) {
                    $lines[] = __('Durée : ', 'backup-jlg') . $this->format_duration_seconds((float) $context['duration']);
                }
                if (!empty($context['components']) && is_array($context['components'])) {
                    $component_lines = [];
                    foreach ($context['components'] as $component => $status) {
                        $component_lines[] = sprintf('%s (%s)', $component, $status ? __('ok', 'backup-jlg') : __('manquant', 'backup-jlg'));
                    }
                    if (!empty($component_lines)) {
                        $lines[] = __('Composants vérifiés : ', 'backup-jlg') . implode(', ', $component_lines);
                    }
                }
                if (!empty($context['completed_at'])) {
                    $lines[] = __('Terminé : ', 'backup-jlg') . $this->format_timestamp($context['completed_at']);
                }
                break;
            case 'restore_self_test_failed':
                $lines[] = __('Le test de restauration sandbox a échoué.', 'backup-jlg');
                if (!empty($context['archive'])) {
                    $lines[] = __('Archive testée : ', 'backup-jlg') . $context['archive'];
                }
                if (!empty($context['error'])) {
                    $lines[] = __('Erreur : ', 'backup-jlg') . $context['error'];
                }
                if (!empty($context['completed_at'])) {
                    $lines[] = __('Horodatage : ', 'backup-jlg') . $this->format_timestamp($context['completed_at']);
                }
                break;
            case 'sandbox_restore_validation_passed':
            case 'sandbox_restore_validation_failed':
                $is_failure = $event === 'sandbox_restore_validation_failed';
                $lines[] = $is_failure
                    ? __('La validation sandbox n’a pas respecté les objectifs SLA.', 'backup-jlg')
                    : __('La validation sandbox confirme que les objectifs SLA sont respectés.', 'backup-jlg');

                if (!empty($context['backup_filename'])) {
                    $lines[] = __('Archive utilisée : ', 'backup-jlg') . $context['backup_filename'];
                } elseif (!empty($context['backup_file'])) {
                    $lines[] = __('Archive utilisée : ', 'backup-jlg') . basename($context['backup_file']);
                }

                if (!empty($context['rto_human'])) {
                    $lines[] = __('RTO observé : ', 'backup-jlg') . $context['rto_human'];
                }

                if (!empty($context['rpo_human'])) {
                    $lines[] = __('RPO estimé : ', 'backup-jlg') . $context['rpo_human'];
                }

                if (!empty($context['message'])) {
                    $lines[] = __('Détails : ', 'backup-jlg') . $context['message'];
                }

                if (!empty($context['health_summary'])) {
                    $lines[] = __('Health-check : ', 'backup-jlg') . $context['health_summary'];
                }

                if (!empty($context['issue_summary'])) {
                    $lines[] = __('Incidents : ', 'backup-jlg') . $context['issue_summary'];
                }

                if (!empty($context['sandbox_path'])) {
                    $lines[] = __('Sandbox : ', 'backup-jlg') . $context['sandbox_path'];
                }

                if (!empty($context['cleanup_error'])) {
                    $lines[] = __('Nettoyage sandbox : ', 'backup-jlg') . $context['cleanup_error'];
                }

<<<<<<< HEAD
                if (!empty($context['steps']) && is_array($context['steps'])) {
                    $total_steps = count($context['steps']);
                    $successful_steps = 0;
                    $failed_steps = 0;

                    foreach ($context['steps'] as $step) {
                        if (!is_array($step)) {
                            continue;
                        }

                        $status_key = isset($step['status']) ? sanitize_key((string) $step['status']) : '';
                        if ($status_key === 'success') {
                            $successful_steps++;
                        } elseif ($status_key === 'failure') {
                            $failed_steps++;
                        }
                    }

                    $lines[] = sprintf(
                        __('Étapes réussies : %1$d / %2$d (échecs : %3$d)', 'backup-jlg'),
                        $successful_steps,
                        $total_steps,
                        $failed_steps
                    );
                }

                if (!empty($context['rollback_performed'])) {
                    $lines[] = __('Rollback automatique : effectué', 'backup-jlg');
                } elseif ($is_failure) {
                    $lines[] = __('Rollback automatique : non déclenché', 'backup-jlg');
                }

                if (!empty($context['rollback_error'])) {
                    $lines[] = __('Erreur de rollback : ', 'backup-jlg') . $context['rollback_error'];
                }

                if (!empty($context['logs']) && is_array($context['logs'])) {
                    $last_log = end($context['logs']);
                    if (is_string($last_log) && $last_log !== '') {
                        $lines[] = __('Dernier log : ', 'backup-jlg') . $last_log;
=======
                if (!empty($context['report_files']['json']['url'])) {
                    $lines[] = __('Rapport détaillé : ', 'backup-jlg') . $context['report_files']['json']['url'];
                }

                if (!empty($context['report_files']['log']['url'])) {
                    $lines[] = __('Journal NDJSON : ', 'backup-jlg') . $context['report_files']['log']['url'];
                }

                if (!empty($context['log_excerpt']) && is_array($context['log_excerpt'])) {
                    $lines[] = __('Extrait du journal :', 'backup-jlg');
                    $log_lines = array_slice($context['log_excerpt'], -3);
                    foreach ($log_lines as $log_entry) {
                        if (!is_array($log_entry) || empty($log_entry['message'])) {
                            continue;
                        }
                        $prefix = !empty($log_entry['timestamp'])
                            ? $this->format_timestamp((int) $log_entry['timestamp']) . ' — '
                            : '';
                        $lines[] = $prefix . $log_entry['message'];
>>>>>>> 28e9025d
                    }
                }
                break;
            default:
                foreach ($context as $key => $value) {
                    if (is_scalar($value)) {
                        $lines[] = ucfirst($key) . ' : ' . $value;
                    }
                }
                break;
        }

        return array_filter(array_map('trim', $lines));
    }

    private function get_event_lines($event, $context) {
        $severity = $this->get_event_severity($event);
        $body_lines = $this->get_event_body_lines($event, $context);

        return $this->build_severity_lines($severity, $body_lines, [
            'event' => $event,
            'title' => $this->get_event_title($event, $context),
            'context' => $context,
        ]);
    }

    /**
     * Applique le gabarit de gravité aux lignes de message.
     *
     * @param string   $severity
     * @param string[] $body_lines
     *
     * @return string[]
     */
    private function build_severity_lines($severity, array $body_lines, array $meta = []) {
        $timestamp = current_time('mysql');
        $meta['timestamp'] = $timestamp;
        $definition = $this->describe_severity($severity, $meta);

        $lines = [];

        if ($definition['label'] !== '') {
            $lines[] = sprintf(__('Gravité : %s', 'backup-jlg'), $definition['label']);
        }

        if ($definition['intro'] !== '') {
            $lines[] = $definition['intro'];
        }

        $lines = array_merge($lines, array_filter(array_map('trim', $body_lines)));

        if (!empty($definition['actions']) && is_array($definition['actions'])) {
            $lines[] = __('Actions recommandées :', 'backup-jlg');
            foreach ($definition['actions'] as $action_line) {
                $action_line = is_string($action_line) ? trim($action_line) : '';
                if ($action_line === '') {
                    continue;
                }

                $lines[] = sprintf('• %s', $action_line);
            }
        }

        if (!empty($definition['resolution'])) {
            $lines[] = $definition['resolution'];
        }

        if ($definition['outro'] !== '') {
            $lines[] = $definition['outro'];
        }

        $lines[] = sprintf(__('Horodatage : %s', 'backup-jlg'), $timestamp);

        return array_filter(array_map('trim', $lines));
    }

    private function get_event_severity($event) {
        $event = is_string($event) ? trim($event) : '';

        if ($event !== '' && isset(self::EVENT_SEVERITIES[$event])) {
            return self::EVENT_SEVERITIES[$event];
        }

        return 'info';
    }

    private function normalize_severity($value) {
        if (is_string($value)) {
            $candidate = strtolower(trim($value));
            if (in_array($candidate, ['info', 'warning', 'critical'], true)) {
                return $candidate;
            }
        }

        return 'info';
    }

    private function describe_severity($severity, array $meta = []) {
        $severity = $this->normalize_severity($severity);
        $templates = isset($this->settings['templates']) && is_array($this->settings['templates'])
            ? $this->settings['templates']
            : [];
        $defaults_all = self::default_severity_templates();
        $defaults = $defaults_all[$severity] ?? $defaults_all['info'];

        $template = isset($templates[$severity]) && is_array($templates[$severity])
            ? wp_parse_args($templates[$severity], $defaults)
            : $defaults;

        $variant_template = $this->resolve_template_variant($severity, $templates, $defaults, $meta);
        if (!empty($variant_template)) {
            $template = $variant_template;
        }

        $context = $this->prepare_template_context($severity, $meta, $template['label'] ?? $defaults['label']);

        $label = $this->render_template_string($template['label'] ?? $defaults['label'], $context, $defaults['label']);
        $intro = $this->render_template_string($template['intro'] ?? $defaults['intro'], $context, '');
        $outro = $this->render_template_string($template['outro'] ?? $defaults['outro'], $context, '');
        $resolution = $this->render_template_string($template['resolution'] ?? $defaults['resolution'], $context, '');

        $actions = [];
        if (!empty($template['actions']) && is_array($template['actions'])) {
            foreach ($template['actions'] as $action_line) {
                $action_line = $this->render_template_string($action_line, $context, '');
                if ($action_line === '') {
                    continue;
                }

                $actions[] = $action_line;
            }
        }

        return [
            'label' => $label,
            'intro' => $intro,
            'outro' => $outro,
            'intent' => $this->sanitize_template_intent($template['intent'] ?? $defaults['intent']),
            'actions' => $actions,
            'resolution' => $resolution,
        ];
    }

    private function resolve_template_variant($severity, array $templates, array $defaults, array $meta): ?array {
        $variant = '';

        if (isset($meta['context']) && is_array($meta['context'])) {
            $context_variant = $meta['context']['template_variant'] ?? '';
            if (is_string($context_variant)) {
                $variant = $context_variant;
            }
        }

        if ($variant === '' && isset($meta['template_variant']) && is_string($meta['template_variant'])) {
            $variant = $meta['template_variant'];
        }

        if ($variant === '') {
            return null;
        }

        if (function_exists('sanitize_key')) {
            $variant = sanitize_key($variant);
        } else {
            $variant = strtolower(preg_replace('/[^a-z0-9_\-]/i', '', (string) $variant));
        }

        if ($variant === '') {
            return null;
        }

        $candidates = [
            $severity . '_' . $variant,
            $severity . '-' . $variant,
            $variant,
        ];

        foreach ($candidates as $candidate) {
            if (!isset($templates[$candidate]) || !is_array($templates[$candidate])) {
                continue;
            }

            $definition = $templates[$candidate];
            if (function_exists('wp_parse_args')) {
                return wp_parse_args($definition, $defaults);
            }

            return $definition + $defaults;
        }

        return null;
    }

    /**
     * Prépare le contexte utilisable dans les modèles personnalisés.
     *
     * @param string $severity
     * @param array<string,mixed> $meta
     * @param string $fallback_label
     *
     * @return array<string,string>
     */
    private function prepare_template_context($severity, array $meta, $fallback_label) {
        $event_key = isset($meta['event']) ? (string) $meta['event'] : '';
        $event_title = isset($meta['title']) ? (string) $meta['title'] : '';
        $event_context = isset($meta['context']) && is_array($meta['context']) ? $meta['context'] : [];
        $timestamp = isset($meta['timestamp']) ? (string) $meta['timestamp'] : current_time('mysql');

        $site_name = '';
        if (!empty($event_context['site_name']) && is_string($event_context['site_name'])) {
            $site_name = $event_context['site_name'];
        } elseif (function_exists('get_bloginfo')) {
            $site_name = (string) get_bloginfo('name');
        }

        $site_url = '';
        if (!empty($event_context['site_url']) && is_string($event_context['site_url'])) {
            $site_url = $event_context['site_url'];
        } elseif (function_exists('home_url')) {
            $site_url = (string) home_url('/'); // phpcs:ignore WordPress.WP.AlternativeFunctions.home_url_home_url
        }

        $initiator = '';
        if (!empty($event_context['initiator']) && is_string($event_context['initiator'])) {
            $initiator = $event_context['initiator'];
        }

        $severity_label = $fallback_label !== '' ? $fallback_label : ucfirst($severity);

        return array_filter([
            'event_key' => $event_key,
            'event_title' => $event_title,
            'site_name' => $site_name,
            'site_url' => $site_url,
            'initiator' => $initiator,
            'severity' => $severity,
            'severity_label' => $severity_label,
            'timestamp' => $timestamp,
        ], 'strlen');
    }

    private function format_storage_bytes($bytes): string {
        if (!is_numeric($bytes) || (int) $bytes < 0) {
            return '';
        }

        $bytes = (int) $bytes;

        if (function_exists('size_format')) {
            return size_format($bytes);
        }

        $units = ['B', 'KB', 'MB', 'GB', 'TB', 'PB'];
        $position = 0;

        while ($bytes >= 1024 && $position < count($units) - 1) {
            $bytes /= 1024;
            $position++;
        }

        return round($bytes, 2) . ' ' . $units[$position];
    }

    private function format_storage_percentage($value, $decimals = 0): string {
        if (!is_numeric($value)) {
            return '';
        }

        $value = max(0.0, (float) $value);
        $decimals = max(0, (int) $decimals);

        if (function_exists('number_format_i18n')) {
            return number_format_i18n($value, $decimals) . '%';
        }

        return number_format($value, $decimals) . '%';
    }

    /**
     * Remplace les tokens {{token}} dans une chaîne.
     *
     * @param string $template
     * @param array<string,string> $context
     * @param string $fallback
     */
    private function render_template_string($template, array $context, $fallback) {
        $template = is_string($template) ? trim($template) : '';
        if ($template === '') {
            return is_string($fallback) ? trim($fallback) : '';
        }

        $replacements = [];
        foreach ($context as $key => $value) {
            $replacements['{{' . $key . '}}'] = $value;
        }

        return strtr($template, $replacements);
    }

    /**
     * Sanitize a template label.
     *
     * @param string $value
     */
    private function sanitize_template_label($value) {
        $value = is_string($value) ? $value : '';

        if (function_exists('sanitize_text_field')) {
            return sanitize_text_field($value);
        }

        return trim($value);
    }

    /**
     * Sanitize template multi-line text.
     *
     * @param string $value
     */
    private function sanitize_template_text($value) {
        $value = is_string($value) ? $value : '';

        if (function_exists('sanitize_textarea_field')) {
            return sanitize_textarea_field($value);
        }

        return trim($value);
    }

    /**
     * Sanitize template intent value.
     *
     * @param string $intent
     */
    private function sanitize_template_intent($intent) {
        $intent = is_string($intent) ? strtolower(trim($intent)) : '';

        if (!in_array($intent, ['info', 'warning', 'error'], true)) {
            return 'info';
        }

        return $intent;
    }

    /**
     * Sanitize template actions.
     *
     * @param mixed $value
     *
     * @return string[]
     */
    private function sanitize_template_actions($value) {
        if (!is_array($value)) {
            if (is_string($value)) {
                $value = preg_split('/[\r\n]+/', $value);
            } else {
                $value = [];
            }
        }

        $actions = [];
        foreach ($value as $line) {
            $line = is_string($line) ? $line : '';
            if ($line === '') {
                continue;
            }

            $actions[] = $this->sanitize_template_text($line);
        }

        return $actions;
    }

    /**
     * Retourne le blueprint public pour les templates de gravité.
     *
     * @return array<string,array<string,mixed>>
     */
    public static function get_severity_template_blueprint() {
        return self::default_severity_templates();
    }

    /**
     * Retourne la liste des tokens disponibles pour les modèles personnalisés.
     *
     * @return array<string,string>
     */
    public static function get_template_tokens() {
        return [
            'site_name' => __('Nom du site WordPress', 'backup-jlg'),
            'site_url' => __('URL du site', 'backup-jlg'),
            'event_title' => __('Titre lisible de l’événement', 'backup-jlg'),
            'event_key' => __('Identifiant technique de l’événement', 'backup-jlg'),
            'severity_label' => __('Libellé de gravité', 'backup-jlg'),
            'severity' => __('Code de gravité (info, warning, critical)', 'backup-jlg'),
            'initiator' => __('Utilisateur ou système à l’origine de l’action', 'backup-jlg'),
            'timestamp' => __('Horodatage courant', 'backup-jlg'),
        ];
    }

    /**
     * Formate un délai exprimé en secondes en libellé lisible.
     *
     * @param int $seconds
     */
    private function format_delay($seconds) {
        $seconds = max(0, (int) $seconds);
        $minute = defined('MINUTE_IN_SECONDS') ? MINUTE_IN_SECONDS : 60;
        $hour = defined('HOUR_IN_SECONDS') ? HOUR_IN_SECONDS : 3600;
        $day = defined('DAY_IN_SECONDS') ? DAY_IN_SECONDS : 86400;

        if ($seconds <= 0) {
            return __('immédiat', 'backup-jlg');
        }

        if ($seconds < $minute) {
            return sprintf(
                _n('%s seconde', '%s secondes', $seconds, 'backup-jlg'),
                number_format_i18n($seconds)
            );
        }

        $now = time();
        if (function_exists('human_time_diff')) {
            $reference = max($now - $seconds, 0);
            $human = human_time_diff($reference, $now);
            if (is_string($human) && $human !== '') {
                return $human;
            }
        }

        if ($seconds < $hour) {
            $minutes = (int) round($seconds / $minute);

            return sprintf(
                _n('%s minute', '%s minutes', $minutes, 'backup-jlg'),
                number_format_i18n($minutes)
            );
        }

        if ($seconds < $day) {
            $hours = (int) round($seconds / $hour);

            return sprintf(
                _n('%s heure', '%s heures', $hours, 'backup-jlg'),
                number_format_i18n($hours)
            );
        }

        $days = (int) round($seconds / $day);

        return sprintf(
            _n('%s jour', '%s jours', $days, 'backup-jlg'),
            number_format_i18n($days)
        );
    }

    /**
     * Formate une durée en secondes en conservant les unités les plus pertinentes.
     *
     * @param float $seconds
     */
    private function format_duration_seconds($seconds) {
        $seconds = max(0.0, (float) $seconds);
        $minute = defined('MINUTE_IN_SECONDS') ? MINUTE_IN_SECONDS : 60;
        $hour = defined('HOUR_IN_SECONDS') ? HOUR_IN_SECONDS : 3600;

        if ($seconds < 1) {
            return __('< 1 s', 'backup-jlg');
        }

        if ($seconds < $minute) {
            $precision = $seconds < 10 ? 2 : 1;

            return number_format_i18n($seconds, $precision) . ' ' . __('s', 'backup-jlg');
        }

        if ($seconds < $hour) {
            $minutes = (int) floor($seconds / $minute);
            $remaining = (int) round($seconds - ($minutes * $minute));

            $parts = [
                sprintf(_n('%s minute', '%s minutes', $minutes, 'backup-jlg'), number_format_i18n($minutes)),
            ];

            if ($remaining > 0) {
                $parts[] = sprintf(
                    _n('%s seconde', '%s secondes', $remaining, 'backup-jlg'),
                    number_format_i18n($remaining)
                );
            }

            return implode(' ', $parts);
        }

        $hours = (int) floor($seconds / $hour);
        $remaining_minutes = (int) floor(($seconds - ($hours * $hour)) / $minute);

        $parts = [
            sprintf(_n('%s heure', '%s heures', $hours, 'backup-jlg'), number_format_i18n($hours)),
        ];

        if ($remaining_minutes > 0) {
            $parts[] = sprintf(
                _n('%s minute', '%s minutes', $remaining_minutes, 'backup-jlg'),
                number_format_i18n($remaining_minutes)
            );
        }

        return implode(' ', $parts);
    }

    /**
     * Convertit un timestamp Unix en date localisée.
     *
     * @param int $timestamp
     */
    private function format_timestamp($timestamp) {
        $timestamp = (int) $timestamp;

        if ($timestamp <= 0) {
            return '';
        }

        $date_format = function_exists('get_option') ? get_option('date_format', 'Y-m-d') : 'Y-m-d';
        $time_format = function_exists('get_option') ? get_option('time_format', 'H:i') : 'H:i';
        $format = trim($date_format . ' ' . $time_format);

        if (function_exists('wp_date')) {
            return wp_date($format, $timestamp);
        }

        if (function_exists('date_i18n')) {
            return date_i18n($format, $timestamp);
        }

        return date($format, $timestamp);
    }

    /**
     * Prépare les canaux à utiliser pour une notification donnée.
     *
     * @param string   $title
     * @param string[] $lines
     *
     * @return array<string,array<string,mixed>>
     */
    private function prepare_channels_payload($title, $lines, ?array $settings = null, array $overrides = []) {
        $settings = $settings ?? $this->settings;
        $channels = [];
        $now = time();

        $default_channels = ['email', 'slack', 'discord', 'teams', 'sms'];
        foreach ($default_channels as $channel_key) {
            $payload = $this->build_channel_payload($channel_key, $settings, false);
            if ($payload !== null) {
                $channels[$channel_key] = $payload;
            }
        }

        foreach ($overrides as $channel_key => $override) {
            if (!is_string($channel_key)) {
                continue;
            }

            $channel_key = sanitize_key($channel_key);
            if ($channel_key === '') {
                continue;
            }

            if (isset($channels[$channel_key])) {
                continue;
            }

            $force = !empty($override['force']);
            $payload = $this->build_channel_payload($channel_key, $settings, $force);
            if ($payload === null) {
                continue;
            }

            if (isset($override['delay']) && is_numeric($override['delay'])) {
                $delay = max(0, (int) $override['delay']);
                if ($delay > 0) {
                    $payload['next_attempt_at'] = $now + $delay;
                }
            }

            if (!empty($override['escalation'])) {
                $payload['escalation'] = true;
            }

            $channels[$channel_key] = $payload;
        }

        /**
         * Permet d'ajouter ou de modifier les canaux en file d'attente.
         */
        $channels = apply_filters('bjlg_notification_channels_payload', $channels, $title, $lines, $this->settings);

        if (!is_array($channels)) {
            return [];
        }

        return array_filter($channels, static function ($channel) {
            return is_array($channel) && !empty($channel['enabled']);
        });
    }

    private function build_channel_payload($channel_key, array $settings, $force = false) {
        $channel_key = sanitize_key((string) $channel_key);
        if ($channel_key === '') {
            return null;
        }

        switch ($channel_key) {
            case 'email':
                if (!$force && !$this->is_channel_enabled('email', $settings)) {
                    return null;
                }

                $recipients = BJLG_Notification_Transport::normalize_email_recipients(
                    $settings['email_recipients'] ?? ''
                );

                if (empty($recipients)) {
                    BJLG_Debug::log($force
                        ? 'Canal email ignoré pour l\'escalade : aucun destinataire valide.'
                        : 'Canal email ignoré : aucun destinataire valide.'
                    );

                    return null;
                }

                return [
                    'enabled' => true,
                    'recipients' => $recipients,
                    'status' => 'pending',
                    'attempts' => 0,
                ];

            case 'slack':
            case 'discord':
            case 'teams':
            case 'sms':
                if (!$force && !$this->is_channel_enabled($channel_key, $settings)) {
                    return null;
                }

                $url = $settings['channels'][$channel_key]['webhook_url'] ?? '';
                if (!BJLG_Notification_Transport::is_valid_url($url)) {
                    BJLG_Debug::log(sprintf(
                        $force
                            ? 'Canal %s ignoré pour l\'escalade : URL invalide.'
                            : 'Canal %s ignoré : URL invalide.',
                        $channel_key
                    ));

                    return null;
                }

                return [
                    'enabled' => true,
                    'webhook_url' => $url,
                    'status' => 'pending',
                    'attempts' => 0,
                ];
        }

        return null;
    }

    /**
     * Nettoie la liste des composants envoyés dans les événements.
     *
     * @param mixed $components
     *
     * @return string[]
     */
    private function compute_escalation_overrides($event, $context) {
        $result = [
            'overrides' => [],
            'meta' => [
                'channels' => [],
                'delay' => 0,
            ],
        ];

        $event = is_string($event) ? trim($event) : '';
        if ($event === '') {
            return $result;
        }

        $settings = isset($this->settings['escalation']) && is_array($this->settings['escalation'])
            ? $this->settings['escalation']
            : self::DEFAULTS['escalation'];

        if (empty($settings['enabled'])) {
            return $result;
        }

        $critical_events = $this->get_critical_events();
        $only_critical = !empty($settings['only_critical']);
        if ($only_critical && !in_array($event, $critical_events, true)) {
            return $result;
        }

        $minute_in_seconds = defined('MINUTE_IN_SECONDS') ? MINUTE_IN_SECONDS : 60;
        $mode = isset($settings['mode']) && is_string($settings['mode'])
            ? strtolower($settings['mode'])
            : 'simple';

        if ($mode === 'staged') {
            $blueprint = $this->escalation_stage_blueprint();
            $configured_stages = isset($settings['stages']) && is_array($settings['stages'])
                ? $settings['stages']
                : [];

            $overrides = [];
            $meta_channels = [];
            $meta_steps = [];
            $min_delay = null;

            foreach ($blueprint as $stage_key => $stage_definition) {
                $stage_settings = isset($configured_stages[$stage_key]) && is_array($configured_stages[$stage_key])
                    ? $configured_stages[$stage_key]
                    : [];

                if (!self::to_bool($stage_settings['enabled'] ?? false)) {
                    continue;
                }

                $delay_default = isset($stage_definition['default_delay_minutes'])
                    ? (int) $stage_definition['default_delay_minutes']
                    : 15;
                $delay_minutes = max(0, (int) ($stage_settings['delay_minutes'] ?? $delay_default));
                $delay_seconds = $delay_minutes * $minute_in_seconds;

                $stage_channels = isset($stage_definition['channels']) && is_array($stage_definition['channels'])
                    ? $stage_definition['channels']
                    : [$stage_key];

                $registered_channels = [];
                foreach ($stage_channels as $channel_key) {
                    $channel_key = sanitize_key((string) $channel_key);
                    if ($channel_key === '') {
                        continue;
                    }

                    $overrides[$channel_key] = [
                        'force' => true,
                        'delay' => $delay_seconds,
                        'escalation' => true,
                    ];
                    $meta_channels[] = $channel_key;
                    $registered_channels[] = $channel_key;
                }

                if (empty($registered_channels)) {
                    continue;
                }

                $meta_steps[] = [
                    'key' => $stage_key,
                    'label' => isset($stage_definition['label']) ? (string) $stage_definition['label'] : ucfirst($stage_key),
                    'channels' => array_values(array_unique($registered_channels)),
                    'delay' => $delay_seconds,
                    'description' => isset($stage_definition['description']) ? (string) $stage_definition['description'] : '',
                ];

                $min_delay = $min_delay === null ? $delay_seconds : min($min_delay, $delay_seconds);
            }

            if (empty($overrides)) {
                return $result;
            }

            $result['overrides'] = $overrides;
            $result['meta'] = [
                'channels' => array_values(array_unique($meta_channels)),
                'delay' => $min_delay ?? 0,
                'only_critical' => $only_critical,
                'strategy' => 'staged',
                'steps' => $meta_steps,
            ];

            return $result;
        }

        $delay_minutes = isset($settings['delay_minutes']) ? (int) $settings['delay_minutes'] : 15;
        $delay_minutes = max(1, $delay_minutes);
        $delay_seconds = $delay_minutes * $minute_in_seconds;

        $overrides = [];
        if (!empty($settings['channels']) && is_array($settings['channels'])) {
            foreach ($settings['channels'] as $channel_key => $enabled) {
                if (!self::to_bool($enabled)) {
                    continue;
                }

                $channel_key = sanitize_key((string) $channel_key);
                if ($channel_key === '') {
                    continue;
                }

                $overrides[$channel_key] = [
                    'force' => true,
                    'delay' => $delay_seconds,
                    'escalation' => true,
                ];
            }
        }

        if (empty($overrides)) {
            return $result;
        }

        $result['overrides'] = $overrides;
        $result['meta'] = [
            'channels' => array_keys($overrides),
            'delay' => $delay_seconds,
            'only_critical' => $only_critical,
            'strategy' => 'simple',
        ];

        return $result;
    }

    private function apply_quiet_hours_constraints($event, array $entry) {
        $resume_at = $this->get_quiet_hours_resume_timestamp($event);
        if ($resume_at === null) {
            return $entry;
        }

        $entry['quiet_until'] = $resume_at;
        $entry['next_attempt_at'] = isset($entry['next_attempt_at'])
            ? max((int) $entry['next_attempt_at'], $resume_at)
            : $resume_at;

        if (!empty($entry['channels']) && is_array($entry['channels'])) {
            foreach ($entry['channels'] as $channel_key => &$channel) {
                if (!is_array($channel)) {
                    continue;
                }

                $channel_next = isset($channel['next_attempt_at']) ? (int) $channel['next_attempt_at'] : 0;
                if ($channel_next <= 0 || $channel_next < $resume_at) {
                    $channel['next_attempt_at'] = $resume_at;
                }
            }
            unset($channel);
        }

        $entry['quiet_hours'] = [
            'resume_at' => $resume_at,
        ];

        return $entry;
    }

    private function get_quiet_hours_resume_timestamp($event) {
        $event = is_string($event) ? trim($event) : '';
        if ($event === '') {
            return null;
        }

        $quiet = isset($this->settings['quiet_hours']) && is_array($this->settings['quiet_hours'])
            ? $this->settings['quiet_hours']
            : self::DEFAULTS['quiet_hours'];

        if (empty($quiet['enabled'])) {
            return null;
        }

        $critical_events = $this->get_critical_events();
        if (!empty($quiet['allow_critical']) && in_array($event, $critical_events, true)) {
            return null;
        }

        $start = self::normalize_time_string($quiet['start'] ?? '', self::DEFAULTS['quiet_hours']['start']);
        $end = self::normalize_time_string($quiet['end'] ?? '', self::DEFAULTS['quiet_hours']['end']);

        if ($start === $end) {
            return null;
        }

        $timezone = $this->resolve_timezone($quiet['timezone'] ?? '');

        try {
            $now = new \DateTimeImmutable('now', $timezone);
        } catch (\Exception $e) { // phpcs:ignore Generic.CodeAnalysis.EmptyStatement.DetectedCatch
            $now = new \DateTimeImmutable('now', new \DateTimeZone('UTC'));
        }

        [$start_hour, $start_minute] = array_map('intval', explode(':', $start));
        [$end_hour, $end_minute] = array_map('intval', explode(':', $end));

        $start_dt = $now->setTime($start_hour, $start_minute, 0);
        $end_dt = $now->setTime($end_hour, $end_minute, 0);

        if ($start_dt <= $end_dt) {
            if ($now >= $start_dt && $now < $end_dt) {
                return $end_dt->getTimestamp();
            }

            return null;
        }

        if ($now >= $start_dt) {
            $end_dt = $end_dt->modify('+1 day');
            return $end_dt->getTimestamp();
        }

        if ($now < $end_dt) {
            return $end_dt->getTimestamp();
        }

        return null;
    }

    private function resolve_timezone($timezone_string) {
        if (is_string($timezone_string) && $timezone_string !== '') {
            try {
                return new \DateTimeZone($timezone_string);
            } catch (\Exception $e) { // phpcs:ignore Generic.CodeAnalysis.EmptyStatement.DetectedCatch
            }
        }

        if (function_exists('wp_timezone')) {
            $wp_timezone = wp_timezone();
            if ($wp_timezone instanceof \DateTimeZone) {
                return $wp_timezone;
            }
        }

        if (function_exists('get_option')) {
            $tz_string = get_option('timezone_string');
            if (is_string($tz_string) && $tz_string !== '') {
                try {
                    return new \DateTimeZone($tz_string);
                } catch (\Exception $e) { // phpcs:ignore Generic.CodeAnalysis.EmptyStatement.DetectedCatch
                }
            }
        }

        return new \DateTimeZone('UTC');
    }

    private function get_critical_events() {
        $critical = [];

        foreach (self::EVENT_SEVERITIES as $event_key => $severity) {
            if ($severity === 'critical') {
                $critical[] = $event_key;
            }
        }

        return array_values(array_unique($critical));
    }

    private function normalize_post_check_results($post_checks): array {
        $result = [
            'summary' => '',
            'checksum' => '',
            'checksum_algorithm' => '',
            'files' => [],
            'passed' => 0,
            'failed' => 0,
            'skipped' => 0,
        ];

        if (!is_array($post_checks)) {
            return $result;
        }

        if (!empty($post_checks['checksum'])) {
            $result['checksum'] = (string) $post_checks['checksum'];
        }

        if (!empty($post_checks['checksum_algorithm'])) {
            $result['checksum_algorithm'] = (string) $post_checks['checksum_algorithm'];
        }

        $files = isset($post_checks['files']) && is_array($post_checks['files']) ? $post_checks['files'] : [];

        foreach ($files as $filename => $data) {
            if (!is_array($data)) {
                continue;
            }

            $status = isset($data['status']) ? (string) $data['status'] : '';
            if (isset($result[$status])) {
                $result[$status]++;
            }

            if ($status === 'passed') {
                continue;
            }

            $clean_name = is_string($filename) ? sanitize_text_field($filename) : '';
            $message = isset($data['message']) ? sanitize_text_field((string) $data['message']) : '';

            $result['files'][] = [
                'filename' => $clean_name,
                'status' => $status !== '' ? $status : 'unknown',
                'message' => $message,
            ];
        }

        $parts = [];

        if ($result['passed'] > 0) {
            $parts[] = sprintf(
                _n('%s contrôle réussi', '%s contrôles réussis', $result['passed'], 'backup-jlg'),
                number_format_i18n($result['passed'])
            );
        }

        if ($result['failed'] > 0) {
            $parts[] = sprintf(
                _n('%s échec détecté', '%s échecs détectés', $result['failed'], 'backup-jlg'),
                number_format_i18n($result['failed'])
            );
        }

        if ($result['skipped'] > 0) {
            $parts[] = sprintf(
                _n('%s contrôle ignoré', '%s contrôles ignorés', $result['skipped'], 'backup-jlg'),
                number_format_i18n($result['skipped'])
            );
        }

        if (empty($parts) && ($result['passed'] + $result['failed'] + $result['skipped']) > 0) {
            $parts[] = __('Contrôles post-sauvegarde exécutés.', 'backup-jlg');
        }

        $result['summary'] = implode(' • ', $parts);

        return $result;
    }

    private function normalize_destination_delivery($expected, $results): array {
        $expected_ids = [];
        if (is_array($expected)) {
            foreach ($expected as $destination_id) {
                if (!is_scalar($destination_id)) {
                    continue;
                }

                $expected_ids[] = (string) $destination_id;
            }
        }

        $success_entries = [];
        $raw_success = isset($results['success']) && is_array($results['success']) ? $results['success'] : [];
        foreach ($raw_success as $destination_id) {
            if (!is_scalar($destination_id)) {
                continue;
            }

            $destination_id = (string) $destination_id;
            $success_entries[] = [
                'id' => $destination_id,
                'label' => $this->resolve_destination_label($destination_id),
            ];
        }

        $failure_entries = [];
        $raw_failures = isset($results['failures']) && is_array($results['failures']) ? $results['failures'] : [];
        foreach ($raw_failures as $destination_id => $message) {
            if (!is_scalar($destination_id)) {
                continue;
            }

            $destination_id = (string) $destination_id;
            $failure_entries[] = [
                'id' => $destination_id,
                'label' => $this->resolve_destination_label($destination_id),
                'message' => sanitize_text_field(is_string($message) ? $message : ''),
            ];
        }

        $registered = array_merge(
            array_column($success_entries, 'id'),
            array_column($failure_entries, 'id')
        );

        $pending_entries = [];
        foreach ($expected_ids as $destination_id) {
            if (in_array($destination_id, $registered, true)) {
                continue;
            }

            $pending_entries[] = [
                'id' => $destination_id,
                'label' => $this->resolve_destination_label($destination_id),
            ];
        }

        $summary_parts = [];

        if (!empty($success_entries)) {
            $summary_parts[] = sprintf(
                /* translators: 1: number of successful destinations, 2: destination labels. */
                __('Réussites (%1$s) : %2$s', 'backup-jlg'),
                number_format_i18n(count($success_entries)),
                implode(', ', array_filter(array_column($success_entries, 'label')))
            );
        }

        if (!empty($failure_entries)) {
            $failure_labels = [];
            foreach ($failure_entries as $failure) {
                $label = $failure['label'] !== '' ? $failure['label'] : $failure['id'];
                $message = $failure['message'] !== '' ? $failure['message'] : __('erreur inconnue', 'backup-jlg');
                $failure_labels[] = sprintf('%1$s — %2$s', $label, $message);
            }

            $summary_parts[] = sprintf(
                /* translators: 1: number of failed destinations, 2: labels with error messages. */
                __('Échecs (%1$s) : %2$s', 'backup-jlg'),
                number_format_i18n(count($failure_entries)),
                implode(' | ', $failure_labels)
            );
        }

        if (!empty($pending_entries)) {
            $summary_parts[] = sprintf(
                /* translators: 1: number of pending destinations, 2: destination labels. */
                __('En attente (%1$s) : %2$s', 'backup-jlg'),
                number_format_i18n(count($pending_entries)),
                implode(', ', array_filter(array_column($pending_entries, 'label')))
            );
        }

        return [
            'summary' => implode(' • ', array_filter($summary_parts)),
            'success' => $success_entries,
            'failures' => $failure_entries,
            'pending' => $pending_entries,
        ];
    }

    private function normalize_saturation_destinations($destinations) {
        if (!is_array($destinations)) {
            return [];
        }

        $normalized = [];
        foreach ($destinations as $destination_id => $data) {
            if (!is_array($data)) {
                continue;
            }

            $label = $this->get_destination_label($destination_id);
            $entry = [
                'id' => (string) $destination_id,
                'label' => $label,
                'pending' => isset($data['pending']) ? (int) $data['pending'] : 0,
                'countdown_label' => '',
                'projected_relative' => '',
                'breach_imminent' => !empty($data['breach_imminent']),
            ];

            if (isset($data['time_to_threshold']) && $data['time_to_threshold'] !== null) {
                $entry['countdown_label'] = $this->format_duration_seconds((float) max(0, (int) $data['time_to_threshold']));
            }

            if (!empty($data['projected_breach_at'])) {
                $entry['projected_relative'] = $this->format_relative_time((int) $data['projected_breach_at']);
            }

            $normalized[] = $entry;
        }

        return $normalized;
    }

    private function get_destination_label($destination_id): string {
        $label = (string) $destination_id;

        if (class_exists(BJLG_Settings::class)) {
            $destination_label = BJLG_Settings::get_destination_label($destination_id);
            if (is_string($destination_label) && $destination_label !== '') {
                $label = $destination_label;
            }
        }

        return $label;
    }

    private function resolve_destination_label($destination_id): string {
        if (!class_exists(BJLG_Settings::class)) {
            return (string) $destination_id;
        }

        $label = BJLG_Settings::get_destination_label($destination_id);

        if ($label === '') {
            return (string) $destination_id;
        }

        return $label;
    }

    private function format_relative_time($timestamp) {
        $timestamp = (int) $timestamp;
        if ($timestamp <= 0) {
            return '';
        }

        $now = time();
        if (function_exists('human_time_diff')) {
            if ($timestamp >= $now) {
                $diff = human_time_diff($now, $timestamp);
                if (is_string($diff) && $diff !== '') {
                    return sprintf(__('dans %s', 'backup-jlg'), $diff);
                }
            } else {
                $diff = human_time_diff($timestamp, $now);
                if (is_string($diff) && $diff !== '') {
                    return sprintf(__('il y a %s', 'backup-jlg'), $diff);
                }
            }
        }

        return $this->format_timestamp($timestamp);
    }

    private function dispatch_remote_purge_worker(array $metrics): bool {
        $dispatched = false;

        if (function_exists('wp_schedule_single_event')) {
            $scheduled = wp_schedule_single_event(time() + 5, 'bjlg_process_remote_purge_queue');
            if ($scheduled) {
                $dispatched = true;
            }
        }

        if (!$dispatched && class_exists(__NAMESPACE__ . '\\BJLG_Remote_Purge_Worker')) {
            try {
                (new BJLG_Remote_Purge_Worker())->process_queue();
                $dispatched = true;
            } catch (\Throwable $exception) {
                if (class_exists(__NAMESPACE__ . '\\BJLG_Debug')) {
                    BJLG_Debug::log('[Notifications] ' . $exception->getMessage());
                }
            }
        }

        if (!$dispatched) {
            $fallback = apply_filters('bjlg_remote_purge_proactive_fallback', null, $metrics);
            if (is_callable($fallback)) {
                try {
                    call_user_func($fallback, $metrics);
                    $dispatched = true;
                } catch (\Throwable $exception) {
                    if (class_exists(__NAMESPACE__ . '\\BJLG_Debug')) {
                        BJLG_Debug::log('[Notifications] ' . $exception->getMessage());
                    }
                }
            } else {
                do_action('bjlg_remote_purge_proactive_fallback', $metrics);
            }
        } else {
            do_action('bjlg_remote_purge_proactive_dispatch', $metrics);
        }

        return $dispatched;
    }

    private function sanitize_components($components) {
        if (!is_array($components)) {
            return [];
        }

        $sanitized = [];
        foreach ($components as $component) {
            if (is_string($component) && $component !== '') {
                $sanitized[] = sanitize_text_field($component);
            }
        }

        return array_values(array_unique($sanitized));
    }

    private function sanitize_bytes($value) {
        if (is_numeric($value)) {
            $numeric = (float) $value;
            if (is_finite($numeric) && $numeric >= 0) {
                return (int) round($numeric);
            }
        }

        return null;
    }

    /**
     * Nettoie et normalise les messages d'erreur distants.
     *
     * @param mixed $errors
     *
     * @return string[]
     */
    private function sanitize_error_messages($errors) {
        if (!is_array($errors)) {
            return [];
        }

        $messages = [];
        foreach ($errors as $error) {
            if (!is_string($error)) {
                continue;
            }

            $message = sanitize_text_field($error);
            if ($message !== '') {
                $messages[] = $message;
            }
        }

        return array_values(array_unique($messages));
    }

    private static function normalize_time_string($value, $fallback) {
        if (!is_string($value)) {
            $value = '';
        }

        $value = trim((string) $value);
        if ($value === '') {
            return $fallback;
        }

        if (!preg_match('/^(\d{1,2}):(\d{2})$/', $value, $matches)) {
            return $fallback;
        }

        $hour = (int) $matches[1];
        $minute = (int) $matches[2];

        if ($hour < 0 || $hour > 23) {
            $hour = (int) max(0, min(23, $hour));
        }

        if ($minute < 0 || $minute > 59) {
            $minute = (int) max(0, min(59, $minute));
        }

        return sprintf('%02d:%02d', $hour, $minute);
    }

    private static function to_bool($value): bool {
        if (is_bool($value)) {
            return $value;
        }

        if (is_numeric($value)) {
            return (int) $value === 1;
        }

        if (is_string($value)) {
            $normalized = strtolower(trim($value));
            if (in_array($normalized, ['1', 'true', 'yes', 'on'], true)) {
                return true;
            }

            if (in_array($normalized, ['0', 'false', 'no', 'off', ''], true)) {
                return false;
            }
        }

        return (bool) $value;
    }

}<|MERGE_RESOLUTION|>--- conflicted
+++ resolved
@@ -1075,32 +1075,9 @@
         $timings = isset($report['timings']) && is_array($report['timings']) ? $report['timings'] : [];
         $sandbox = isset($report['sandbox']) && is_array($report['sandbox']) ? $report['sandbox'] : [];
         $cleanup = isset($sandbox['cleanup']) && is_array($sandbox['cleanup']) ? $sandbox['cleanup'] : [];
-<<<<<<< HEAD
         $steps = isset($report['steps']) && is_array($report['steps']) ? array_values($report['steps']) : [];
         $logs = isset($report['logs']) && is_array($report['logs']) ? array_map('strval', $report['logs']) : [];
         $rollback = isset($report['rollback']) && is_array($report['rollback']) ? $report['rollback'] : [];
-=======
-        $report_meta = isset($report['report']) && is_array($report['report']) ? $report['report'] : [];
-
-        $log_excerpt = [];
-        $raw_log_excerpt = [];
-        if (isset($report['log_excerpt']) && is_array($report['log_excerpt'])) {
-            $raw_log_excerpt = $report['log_excerpt'];
-        } elseif (isset($report['log']) && is_array($report['log'])) {
-            $raw_log_excerpt = array_slice($report['log'], -5);
-        }
-
-        foreach ($raw_log_excerpt as $entry) {
-            if (!is_array($entry) || empty($entry['message'])) {
-                continue;
-            }
-
-            $log_excerpt[] = [
-                'timestamp' => isset($entry['timestamp']) ? (int) $entry['timestamp'] : null,
-                'message' => (string) $entry['message'],
-            ];
-        }
->>>>>>> 28e9025d
 
         $components = [];
         if (isset($report['components']) && is_array($report['components'])) {
@@ -1129,16 +1106,10 @@
             'sandbox_path' => isset($sandbox['base_path']) ? (string) $sandbox['base_path'] : '',
             'cleanup_performed' => !empty($cleanup['performed']),
             'cleanup_error' => isset($cleanup['error']) && $cleanup['error'] !== null ? (string) $cleanup['error'] : null,
-<<<<<<< HEAD
             'steps' => $steps,
             'logs' => $logs,
             'rollback_performed' => !empty($rollback['performed']),
             'rollback_error' => isset($rollback['error']) && $rollback['error'] !== null ? (string) $rollback['error'] : null,
-=======
-            'report_id' => isset($report_meta['id']) ? (string) $report_meta['id'] : '',
-            'report_files' => isset($report_meta['files']) && is_array($report_meta['files']) ? $report_meta['files'] : [],
-            'log_excerpt' => $log_excerpt,
->>>>>>> 28e9025d
             'raw' => $report,
         ];
     }
@@ -1792,7 +1763,6 @@
                     $lines[] = __('Nettoyage sandbox : ', 'backup-jlg') . $context['cleanup_error'];
                 }
 
-<<<<<<< HEAD
                 if (!empty($context['steps']) && is_array($context['steps'])) {
                     $total_steps = count($context['steps']);
                     $successful_steps = 0;
@@ -1833,27 +1803,6 @@
                     $last_log = end($context['logs']);
                     if (is_string($last_log) && $last_log !== '') {
                         $lines[] = __('Dernier log : ', 'backup-jlg') . $last_log;
-=======
-                if (!empty($context['report_files']['json']['url'])) {
-                    $lines[] = __('Rapport détaillé : ', 'backup-jlg') . $context['report_files']['json']['url'];
-                }
-
-                if (!empty($context['report_files']['log']['url'])) {
-                    $lines[] = __('Journal NDJSON : ', 'backup-jlg') . $context['report_files']['log']['url'];
-                }
-
-                if (!empty($context['log_excerpt']) && is_array($context['log_excerpt'])) {
-                    $lines[] = __('Extrait du journal :', 'backup-jlg');
-                    $log_lines = array_slice($context['log_excerpt'], -3);
-                    foreach ($log_lines as $log_entry) {
-                        if (!is_array($log_entry) || empty($log_entry['message'])) {
-                            continue;
-                        }
-                        $prefix = !empty($log_entry['timestamp'])
-                            ? $this->format_timestamp((int) $log_entry['timestamp']) . ' — '
-                            : '';
-                        $lines[] = $prefix . $log_entry['message'];
->>>>>>> 28e9025d
                     }
                 }
                 break;
