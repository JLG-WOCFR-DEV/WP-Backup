<?php
namespace BJLG;

use WP_Error;

if (!defined('ABSPATH')) {
    exit;
}

/**
 * Gère l'envoi des notifications multi-canales configurées dans le plugin.
 */
class BJLG_Notifications {

    /** @var self|null */
    private static $instance = null;

    /** @var array<string,mixed> */
    private $settings = [];

    /**
     * Valeurs par défaut utilisées lorsque la configuration n'est pas encore initialisée.
     *
     * @var array<string,mixed>
     */
    private const DEFAULTS = [
        'enabled' => false,
        'email_recipients' => '',
        'events' => [
            'backup_complete' => true,
            'backup_failed' => true,
            'cleanup_complete' => false,
            'storage_warning' => true,
            'remote_purge_failed' => true,
            'remote_purge_delayed' => true,
            'restore_self_test_passed' => false,
            'restore_self_test_failed' => true,
        ],
        'channels' => [
            'email' => ['enabled' => false],
            'slack' => ['enabled' => false, 'webhook_url' => ''],
            'discord' => ['enabled' => false, 'webhook_url' => ''],
            'teams' => ['enabled' => false, 'webhook_url' => ''],
            'sms' => ['enabled' => false, 'webhook_url' => ''],
        ],
        'quiet_hours' => [
            'enabled' => false,
            'start' => '22:00',
            'end' => '07:00',
            'allow_critical' => true,
            'timezone' => '',
        ],
        'escalation' => [
            'enabled' => false,
            'delay_minutes' => 15,
            'only_critical' => true,
            'channels' => [
                'email' => false,
                'slack' => false,
                'discord' => false,
                'teams' => false,
                'sms' => true,
            ],
            'mode' => 'simple',
            'stages' => [
                'slack' => [
                    'enabled' => false,
                    'delay_minutes' => 15,
                ],
                'discord' => [
                    'enabled' => false,
                    'delay_minutes' => 15,
                ],
                'teams' => [
                    'enabled' => false,
                    'delay_minutes' => 15,
                ],
                'sms' => [
                    'enabled' => false,
                    'delay_minutes' => 30,
                ],
            ],
        ],
        'templates' => [],
    ];

    /**
     * Retourne les modèles par défaut utilisés pour chaque gravité.
     *
     * @return array<string,array<string,mixed>>
     */
    private static function default_severity_templates() {
        return [
            'info' => [
                'label' => __('Information', 'backup-jlg'),
                'intro' => __('Mise à jour de routine pour votre visibilité.', 'backup-jlg'),
                'outro' => __('Aucune action immédiate n’est requise.', 'backup-jlg'),
                'intent' => 'info',
                'actions' => [
                    __('Ajoutez un commentaire dans l’historique si une vérification manuelle a été effectuée.', 'backup-jlg'),
                ],
                'resolution' => __('Archivez l’événement une fois les vérifications terminées.', 'backup-jlg'),
            ],
            'warning' => [
                'label' => __('Avertissement', 'backup-jlg'),
                'intro' => __('Surveillez l’incident : une intervention préventive peut être nécessaire.', 'backup-jlg'),
                'outro' => __('Planifiez une action de suivi si la situation persiste.', 'backup-jlg'),
                'intent' => 'warning',
                'actions' => [
                    __('Vérifiez la capacité de stockage et les dernières purges distantes.', 'backup-jlg'),
                    __('Planifiez un nouveau point de contrôle pour confirmer que l’alerte diminue.', 'backup-jlg'),
                ],
                'resolution' => __('Actualisez l’état dans le panneau Monitoring pour informer l’équipe.', 'backup-jlg'),
            ],
            'critical' => [
                'label' => __('Critique', 'backup-jlg'),
                'intro' => __('Action immédiate recommandée : l’incident est suivi et sera escaladé.', 'backup-jlg'),
                'outro' => __('Une escalade automatique sera déclenchée si le statut ne change pas.', 'backup-jlg'),
                'intent' => 'error',
                'actions' => [
                    __('Inspectez les journaux détaillés et identifiez la dernière action réussie.', 'backup-jlg'),
                    __('Contactez l’astreinte et préparez un plan de remédiation ou de restauration.', 'backup-jlg'),
                    __('Accusez réception de l’incident dans l’historique pour tracer la prise en charge.', 'backup-jlg'),
                ],
                'resolution' => __('Consignez la résolution dans le tableau de bord pour clôturer l’escalade.', 'backup-jlg'),
            ],
        ];
    }

    /**
     * Gravité par défaut associée à chaque événement connu.
     *
     * @var array<string,string>
     */
    private const EVENT_SEVERITIES = [
        'backup_complete' => 'info',
        'backup_failed' => 'critical',
        'cleanup_complete' => 'info',
        'storage_warning' => 'warning',
        'remote_purge_failed' => 'critical',
        'remote_purge_delayed' => 'critical',
        'restore_self_test_passed' => 'info',
        'restore_self_test_failed' => 'critical',
        'test_notification' => 'info',
    ];

    /**
     * Définit les étapes d'escalade séquentielle proposées par défaut.
     *
     * @return array<string,array<string,mixed>>
     */
    private static function get_stage_blueprint() {
        return [
            'slack' => [
                'channels' => ['slack'],
                'label' => __('Escalade Slack', 'backup-jlg'),
                'description' => __('Diffuse l’alerte sur un canal Slack temps réel pour mobiliser l’équipe support.', 'backup-jlg'),
                'default_delay_minutes' => 15,
            ],
            'discord' => [
                'channels' => ['discord'],
                'label' => __('Escalade Discord', 'backup-jlg'),
                'description' => __('Préviens la communauté technique ou l’équipe on-call via Discord.', 'backup-jlg'),
                'default_delay_minutes' => 15,
            ],
            'teams' => [
                'channels' => ['teams'],
                'label' => __('Escalade Microsoft Teams', 'backup-jlg'),
                'description' => __('Transmets l’incident au helpdesk Microsoft Teams avec mention automatique.', 'backup-jlg'),
                'default_delay_minutes' => 20,
            ],
            'sms' => [
                'channels' => ['sms'],
                'label' => __('Escalade SMS', 'backup-jlg'),
                'description' => __('Envoie un SMS aux astreintes pour les incidents critiques prolongés.', 'backup-jlg'),
                'default_delay_minutes' => 30,
            ],
        ];
    }

    /**
     * Retourne le blueprint public pour les écrans d’administration.
     *
     * @return array<string,array<string,mixed>>
     */
    public static function get_escalation_stage_blueprint() {
        return self::get_stage_blueprint();
    }

    /**
     * Retourne le blueprint interne.
     *
     * @return array<string,array<string,mixed>>
     */
    private function escalation_stage_blueprint() {
        return self::get_stage_blueprint();
    }

    public static function instance() {
        if (!self::$instance instanceof self) {
            self::$instance = new self();
        }

        return self::$instance;
    }

    public function __construct() {
        if (self::$instance instanceof self) {
            return;
        }

        self::$instance = $this;
        $this->reload_settings();

        add_action('bjlg_settings_saved', [$this, 'handle_settings_saved']);
        add_action('bjlg_backup_complete', [$this, 'handle_backup_complete'], 15, 2);
        add_action('bjlg_backup_failed', [$this, 'handle_backup_failed'], 15, 2);
        add_action('bjlg_cleanup_complete', [$this, 'handle_cleanup_complete'], 15, 1);
        add_action('bjlg_storage_warning', [$this, 'handle_storage_warning'], 15, 1);
        add_action('bjlg_remote_purge_permanent_failure', [$this, 'handle_remote_purge_failed'], 15, 3);
        add_action('bjlg_remote_purge_delayed', [$this, 'handle_remote_purge_delayed'], 15, 2);
        add_action('bjlg_restore_self_test_passed', [$this, 'handle_restore_self_test_passed'], 15, 1);
        add_action('bjlg_restore_self_test_failed', [$this, 'handle_restore_self_test_failed'], 15, 1);
    }

    /**
     * Recharge les réglages après une sauvegarde.
     *
     * @param array<string,mixed> $settings
     */
    public function handle_settings_saved($settings) {
        if (isset($settings['notifications'])) {
            $this->settings = $this->merge_settings($settings['notifications']);
        } else {
            $this->reload_settings();
        }
    }

    /**
     * Prépare le contexte d'une sauvegarde réussie.
     *
     * @param string              $filename
     * @param array<string,mixed> $details
     */
    public function handle_backup_complete($filename, $details) {
        $details = is_array($details) ? $details : [];

        $post_checks = $this->normalize_post_check_results($details['post_checks'] ?? []);
        $delivery = $this->normalize_destination_delivery(
            $details['destinations'] ?? [],
            $details['destination_results'] ?? []
        );

        $context = [
            'filename' => (string) $filename,
            'size' => isset($details['size']) ? (int) $details['size'] : null,
            'components' => $this->sanitize_components($details['components'] ?? []),
            'encrypted' => !empty($details['encrypted']),
            'incremental' => !empty($details['incremental']),
            'duration' => isset($details['duration']) ? (float) $details['duration'] : null,
            'checksum' => $post_checks['checksum'],
            'checksum_algorithm' => $post_checks['checksum_algorithm'],
            'post_checks' => $post_checks,
            'post_checks_summary' => isset($details['post_checks_summary']) && is_string($details['post_checks_summary'])
                ? $details['post_checks_summary']
                : $post_checks['summary'],
            'destination_delivery' => $delivery,
        ];

        $this->notify('backup_complete', $context);
    }

    /**
     * Prépare le contexte d'une sauvegarde en échec.
     *
     * @param string              $error
     * @param array<string,mixed> $details
     */
    public function handle_backup_failed($error, $details) {
        $details = is_array($details) ? $details : [];

        $context = [
            'error' => trim((string) $error),
            'components' => $this->sanitize_components($details['components'] ?? []),
            'task_id' => isset($details['task_id']) ? (string) $details['task_id'] : '',
        ];

        $this->notify('backup_failed', $context);
    }

    /**
     * Prépare le contexte d'un nettoyage terminé.
     *
     * @param array<string,int> $stats
     */
    public function handle_cleanup_complete($stats) {
        $stats = is_array($stats) ? $stats : [];

        $context = [
            'backups_deleted' => isset($stats['backups_deleted']) ? (int) $stats['backups_deleted'] : 0,
            'remote_backups_deleted' => isset($stats['remote_backups_deleted']) ? (int) $stats['remote_backups_deleted'] : 0,
            'temp_files_deleted' => isset($stats['temp_files_deleted']) ? (int) $stats['temp_files_deleted'] : 0,
            'history_entries_deleted' => isset($stats['history_entries_deleted']) ? (int) $stats['history_entries_deleted'] : 0,
        ];

        $this->notify('cleanup_complete', $context);
    }

    /**
     * Prépare le contexte d'une alerte de stockage.
     *
     * @param array<string,mixed> $data
     */
    public function handle_storage_warning($data) {
        $data = is_array($data) ? $data : [];

        $type = '';
        if (isset($data['type']) && is_string($data['type'])) {
            $candidate = strtolower(trim($data['type']));
            if (in_array($candidate, ['local', 'remote'], true)) {
                $type = $candidate;
            }
        }

        $destination_id = '';
        if (isset($data['destination_id']) && is_scalar($data['destination_id'])) {
            $destination_id = (string) $data['destination_id'];
            if (function_exists('sanitize_key')) {
                $destination_id = sanitize_key($destination_id);
            } else {
                $destination_id = strtolower(preg_replace('/[^a-z0-9_\-]/i', '', $destination_id));
            }
        }

        $ratio = null;
        if (isset($data['ratio']) && is_numeric($data['ratio'])) {
            $ratio = max(0.0, min(1.0, (float) $data['ratio']));
        }

        $quota_bytes = null;
        if (isset($data['quota_bytes']) && is_numeric($data['quota_bytes'])) {
            $quota_bytes = max(0, (int) $data['quota_bytes']);
        }

        $free_bytes = null;
        if (isset($data['free_bytes']) && is_numeric($data['free_bytes'])) {
            $free_bytes = max(0, (int) $data['free_bytes']);
        }

        $free_space = null;
        if (isset($data['free_space']) && is_numeric($data['free_space'])) {
            $free_space = max(0, (int) $data['free_space']);
        }

        if ($free_bytes === null && $free_space !== null) {
            $free_bytes = $free_space;
        }

        $threshold_bytes = null;
        if (isset($data['threshold']) && is_numeric($data['threshold'])) {
            $threshold_bytes = max(0, (int) $data['threshold']);
        }

        $threshold_percent = null;
        if (isset($data['threshold_percent']) && is_numeric($data['threshold_percent'])) {
            $threshold_percent = max(0.0, min(100.0, (float) $data['threshold_percent']));
        }

        $generated_at = null;
        if (isset($data['generated_at']) && is_numeric($data['generated_at'])) {
            $generated_at = (int) $data['generated_at'];
        }

        $path = isset($data['path']) ? (string) $data['path'] : '';
        $name = isset($data['name']) ? (string) $data['name'] : '';
        if ($name !== '' && function_exists('sanitize_text_field')) {
            $name = sanitize_text_field($name);
        }

        $destination_label = '';
        if ($destination_id !== '') {
            $destination_label = $this->resolve_destination_label($destination_id);
        } elseif ($name !== '') {
            $destination_label = $name;
        }

        if ($destination_label === '' && $destination_id !== '') {
            $destination_label = $destination_id;
        }

        $destination_link = '';
        if ($destination_id !== '' && function_exists('admin_url')) {
            $destination_link = admin_url('admin.php?page=backup-jlg&section=integrations&destination=' . rawurlencode($destination_id));
        }

        $quota_human = $quota_bytes !== null ? $this->format_storage_bytes($quota_bytes) : '';
        $free_human = $free_bytes !== null ? $this->format_storage_bytes($free_bytes) : '';
        $threshold_human = $threshold_bytes !== null ? $this->format_storage_bytes($threshold_bytes) : '';

        $ratio_percent = null;
        $ratio_label = '';
        if ($ratio !== null) {
            $ratio_percent = round($ratio * 100, 2);
            $ratio_label = $this->format_storage_percentage($ratio_percent, $ratio_percent >= 10 ? 1 : 2);
        }

        $threshold_ratio_label = '';
        if ($threshold_percent !== null) {
            $threshold_ratio_label = $this->format_storage_percentage($threshold_percent, $threshold_percent >= 10 ? 0 : 1);
        }

        $context = [
            'free_space' => isset($data['free_space']) ? (int) $data['free_space'] : null,
            'threshold' => isset($data['threshold'])
                ? (int) $data['threshold']
                : (isset($data['threshold_percent']) ? (int) round((float) $data['threshold_percent']) : null),
            'path' => isset($data['path']) ? (string) $data['path'] : '',
        ];

        $destination_id = isset($data['destination_id']) ? sanitize_key((string) $data['destination_id']) : '';
        if ($destination_id !== '') {
            $destination_name = isset($data['name']) && is_string($data['name']) && $data['name'] !== ''
                ? (string) $data['name']
                : $destination_id;

            $ratio = null;
            if (isset($data['ratio']) && is_numeric($data['ratio'])) {
                $ratio_value = (float) $data['ratio'];
                if (is_finite($ratio_value)) {
                    $ratio = max(0.0, min(1.0, $ratio_value));
                }
            }

            $threshold_percent = null;
            if (isset($data['threshold_percent']) && is_numeric($data['threshold_percent'])) {
                $threshold_value = (float) $data['threshold_percent'];
                if (is_finite($threshold_value)) {
                    $threshold_percent = max(0.0, $threshold_value);
                }
            }

            $used_bytes = $this->sanitize_bytes($data['used_bytes'] ?? null);
            $quota_bytes = $this->sanitize_bytes($data['quota_bytes'] ?? null);
            $free_bytes = $this->sanitize_bytes($data['free_bytes'] ?? null);

            if ($free_bytes === null && $quota_bytes !== null && $used_bytes !== null) {
                $free_bytes = max(0, $quota_bytes - $used_bytes);
            }

            $context['destination_id'] = $destination_id;
            $context['destination_name'] = $destination_name;
            $context['ratio'] = $ratio;
            $context['threshold_percent'] = $threshold_percent;
            $context['used_bytes'] = $used_bytes;
            $context['quota_bytes'] = $quota_bytes;
            $context['free_bytes'] = $free_bytes;

            if ($context['path'] === '') {
                $context['path'] = sprintf('%s (%s)', $destination_name, $destination_id);
            }

            if ($context['free_space'] === null && $free_bytes !== null) {
                $context['free_space'] = $free_bytes;
            }
        }

        $this->notify('storage_warning', $context);
    }

    /**
     * Prépare le contexte d'un échec définitif de purge distante.
     *
     * @param string               $file
     * @param array<string,mixed>  $entry
     * @param array<string,string> $errors
     */
    public function handle_remote_purge_failed($file, $entry, $errors) {
        $entry = is_array($entry) ? $entry : [];

        $context = [
            'file' => basename((string) $file),
            'destinations' => $this->sanitize_components($entry['destinations'] ?? []),
            'attempts' => isset($entry['attempts']) ? (int) $entry['attempts'] : 0,
            'errors' => $this->sanitize_error_messages($errors),
            'last_error' => isset($entry['last_error']) ? trim((string) $entry['last_error']) : '',
        ];

        $this->notify('remote_purge_failed', $context);
    }

    /**
     * Prépare le contexte d'un retard critique de purge distante.
     *
     * @param string              $file
     * @param array<string,mixed> $entry
     */
    public function handle_remote_purge_delayed($file, $entry) {
        $entry = is_array($entry) ? $entry : [];

        $context = [
            'file' => basename((string) $file),
            'destinations' => $this->sanitize_components($entry['destinations'] ?? []),
            'attempts' => isset($entry['attempts']) ? (int) $entry['attempts'] : 0,
            'max_delay' => isset($entry['max_delay']) ? (int) $entry['max_delay'] : null,
            'last_delay' => isset($entry['last_delay']) ? (int) $entry['last_delay'] : null,
            'last_error' => isset($entry['last_error']) ? trim((string) $entry['last_error']) : '',
        ];

        $this->notify('remote_purge_delayed', $context);
    }

    /**
     * Construit le contexte d'un test de restauration réussi.
     *
     * @param array<string,mixed> $report
     */
    public function handle_restore_self_test_passed($report) {
        $report = is_array($report) ? $report : [];
        $metrics = isset($report['metrics']) && is_array($report['metrics']) ? $report['metrics'] : [];
        $attachments = isset($report['attachments']) && is_array($report['attachments']) ? $report['attachments'] : [];
        $files = isset($report['report_files']) && is_array($report['report_files']) ? $report['report_files'] : [];

        $context = [
            'archive' => isset($report['archive']) ? (string) $report['archive'] : '',
            'duration' => isset($report['duration']) ? (float) $report['duration'] : null,
            'components' => isset($report['components']) && is_array($report['components']) ? $report['components'] : [],
            'started_at' => isset($report['started_at']) ? (int) $report['started_at'] : null,
            'completed_at' => isset($report['completed_at']) ? (int) $report['completed_at'] : null,
            'rto_seconds' => isset($metrics['rto_seconds']) ? (float) $metrics['rto_seconds'] : null,
            'rpo_seconds' => isset($metrics['rpo_seconds']) ? (int) $metrics['rpo_seconds'] : null,
            'rto_human' => isset($metrics['rto_human']) ? (string) $metrics['rto_human'] : '',
            'rpo_human' => isset($metrics['rpo_human']) ? (string) $metrics['rpo_human'] : '',
            'attachments' => $attachments,
            'report_files' => $files,
        ];

        $this->notify('restore_self_test_passed', $context);
    }

    /**
     * Construit le contexte d'un test de restauration en échec.
     *
     * @param array<string,mixed> $report
     */
    public function handle_restore_self_test_failed($report) {
        $report = is_array($report) ? $report : [];
        $metrics = isset($report['metrics']) && is_array($report['metrics']) ? $report['metrics'] : [];
        $attachments = isset($report['attachments']) && is_array($report['attachments']) ? $report['attachments'] : [];
        $files = isset($report['report_files']) && is_array($report['report_files']) ? $report['report_files'] : [];

        $context = [
            'archive' => isset($report['archive']) ? (string) $report['archive'] : '',
            'error' => isset($report['exception']) ? trim((string) $report['exception']) : ($report['message'] ?? ''),
            'started_at' => isset($report['started_at']) ? (int) $report['started_at'] : null,
            'completed_at' => isset($report['completed_at']) ? (int) $report['completed_at'] : null,
            'rto_seconds' => isset($metrics['rto_seconds']) ? (float) $metrics['rto_seconds'] : null,
            'rpo_seconds' => isset($metrics['rpo_seconds']) ? (int) $metrics['rpo_seconds'] : null,
            'rto_human' => isset($metrics['rto_human']) ? (string) $metrics['rto_human'] : '',
            'rpo_human' => isset($metrics['rpo_human']) ? (string) $metrics['rpo_human'] : '',
            'attachments' => $attachments,
            'report_files' => $files,
        ];

        $this->notify('restore_self_test_failed', $context);
    }

    /**
     * Enfile une notification de test en utilisant les réglages fournis ou stockés.
     *
     * @param array<string,mixed>|null $override_settings
     *
     * @return array{success:bool,entry:array<string,mixed>,channels:string[]}|WP_Error
     */
    public function send_test_notification($override_settings = null) {
        $settings = $override_settings !== null
            ? $this->merge_settings($override_settings)
            : $this->settings;

        if (empty($settings['enabled'])) {
            return new WP_Error('bjlg_notifications_disabled', __('Les notifications sont désactivées.', 'backup-jlg'));
        }

        $site_name = function_exists('get_bloginfo') ? get_bloginfo('name') : '';
        $site_url = function_exists('home_url') ? home_url('/') : ''; // phpcs:ignore WordPress.WP.AlternativeFunctions.home_url_home_url

        $user_label = '';
        if (function_exists('wp_get_current_user')) {
            $current_user = wp_get_current_user();
            if ($current_user && isset($current_user->display_name) && $current_user->display_name !== '') {
                $user_label = $current_user->display_name;
            } elseif ($current_user && isset($current_user->user_login) && $current_user->user_login !== '') {
                $user_label = $current_user->user_login;
            }
        }

        $context = [
            'test' => true,
            'site_name' => is_string($site_name) ? $site_name : '',
            'site_url' => is_string($site_url) ? $site_url : '',
            'initiator' => is_string($user_label) ? $user_label : '',
            'timestamp' => current_time('mysql'),
        ];

        $title = __('Notification de test', 'backup-jlg');
        $lines = [
            __('Ce message confirme que vos canaux reçoivent correctement les alertes Backup JLG.', 'backup-jlg'),
        ];

        if ($context['site_name'] !== '') {
            $lines[] = sprintf(__('Site : %s', 'backup-jlg'), $context['site_name']);
        }

        if ($context['site_url'] !== '') {
            $lines[] = sprintf(__('URL : %s', 'backup-jlg'), $context['site_url']);
        }

        if ($context['initiator'] !== '') {
            $lines[] = sprintf(__('Déclenché par : %s', 'backup-jlg'), $context['initiator']);
        }

        $lines[] = sprintf(__('Horodatage : %s', 'backup-jlg'), $context['timestamp']);

        $body_lines = array_filter(array_map('trim', $lines));
        $lines = $this->build_severity_lines('info', $body_lines, [
            'event' => 'test_notification',
            'title' => $title,
            'context' => $context,
        ]);
        $lines = apply_filters('bjlg_notification_message_lines', $lines, 'test_notification', $context);
        $base_lines = is_array($lines) ? array_values($lines) : [];

        $payload = [
            'event' => 'test_notification',
            'title' => $title,
            'lines' => $lines,
            'context' => $context,
            'severity' => 'info',
        ];

        $payload = apply_filters('bjlg_notification_payload', $payload, 'test_notification', $context);

        if (!is_array($payload) || empty($payload['title']) || empty($payload['lines']) || !is_array($payload['lines'])) {
            return new WP_Error('bjlg_notification_payload_invalid', __('Impossible de préparer la notification de test.', 'backup-jlg'));
        }

        $meta = [
            'event' => 'test_notification',
            'title' => (string) $payload['title'],
            'context' => is_array($payload['context']) ? $payload['context'] : $context,
        ];

        $severity = $this->normalize_severity($payload['severity'] ?? 'info');
        $title = (string) $payload['title'];
        $lines = array_map('strval', $payload['lines']);
        if ($severity !== 'info' && $lines === $base_lines) {
            $lines = $this->build_severity_lines($severity, $body_lines, $meta);
        }

        if (empty($lines)) {
            return new WP_Error('bjlg_notification_payload_invalid', __('Impossible de préparer la notification de test.', 'backup-jlg'));
        }

        $channels = $this->prepare_channels_payload($title, $lines, $settings);

        if (empty($channels)) {
            return new WP_Error('bjlg_notifications_no_channels', __('Aucun canal de notification actif n’est disponible.', 'backup-jlg'));
        }

        $entry = [
            'id' => uniqid('bjlg_notif_test_', true),
            'event' => 'test_notification',
            'title' => $title,
            'subject' => '[Backup JLG] ' . $title,
            'lines' => $lines,
            'body' => implode("\n", $lines),
            'context' => $meta['context'],
            'channels' => $channels,
            'created_at' => time(),
            'severity' => $severity,
            'resolution' => $this->build_resolution_payload('test_notification', $meta['context']),
        ];

        $queued = BJLG_Notification_Queue::enqueue($entry);

        if (is_array($queued) && class_exists(__NAMESPACE__ . '\\BJLG_Notification_Receipts')) {
            BJLG_Notification_Receipts::record_creation($queued);
        }

        return [
            'success' => true,
            'entry' => $queued ?? $entry,
            'channels' => array_keys($channels),
        ];
    }

    /**
     * Recharge les réglages depuis la base de données.
     */
    private function reload_settings() {
        $stored = \bjlg_get_option('bjlg_notification_settings', []);
        $this->settings = $this->merge_settings($stored);
    }

    /**
     * Fusionne les réglages sauvegardés avec les valeurs par défaut.
     *
     * @param array<string,mixed> $settings
     *
     * @return array<string,mixed>
     */
    private function merge_settings($settings) {
        if (!is_array($settings)) {
            $settings = [];
        }

        $merged = wp_parse_args($settings, self::DEFAULTS);
        $merged['events'] = isset($merged['events']) && is_array($merged['events'])
            ? wp_parse_args($merged['events'], self::DEFAULTS['events'])
            : self::DEFAULTS['events'];
        $merged['channels'] = isset($merged['channels']) && is_array($merged['channels'])
            ? wp_parse_args($merged['channels'], self::DEFAULTS['channels'])
            : self::DEFAULTS['channels'];

        $merged['quiet_hours'] = isset($merged['quiet_hours']) && is_array($merged['quiet_hours'])
            ? wp_parse_args($merged['quiet_hours'], self::DEFAULTS['quiet_hours'])
            : self::DEFAULTS['quiet_hours'];

        $merged['quiet_hours']['start'] = self::normalize_time_string(
            $merged['quiet_hours']['start'],
            self::DEFAULTS['quiet_hours']['start']
        );
        $merged['quiet_hours']['end'] = self::normalize_time_string(
            $merged['quiet_hours']['end'],
            self::DEFAULTS['quiet_hours']['end']
        );
        $merged['quiet_hours']['allow_critical'] = self::to_bool($merged['quiet_hours']['allow_critical']);
        $merged['quiet_hours']['timezone'] = is_string($merged['quiet_hours']['timezone'])
            ? trim((string) $merged['quiet_hours']['timezone'])
            : '';

        $merged['escalation'] = isset($merged['escalation']) && is_array($merged['escalation'])
            ? wp_parse_args($merged['escalation'], self::DEFAULTS['escalation'])
            : self::DEFAULTS['escalation'];

        $merged['escalation']['enabled'] = self::to_bool($merged['escalation']['enabled']);
        $merged['escalation']['only_critical'] = self::to_bool($merged['escalation']['only_critical']);
        $merged['escalation']['delay_minutes'] = max(
            1,
            (int) $merged['escalation']['delay_minutes']
        );

        $channels = [];
        $channel_defaults = self::DEFAULTS['escalation']['channels'];
        foreach ($channel_defaults as $channel_key => $default_enabled) {
            $candidate = $merged['escalation']['channels'][$channel_key] ?? $default_enabled;
            $channels[$channel_key] = self::to_bool($candidate);
        }
        $merged['escalation']['channels'] = $channels;

        $allowed_modes = ['simple', 'staged'];
        $mode = isset($merged['escalation']['mode']) && is_string($merged['escalation']['mode'])
            ? strtolower($merged['escalation']['mode'])
            : self::DEFAULTS['escalation']['mode'];
        if (!in_array($mode, $allowed_modes, true)) {
            $mode = self::DEFAULTS['escalation']['mode'];
        }
        $merged['escalation']['mode'] = $mode;

        $stage_blueprint = $this->escalation_stage_blueprint();
        $raw_stages = isset($merged['escalation']['stages']) && is_array($merged['escalation']['stages'])
            ? $merged['escalation']['stages']
            : [];

        $stages = [];
        foreach ($stage_blueprint as $stage_key => $stage_defaults) {
            $current = isset($raw_stages[$stage_key]) && is_array($raw_stages[$stage_key])
                ? $raw_stages[$stage_key]
                : [];

            $delay_default = isset($stage_defaults['default_delay_minutes'])
                ? (int) $stage_defaults['default_delay_minutes']
                : 15;

            $stages[$stage_key] = [
                'enabled' => self::to_bool($current['enabled'] ?? false),
                'delay_minutes' => max(0, (int) ($current['delay_minutes'] ?? $delay_default)),
            ];
        }

        $merged['escalation']['stages'] = $stages;

        $template_defaults = self::default_severity_templates();
        $raw_templates = isset($merged['templates']) && is_array($merged['templates'])
            ? $merged['templates']
            : [];

        $default_template_shape = [
            'label' => '',
            'intro' => '',
            'outro' => '',
            'resolution' => '',
            'intent' => 'info',
            'actions' => [],
        ];
        $info_defaults = isset($template_defaults['info']) && is_array($template_defaults['info'])
            ? $template_defaults['info']
            : $default_template_shape;

        $templates = [];
        foreach ($template_defaults as $severity => $definition) {
            $current = isset($raw_templates[$severity]) && is_array($raw_templates[$severity])
                ? $raw_templates[$severity]
                : [];

            $templates[$severity] = [
                'label' => $this->sanitize_template_label($current['label'] ?? $definition['label']),
                'intro' => $this->sanitize_template_text($current['intro'] ?? $definition['intro']),
                'outro' => $this->sanitize_template_text($current['outro'] ?? $definition['outro']),
                'resolution' => $this->sanitize_template_text($current['resolution'] ?? $definition['resolution']),
                'intent' => $this->sanitize_template_intent($current['intent'] ?? $definition['intent']),
                'actions' => $this->sanitize_template_actions($current['actions'] ?? $definition['actions']),
            ];
        }

        foreach ($raw_templates as $key => $definition) {
            if (isset($templates[$key]) || !is_array($definition)) {
                continue;
            }

            if (!is_string($key)) {
                continue;
            }

            $sanitized_key = function_exists('sanitize_key')
                ? sanitize_key($key)
                : strtolower(preg_replace('/[^a-z0-9_\-]/i', '', (string) $key));

            if ($sanitized_key === '') {
                continue;
            }

            if (isset($templates[$sanitized_key])) {
                continue;
            }

            $parts = preg_split('/[-_]/', $sanitized_key);
            $base_candidate = isset($parts[0]) ? strtolower((string) $parts[0]) : '';
            $base_defaults = isset($template_defaults[$base_candidate]) && is_array($template_defaults[$base_candidate])
                ? $template_defaults[$base_candidate]
                : $info_defaults;

            $templates[$sanitized_key] = [
                'label' => $this->sanitize_template_label($definition['label'] ?? ($base_defaults['label'] ?? '')),
                'intro' => $this->sanitize_template_text($definition['intro'] ?? ($base_defaults['intro'] ?? '')),
                'outro' => $this->sanitize_template_text($definition['outro'] ?? ($base_defaults['outro'] ?? '')),
                'resolution' => $this->sanitize_template_text($definition['resolution'] ?? ($base_defaults['resolution'] ?? '')),
                'intent' => $this->sanitize_template_intent($definition['intent'] ?? ($base_defaults['intent'] ?? 'info')),
                'actions' => $this->sanitize_template_actions($definition['actions'] ?? ($base_defaults['actions'] ?? [])),
            ];
        }

        $merged['templates'] = $templates;

        return $merged;
    }

    /**
     * Vérifie si un événement doit générer une notification.
     */
    private function is_event_enabled($event, ?array $settings = null) {
        $settings = $settings ?? $this->settings;

        if (empty($settings['enabled'])) {
            return false;
        }

        return !empty($settings['events'][$event]);
    }

    /**
     * Retourne vrai si le canal spécifié est activé.
     */
    private function is_channel_enabled($channel, ?array $settings = null) {
        $settings = $settings ?? $this->settings;

        return !empty($settings['channels'][$channel]['enabled']);
    }

    /**
     * Envoie la notification sur les canaux configurés.
     *
     * @param string              $event
     * @param array<string,mixed> $context
     */
    private function notify($event, $context) {
        if (!$this->is_event_enabled($event)) {
            return;
        }

        $title = $this->get_event_title($event, $context);
        $body_lines = $this->get_event_body_lines($event, $context);
        $severity = $this->get_event_severity($event);
        $lines = $this->build_severity_lines($severity, $body_lines, [
            'event' => $event,
            'title' => $title,
            'context' => $context,
        ]);
        $lines = apply_filters('bjlg_notification_message_lines', $lines, $event, $context);
        $base_lines = is_array($lines) ? array_values($lines) : [];

        $payload = [
            'event' => $event,
            'title' => $title,
            'lines' => $lines,
            'context' => $context,
            'severity' => $severity,
        ];

        /**
         * Permet de modifier le contenu de la notification avant envoi.
         */
        $payload = apply_filters('bjlg_notification_payload', $payload, $event, $context);

        if (!is_array($payload) || empty($payload['title']) || empty($payload['lines']) || !is_array($payload['lines'])) {
            BJLG_Debug::log('Notification ignorée car le payload est invalide.');
            return;
        }

        $meta = [
            'event' => $event,
            'title' => $payload['title'],
            'context' => $payload['context'],
        ];

        $final_severity = $this->normalize_severity($payload['severity'] ?? $severity);
        $lines = array_map('strval', $payload['lines']);
        if ($final_severity !== $severity && $lines === $base_lines) {
            $lines = $this->build_severity_lines($final_severity, $body_lines, $meta);
        }

        if (empty($lines)) {
            BJLG_Debug::log('Notification ignorée car aucune ligne valide n’a pu être générée.');
            return;
        }

        $subject = '[Backup JLG] ' . $payload['title'];
        $body = implode("\n", $lines);

        $escalation = $this->compute_escalation_overrides($event, $payload['context'] ?? []);
        $channels = $this->prepare_channels_payload($payload['title'], $lines, null, $escalation['overrides']);

        if (empty($channels)) {
            BJLG_Debug::log('Notification ignorée car aucun canal valide n\'est disponible.');
            return;
        }

        $entry = [
            'event' => $event,
            'title' => $payload['title'],
            'subject' => $subject,
            'lines' => $lines,
            'body' => $body,
            'context' => $payload['context'],
            'channels' => $channels,
            'created_at' => time(),
            'severity' => $final_severity,
            'resolution' => $this->build_resolution_payload($event, $payload['context'] ?? []),
        ];

        if (!empty($escalation['meta']['channels'])) {
            $entry['escalation'] = $escalation['meta'];
        }

        $entry = $this->apply_quiet_hours_constraints($event, $entry);

        $queued = BJLG_Notification_Queue::enqueue($entry);

        if (is_array($queued) && class_exists(__NAMESPACE__ . '\\BJLG_Notification_Receipts')) {
            BJLG_Notification_Receipts::record_creation($queued);
        }

        BJLG_Debug::log(sprintf('Notification "%s" mise en file d\'attente.', $event));
    }

    private function build_resolution_payload($event, $context) {
        $timestamp = time();
        $title = $this->get_event_title($event, $context);

        $summary = $event === 'test_notification'
            ? __('Notification de test enregistrée.', 'backup-jlg')
            : sprintf(__('Notification générée pour "%s".', 'backup-jlg'), $title);

        return [
            'acknowledged_at' => null,
            'resolved_at' => null,
            'steps' => [[
                'timestamp' => $timestamp,
                'actor' => __('Système', 'backup-jlg'),
                'summary' => $summary,
                'type' => 'created',
            ]],
        ];
    }

    /**
     * Retourne le titre humain de l'événement.
     */
    private function get_event_title($event, $context) {
        switch ($event) {
            case 'backup_complete':
                return __('Sauvegarde terminée', 'backup-jlg');
            case 'backup_failed':
                return __('Échec de sauvegarde', 'backup-jlg');
            case 'cleanup_complete':
                return __('Nettoyage terminé', 'backup-jlg');
            case 'storage_warning':
                return __('Alerte de stockage', 'backup-jlg');
            case 'remote_purge_failed':
                return __('Purge distante en échec', 'backup-jlg');
            case 'remote_purge_delayed':
                return __('Purge distante en retard', 'backup-jlg');
            case 'restore_self_test_passed':
                return __('Test de restauration réussi', 'backup-jlg');
            case 'restore_self_test_failed':
                return __('Test de restauration échoué', 'backup-jlg');
            default:
                return ucfirst(str_replace('_', ' ', $event));
        }
    }

    /**
     * Construit les lignes du message selon l'événement.
     *
     * @param string              $event
     * @param array<string,mixed> $context
     *
     * @return string[]
     */
    private function get_event_body_lines($event, $context) {
        $lines = [];

        switch ($event) {
            case 'backup_complete':
                $lines[] = __('Une sauvegarde vient de se terminer avec succès.', 'backup-jlg');
                if (!empty($context['filename'])) {
                    $lines[] = __('Fichier : ', 'backup-jlg') . $context['filename'];
                }
                if (isset($context['size'])) {
                    $lines[] = __('Taille : ', 'backup-jlg') . size_format((int) $context['size']);
                }
                if (!empty($context['components'])) {
                    $lines[] = __('Composants : ', 'backup-jlg') . implode(', ', $context['components']);
                }
                $lines[] = __('Chiffrée : ', 'backup-jlg') . ($context['encrypted'] ? __('Oui', 'backup-jlg') : __('Non', 'backup-jlg'));
                $lines[] = __('Incrémentale : ', 'backup-jlg') . ($context['incremental'] ? __('Oui', 'backup-jlg') : __('Non', 'backup-jlg'));
                if (!empty($context['duration'])) {
                    $lines[] = __('Durée : ', 'backup-jlg') . number_format_i18n((float) $context['duration'], 2) . ' s';
                }
                if (!empty($context['checksum'])) {
                    $algorithm = !empty($context['checksum_algorithm'])
                        ? strtoupper((string) $context['checksum_algorithm'])
                        : 'SHA-256';
                    $lines[] = sprintf(
                        /* translators: 1: checksum algorithm, 2: hash value. */
                        __('Checksum (%1$s) : %2$s', 'backup-jlg'),
                        $algorithm,
                        $context['checksum']
                    );
                }

                $post_checks = isset($context['post_checks']) && is_array($context['post_checks']) ? $context['post_checks'] : [];
                $post_checks_summary = isset($context['post_checks_summary']) && is_string($context['post_checks_summary'])
                    ? $context['post_checks_summary']
                    : ($post_checks['summary'] ?? '');

                if ($post_checks_summary !== '') {
                    $lines[] = __('Vérifications post-sauvegarde : ', 'backup-jlg') . $post_checks_summary;
                }

                if (!empty($post_checks['files']) && is_array($post_checks['files'])) {
                    foreach ($post_checks['files'] as $file_report) {
                        if (!is_array($file_report)) {
                            continue;
                        }

                        $status = isset($file_report['status']) ? (string) $file_report['status'] : '';
                        if ($status === 'passed') {
                            continue;
                        }

                        $filename = isset($file_report['filename']) ? (string) $file_report['filename'] : '';
                        if ($filename === '') {
                            continue;
                        }

                        $message = isset($file_report['message']) ? (string) $file_report['message'] : '';
                        $lines[] = sprintf(
                            /* translators: 1: file name, 2: status, 3: message. */
                            __('%1$s — %2$s%3$s', 'backup-jlg'),
                            $filename,
                            $status,
                            $message !== '' ? ' : ' . $message : ''
                        );
                    }
                }

                $delivery = isset($context['destination_delivery']) && is_array($context['destination_delivery'])
                    ? $context['destination_delivery']
                    : [];

                if (!empty($delivery['summary'])) {
                    $lines[] = __('Destinations distantes : ', 'backup-jlg') . $delivery['summary'];
                }

                if (!empty($delivery['failures']) && is_array($delivery['failures'])) {
                    foreach ($delivery['failures'] as $failure) {
                        if (empty($failure['label'])) {
                            continue;
                        }

                        $failure_message = isset($failure['message']) && $failure['message'] !== ''
                            ? $failure['message']
                            : __('erreur inconnue', 'backup-jlg');

                        $lines[] = sprintf(
                            /* translators: 1: destination label, 2: error message. */
                            __('Échec vers %1$s : %2$s', 'backup-jlg'),
                            $failure['label'],
                            $failure_message
                        );
                    }
                }

                break;
            case 'backup_failed':
                $lines[] = __('Une sauvegarde a échoué.', 'backup-jlg');
                if (!empty($context['error'])) {
                    $lines[] = __('Erreur : ', 'backup-jlg') . $context['error'];
                }
                if (!empty($context['components'])) {
                    $lines[] = __('Composants : ', 'backup-jlg') . implode(', ', $context['components']);
                }
                if (!empty($context['task_id'])) {
                    $lines[] = __('Tâche : ', 'backup-jlg') . $context['task_id'];
                }
                break;
            case 'cleanup_complete':
                $lines[] = __("La tâche de nettoyage s'est terminée.", 'backup-jlg');
                $lines[] = __('Sauvegardes supprimées : ', 'backup-jlg') . (int) $context['backups_deleted'];
                $lines[] = __('Sauvegardes distantes supprimées : ', 'backup-jlg') . (int) $context['remote_backups_deleted'];
                $lines[] = __('Fichiers temporaires supprimés : ', 'backup-jlg') . (int) $context['temp_files_deleted'];
                $lines[] = __("Entrées d'historique supprimées : ", 'backup-jlg') . (int) $context['history_entries_deleted'];
                break;
            case 'storage_warning':
<<<<<<< HEAD
                if (!empty($context['destination_id'])) {
                    $name = isset($context['destination_name']) && $context['destination_name'] !== ''
                        ? (string) $context['destination_name']
                        : (string) $context['destination_id'];
                    $lines[] = sprintf(__('La destination distante %s approche de la saturation.', 'backup-jlg'), $name);

                    if (isset($context['ratio']) && $context['ratio'] !== null) {
                        $ratio_percent = (float) $context['ratio'] * 100;
                        $lines[] = sprintf(
                            __('Utilisation actuelle : %s%%', 'backup-jlg'),
                            number_format_i18n($ratio_percent, $ratio_percent >= 1 ? 0 : 2)
                        );
                    }

                    if (isset($context['threshold_percent']) && $context['threshold_percent'] !== null) {
                        $threshold_percent = (float) $context['threshold_percent'];
                        $lines[] = sprintf(
                            __('Seuil configuré : %s%%', 'backup-jlg'),
                            number_format_i18n($threshold_percent, $threshold_percent >= 1 ? 0 : 2)
                        );
                    }

                    if (isset($context['used_bytes']) && $context['used_bytes'] !== null) {
                        $lines[] = __('Espace utilisé : ', 'backup-jlg') . size_format((int) $context['used_bytes']);
                    }

                    if (isset($context['quota_bytes']) && $context['quota_bytes'] !== null) {
                        $lines[] = __('Quota total : ', 'backup-jlg') . size_format((int) $context['quota_bytes']);
                    }

                    if (isset($context['free_bytes']) && $context['free_bytes'] !== null) {
                        $lines[] = __('Espace libre estimé : ', 'backup-jlg') . size_format((int) $context['free_bytes']);
                    }
                } else {
                    $lines[] = __("L'espace disque disponible devient critique.", 'backup-jlg');
                    if (!empty($context['path'])) {
                        $lines[] = __('Chemin surveillé : ', 'backup-jlg') . $context['path'];
                    }
                    if (isset($context['free_space'])) {
                        $lines[] = __('Espace libre : ', 'backup-jlg') . size_format((int) $context['free_space']);
                    }
                    if (isset($context['threshold'])) {
                        $lines[] = __('Seuil configuré : ', 'backup-jlg') . size_format((int) $context['threshold']);
                    }
=======
                $type = isset($context['type']) ? (string) $context['type'] : '';
                if ($type === 'remote') {
                    $lines[] = __('Une destination distante approche de sa capacité maximale.', 'backup-jlg');
                } else {
                    $lines[] = __("L'espace disque local devient critique.", 'backup-jlg');
                }

                if ($type === 'remote') {
                    if (!empty($context['destination_label'])) {
                        $destination_line = __('Destination : ', 'backup-jlg') . $context['destination_label'];
                        if (!empty($context['destination_link'])) {
                            $destination_line .= ' — ' . $context['destination_link'];
                        }
                        $lines[] = $destination_line;
                    }
                } else {
                    if (!empty($context['path'])) {
                        $lines[] = __('Chemin surveillé : ', 'backup-jlg') . $context['path'];
                    }
                }

                if (!empty($context['ratio_label'])) {
                    $lines[] = __('Utilisation : ', 'backup-jlg') . $context['ratio_label'];
                }

                if (!empty($context['threshold_label'])) {
                    $lines[] = __('Seuil d\'alerte : ', 'backup-jlg') . $context['threshold_label'];
                } elseif (!empty($context['threshold_human'])) {
                    $lines[] = __('Seuil configuré : ', 'backup-jlg') . $context['threshold_human'];
                }

                if (!empty($context['quota_human'])) {
                    $lines[] = __('Quota total : ', 'backup-jlg') . $context['quota_human'];
                }

                if (!empty($context['free_human'])) {
                    $lines[] = __('Espace restant : ', 'backup-jlg') . $context['free_human'];
                } elseif (isset($context['free_space'])) {
                    $lines[] = __('Espace restant : ', 'backup-jlg') . size_format((int) $context['free_space']);
>>>>>>> 1d9e5535
                }
                break;
            case 'remote_purge_failed':
                $lines[] = __('La purge distante a atteint la limite de tentatives.', 'backup-jlg');
                if (!empty($context['file'])) {
                    $lines[] = __('Archive : ', 'backup-jlg') . $context['file'];
                }
                if (!empty($context['destinations'])) {
                    $lines[] = __('Destinations restantes : ', 'backup-jlg') . implode(', ', $context['destinations']);
                }
                if (!empty($context['attempts'])) {
                    $lines[] = __('Tentatives : ', 'backup-jlg') . (int) $context['attempts'];
                }
                if (!empty($context['errors'])) {
                    foreach ($context['errors'] as $error_line) {
                        $lines[] = __('Erreur : ', 'backup-jlg') . $error_line;
                    }
                } elseif (!empty($context['last_error'])) {
                    $lines[] = __('Dernier message : ', 'backup-jlg') . $context['last_error'];
                }
                break;
            case 'remote_purge_delayed':
                $lines[] = __('Une purge distante accumule du retard.', 'backup-jlg');
                if (!empty($context['file'])) {
                    $lines[] = __('Archive : ', 'backup-jlg') . $context['file'];
                }
                if (!empty($context['destinations'])) {
                    $lines[] = __('Destinations concernées : ', 'backup-jlg') . implode(', ', $context['destinations']);
                }
                if (!empty($context['attempts'])) {
                    $lines[] = __('Tentatives effectuées : ', 'backup-jlg') . (int) $context['attempts'];
                }
                if (!empty($context['max_delay'])) {
                    $lines[] = __('Retard maximum : ', 'backup-jlg') . $this->format_delay((int) $context['max_delay']);
                }
                if (!empty($context['last_delay'])) {
                    $lines[] = __('Dernier délai : ', 'backup-jlg') . $this->format_delay((int) $context['last_delay']);
                }
                if (!empty($context['last_error'])) {
                    $lines[] = __('Dernier message : ', 'backup-jlg') . $context['last_error'];
                }
                break;
            case 'restore_self_test_passed':
                $lines[] = __('Le test de restauration sandbox a réussi.', 'backup-jlg');
                if (!empty($context['archive'])) {
                    $lines[] = __('Archive testée : ', 'backup-jlg') . $context['archive'];
                }
                if (!empty($context['duration'])) {
                    $lines[] = __('Durée : ', 'backup-jlg') . $this->format_duration_seconds((float) $context['duration']);
                }
                if (!empty($context['components']) && is_array($context['components'])) {
                    $component_lines = [];
                    foreach ($context['components'] as $component => $status) {
                        $component_lines[] = sprintf('%s (%s)', $component, $status ? __('ok', 'backup-jlg') : __('manquant', 'backup-jlg'));
                    }
                    if (!empty($component_lines)) {
                        $lines[] = __('Composants vérifiés : ', 'backup-jlg') . implode(', ', $component_lines);
                    }
                }
                if (!empty($context['completed_at'])) {
                    $lines[] = __('Terminé : ', 'backup-jlg') . $this->format_timestamp($context['completed_at']);
                }
                break;
            case 'restore_self_test_failed':
                $lines[] = __('Le test de restauration sandbox a échoué.', 'backup-jlg');
                if (!empty($context['archive'])) {
                    $lines[] = __('Archive testée : ', 'backup-jlg') . $context['archive'];
                }
                if (!empty($context['error'])) {
                    $lines[] = __('Erreur : ', 'backup-jlg') . $context['error'];
                }
                if (!empty($context['completed_at'])) {
                    $lines[] = __('Horodatage : ', 'backup-jlg') . $this->format_timestamp($context['completed_at']);
                }
                break;
            default:
                foreach ($context as $key => $value) {
                    if (is_scalar($value)) {
                        $lines[] = ucfirst($key) . ' : ' . $value;
                    }
                }
                break;
        }

        return array_filter(array_map('trim', $lines));
    }

    private function get_event_lines($event, $context) {
        $severity = $this->get_event_severity($event);
        $body_lines = $this->get_event_body_lines($event, $context);

        return $this->build_severity_lines($severity, $body_lines, [
            'event' => $event,
            'title' => $this->get_event_title($event, $context),
            'context' => $context,
        ]);
    }

    /**
     * Applique le gabarit de gravité aux lignes de message.
     *
     * @param string   $severity
     * @param string[] $body_lines
     *
     * @return string[]
     */
    private function build_severity_lines($severity, array $body_lines, array $meta = []) {
        $timestamp = current_time('mysql');
        $meta['timestamp'] = $timestamp;
        $definition = $this->describe_severity($severity, $meta);

        $lines = [];

        if ($definition['label'] !== '') {
            $lines[] = sprintf(__('Gravité : %s', 'backup-jlg'), $definition['label']);
        }

        if ($definition['intro'] !== '') {
            $lines[] = $definition['intro'];
        }

        $lines = array_merge($lines, array_filter(array_map('trim', $body_lines)));

        if (!empty($definition['actions']) && is_array($definition['actions'])) {
            $lines[] = __('Actions recommandées :', 'backup-jlg');
            foreach ($definition['actions'] as $action_line) {
                $action_line = is_string($action_line) ? trim($action_line) : '';
                if ($action_line === '') {
                    continue;
                }

                $lines[] = sprintf('• %s', $action_line);
            }
        }

        if (!empty($definition['resolution'])) {
            $lines[] = $definition['resolution'];
        }

        if ($definition['outro'] !== '') {
            $lines[] = $definition['outro'];
        }

        $lines[] = sprintf(__('Horodatage : %s', 'backup-jlg'), $timestamp);

        return array_filter(array_map('trim', $lines));
    }

    private function get_event_severity($event) {
        $event = is_string($event) ? trim($event) : '';

        if ($event !== '' && isset(self::EVENT_SEVERITIES[$event])) {
            return self::EVENT_SEVERITIES[$event];
        }

        return 'info';
    }

    private function normalize_severity($value) {
        if (is_string($value)) {
            $candidate = strtolower(trim($value));
            if (in_array($candidate, ['info', 'warning', 'critical'], true)) {
                return $candidate;
            }
        }

        return 'info';
    }

    private function describe_severity($severity, array $meta = []) {
        $severity = $this->normalize_severity($severity);
        $templates = isset($this->settings['templates']) && is_array($this->settings['templates'])
            ? $this->settings['templates']
            : [];
        $defaults_all = self::default_severity_templates();
        $defaults = $defaults_all[$severity] ?? $defaults_all['info'];

        $template = isset($templates[$severity]) && is_array($templates[$severity])
            ? wp_parse_args($templates[$severity], $defaults)
            : $defaults;

        $variant_template = $this->resolve_template_variant($severity, $templates, $defaults, $meta);
        if (!empty($variant_template)) {
            $template = $variant_template;
        }

        $context = $this->prepare_template_context($severity, $meta, $template['label'] ?? $defaults['label']);

        $label = $this->render_template_string($template['label'] ?? $defaults['label'], $context, $defaults['label']);
        $intro = $this->render_template_string($template['intro'] ?? $defaults['intro'], $context, '');
        $outro = $this->render_template_string($template['outro'] ?? $defaults['outro'], $context, '');
        $resolution = $this->render_template_string($template['resolution'] ?? $defaults['resolution'], $context, '');

        $actions = [];
        if (!empty($template['actions']) && is_array($template['actions'])) {
            foreach ($template['actions'] as $action_line) {
                $action_line = $this->render_template_string($action_line, $context, '');
                if ($action_line === '') {
                    continue;
                }

                $actions[] = $action_line;
            }
        }

        return [
            'label' => $label,
            'intro' => $intro,
            'outro' => $outro,
            'intent' => $this->sanitize_template_intent($template['intent'] ?? $defaults['intent']),
            'actions' => $actions,
            'resolution' => $resolution,
        ];
    }

    private function resolve_template_variant($severity, array $templates, array $defaults, array $meta): ?array {
        $variant = '';

        if (isset($meta['context']) && is_array($meta['context'])) {
            $context_variant = $meta['context']['template_variant'] ?? '';
            if (is_string($context_variant)) {
                $variant = $context_variant;
            }
        }

        if ($variant === '' && isset($meta['template_variant']) && is_string($meta['template_variant'])) {
            $variant = $meta['template_variant'];
        }

        if ($variant === '') {
            return null;
        }

        if (function_exists('sanitize_key')) {
            $variant = sanitize_key($variant);
        } else {
            $variant = strtolower(preg_replace('/[^a-z0-9_\-]/i', '', (string) $variant));
        }

        if ($variant === '') {
            return null;
        }

        $candidates = [
            $severity . '_' . $variant,
            $severity . '-' . $variant,
            $variant,
        ];

        foreach ($candidates as $candidate) {
            if (!isset($templates[$candidate]) || !is_array($templates[$candidate])) {
                continue;
            }

            $definition = $templates[$candidate];
            if (function_exists('wp_parse_args')) {
                return wp_parse_args($definition, $defaults);
            }

            return $definition + $defaults;
        }

        return null;
    }

    /**
     * Prépare le contexte utilisable dans les modèles personnalisés.
     *
     * @param string $severity
     * @param array<string,mixed> $meta
     * @param string $fallback_label
     *
     * @return array<string,string>
     */
    private function prepare_template_context($severity, array $meta, $fallback_label) {
        $event_key = isset($meta['event']) ? (string) $meta['event'] : '';
        $event_title = isset($meta['title']) ? (string) $meta['title'] : '';
        $event_context = isset($meta['context']) && is_array($meta['context']) ? $meta['context'] : [];
        $timestamp = isset($meta['timestamp']) ? (string) $meta['timestamp'] : current_time('mysql');

        $site_name = '';
        if (!empty($event_context['site_name']) && is_string($event_context['site_name'])) {
            $site_name = $event_context['site_name'];
        } elseif (function_exists('get_bloginfo')) {
            $site_name = (string) get_bloginfo('name');
        }

        $site_url = '';
        if (!empty($event_context['site_url']) && is_string($event_context['site_url'])) {
            $site_url = $event_context['site_url'];
        } elseif (function_exists('home_url')) {
            $site_url = (string) home_url('/'); // phpcs:ignore WordPress.WP.AlternativeFunctions.home_url_home_url
        }

        $initiator = '';
        if (!empty($event_context['initiator']) && is_string($event_context['initiator'])) {
            $initiator = $event_context['initiator'];
        }

        $severity_label = $fallback_label !== '' ? $fallback_label : ucfirst($severity);

        return array_filter([
            'event_key' => $event_key,
            'event_title' => $event_title,
            'site_name' => $site_name,
            'site_url' => $site_url,
            'initiator' => $initiator,
            'severity' => $severity,
            'severity_label' => $severity_label,
            'timestamp' => $timestamp,
        ], 'strlen');
    }

    private function format_storage_bytes($bytes): string {
        if (!is_numeric($bytes) || (int) $bytes < 0) {
            return '';
        }

        $bytes = (int) $bytes;

        if (function_exists('size_format')) {
            return size_format($bytes);
        }

        $units = ['B', 'KB', 'MB', 'GB', 'TB', 'PB'];
        $position = 0;

        while ($bytes >= 1024 && $position < count($units) - 1) {
            $bytes /= 1024;
            $position++;
        }

        return round($bytes, 2) . ' ' . $units[$position];
    }

    private function format_storage_percentage($value, $decimals = 0): string {
        if (!is_numeric($value)) {
            return '';
        }

        $value = max(0.0, (float) $value);
        $decimals = max(0, (int) $decimals);

        if (function_exists('number_format_i18n')) {
            return number_format_i18n($value, $decimals) . '%';
        }

        return number_format($value, $decimals) . '%';
    }

    /**
     * Remplace les tokens {{token}} dans une chaîne.
     *
     * @param string $template
     * @param array<string,string> $context
     * @param string $fallback
     */
    private function render_template_string($template, array $context, $fallback) {
        $template = is_string($template) ? trim($template) : '';
        if ($template === '') {
            return is_string($fallback) ? trim($fallback) : '';
        }

        $replacements = [];
        foreach ($context as $key => $value) {
            $replacements['{{' . $key . '}}'] = $value;
        }

        return strtr($template, $replacements);
    }

    /**
     * Sanitize a template label.
     *
     * @param string $value
     */
    private function sanitize_template_label($value) {
        $value = is_string($value) ? $value : '';

        if (function_exists('sanitize_text_field')) {
            return sanitize_text_field($value);
        }

        return trim($value);
    }

    /**
     * Sanitize template multi-line text.
     *
     * @param string $value
     */
    private function sanitize_template_text($value) {
        $value = is_string($value) ? $value : '';

        if (function_exists('sanitize_textarea_field')) {
            return sanitize_textarea_field($value);
        }

        return trim($value);
    }

    /**
     * Sanitize template intent value.
     *
     * @param string $intent
     */
    private function sanitize_template_intent($intent) {
        $intent = is_string($intent) ? strtolower(trim($intent)) : '';

        if (!in_array($intent, ['info', 'warning', 'error'], true)) {
            return 'info';
        }

        return $intent;
    }

    /**
     * Sanitize template actions.
     *
     * @param mixed $value
     *
     * @return string[]
     */
    private function sanitize_template_actions($value) {
        if (!is_array($value)) {
            if (is_string($value)) {
                $value = preg_split('/[\r\n]+/', $value);
            } else {
                $value = [];
            }
        }

        $actions = [];
        foreach ($value as $line) {
            $line = is_string($line) ? $line : '';
            if ($line === '') {
                continue;
            }

            $actions[] = $this->sanitize_template_text($line);
        }

        return $actions;
    }

    /**
     * Retourne le blueprint public pour les templates de gravité.
     *
     * @return array<string,array<string,mixed>>
     */
    public static function get_severity_template_blueprint() {
        return self::default_severity_templates();
    }

    /**
     * Retourne la liste des tokens disponibles pour les modèles personnalisés.
     *
     * @return array<string,string>
     */
    public static function get_template_tokens() {
        return [
            'site_name' => __('Nom du site WordPress', 'backup-jlg'),
            'site_url' => __('URL du site', 'backup-jlg'),
            'event_title' => __('Titre lisible de l’événement', 'backup-jlg'),
            'event_key' => __('Identifiant technique de l’événement', 'backup-jlg'),
            'severity_label' => __('Libellé de gravité', 'backup-jlg'),
            'severity' => __('Code de gravité (info, warning, critical)', 'backup-jlg'),
            'initiator' => __('Utilisateur ou système à l’origine de l’action', 'backup-jlg'),
            'timestamp' => __('Horodatage courant', 'backup-jlg'),
        ];
    }

    /**
     * Formate un délai exprimé en secondes en libellé lisible.
     *
     * @param int $seconds
     */
    private function format_delay($seconds) {
        $seconds = max(0, (int) $seconds);
        $minute = defined('MINUTE_IN_SECONDS') ? MINUTE_IN_SECONDS : 60;
        $hour = defined('HOUR_IN_SECONDS') ? HOUR_IN_SECONDS : 3600;
        $day = defined('DAY_IN_SECONDS') ? DAY_IN_SECONDS : 86400;

        if ($seconds <= 0) {
            return __('immédiat', 'backup-jlg');
        }

        if ($seconds < $minute) {
            return sprintf(
                _n('%s seconde', '%s secondes', $seconds, 'backup-jlg'),
                number_format_i18n($seconds)
            );
        }

        $now = time();
        if (function_exists('human_time_diff')) {
            $reference = max($now - $seconds, 0);
            $human = human_time_diff($reference, $now);
            if (is_string($human) && $human !== '') {
                return $human;
            }
        }

        if ($seconds < $hour) {
            $minutes = (int) round($seconds / $minute);

            return sprintf(
                _n('%s minute', '%s minutes', $minutes, 'backup-jlg'),
                number_format_i18n($minutes)
            );
        }

        if ($seconds < $day) {
            $hours = (int) round($seconds / $hour);

            return sprintf(
                _n('%s heure', '%s heures', $hours, 'backup-jlg'),
                number_format_i18n($hours)
            );
        }

        $days = (int) round($seconds / $day);

        return sprintf(
            _n('%s jour', '%s jours', $days, 'backup-jlg'),
            number_format_i18n($days)
        );
    }

    /**
     * Formate une durée en secondes en conservant les unités les plus pertinentes.
     *
     * @param float $seconds
     */
    private function format_duration_seconds($seconds) {
        $seconds = max(0.0, (float) $seconds);
        $minute = defined('MINUTE_IN_SECONDS') ? MINUTE_IN_SECONDS : 60;
        $hour = defined('HOUR_IN_SECONDS') ? HOUR_IN_SECONDS : 3600;

        if ($seconds < 1) {
            return __('< 1 s', 'backup-jlg');
        }

        if ($seconds < $minute) {
            $precision = $seconds < 10 ? 2 : 1;

            return number_format_i18n($seconds, $precision) . ' ' . __('s', 'backup-jlg');
        }

        if ($seconds < $hour) {
            $minutes = (int) floor($seconds / $minute);
            $remaining = (int) round($seconds - ($minutes * $minute));

            $parts = [
                sprintf(_n('%s minute', '%s minutes', $minutes, 'backup-jlg'), number_format_i18n($minutes)),
            ];

            if ($remaining > 0) {
                $parts[] = sprintf(
                    _n('%s seconde', '%s secondes', $remaining, 'backup-jlg'),
                    number_format_i18n($remaining)
                );
            }

            return implode(' ', $parts);
        }

        $hours = (int) floor($seconds / $hour);
        $remaining_minutes = (int) floor(($seconds - ($hours * $hour)) / $minute);

        $parts = [
            sprintf(_n('%s heure', '%s heures', $hours, 'backup-jlg'), number_format_i18n($hours)),
        ];

        if ($remaining_minutes > 0) {
            $parts[] = sprintf(
                _n('%s minute', '%s minutes', $remaining_minutes, 'backup-jlg'),
                number_format_i18n($remaining_minutes)
            );
        }

        return implode(' ', $parts);
    }

    /**
     * Convertit un timestamp Unix en date localisée.
     *
     * @param int $timestamp
     */
    private function format_timestamp($timestamp) {
        $timestamp = (int) $timestamp;

        if ($timestamp <= 0) {
            return '';
        }

        $date_format = function_exists('get_option') ? get_option('date_format', 'Y-m-d') : 'Y-m-d';
        $time_format = function_exists('get_option') ? get_option('time_format', 'H:i') : 'H:i';
        $format = trim($date_format . ' ' . $time_format);

        if (function_exists('wp_date')) {
            return wp_date($format, $timestamp);
        }

        if (function_exists('date_i18n')) {
            return date_i18n($format, $timestamp);
        }

        return date($format, $timestamp);
    }

    /**
     * Prépare les canaux à utiliser pour une notification donnée.
     *
     * @param string   $title
     * @param string[] $lines
     *
     * @return array<string,array<string,mixed>>
     */
    private function prepare_channels_payload($title, $lines, ?array $settings = null, array $overrides = []) {
        $settings = $settings ?? $this->settings;
        $channels = [];
        $now = time();

        $default_channels = ['email', 'slack', 'discord', 'teams', 'sms'];
        foreach ($default_channels as $channel_key) {
            $payload = $this->build_channel_payload($channel_key, $settings, false);
            if ($payload !== null) {
                $channels[$channel_key] = $payload;
            }
        }

        foreach ($overrides as $channel_key => $override) {
            if (!is_string($channel_key)) {
                continue;
            }

            $channel_key = sanitize_key($channel_key);
            if ($channel_key === '') {
                continue;
            }

            if (isset($channels[$channel_key])) {
                continue;
            }

            $force = !empty($override['force']);
            $payload = $this->build_channel_payload($channel_key, $settings, $force);
            if ($payload === null) {
                continue;
            }

            if (isset($override['delay']) && is_numeric($override['delay'])) {
                $delay = max(0, (int) $override['delay']);
                if ($delay > 0) {
                    $payload['next_attempt_at'] = $now + $delay;
                }
            }

            if (!empty($override['escalation'])) {
                $payload['escalation'] = true;
            }

            $channels[$channel_key] = $payload;
        }

        /**
         * Permet d'ajouter ou de modifier les canaux en file d'attente.
         */
        $channels = apply_filters('bjlg_notification_channels_payload', $channels, $title, $lines, $this->settings);

        if (!is_array($channels)) {
            return [];
        }

        return array_filter($channels, static function ($channel) {
            return is_array($channel) && !empty($channel['enabled']);
        });
    }

    private function build_channel_payload($channel_key, array $settings, $force = false) {
        $channel_key = sanitize_key((string) $channel_key);
        if ($channel_key === '') {
            return null;
        }

        switch ($channel_key) {
            case 'email':
                if (!$force && !$this->is_channel_enabled('email', $settings)) {
                    return null;
                }

                $recipients = BJLG_Notification_Transport::normalize_email_recipients(
                    $settings['email_recipients'] ?? ''
                );

                if (empty($recipients)) {
                    BJLG_Debug::log($force
                        ? 'Canal email ignoré pour l\'escalade : aucun destinataire valide.'
                        : 'Canal email ignoré : aucun destinataire valide.'
                    );

                    return null;
                }

                return [
                    'enabled' => true,
                    'recipients' => $recipients,
                    'status' => 'pending',
                    'attempts' => 0,
                ];

            case 'slack':
            case 'discord':
            case 'teams':
            case 'sms':
                if (!$force && !$this->is_channel_enabled($channel_key, $settings)) {
                    return null;
                }

                $url = $settings['channels'][$channel_key]['webhook_url'] ?? '';
                if (!BJLG_Notification_Transport::is_valid_url($url)) {
                    BJLG_Debug::log(sprintf(
                        $force
                            ? 'Canal %s ignoré pour l\'escalade : URL invalide.'
                            : 'Canal %s ignoré : URL invalide.',
                        $channel_key
                    ));

                    return null;
                }

                return [
                    'enabled' => true,
                    'webhook_url' => $url,
                    'status' => 'pending',
                    'attempts' => 0,
                ];
        }

        return null;
    }

    /**
     * Nettoie la liste des composants envoyés dans les événements.
     *
     * @param mixed $components
     *
     * @return string[]
     */
    private function compute_escalation_overrides($event, $context) {
        $result = [
            'overrides' => [],
            'meta' => [
                'channels' => [],
                'delay' => 0,
            ],
        ];

        $event = is_string($event) ? trim($event) : '';
        if ($event === '') {
            return $result;
        }

        $settings = isset($this->settings['escalation']) && is_array($this->settings['escalation'])
            ? $this->settings['escalation']
            : self::DEFAULTS['escalation'];

        if (empty($settings['enabled'])) {
            return $result;
        }

        $critical_events = $this->get_critical_events();
        $only_critical = !empty($settings['only_critical']);
        if ($only_critical && !in_array($event, $critical_events, true)) {
            return $result;
        }

        $minute_in_seconds = defined('MINUTE_IN_SECONDS') ? MINUTE_IN_SECONDS : 60;
        $mode = isset($settings['mode']) && is_string($settings['mode'])
            ? strtolower($settings['mode'])
            : 'simple';

        if ($mode === 'staged') {
            $blueprint = $this->escalation_stage_blueprint();
            $configured_stages = isset($settings['stages']) && is_array($settings['stages'])
                ? $settings['stages']
                : [];

            $overrides = [];
            $meta_channels = [];
            $meta_steps = [];
            $min_delay = null;

            foreach ($blueprint as $stage_key => $stage_definition) {
                $stage_settings = isset($configured_stages[$stage_key]) && is_array($configured_stages[$stage_key])
                    ? $configured_stages[$stage_key]
                    : [];

                if (!self::to_bool($stage_settings['enabled'] ?? false)) {
                    continue;
                }

                $delay_default = isset($stage_definition['default_delay_minutes'])
                    ? (int) $stage_definition['default_delay_minutes']
                    : 15;
                $delay_minutes = max(0, (int) ($stage_settings['delay_minutes'] ?? $delay_default));
                $delay_seconds = $delay_minutes * $minute_in_seconds;

                $stage_channels = isset($stage_definition['channels']) && is_array($stage_definition['channels'])
                    ? $stage_definition['channels']
                    : [$stage_key];

                $registered_channels = [];
                foreach ($stage_channels as $channel_key) {
                    $channel_key = sanitize_key((string) $channel_key);
                    if ($channel_key === '') {
                        continue;
                    }

                    $overrides[$channel_key] = [
                        'force' => true,
                        'delay' => $delay_seconds,
                        'escalation' => true,
                    ];
                    $meta_channels[] = $channel_key;
                    $registered_channels[] = $channel_key;
                }

                if (empty($registered_channels)) {
                    continue;
                }

                $meta_steps[] = [
                    'key' => $stage_key,
                    'label' => isset($stage_definition['label']) ? (string) $stage_definition['label'] : ucfirst($stage_key),
                    'channels' => array_values(array_unique($registered_channels)),
                    'delay' => $delay_seconds,
                    'description' => isset($stage_definition['description']) ? (string) $stage_definition['description'] : '',
                ];

                $min_delay = $min_delay === null ? $delay_seconds : min($min_delay, $delay_seconds);
            }

            if (empty($overrides)) {
                return $result;
            }

            $result['overrides'] = $overrides;
            $result['meta'] = [
                'channels' => array_values(array_unique($meta_channels)),
                'delay' => $min_delay ?? 0,
                'only_critical' => $only_critical,
                'strategy' => 'staged',
                'steps' => $meta_steps,
            ];

            return $result;
        }

        $delay_minutes = isset($settings['delay_minutes']) ? (int) $settings['delay_minutes'] : 15;
        $delay_minutes = max(1, $delay_minutes);
        $delay_seconds = $delay_minutes * $minute_in_seconds;

        $overrides = [];
        if (!empty($settings['channels']) && is_array($settings['channels'])) {
            foreach ($settings['channels'] as $channel_key => $enabled) {
                if (!self::to_bool($enabled)) {
                    continue;
                }

                $channel_key = sanitize_key((string) $channel_key);
                if ($channel_key === '') {
                    continue;
                }

                $overrides[$channel_key] = [
                    'force' => true,
                    'delay' => $delay_seconds,
                    'escalation' => true,
                ];
            }
        }

        if (empty($overrides)) {
            return $result;
        }

        $result['overrides'] = $overrides;
        $result['meta'] = [
            'channels' => array_keys($overrides),
            'delay' => $delay_seconds,
            'only_critical' => $only_critical,
            'strategy' => 'simple',
        ];

        return $result;
    }

    private function apply_quiet_hours_constraints($event, array $entry) {
        $resume_at = $this->get_quiet_hours_resume_timestamp($event);
        if ($resume_at === null) {
            return $entry;
        }

        $entry['quiet_until'] = $resume_at;
        $entry['next_attempt_at'] = isset($entry['next_attempt_at'])
            ? max((int) $entry['next_attempt_at'], $resume_at)
            : $resume_at;

        if (!empty($entry['channels']) && is_array($entry['channels'])) {
            foreach ($entry['channels'] as $channel_key => &$channel) {
                if (!is_array($channel)) {
                    continue;
                }

                $channel_next = isset($channel['next_attempt_at']) ? (int) $channel['next_attempt_at'] : 0;
                if ($channel_next <= 0 || $channel_next < $resume_at) {
                    $channel['next_attempt_at'] = $resume_at;
                }
            }
            unset($channel);
        }

        $entry['quiet_hours'] = [
            'resume_at' => $resume_at,
        ];

        return $entry;
    }

    private function get_quiet_hours_resume_timestamp($event) {
        $event = is_string($event) ? trim($event) : '';
        if ($event === '') {
            return null;
        }

        $quiet = isset($this->settings['quiet_hours']) && is_array($this->settings['quiet_hours'])
            ? $this->settings['quiet_hours']
            : self::DEFAULTS['quiet_hours'];

        if (empty($quiet['enabled'])) {
            return null;
        }

        $critical_events = $this->get_critical_events();
        if (!empty($quiet['allow_critical']) && in_array($event, $critical_events, true)) {
            return null;
        }

        $start = self::normalize_time_string($quiet['start'] ?? '', self::DEFAULTS['quiet_hours']['start']);
        $end = self::normalize_time_string($quiet['end'] ?? '', self::DEFAULTS['quiet_hours']['end']);

        if ($start === $end) {
            return null;
        }

        $timezone = $this->resolve_timezone($quiet['timezone'] ?? '');

        try {
            $now = new \DateTimeImmutable('now', $timezone);
        } catch (\Exception $e) { // phpcs:ignore Generic.CodeAnalysis.EmptyStatement.DetectedCatch
            $now = new \DateTimeImmutable('now', new \DateTimeZone('UTC'));
        }

        [$start_hour, $start_minute] = array_map('intval', explode(':', $start));
        [$end_hour, $end_minute] = array_map('intval', explode(':', $end));

        $start_dt = $now->setTime($start_hour, $start_minute, 0);
        $end_dt = $now->setTime($end_hour, $end_minute, 0);

        if ($start_dt <= $end_dt) {
            if ($now >= $start_dt && $now < $end_dt) {
                return $end_dt->getTimestamp();
            }

            return null;
        }

        if ($now >= $start_dt) {
            $end_dt = $end_dt->modify('+1 day');
            return $end_dt->getTimestamp();
        }

        if ($now < $end_dt) {
            return $end_dt->getTimestamp();
        }

        return null;
    }

    private function resolve_timezone($timezone_string) {
        if (is_string($timezone_string) && $timezone_string !== '') {
            try {
                return new \DateTimeZone($timezone_string);
            } catch (\Exception $e) { // phpcs:ignore Generic.CodeAnalysis.EmptyStatement.DetectedCatch
            }
        }

        if (function_exists('wp_timezone')) {
            $wp_timezone = wp_timezone();
            if ($wp_timezone instanceof \DateTimeZone) {
                return $wp_timezone;
            }
        }

        if (function_exists('get_option')) {
            $tz_string = get_option('timezone_string');
            if (is_string($tz_string) && $tz_string !== '') {
                try {
                    return new \DateTimeZone($tz_string);
                } catch (\Exception $e) { // phpcs:ignore Generic.CodeAnalysis.EmptyStatement.DetectedCatch
                }
            }
        }

        return new \DateTimeZone('UTC');
    }

    private function get_critical_events() {
        $critical = [];

        foreach (self::EVENT_SEVERITIES as $event_key => $severity) {
            if ($severity === 'critical') {
                $critical[] = $event_key;
            }
        }

        return array_values(array_unique($critical));
    }

    private function normalize_post_check_results($post_checks): array {
        $result = [
            'summary' => '',
            'checksum' => '',
            'checksum_algorithm' => '',
            'files' => [],
            'passed' => 0,
            'failed' => 0,
            'skipped' => 0,
        ];

        if (!is_array($post_checks)) {
            return $result;
        }

        if (!empty($post_checks['checksum'])) {
            $result['checksum'] = (string) $post_checks['checksum'];
        }

        if (!empty($post_checks['checksum_algorithm'])) {
            $result['checksum_algorithm'] = (string) $post_checks['checksum_algorithm'];
        }

        $files = isset($post_checks['files']) && is_array($post_checks['files']) ? $post_checks['files'] : [];

        foreach ($files as $filename => $data) {
            if (!is_array($data)) {
                continue;
            }

            $status = isset($data['status']) ? (string) $data['status'] : '';
            if (isset($result[$status])) {
                $result[$status]++;
            }

            if ($status === 'passed') {
                continue;
            }

            $clean_name = is_string($filename) ? sanitize_text_field($filename) : '';
            $message = isset($data['message']) ? sanitize_text_field((string) $data['message']) : '';

            $result['files'][] = [
                'filename' => $clean_name,
                'status' => $status !== '' ? $status : 'unknown',
                'message' => $message,
            ];
        }

        $parts = [];

        if ($result['passed'] > 0) {
            $parts[] = sprintf(
                _n('%s contrôle réussi', '%s contrôles réussis', $result['passed'], 'backup-jlg'),
                number_format_i18n($result['passed'])
            );
        }

        if ($result['failed'] > 0) {
            $parts[] = sprintf(
                _n('%s échec détecté', '%s échecs détectés', $result['failed'], 'backup-jlg'),
                number_format_i18n($result['failed'])
            );
        }

        if ($result['skipped'] > 0) {
            $parts[] = sprintf(
                _n('%s contrôle ignoré', '%s contrôles ignorés', $result['skipped'], 'backup-jlg'),
                number_format_i18n($result['skipped'])
            );
        }

        if (empty($parts) && ($result['passed'] + $result['failed'] + $result['skipped']) > 0) {
            $parts[] = __('Contrôles post-sauvegarde exécutés.', 'backup-jlg');
        }

        $result['summary'] = implode(' • ', $parts);

        return $result;
    }

    private function normalize_destination_delivery($expected, $results): array {
        $expected_ids = [];
        if (is_array($expected)) {
            foreach ($expected as $destination_id) {
                if (!is_scalar($destination_id)) {
                    continue;
                }

                $expected_ids[] = (string) $destination_id;
            }
        }

        $success_entries = [];
        $raw_success = isset($results['success']) && is_array($results['success']) ? $results['success'] : [];
        foreach ($raw_success as $destination_id) {
            if (!is_scalar($destination_id)) {
                continue;
            }

            $destination_id = (string) $destination_id;
            $success_entries[] = [
                'id' => $destination_id,
                'label' => $this->resolve_destination_label($destination_id),
            ];
        }

        $failure_entries = [];
        $raw_failures = isset($results['failures']) && is_array($results['failures']) ? $results['failures'] : [];
        foreach ($raw_failures as $destination_id => $message) {
            if (!is_scalar($destination_id)) {
                continue;
            }

            $destination_id = (string) $destination_id;
            $failure_entries[] = [
                'id' => $destination_id,
                'label' => $this->resolve_destination_label($destination_id),
                'message' => sanitize_text_field(is_string($message) ? $message : ''),
            ];
        }

        $registered = array_merge(
            array_column($success_entries, 'id'),
            array_column($failure_entries, 'id')
        );

        $pending_entries = [];
        foreach ($expected_ids as $destination_id) {
            if (in_array($destination_id, $registered, true)) {
                continue;
            }

            $pending_entries[] = [
                'id' => $destination_id,
                'label' => $this->resolve_destination_label($destination_id),
            ];
        }

        $summary_parts = [];

        if (!empty($success_entries)) {
            $summary_parts[] = sprintf(
                /* translators: 1: number of successful destinations, 2: destination labels. */
                __('Réussites (%1$s) : %2$s', 'backup-jlg'),
                number_format_i18n(count($success_entries)),
                implode(', ', array_filter(array_column($success_entries, 'label')))
            );
        }

        if (!empty($failure_entries)) {
            $failure_labels = [];
            foreach ($failure_entries as $failure) {
                $label = $failure['label'] !== '' ? $failure['label'] : $failure['id'];
                $message = $failure['message'] !== '' ? $failure['message'] : __('erreur inconnue', 'backup-jlg');
                $failure_labels[] = sprintf('%1$s — %2$s', $label, $message);
            }

            $summary_parts[] = sprintf(
                /* translators: 1: number of failed destinations, 2: labels with error messages. */
                __('Échecs (%1$s) : %2$s', 'backup-jlg'),
                number_format_i18n(count($failure_entries)),
                implode(' | ', $failure_labels)
            );
        }

        if (!empty($pending_entries)) {
            $summary_parts[] = sprintf(
                /* translators: 1: number of pending destinations, 2: destination labels. */
                __('En attente (%1$s) : %2$s', 'backup-jlg'),
                number_format_i18n(count($pending_entries)),
                implode(', ', array_filter(array_column($pending_entries, 'label')))
            );
        }

        return [
            'summary' => implode(' • ', array_filter($summary_parts)),
            'success' => $success_entries,
            'failures' => $failure_entries,
            'pending' => $pending_entries,
        ];
    }

    private function resolve_destination_label($destination_id): string {
        if (!class_exists(BJLG_Settings::class)) {
            return (string) $destination_id;
        }

        $label = BJLG_Settings::get_destination_label($destination_id);

        if ($label === '') {
            return (string) $destination_id;
        }

        return $label;
    }

    private function sanitize_components($components) {
        if (!is_array($components)) {
            return [];
        }

        $sanitized = [];
        foreach ($components as $component) {
            if (is_string($component) && $component !== '') {
                $sanitized[] = sanitize_text_field($component);
            }
        }

        return array_values(array_unique($sanitized));
    }

    private function sanitize_bytes($value) {
        if (is_numeric($value)) {
            $numeric = (float) $value;
            if (is_finite($numeric) && $numeric >= 0) {
                return (int) round($numeric);
            }
        }

        return null;
    }

    /**
     * Nettoie et normalise les messages d'erreur distants.
     *
     * @param mixed $errors
     *
     * @return string[]
     */
    private function sanitize_error_messages($errors) {
        if (!is_array($errors)) {
            return [];
        }

        $messages = [];
        foreach ($errors as $error) {
            if (!is_string($error)) {
                continue;
            }

            $message = sanitize_text_field($error);
            if ($message !== '') {
                $messages[] = $message;
            }
        }

        return array_values(array_unique($messages));
    }

    private static function normalize_time_string($value, $fallback) {
        if (!is_string($value)) {
            $value = '';
        }

        $value = trim((string) $value);
        if ($value === '') {
            return $fallback;
        }

        if (!preg_match('/^(\d{1,2}):(\d{2})$/', $value, $matches)) {
            return $fallback;
        }

        $hour = (int) $matches[1];
        $minute = (int) $matches[2];

        if ($hour < 0 || $hour > 23) {
            $hour = (int) max(0, min(23, $hour));
        }

        if ($minute < 0 || $minute > 59) {
            $minute = (int) max(0, min(59, $minute));
        }

        return sprintf('%02d:%02d', $hour, $minute);
    }

    private static function to_bool($value): bool {
        if (is_bool($value)) {
            return $value;
        }

        if (is_numeric($value)) {
            return (int) $value === 1;
        }

        if (is_string($value)) {
            $normalized = strtolower(trim($value));
            if (in_array($normalized, ['1', 'true', 'yes', 'on'], true)) {
                return true;
            }

            if (in_array($normalized, ['0', 'false', 'no', 'off', ''], true)) {
                return false;
            }
        }

        return (bool) $value;
    }

}<|MERGE_RESOLUTION|>--- conflicted
+++ resolved
@@ -1152,7 +1152,6 @@
                 $lines[] = __("Entrées d'historique supprimées : ", 'backup-jlg') . (int) $context['history_entries_deleted'];
                 break;
             case 'storage_warning':
-<<<<<<< HEAD
                 if (!empty($context['destination_id'])) {
                     $name = isset($context['destination_name']) && $context['destination_name'] !== ''
                         ? (string) $context['destination_name']
@@ -1197,47 +1196,6 @@
                     if (isset($context['threshold'])) {
                         $lines[] = __('Seuil configuré : ', 'backup-jlg') . size_format((int) $context['threshold']);
                     }
-=======
-                $type = isset($context['type']) ? (string) $context['type'] : '';
-                if ($type === 'remote') {
-                    $lines[] = __('Une destination distante approche de sa capacité maximale.', 'backup-jlg');
-                } else {
-                    $lines[] = __("L'espace disque local devient critique.", 'backup-jlg');
-                }
-
-                if ($type === 'remote') {
-                    if (!empty($context['destination_label'])) {
-                        $destination_line = __('Destination : ', 'backup-jlg') . $context['destination_label'];
-                        if (!empty($context['destination_link'])) {
-                            $destination_line .= ' — ' . $context['destination_link'];
-                        }
-                        $lines[] = $destination_line;
-                    }
-                } else {
-                    if (!empty($context['path'])) {
-                        $lines[] = __('Chemin surveillé : ', 'backup-jlg') . $context['path'];
-                    }
-                }
-
-                if (!empty($context['ratio_label'])) {
-                    $lines[] = __('Utilisation : ', 'backup-jlg') . $context['ratio_label'];
-                }
-
-                if (!empty($context['threshold_label'])) {
-                    $lines[] = __('Seuil d\'alerte : ', 'backup-jlg') . $context['threshold_label'];
-                } elseif (!empty($context['threshold_human'])) {
-                    $lines[] = __('Seuil configuré : ', 'backup-jlg') . $context['threshold_human'];
-                }
-
-                if (!empty($context['quota_human'])) {
-                    $lines[] = __('Quota total : ', 'backup-jlg') . $context['quota_human'];
-                }
-
-                if (!empty($context['free_human'])) {
-                    $lines[] = __('Espace restant : ', 'backup-jlg') . $context['free_human'];
-                } elseif (isset($context['free_space'])) {
-                    $lines[] = __('Espace restant : ', 'backup-jlg') . size_format((int) $context['free_space']);
->>>>>>> 1d9e5535
                 }
                 break;
             case 'remote_purge_failed':
