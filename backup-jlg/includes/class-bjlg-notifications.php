<?php
namespace BJLG;

use WP_Error;

require_once __DIR__ . '/class-bjlg-history.php';

if (!defined('ABSPATH')) {
    exit;
}

/**
 * Gère l'envoi des notifications multi-canales configurées dans le plugin.
 */
class BJLG_Notifications {

    /** @var self|null */
    private static $instance = null;

    /** @var array<string,mixed> */
    private $settings = [];

    /**
     * Valeurs par défaut utilisées lorsque la configuration n'est pas encore initialisée.
     *
     * @var array<string,mixed>
     */
    private const DEFAULTS = [
        'enabled' => false,
        'email_recipients' => '',
        'events' => [
            'backup_complete' => true,
            'backup_failed' => true,
            'cleanup_complete' => false,
            'storage_warning' => true,
            'remote_purge_failed' => true,
            'remote_purge_delayed' => true,
            'remote_storage_capacity_forecast' => true,
            'restore_self_test_passed' => false,
            'restore_self_test_failed' => true,
            'sandbox_restore_validation_passed' => false,
            'sandbox_restore_validation_failed' => true,
        ],
        'channels' => [
            'email' => ['enabled' => false],
            'slack' => ['enabled' => false, 'webhook_url' => ''],
            'discord' => ['enabled' => false, 'webhook_url' => ''],
            'teams' => ['enabled' => false, 'webhook_url' => ''],
            'sms' => ['enabled' => false, 'webhook_url' => ''],
        ],
        'quiet_hours' => [
            'enabled' => false,
            'start' => '22:00',
            'end' => '07:00',
            'allow_critical' => true,
            'timezone' => '',
        ],
        'escalation' => [
            'enabled' => false,
            'delay_minutes' => 15,
            'only_critical' => true,
            'channels' => [
                'email' => false,
                'slack' => false,
                'discord' => false,
                'teams' => false,
                'sms' => true,
            ],
            'mode' => 'simple',
            'stages' => [
                'slack' => [
                    'enabled' => false,
                    'delay_minutes' => 15,
                ],
                'discord' => [
                    'enabled' => false,
                    'delay_minutes' => 15,
                ],
                'teams' => [
                    'enabled' => false,
                    'delay_minutes' => 15,
                ],
                'sms' => [
                    'enabled' => false,
                    'delay_minutes' => 30,
                ],
            ],
        ],
        'templates' => [],
    ];

    private const REMOTE_PURGE_PROACTIVE_ALERT_TRANSIENT = 'bjlg_remote_purge_metrics_alerted';

    /**
     * Retourne les modèles par défaut utilisés pour chaque gravité.
     *
     * @return array<string,array<string,mixed>>
     */
    private static function default_severity_templates() {
        return [
            'info' => [
                'label' => __('Information', 'backup-jlg'),
                'intro' => __('Mise à jour de routine pour votre visibilité.', 'backup-jlg'),
                'outro' => __('Aucune action immédiate n’est requise.', 'backup-jlg'),
                'intent' => 'info',
                'actions' => [
                    __('Ajoutez un commentaire dans l’historique si une vérification manuelle a été effectuée.', 'backup-jlg'),
                ],
                'resolution' => __('Archivez l’événement une fois les vérifications terminées.', 'backup-jlg'),
            ],
            'warning' => [
                'label' => __('Avertissement', 'backup-jlg'),
                'intro' => __('Surveillez l’incident : une intervention préventive peut être nécessaire.', 'backup-jlg'),
                'outro' => __('Planifiez une action de suivi si la situation persiste.', 'backup-jlg'),
                'intent' => 'warning',
                'actions' => [
                    __('Vérifiez la capacité de stockage et les dernières purges distantes.', 'backup-jlg'),
                    __('Planifiez un nouveau point de contrôle pour confirmer que l’alerte diminue.', 'backup-jlg'),
                ],
                'resolution' => __('Actualisez l’état dans le panneau Monitoring pour informer l’équipe.', 'backup-jlg'),
            ],
            'critical' => [
                'label' => __('Critique', 'backup-jlg'),
                'intro' => __('Action immédiate recommandée : l’incident est suivi et sera escaladé.', 'backup-jlg'),
                'outro' => __('Une escalade automatique sera déclenchée si le statut ne change pas.', 'backup-jlg'),
                'intent' => 'error',
                'actions' => [
                    __('Inspectez les journaux détaillés et identifiez la dernière action réussie.', 'backup-jlg'),
                    __('Contactez l’astreinte et préparez un plan de remédiation ou de restauration.', 'backup-jlg'),
                    __('Accusez réception de l’incident dans l’historique pour tracer la prise en charge.', 'backup-jlg'),
                ],
                'resolution' => __('Consignez la résolution dans le tableau de bord pour clôturer l’escalade.', 'backup-jlg'),
            ],
        ];
    }

    /**
     * Gravité par défaut associée à chaque événement connu.
     *
     * @var array<string,string>
     */
    private const EVENT_SEVERITIES = [
        'backup_complete' => 'info',
        'backup_failed' => 'critical',
        'cleanup_complete' => 'info',
        'storage_warning' => 'warning',
        'remote_purge_failed' => 'critical',
        'remote_purge_delayed' => 'critical',
        'remote_storage_capacity_forecast' => 'warning',
        'restore_self_test_passed' => 'info',
        'restore_self_test_failed' => 'critical',
        'sandbox_restore_validation_passed' => 'info',
        'sandbox_restore_validation_failed' => 'critical',
        'test_notification' => 'info',
        'managed_vault_latency' => 'warning',
        'managed_vault_replica_degraded' => 'critical',
    ];

    /**
     * Définit les étapes d'escalade séquentielle proposées par défaut.
     *
     * @return array<string,array<string,mixed>>
     */
    private static function get_stage_blueprint() {
        return [
            'slack' => [
                'channels' => ['slack'],
                'label' => __('Escalade Slack', 'backup-jlg'),
                'description' => __('Diffuse l’alerte sur un canal Slack temps réel pour mobiliser l’équipe support.', 'backup-jlg'),
                'default_delay_minutes' => 15,
            ],
            'discord' => [
                'channels' => ['discord'],
                'label' => __('Escalade Discord', 'backup-jlg'),
                'description' => __('Préviens la communauté technique ou l’équipe on-call via Discord.', 'backup-jlg'),
                'default_delay_minutes' => 15,
            ],
            'teams' => [
                'channels' => ['teams'],
                'label' => __('Escalade Microsoft Teams', 'backup-jlg'),
                'description' => __('Transmets l’incident au helpdesk Microsoft Teams avec mention automatique.', 'backup-jlg'),
                'default_delay_minutes' => 20,
            ],
            'sms' => [
                'channels' => ['sms'],
                'label' => __('Escalade SMS', 'backup-jlg'),
                'description' => __('Envoie un SMS aux astreintes pour les incidents critiques prolongés.', 'backup-jlg'),
                'default_delay_minutes' => 30,
            ],
        ];
    }

    /**
     * Retourne le blueprint public pour les écrans d’administration.
     *
     * @return array<string,array<string,mixed>>
     */
    public static function get_escalation_stage_blueprint() {
        return self::get_stage_blueprint();
    }

    /**
     * Retourne le blueprint interne.
     *
     * @return array<string,array<string,mixed>>
     */
    private function escalation_stage_blueprint() {
        return self::get_stage_blueprint();
    }

    public static function instance() {
        if (!self::$instance instanceof self) {
            self::$instance = new self();
        }

        return self::$instance;
    }

    public function __construct() {
        if (self::$instance instanceof self) {
            return;
        }

        self::$instance = $this;
        $this->reload_settings();

        add_action('bjlg_settings_saved', [$this, 'handle_settings_saved']);
        add_action('bjlg_backup_complete', [$this, 'handle_backup_complete'], 15, 2);
        add_action('bjlg_backup_failed', [$this, 'handle_backup_failed'], 15, 2);
        add_action('bjlg_cleanup_complete', [$this, 'handle_cleanup_complete'], 15, 1);
        add_action('bjlg_storage_warning', [$this, 'handle_storage_warning'], 15, 1);
        add_action('bjlg_remote_purge_permanent_failure', [$this, 'handle_remote_purge_failed'], 15, 3);
        add_action('bjlg_remote_purge_delayed', [$this, 'handle_remote_purge_delayed'], 15, 2);
        add_action('bjlg_remote_storage_capacity_forecast', [$this, 'handle_remote_storage_capacity_forecast'], 15, 1);
        add_action('bjlg_restore_self_test_passed', [$this, 'handle_restore_self_test_passed'], 15, 1);
        add_action('bjlg_restore_self_test_failed', [$this, 'handle_restore_self_test_failed'], 15, 1);
        add_action('bjlg_sandbox_restore_validation_passed', [$this, 'handle_sandbox_validation_passed'], 15, 1);
        add_action('bjlg_sandbox_restore_validation_failed', [$this, 'handle_sandbox_validation_failed'], 15, 1);
    }

    /**
     * Recharge les réglages après une sauvegarde.
     *
     * @param array<string,mixed> $settings
     */
    public function handle_settings_saved($settings) {
        if (isset($settings['notifications'])) {
            $this->settings = $this->merge_settings($settings['notifications']);
        } else {
            $this->reload_settings();
        }
    }

    /**
     * Prépare le contexte d'une sauvegarde réussie.
     *
     * @param string              $filename
     * @param array<string,mixed> $details
     */
    public function handle_backup_complete($filename, $details) {
        $details = is_array($details) ? $details : [];

        $post_checks = $this->normalize_post_check_results($details['post_checks'] ?? []);
        $delivery = $this->normalize_destination_delivery(
            $details['destinations'] ?? [],
            $details['destination_results'] ?? []
        );

        $context = [
            'filename' => (string) $filename,
            'size' => isset($details['size']) ? (int) $details['size'] : null,
            'components' => $this->sanitize_components($details['components'] ?? []),
            'encrypted' => !empty($details['encrypted']),
            'incremental' => !empty($details['incremental']),
            'duration' => isset($details['duration']) ? (float) $details['duration'] : null,
            'checksum' => $post_checks['checksum'],
            'checksum_algorithm' => $post_checks['checksum_algorithm'],
            'post_checks' => $post_checks,
            'post_checks_summary' => isset($details['post_checks_summary']) && is_string($details['post_checks_summary'])
                ? $details['post_checks_summary']
                : $post_checks['summary'],
            'destination_delivery' => $delivery,
        ];

        $this->notify('backup_complete', $context);
    }

    /**
     * Prépare le contexte d'une sauvegarde en échec.
     *
     * @param string              $error
     * @param array<string,mixed> $details
     */
    public function handle_backup_failed($error, $details) {
        $details = is_array($details) ? $details : [];

        $context = [
            'error' => trim((string) $error),
            'components' => $this->sanitize_components($details['components'] ?? []),
            'task_id' => isset($details['task_id']) ? (string) $details['task_id'] : '',
        ];

        $this->notify('backup_failed', $context);
    }

    /**
     * Prépare le contexte d'un nettoyage terminé.
     *
     * @param array<string,int> $stats
     */
    public function handle_cleanup_complete($stats) {
        $stats = is_array($stats) ? $stats : [];

        $context = [
            'backups_deleted' => isset($stats['backups_deleted']) ? (int) $stats['backups_deleted'] : 0,
            'remote_backups_deleted' => isset($stats['remote_backups_deleted']) ? (int) $stats['remote_backups_deleted'] : 0,
            'temp_files_deleted' => isset($stats['temp_files_deleted']) ? (int) $stats['temp_files_deleted'] : 0,
            'history_entries_deleted' => isset($stats['history_entries_deleted']) ? (int) $stats['history_entries_deleted'] : 0,
        ];

        $this->notify('cleanup_complete', $context);
    }

    /**
     * Prépare le contexte d'une alerte de stockage.
     *
     * @param array<string,mixed> $data
     */
    public function handle_storage_warning($data) {
        $data = is_array($data) ? $data : [];

        $type = '';
        if (isset($data['type']) && is_string($data['type'])) {
            $candidate = strtolower(trim($data['type']));
            if (in_array($candidate, ['local', 'remote'], true)) {
                $type = $candidate;
            }
        }

        $destination_id = '';
        if (isset($data['destination_id']) && is_scalar($data['destination_id'])) {
            $destination_id = (string) $data['destination_id'];
            if (function_exists('sanitize_key')) {
                $destination_id = sanitize_key($destination_id);
            } else {
                $destination_id = strtolower(preg_replace('/[^a-z0-9_\-]/i', '', $destination_id));
            }
        }

        $ratio = null;
        if (isset($data['ratio']) && is_numeric($data['ratio'])) {
            $ratio = max(0.0, min(1.0, (float) $data['ratio']));
        }

        $quota_bytes = null;
        if (isset($data['quota_bytes']) && is_numeric($data['quota_bytes'])) {
            $quota_bytes = max(0, (int) $data['quota_bytes']);
        }

        $free_bytes = null;
        if (isset($data['free_bytes']) && is_numeric($data['free_bytes'])) {
            $free_bytes = max(0, (int) $data['free_bytes']);
        }

        $free_space = null;
        if (isset($data['free_space']) && is_numeric($data['free_space'])) {
            $free_space = max(0, (int) $data['free_space']);
        }

        if ($free_bytes === null && $free_space !== null) {
            $free_bytes = $free_space;
        }

        $threshold_bytes = null;
        if (isset($data['threshold']) && is_numeric($data['threshold'])) {
            $threshold_bytes = max(0, (int) $data['threshold']);
        }

        $threshold_percent = null;
        if (isset($data['threshold_percent']) && is_numeric($data['threshold_percent'])) {
            $threshold_percent = max(0.0, min(100.0, (float) $data['threshold_percent']));
        }

        $generated_at = null;
        if (isset($data['generated_at']) && is_numeric($data['generated_at'])) {
            $generated_at = (int) $data['generated_at'];
        }

        $path = isset($data['path']) ? (string) $data['path'] : '';
        $name = isset($data['name']) ? (string) $data['name'] : '';
        if ($name !== '' && function_exists('sanitize_text_field')) {
            $name = sanitize_text_field($name);
        }

        $destination_label = '';
        if ($destination_id !== '') {
            $destination_label = $this->resolve_destination_label($destination_id);
        } elseif ($name !== '') {
            $destination_label = $name;
        }

        if ($destination_label === '' && $destination_id !== '') {
            $destination_label = $destination_id;
        }

        $destination_link = '';
        if ($destination_id !== '' && function_exists('admin_url')) {
            $destination_link = admin_url('admin.php?page=backup-jlg&section=integrations&destination=' . rawurlencode($destination_id));
        }

        $quota_human = $quota_bytes !== null ? $this->format_storage_bytes($quota_bytes) : '';
        $free_human = $free_bytes !== null ? $this->format_storage_bytes($free_bytes) : '';
        $threshold_human = $threshold_bytes !== null ? $this->format_storage_bytes($threshold_bytes) : '';

        $ratio_percent = null;
        $ratio_label = '';
        if ($ratio !== null) {
            $ratio_percent = round($ratio * 100, 2);
            $ratio_label = $this->format_storage_percentage($ratio_percent, $ratio_percent >= 10 ? 1 : 2);
        }

        $threshold_ratio_label = '';
        if ($threshold_percent !== null) {
            $threshold_ratio_label = $this->format_storage_percentage($threshold_percent, $threshold_percent >= 10 ? 0 : 1);
        }

        $context = [
            'free_space' => isset($data['free_space']) ? (int) $data['free_space'] : null,
            'threshold' => isset($data['threshold'])
                ? (int) $data['threshold']
                : (isset($data['threshold_percent']) ? (int) round((float) $data['threshold_percent']) : null),
            'path' => isset($data['path']) ? (string) $data['path'] : '',
        ];

        $destination_id = isset($data['destination_id']) ? sanitize_key((string) $data['destination_id']) : '';
        if ($destination_id !== '') {
            $destination_name = isset($data['name']) && is_string($data['name']) && $data['name'] !== ''
                ? (string) $data['name']
                : $destination_id;

            $ratio = null;
            if (isset($data['ratio']) && is_numeric($data['ratio'])) {
                $ratio_value = (float) $data['ratio'];
                if (is_finite($ratio_value)) {
                    $ratio = max(0.0, min(1.0, $ratio_value));
                }
            }

            $threshold_percent = null;
            if (isset($data['threshold_percent']) && is_numeric($data['threshold_percent'])) {
                $threshold_value = (float) $data['threshold_percent'];
                if (is_finite($threshold_value)) {
                    $threshold_percent = max(0.0, $threshold_value);
                }
            }

            $used_bytes = $this->sanitize_bytes($data['used_bytes'] ?? null);
            $quota_bytes = $this->sanitize_bytes($data['quota_bytes'] ?? null);
            $free_bytes = $this->sanitize_bytes($data['free_bytes'] ?? null);

            if ($free_bytes === null && $quota_bytes !== null && $used_bytes !== null) {
                $free_bytes = max(0, $quota_bytes - $used_bytes);
            }

            $context['destination_id'] = $destination_id;
            $context['destination_name'] = $destination_name;
            $context['ratio'] = $ratio;
            $context['threshold_percent'] = $threshold_percent;
            $context['used_bytes'] = $used_bytes;
            $context['quota_bytes'] = $quota_bytes;
            $context['free_bytes'] = $free_bytes;

            if ($context['path'] === '') {
                $context['path'] = sprintf('%s (%s)', $destination_name, $destination_id);
            }

            if ($context['free_space'] === null && $free_bytes !== null) {
                $context['free_space'] = $free_bytes;
            }
        }

        $this->notify('storage_warning', $context);
    }

    /**
     * Prépare le contexte d'une projection de saturation distante.
     *
     * @param array<string,mixed> $data
     */
    public function handle_remote_storage_capacity_forecast($data) {
        $data = is_array($data) ? $data : [];

        $this->notify('remote_storage_capacity_forecast', $data);
    }

    /**
     * Gère les alertes spécialisées Managed Vault (latence / réplication).
     *
     * @param array<string,mixed> $payload
     */
    public function handle_managed_vault_alert($payload) {
        if (!is_array($payload)) {
            return;
        }

        $type = isset($payload['type']) ? (string) $payload['type'] : '';
        $message = isset($payload['message']) ? (string) $payload['message'] : '';
        $destination_id = isset($payload['destination']) ? (string) $payload['destination'] : 'managed_vault';
        $context = isset($payload['context']) && is_array($payload['context']) ? $payload['context'] : [];

        if (isset($context['regions']) && is_array($context['regions'])) {
            $context['regions'] = implode(', ', array_map('sanitize_text_field', $context['regions']));
        }
        if (isset($context['region']) && is_scalar($context['region'])) {
            $context['region'] = sanitize_text_field((string) $context['region']);
        }

        $context['message'] = $message;
        $context['type'] = $type;
        $context['destination'] = $this->resolve_destination_label($destination_id) ?: ucfirst(str_replace('_', ' ', $destination_id));

        switch ($type) {
            case 'replica_degraded':
                $event = 'managed_vault_replica_degraded';
                break;
            case 'latency_budget_exceeded':
            default:
                $event = 'managed_vault_latency';
                break;
        }

        $this->notify($event, $context);
    }

    /**
     * Prépare le contexte d'un échec définitif de purge distante.
     *
     * @param string               $file
     * @param array<string,mixed>  $entry
     * @param array<string,string> $errors
     */
    public function handle_remote_purge_failed($file, $entry, $errors) {
        $entry = is_array($entry) ? $entry : [];

        $context = [
            'file' => basename((string) $file),
            'destinations' => $this->sanitize_components($entry['destinations'] ?? []),
            'attempts' => isset($entry['attempts']) ? (int) $entry['attempts'] : 0,
            'errors' => $this->sanitize_error_messages($errors),
            'last_error' => isset($entry['last_error']) ? trim((string) $entry['last_error']) : '',
        ];

        $this->notify('remote_purge_failed', $context);
    }

    /**
     * Prépare le contexte d'un retard critique de purge distante.
     *
     * @param string              $file
     * @param array<string,mixed> $entry
     */
    public function handle_remote_purge_delayed($file, $entry) {
        $entry = is_array($entry) ? $entry : [];

        $context = [
            'file' => basename((string) $file),
            'destinations' => $this->sanitize_components($entry['destinations'] ?? []),
            'attempts' => isset($entry['attempts']) ? (int) $entry['attempts'] : 0,
            'max_delay' => isset($entry['max_delay']) ? (int) $entry['max_delay'] : null,
            'last_delay' => isset($entry['last_delay']) ? (int) $entry['last_delay'] : null,
            'last_error' => isset($entry['last_error']) ? trim((string) $entry['last_error']) : '',
        ];

        $this->notify('remote_purge_delayed', $context);
    }

    /**
     * Déclenche une alerte proactive lorsque les projections indiquent un dépassement imminent du SLA.
     *
     * @param array<string,mixed> $metrics
     * @param array<int,mixed>    $queue
     * @param array<int,mixed>    $results
     */
    public function handle_remote_purge_metrics_updated($metrics, $queue, $results) { // phpcs:ignore Generic.CodeAnalysis.UnusedFunctionParameter
        $metrics = is_array($metrics) ? $metrics : [];

        $pending = isset($metrics['pending']) && is_array($metrics['pending']) ? $metrics['pending'] : [];
        $saturation = isset($metrics['saturation']) && is_array($metrics['saturation']) ? $metrics['saturation'] : [];

        if (empty($saturation)) {
            if (function_exists('delete_transient')) {
                delete_transient(self::REMOTE_PURGE_PROACTIVE_ALERT_TRANSIENT);
            }

            return;
        }

        $breach_imminent = !empty($saturation['breach_imminent']);
        if (!$breach_imminent && !empty($saturation['destinations']) && is_array($saturation['destinations'])) {
            foreach ($saturation['destinations'] as $destination) {
                if (is_array($destination) && !empty($destination['breach_imminent'])) {
                    $breach_imminent = true;
                    break;
                }
            }
        }

        if (!$breach_imminent) {
            if (function_exists('delete_transient')) {
                delete_transient(self::REMOTE_PURGE_PROACTIVE_ALERT_TRANSIENT);
            }

            return;
        }

        if (function_exists('get_transient') && get_transient(self::REMOTE_PURGE_PROACTIVE_ALERT_TRANSIENT)) {
            return;
        }

        $threshold_seconds = isset($saturation['threshold_seconds'])
            ? (int) $saturation['threshold_seconds']
            : (defined('MINUTE_IN_SECONDS') ? 10 * MINUTE_IN_SECONDS : 600);

        $time_to_threshold = isset($saturation['time_to_threshold']) && $saturation['time_to_threshold'] !== null
            ? (int) $saturation['time_to_threshold']
            : null;

        $projection_timestamp = isset($saturation['projected_breach_at']) ? (int) $saturation['projected_breach_at'] : 0;

        $context = [
            'pending_total' => isset($pending['total']) ? (int) $pending['total'] : 0,
            'pending_oldest_seconds' => isset($pending['oldest_seconds']) ? (int) $pending['oldest_seconds'] : 0,
            'threshold_seconds' => $threshold_seconds,
            'time_to_threshold' => $time_to_threshold,
            'projection_timestamp' => $projection_timestamp,
            'threshold_label' => $this->format_duration_seconds($threshold_seconds),
            'time_to_threshold_label' => $time_to_threshold !== null ? $this->format_duration_seconds($time_to_threshold) : '',
            'projection_formatted' => $projection_timestamp > 0 ? $this->format_timestamp($projection_timestamp) : '',
            'projection_relative' => $projection_timestamp > 0 ? $this->format_relative_time($projection_timestamp) : '',
            'destinations' => $this->normalize_saturation_destinations($saturation['destinations'] ?? []),
            'proactive' => true,
        ];

        if (class_exists(__NAMESPACE__ . '\\BJLG_History')) {
            $history_message = sprintf(
                /* translators: %d: number of pending purge entries. */
                __('Projection critique : %d purge(s) risquent de dépasser le SLA.', 'backup-jlg'),
                $context['pending_total']
            );
            BJLG_History::log('remote_purge', 'warning', $history_message);
        }

        $this->notify('remote_purge_delayed', $context);

        $this->dispatch_remote_purge_worker($metrics);

        if (function_exists('set_transient')) {
            set_transient(
                self::REMOTE_PURGE_PROACTIVE_ALERT_TRANSIENT,
                1,
                defined('MINUTE_IN_SECONDS') ? 10 * MINUTE_IN_SECONDS : 600
            );
        }
    }

    /**
     * Construit le contexte d'un test de restauration réussi.
     *
     * @param array<string,mixed> $report
     */
    public function handle_restore_self_test_passed($report) {
        $report = is_array($report) ? $report : [];
        $metrics = isset($report['metrics']) && is_array($report['metrics']) ? $report['metrics'] : [];
        $attachments = isset($report['attachments']) && is_array($report['attachments']) ? $report['attachments'] : [];
        $files = isset($report['report_files']) && is_array($report['report_files']) ? $report['report_files'] : [];

        $context = [
            'archive' => isset($report['archive']) ? (string) $report['archive'] : '',
            'duration' => isset($report['duration']) ? (float) $report['duration'] : null,
            'components' => isset($report['components']) && is_array($report['components']) ? $report['components'] : [],
            'started_at' => isset($report['started_at']) ? (int) $report['started_at'] : null,
            'completed_at' => isset($report['completed_at']) ? (int) $report['completed_at'] : null,
            'rto_seconds' => isset($metrics['rto_seconds']) ? (float) $metrics['rto_seconds'] : null,
            'rpo_seconds' => isset($metrics['rpo_seconds']) ? (int) $metrics['rpo_seconds'] : null,
            'rto_human' => isset($metrics['rto_human']) ? (string) $metrics['rto_human'] : '',
            'rpo_human' => isset($metrics['rpo_human']) ? (string) $metrics['rpo_human'] : '',
            'attachments' => $attachments,
            'report_files' => $files,
        ];

        $this->notify('restore_self_test_passed', $context);
    }

    /**
     * Construit le contexte d'un test de restauration en échec.
     *
     * @param array<string,mixed> $report
     */
    public function handle_restore_self_test_failed($report) {
        $report = is_array($report) ? $report : [];
        $metrics = isset($report['metrics']) && is_array($report['metrics']) ? $report['metrics'] : [];
        $attachments = isset($report['attachments']) && is_array($report['attachments']) ? $report['attachments'] : [];
        $files = isset($report['report_files']) && is_array($report['report_files']) ? $report['report_files'] : [];

        $context = [
            'archive' => isset($report['archive']) ? (string) $report['archive'] : '',
            'error' => isset($report['exception']) ? trim((string) $report['exception']) : ($report['message'] ?? ''),
            'started_at' => isset($report['started_at']) ? (int) $report['started_at'] : null,
            'completed_at' => isset($report['completed_at']) ? (int) $report['completed_at'] : null,
            'rto_seconds' => isset($metrics['rto_seconds']) ? (float) $metrics['rto_seconds'] : null,
            'rpo_seconds' => isset($metrics['rpo_seconds']) ? (int) $metrics['rpo_seconds'] : null,
            'rto_human' => isset($metrics['rto_human']) ? (string) $metrics['rto_human'] : '',
            'rpo_human' => isset($metrics['rpo_human']) ? (string) $metrics['rpo_human'] : '',
            'attachments' => $attachments,
            'report_files' => $files,
        ];

        $this->notify('restore_self_test_failed', $context);
    }

    /**
     * Contexte d'une validation sandbox réussie.
     *
     * @param array<string,mixed> $report
     */
    public function handle_sandbox_validation_passed($report) {
        $context = $this->normalize_sla_validation_report($report, 'success');

        $this->notify('sandbox_restore_validation_passed', $context);
    }

    /**
     * Contexte d'une validation sandbox en échec.
     *
     * @param array<string,mixed> $report
     */
    public function handle_sandbox_validation_failed($report) {
        $context = $this->normalize_sla_validation_report($report, 'failure');

        $this->notify('sandbox_restore_validation_failed', $context);
    }

    /**
     * Enfile une notification de test en utilisant les réglages fournis ou stockés.
     *
     * @param array<string,mixed>|null $override_settings
     *
     * @return array{success:bool,entry:array<string,mixed>,channels:string[]}|WP_Error
     */
    public function send_test_notification($override_settings = null) {
        $settings = $override_settings !== null
            ? $this->merge_settings($override_settings)
            : $this->settings;

        if (empty($settings['enabled'])) {
            return new WP_Error('bjlg_notifications_disabled', __('Les notifications sont désactivées.', 'backup-jlg'));
        }

        $site_name = function_exists('get_bloginfo') ? get_bloginfo('name') : '';
        $site_url = function_exists('home_url') ? home_url('/') : ''; // phpcs:ignore WordPress.WP.AlternativeFunctions.home_url_home_url

        $user_label = '';
        if (function_exists('wp_get_current_user')) {
            $current_user = wp_get_current_user();
            if ($current_user && isset($current_user->display_name) && $current_user->display_name !== '') {
                $user_label = $current_user->display_name;
            } elseif ($current_user && isset($current_user->user_login) && $current_user->user_login !== '') {
                $user_label = $current_user->user_login;
            }
        }

        $context = [
            'test' => true,
            'site_name' => is_string($site_name) ? $site_name : '',
            'site_url' => is_string($site_url) ? $site_url : '',
            'initiator' => is_string($user_label) ? $user_label : '',
            'timestamp' => current_time('mysql'),
        ];

        $title = __('Notification de test', 'backup-jlg');
        $lines = [
            __('Ce message confirme que vos canaux reçoivent correctement les alertes Backup JLG.', 'backup-jlg'),
        ];

        if ($context['site_name'] !== '') {
            $lines[] = sprintf(__('Site : %s', 'backup-jlg'), $context['site_name']);
        }

        if ($context['site_url'] !== '') {
            $lines[] = sprintf(__('URL : %s', 'backup-jlg'), $context['site_url']);
        }

        if ($context['initiator'] !== '') {
            $lines[] = sprintf(__('Déclenché par : %s', 'backup-jlg'), $context['initiator']);
        }

        $lines[] = sprintf(__('Horodatage : %s', 'backup-jlg'), $context['timestamp']);

        $body_lines = array_filter(array_map('trim', $lines));
        $lines = $this->build_severity_lines('info', $body_lines, [
            'event' => 'test_notification',
            'title' => $title,
            'context' => $context,
        ]);
        $lines = apply_filters('bjlg_notification_message_lines', $lines, 'test_notification', $context);
        $base_lines = is_array($lines) ? array_values($lines) : [];

        $payload = [
            'event' => 'test_notification',
            'title' => $title,
            'lines' => $lines,
            'context' => $context,
            'severity' => 'info',
        ];

        $payload = apply_filters('bjlg_notification_payload', $payload, 'test_notification', $context);

        if (!is_array($payload) || empty($payload['title']) || empty($payload['lines']) || !is_array($payload['lines'])) {
            return new WP_Error('bjlg_notification_payload_invalid', __('Impossible de préparer la notification de test.', 'backup-jlg'));
        }

        $meta = [
            'event' => 'test_notification',
            'title' => (string) $payload['title'],
            'context' => is_array($payload['context']) ? $payload['context'] : $context,
        ];

        $severity = $this->normalize_severity($payload['severity'] ?? 'info');
        $title = (string) $payload['title'];
        $lines = array_map('strval', $payload['lines']);
        if ($severity !== 'info' && $lines === $base_lines) {
            $lines = $this->build_severity_lines($severity, $body_lines, $meta);
        }

        if (empty($lines)) {
            return new WP_Error('bjlg_notification_payload_invalid', __('Impossible de préparer la notification de test.', 'backup-jlg'));
        }

        $channels = $this->prepare_channels_payload($title, $lines, $settings);

        if (empty($channels)) {
            return new WP_Error('bjlg_notifications_no_channels', __('Aucun canal de notification actif n’est disponible.', 'backup-jlg'));
        }

        $entry = [
            'id' => uniqid('bjlg_notif_test_', true),
            'event' => 'test_notification',
            'title' => $title,
            'subject' => '[Backup JLG] ' . $title,
            'lines' => $lines,
            'body' => implode("\n", $lines),
            'context' => $meta['context'],
            'channels' => $channels,
            'created_at' => time(),
            'severity' => $severity,
            'resolution' => $this->build_resolution_payload('test_notification', $meta['context']),
        ];

        $queued = BJLG_Notification_Queue::enqueue($entry);

        if (is_array($queued) && class_exists(__NAMESPACE__ . '\\BJLG_Notification_Receipts')) {
            BJLG_Notification_Receipts::record_creation($queued);
        }

        return [
            'success' => true,
            'entry' => $queued ?? $entry,
            'channels' => array_keys($channels),
        ];
    }

    /**
     * Recharge les réglages depuis la base de données.
     */
    private function reload_settings() {
        $stored = \bjlg_get_option('bjlg_notification_settings', []);
        $this->settings = $this->merge_settings($stored);
    }

    /**
     * Fusionne les réglages sauvegardés avec les valeurs par défaut.
     *
     * @param array<string,mixed> $settings
     *
     * @return array<string,mixed>
     */
    private function merge_settings($settings) {
        if (!is_array($settings)) {
            $settings = [];
        }

        $merged = wp_parse_args($settings, self::DEFAULTS);
        $merged['events'] = isset($merged['events']) && is_array($merged['events'])
            ? wp_parse_args($merged['events'], self::DEFAULTS['events'])
            : self::DEFAULTS['events'];
        $merged['channels'] = isset($merged['channels']) && is_array($merged['channels'])
            ? wp_parse_args($merged['channels'], self::DEFAULTS['channels'])
            : self::DEFAULTS['channels'];

        $merged['quiet_hours'] = isset($merged['quiet_hours']) && is_array($merged['quiet_hours'])
            ? wp_parse_args($merged['quiet_hours'], self::DEFAULTS['quiet_hours'])
            : self::DEFAULTS['quiet_hours'];

        $merged['quiet_hours']['start'] = self::normalize_time_string(
            $merged['quiet_hours']['start'],
            self::DEFAULTS['quiet_hours']['start']
        );
        $merged['quiet_hours']['end'] = self::normalize_time_string(
            $merged['quiet_hours']['end'],
            self::DEFAULTS['quiet_hours']['end']
        );
        $merged['quiet_hours']['allow_critical'] = self::to_bool($merged['quiet_hours']['allow_critical']);
        $merged['quiet_hours']['timezone'] = is_string($merged['quiet_hours']['timezone'])
            ? trim((string) $merged['quiet_hours']['timezone'])
            : '';

        $merged['escalation'] = isset($merged['escalation']) && is_array($merged['escalation'])
            ? wp_parse_args($merged['escalation'], self::DEFAULTS['escalation'])
            : self::DEFAULTS['escalation'];

        $merged['escalation']['enabled'] = self::to_bool($merged['escalation']['enabled']);
        $merged['escalation']['only_critical'] = self::to_bool($merged['escalation']['only_critical']);
        $merged['escalation']['delay_minutes'] = max(
            1,
            (int) $merged['escalation']['delay_minutes']
        );

        $channels = [];
        $channel_defaults = self::DEFAULTS['escalation']['channels'];
        foreach ($channel_defaults as $channel_key => $default_enabled) {
            $candidate = $merged['escalation']['channels'][$channel_key] ?? $default_enabled;
            $channels[$channel_key] = self::to_bool($candidate);
        }
        $merged['escalation']['channels'] = $channels;

        $allowed_modes = ['simple', 'staged'];
        $mode = isset($merged['escalation']['mode']) && is_string($merged['escalation']['mode'])
            ? strtolower($merged['escalation']['mode'])
            : self::DEFAULTS['escalation']['mode'];
        if (!in_array($mode, $allowed_modes, true)) {
            $mode = self::DEFAULTS['escalation']['mode'];
        }
        $merged['escalation']['mode'] = $mode;

        $stage_blueprint = $this->escalation_stage_blueprint();
        $raw_stages = isset($merged['escalation']['stages']) && is_array($merged['escalation']['stages'])
            ? $merged['escalation']['stages']
            : [];

        $stages = [];
        foreach ($stage_blueprint as $stage_key => $stage_defaults) {
            $current = isset($raw_stages[$stage_key]) && is_array($raw_stages[$stage_key])
                ? $raw_stages[$stage_key]
                : [];

            $delay_default = isset($stage_defaults['default_delay_minutes'])
                ? (int) $stage_defaults['default_delay_minutes']
                : 15;

            $stages[$stage_key] = [
                'enabled' => self::to_bool($current['enabled'] ?? false),
                'delay_minutes' => max(0, (int) ($current['delay_minutes'] ?? $delay_default)),
            ];
        }

        $merged['escalation']['stages'] = $stages;

        $template_defaults = self::default_severity_templates();
        $raw_templates = isset($merged['templates']) && is_array($merged['templates'])
            ? $merged['templates']
            : [];

        $default_template_shape = [
            'label' => '',
            'intro' => '',
            'outro' => '',
            'resolution' => '',
            'intent' => 'info',
            'actions' => [],
        ];
        $info_defaults = isset($template_defaults['info']) && is_array($template_defaults['info'])
            ? $template_defaults['info']
            : $default_template_shape;

        $templates = [];
        foreach ($template_defaults as $severity => $definition) {
            $current = isset($raw_templates[$severity]) && is_array($raw_templates[$severity])
                ? $raw_templates[$severity]
                : [];

            $templates[$severity] = [
                'label' => $this->sanitize_template_label($current['label'] ?? $definition['label']),
                'intro' => $this->sanitize_template_text($current['intro'] ?? $definition['intro']),
                'outro' => $this->sanitize_template_text($current['outro'] ?? $definition['outro']),
                'resolution' => $this->sanitize_template_text($current['resolution'] ?? $definition['resolution']),
                'intent' => $this->sanitize_template_intent($current['intent'] ?? $definition['intent']),
                'actions' => $this->sanitize_template_actions($current['actions'] ?? $definition['actions']),
            ];
        }

        foreach ($raw_templates as $key => $definition) {
            if (isset($templates[$key]) || !is_array($definition)) {
                continue;
            }

            if (!is_string($key)) {
                continue;
            }

            $sanitized_key = function_exists('sanitize_key')
                ? sanitize_key($key)
                : strtolower(preg_replace('/[^a-z0-9_\-]/i', '', (string) $key));

            if ($sanitized_key === '') {
                continue;
            }

            if (isset($templates[$sanitized_key])) {
                continue;
            }

            $parts = preg_split('/[-_]/', $sanitized_key);
            $base_candidate = isset($parts[0]) ? strtolower((string) $parts[0]) : '';
            $base_defaults = isset($template_defaults[$base_candidate]) && is_array($template_defaults[$base_candidate])
                ? $template_defaults[$base_candidate]
                : $info_defaults;

            $templates[$sanitized_key] = [
                'label' => $this->sanitize_template_label($definition['label'] ?? ($base_defaults['label'] ?? '')),
                'intro' => $this->sanitize_template_text($definition['intro'] ?? ($base_defaults['intro'] ?? '')),
                'outro' => $this->sanitize_template_text($definition['outro'] ?? ($base_defaults['outro'] ?? '')),
                'resolution' => $this->sanitize_template_text($definition['resolution'] ?? ($base_defaults['resolution'] ?? '')),
                'intent' => $this->sanitize_template_intent($definition['intent'] ?? ($base_defaults['intent'] ?? 'info')),
                'actions' => $this->sanitize_template_actions($definition['actions'] ?? ($base_defaults['actions'] ?? [])),
            ];
        }

        $merged['templates'] = $templates;

        return $merged;
    }

    /**
     * Vérifie si un événement doit générer une notification.
     */
    private function is_event_enabled($event, ?array $settings = null) {
        $settings = $settings ?? $this->settings;

        if (empty($settings['enabled'])) {
            return false;
        }

        return !empty($settings['events'][$event]);
    }

    /**
     * Retourne vrai si le canal spécifié est activé.
     */
    private function is_channel_enabled($channel, ?array $settings = null) {
        $settings = $settings ?? $this->settings;

        return !empty($settings['channels'][$channel]['enabled']);
    }

    /**
     * Normalise les données d'un rapport de validation sandbox.
     *
     * @param array<string,mixed>|null $report
     * @param string                   $status
     * @return array<string,mixed>
     */
    private function normalize_sla_validation_report($report, $status) {
        $report = is_array($report) ? $report : [];
        $objectives = isset($report['objectives']) && is_array($report['objectives']) ? $report['objectives'] : [];
        $timings = isset($report['timings']) && is_array($report['timings']) ? $report['timings'] : [];
        $sandbox = isset($report['sandbox']) && is_array($report['sandbox']) ? $report['sandbox'] : [];
        $cleanup = isset($sandbox['cleanup']) && is_array($sandbox['cleanup']) ? $sandbox['cleanup'] : [];
<<<<<<< HEAD
        $steps = isset($report['steps']) && is_array($report['steps']) ? array_values($report['steps']) : [];
        $logs = isset($report['logs']) && is_array($report['logs']) ? array_map('strval', $report['logs']) : [];
        $rollback = isset($report['rollback']) && is_array($report['rollback']) ? $report['rollback'] : [];
=======
        $report_files = isset($report['report_files']) && is_array($report['report_files'])
            ? BJLG_History::sanitize_report_files($report['report_files'])
            : [];
>>>>>>> c967d44d

        $components = [];
        if (isset($report['components']) && is_array($report['components'])) {
            $components = array_map('strval', $report['components']);
        }

        $log_excerpt = [];
        if (isset($report['log_excerpt']) && is_array($report['log_excerpt'])) {
            $log_excerpt = array_map('strval', array_slice($report['log_excerpt'], -20));
        }

        return [
            'status' => $status,
            'message' => isset($report['message']) ? (string) $report['message'] : '',
            'backup_file' => isset($report['backup_file']) ? (string) $report['backup_file'] : '',
            'backup_filename' => isset($report['backup_file']) && is_string($report['backup_file'])
                ? basename($report['backup_file'])
                : '',
            'components' => $components,
            'rto_seconds' => isset($objectives['rto_seconds']) ? (float) $objectives['rto_seconds'] : null,
            'rpo_seconds' => isset($objectives['rpo_seconds']) ? (float) $objectives['rpo_seconds'] : null,
            'rto_human' => isset($objectives['rto_human']) ? (string) $objectives['rto_human'] : ($timings['duration_human'] ?? ''),
            'rpo_human' => isset($objectives['rpo_human']) ? (string) $objectives['rpo_human'] : '',
            'started_at' => isset($report['started_at']) ? (int) $report['started_at'] : null,
            'completed_at' => isset($report['completed_at']) ? (int) $report['completed_at'] : null,
            'sandbox_path' => isset($sandbox['base_path']) ? (string) $sandbox['base_path'] : '',
            'cleanup_performed' => !empty($cleanup['performed']),
            'cleanup_error' => isset($cleanup['error']) && $cleanup['error'] !== null ? (string) $cleanup['error'] : null,
<<<<<<< HEAD
            'steps' => $steps,
            'logs' => $logs,
            'rollback_performed' => !empty($rollback['performed']),
            'rollback_error' => isset($rollback['error']) && $rollback['error'] !== null ? (string) $rollback['error'] : null,
=======
            'report_files' => $report_files,
            'log_excerpt' => $log_excerpt,
>>>>>>> c967d44d
            'raw' => $report,
        ];
    }

    private function sanitize_health_report($health) {
        if (!is_array($health)) {
            return [
                'status' => '',
                'summary' => '',
                'checked_at' => null,
            ];
        }

        return [
            'status' => isset($health['status']) ? (string) $health['status'] : '',
            'summary' => isset($health['summary']) ? (string) $health['summary'] : '',
            'checked_at' => isset($health['checked_at']) ? (int) $health['checked_at'] : null,
        ];
    }

    /**
     * @param array<int,array<string,mixed>> $issues
     * @return array<int,array<string,string>>
     */
    private function sanitize_validation_issues(array $issues): array
    {
        $sanitized = [];

        foreach ($issues as $issue) {
            if (!is_array($issue)) {
                continue;
            }

            $type = isset($issue['type']) ? (string) $issue['type'] : 'info';
            $component = isset($issue['component']) ? (string) $issue['component'] : '';
            $message = isset($issue['message']) ? (string) $issue['message'] : '';

            if (function_exists('sanitize_key')) {
                $type = sanitize_key($type);
                $component = sanitize_key($component);
            } else {
                $type = preg_replace('/[^a-z0-9_\-]/i', '', strtolower($type));
                $component = preg_replace('/[^a-z0-9_\-]/i', '', strtolower($component));
            }

            $sanitized[] = [
                'type' => $type !== '' ? $type : 'info',
                'component' => $component,
                'message' => $message,
            ];
        }

        return $sanitized;
    }

    /**
     * @param array<int,array<string,string>> $issues
     */
    private function summarize_validation_issues(array $issues): string
    {
        if (empty($issues)) {
            return '';
        }

        $error_count = 0;
        $warning_count = 0;

        foreach ($issues as $issue) {
            $type = isset($issue['type']) ? (string) $issue['type'] : '';

            if (in_array($type, ['error', 'failure', 'exception', 'cleanup'], true)) {
                $error_count++;
            } elseif ($type === 'warning') {
                $warning_count++;
            }
        }

        $parts = [];

        if ($error_count > 0) {
            $parts[] = sprintf(
                _n('%s critique', '%s critiques', $error_count, 'backup-jlg'),
                number_format_i18n($error_count)
            );
        }

        if ($warning_count > 0) {
            $parts[] = sprintf(
                _n('%s avertissement', '%s avertissements', $warning_count, 'backup-jlg'),
                number_format_i18n($warning_count)
            );
        }

        return implode(' | ', $parts);
    }

    /**
     * Envoie la notification sur les canaux configurés.
     *
     * @param string              $event
     * @param array<string,mixed> $context
     */
    private function notify($event, $context) {
        if (!$this->is_event_enabled($event)) {
            return;
        }

        $title = $this->get_event_title($event, $context);
        $body_lines = $this->get_event_body_lines($event, $context);
        $severity = $this->get_event_severity($event);
        $lines = $this->build_severity_lines($severity, $body_lines, [
            'event' => $event,
            'title' => $title,
            'context' => $context,
        ]);
        $lines = apply_filters('bjlg_notification_message_lines', $lines, $event, $context);
        $base_lines = is_array($lines) ? array_values($lines) : [];

        $payload = [
            'event' => $event,
            'title' => $title,
            'lines' => $lines,
            'context' => $context,
            'severity' => $severity,
        ];

        /**
         * Permet de modifier le contenu de la notification avant envoi.
         */
        $payload = apply_filters('bjlg_notification_payload', $payload, $event, $context);

        if (!is_array($payload) || empty($payload['title']) || empty($payload['lines']) || !is_array($payload['lines'])) {
            BJLG_Debug::log('Notification ignorée car le payload est invalide.');
            return;
        }

        $meta = [
            'event' => $event,
            'title' => $payload['title'],
            'context' => $payload['context'],
        ];

        $final_severity = $this->normalize_severity($payload['severity'] ?? $severity);
        $lines = array_map('strval', $payload['lines']);
        if ($final_severity !== $severity && $lines === $base_lines) {
            $lines = $this->build_severity_lines($final_severity, $body_lines, $meta);
        }

        if (empty($lines)) {
            BJLG_Debug::log('Notification ignorée car aucune ligne valide n’a pu être générée.');
            return;
        }

        $subject = '[Backup JLG] ' . $payload['title'];
        $body = implode("\n", $lines);

        $escalation = $this->compute_escalation_overrides($event, $payload['context'] ?? []);
        $channels = $this->prepare_channels_payload($payload['title'], $lines, null, $escalation['overrides']);

        if (empty($channels)) {
            BJLG_Debug::log('Notification ignorée car aucun canal valide n\'est disponible.');
            return;
        }

        $entry = [
            'event' => $event,
            'title' => $payload['title'],
            'subject' => $subject,
            'lines' => $lines,
            'body' => $body,
            'context' => $payload['context'],
            'channels' => $channels,
            'created_at' => time(),
            'severity' => $final_severity,
            'resolution' => $this->build_resolution_payload($event, $payload['context'] ?? []),
        ];

        if (!empty($escalation['meta']['channels'])) {
            $entry['escalation'] = $escalation['meta'];
        }

        if (!empty($entry['resolution']['summary'])) {
            $entry['resolution_summary'] = (string) $entry['resolution']['summary'];

            if (!empty($entry['escalation']) && is_array($entry['escalation'])) {
                $entry['escalation']['resolution_summary'] = $entry['resolution']['summary'];
            }
        }

        $entry = $this->apply_quiet_hours_constraints($event, $entry);

        $queued = BJLG_Notification_Queue::enqueue($entry);

        if (is_array($queued) && class_exists(__NAMESPACE__ . '\\BJLG_Notification_Receipts')) {
            BJLG_Notification_Receipts::record_creation($queued);
        }

        BJLG_Debug::log(sprintf('Notification "%s" mise en file d\'attente.', $event));
    }

    private function build_resolution_payload($event, $context) {
        $timestamp = time();
        $title = $this->get_event_title($event, $context);

        $summary = $event === 'test_notification'
            ? __('Notification de test enregistrée.', 'backup-jlg')
            : sprintf(__('Notification générée pour "%s".', 'backup-jlg'), $title);

        $steps = [[
            'timestamp' => $timestamp,
            'actor' => __('Système', 'backup-jlg'),
            'summary' => $summary,
            'type' => 'created',
        ]];

        $resolution = [
            'acknowledged_at' => null,
            'resolved_at' => null,
            'steps' => $steps,
            'summary' => class_exists(__NAMESPACE__ . '\\BJLG_Notification_Queue')
                ? BJLG_Notification_Queue::summarize_resolution_steps($steps)
                : $summary,
        ];

        return $resolution;
    }

    /**
     * Retourne le titre humain de l'événement.
     */
    private function get_event_title($event, $context) {
        switch ($event) {
            case 'backup_complete':
                return __('Sauvegarde terminée', 'backup-jlg');
            case 'backup_failed':
                return __('Échec de sauvegarde', 'backup-jlg');
            case 'cleanup_complete':
                return __('Nettoyage terminé', 'backup-jlg');
            case 'storage_warning':
                return __('Alerte de stockage', 'backup-jlg');
            case 'remote_purge_failed':
                return __('Purge distante en échec', 'backup-jlg');
            case 'remote_purge_delayed':
                return __('Purge distante en retard', 'backup-jlg');
            case 'remote_storage_capacity_forecast':
                return __('Projection de saturation distante', 'backup-jlg');
            case 'restore_self_test_passed':
                return __('Test de restauration réussi', 'backup-jlg');
            case 'restore_self_test_failed':
                return __('Test de restauration échoué', 'backup-jlg');
            case 'sandbox_restore_validation_passed':
                return __('Validation SLA réussie', 'backup-jlg');
            case 'sandbox_restore_validation_failed':
                return __('Validation SLA échouée', 'backup-jlg');
            default:
                return ucfirst(str_replace('_', ' ', $event));
        }
    }

    /**
     * Construit les lignes du message selon l'événement.
     *
     * @param string              $event
     * @param array<string,mixed> $context
     *
     * @return string[]
     */
    private function get_event_body_lines($event, $context) {
        $lines = [];

        switch ($event) {
            case 'backup_complete':
                $lines[] = __('Une sauvegarde vient de se terminer avec succès.', 'backup-jlg');
                if (!empty($context['filename'])) {
                    $lines[] = __('Fichier : ', 'backup-jlg') . $context['filename'];
                }
                if (isset($context['size'])) {
                    $lines[] = __('Taille : ', 'backup-jlg') . size_format((int) $context['size']);
                }
                if (!empty($context['components'])) {
                    $lines[] = __('Composants : ', 'backup-jlg') . implode(', ', $context['components']);
                }
                $lines[] = __('Chiffrée : ', 'backup-jlg') . ($context['encrypted'] ? __('Oui', 'backup-jlg') : __('Non', 'backup-jlg'));
                $lines[] = __('Incrémentale : ', 'backup-jlg') . ($context['incremental'] ? __('Oui', 'backup-jlg') : __('Non', 'backup-jlg'));
                if (!empty($context['duration'])) {
                    $lines[] = __('Durée : ', 'backup-jlg') . number_format_i18n((float) $context['duration'], 2) . ' s';
                }
                if (!empty($context['checksum'])) {
                    $algorithm = !empty($context['checksum_algorithm'])
                        ? strtoupper((string) $context['checksum_algorithm'])
                        : 'SHA-256';
                    $lines[] = sprintf(
                        /* translators: 1: checksum algorithm, 2: hash value. */
                        __('Checksum (%1$s) : %2$s', 'backup-jlg'),
                        $algorithm,
                        $context['checksum']
                    );
                }

                $post_checks = isset($context['post_checks']) && is_array($context['post_checks']) ? $context['post_checks'] : [];
                $post_checks_summary = isset($context['post_checks_summary']) && is_string($context['post_checks_summary'])
                    ? $context['post_checks_summary']
                    : ($post_checks['summary'] ?? '');

                if ($post_checks_summary !== '') {
                    $lines[] = __('Vérifications post-sauvegarde : ', 'backup-jlg') . $post_checks_summary;
                }

                if (!empty($post_checks['files']) && is_array($post_checks['files'])) {
                    foreach ($post_checks['files'] as $file_report) {
                        if (!is_array($file_report)) {
                            continue;
                        }

                        $status = isset($file_report['status']) ? (string) $file_report['status'] : '';
                        if ($status === 'passed') {
                            continue;
                        }

                        $filename = isset($file_report['filename']) ? (string) $file_report['filename'] : '';
                        if ($filename === '') {
                            continue;
                        }

                        $message = isset($file_report['message']) ? (string) $file_report['message'] : '';
                        $lines[] = sprintf(
                            /* translators: 1: file name, 2: status, 3: message. */
                            __('%1$s — %2$s%3$s', 'backup-jlg'),
                            $filename,
                            $status,
                            $message !== '' ? ' : ' . $message : ''
                        );
                    }
                }

                $delivery = isset($context['destination_delivery']) && is_array($context['destination_delivery'])
                    ? $context['destination_delivery']
                    : [];

                if (!empty($delivery['summary'])) {
                    $lines[] = __('Destinations distantes : ', 'backup-jlg') . $delivery['summary'];
                }

                if (!empty($delivery['failures']) && is_array($delivery['failures'])) {
                    foreach ($delivery['failures'] as $failure) {
                        if (empty($failure['label'])) {
                            continue;
                        }

                        $failure_message = isset($failure['message']) && $failure['message'] !== ''
                            ? $failure['message']
                            : __('erreur inconnue', 'backup-jlg');

                        $lines[] = sprintf(
                            /* translators: 1: destination label, 2: error message. */
                            __('Échec vers %1$s : %2$s', 'backup-jlg'),
                            $failure['label'],
                            $failure_message
                        );
                    }
                }

                break;
            case 'backup_failed':
                $lines[] = __('Une sauvegarde a échoué.', 'backup-jlg');
                if (!empty($context['error'])) {
                    $lines[] = __('Erreur : ', 'backup-jlg') . $context['error'];
                }
                if (!empty($context['components'])) {
                    $lines[] = __('Composants : ', 'backup-jlg') . implode(', ', $context['components']);
                }
                if (!empty($context['task_id'])) {
                    $lines[] = __('Tâche : ', 'backup-jlg') . $context['task_id'];
                }
                break;
            case 'cleanup_complete':
                $lines[] = __("La tâche de nettoyage s'est terminée.", 'backup-jlg');
                $lines[] = __('Sauvegardes supprimées : ', 'backup-jlg') . (int) $context['backups_deleted'];
                $lines[] = __('Sauvegardes distantes supprimées : ', 'backup-jlg') . (int) $context['remote_backups_deleted'];
                $lines[] = __('Fichiers temporaires supprimés : ', 'backup-jlg') . (int) $context['temp_files_deleted'];
                $lines[] = __("Entrées d'historique supprimées : ", 'backup-jlg') . (int) $context['history_entries_deleted'];
                break;
            case 'storage_warning':
                if (!empty($context['destination_id'])) {
                    $name = isset($context['destination_name']) && $context['destination_name'] !== ''
                        ? (string) $context['destination_name']
                        : (string) $context['destination_id'];
                    $lines[] = sprintf(__('La destination distante %s approche de la saturation.', 'backup-jlg'), $name);

                    if (isset($context['ratio']) && $context['ratio'] !== null) {
                        $ratio_percent = (float) $context['ratio'] * 100;
                        $lines[] = sprintf(
                            __('Utilisation actuelle : %s%%', 'backup-jlg'),
                            number_format_i18n($ratio_percent, $ratio_percent >= 1 ? 0 : 2)
                        );
                    }

                    if (isset($context['threshold_percent']) && $context['threshold_percent'] !== null) {
                        $threshold_percent = (float) $context['threshold_percent'];
                        $lines[] = sprintf(
                            __('Seuil configuré : %s%%', 'backup-jlg'),
                            number_format_i18n($threshold_percent, $threshold_percent >= 1 ? 0 : 2)
                        );
                    }

                    if (isset($context['used_bytes']) && $context['used_bytes'] !== null) {
                        $lines[] = __('Espace utilisé : ', 'backup-jlg') . size_format((int) $context['used_bytes']);
                    }

                    if (isset($context['quota_bytes']) && $context['quota_bytes'] !== null) {
                        $lines[] = __('Quota total : ', 'backup-jlg') . size_format((int) $context['quota_bytes']);
                    }

                    if (isset($context['free_bytes']) && $context['free_bytes'] !== null) {
                        $lines[] = __('Espace libre estimé : ', 'backup-jlg') . size_format((int) $context['free_bytes']);
                    }
                } else {
                    $lines[] = __("L'espace disque disponible devient critique.", 'backup-jlg');
                    if (!empty($context['path'])) {
                        $lines[] = __('Chemin surveillé : ', 'backup-jlg') . $context['path'];
                    }
                    if (isset($context['free_space'])) {
                        $lines[] = __('Espace libre : ', 'backup-jlg') . size_format((int) $context['free_space']);
                    }
                    if (isset($context['threshold'])) {
                        $lines[] = __('Seuil configuré : ', 'backup-jlg') . size_format((int) $context['threshold']);
                    }
                }
                break;
            case 'remote_purge_failed':
                $lines[] = __('La purge distante a atteint la limite de tentatives.', 'backup-jlg');
                if (!empty($context['file'])) {
                    $lines[] = __('Archive : ', 'backup-jlg') . $context['file'];
                }
                if (!empty($context['destinations'])) {
                    $lines[] = __('Destinations restantes : ', 'backup-jlg') . implode(', ', $context['destinations']);
                }
                if (!empty($context['attempts'])) {
                    $lines[] = __('Tentatives : ', 'backup-jlg') . (int) $context['attempts'];
                }
                if (!empty($context['errors'])) {
                    foreach ($context['errors'] as $error_line) {
                        $lines[] = __('Erreur : ', 'backup-jlg') . $error_line;
                    }
                } elseif (!empty($context['last_error'])) {
                    $lines[] = __('Dernier message : ', 'backup-jlg') . $context['last_error'];
                }
                break;
            case 'remote_purge_delayed':
                $lines[] = __('Une purge distante accumule du retard.', 'backup-jlg');
                if (!empty($context['file'])) {
                    $lines[] = __('Archive : ', 'backup-jlg') . $context['file'];
                }
                if (!empty($context['destinations'])) {
                    $lines[] = __('Destinations concernées : ', 'backup-jlg') . implode(', ', $context['destinations']);
                }
                if (!empty($context['attempts'])) {
                    $lines[] = __('Tentatives effectuées : ', 'backup-jlg') . (int) $context['attempts'];
                }
                if (!empty($context['max_delay'])) {
                    $lines[] = __('Retard maximum : ', 'backup-jlg') . $this->format_delay((int) $context['max_delay']);
                }
                if (!empty($context['last_delay'])) {
                    $lines[] = __('Dernier délai : ', 'backup-jlg') . $this->format_delay((int) $context['last_delay']);
                }
                if (!empty($context['last_error'])) {
                    $lines[] = __('Dernier message : ', 'backup-jlg') . $context['last_error'];
                }
                break;
            case 'remote_storage_capacity_forecast':
                $lines[] = __('Projection proactive : la capacité distante se rapproche du seuil défini.', 'backup-jlg');
                $destination = '';
                if (!empty($context['destination_label'])) {
                    $destination = (string) $context['destination_label'];
                } elseif (!empty($context['destination_id'])) {
                    $destination = (string) $context['destination_id'];
                }
                if ($destination !== '') {
                    $lines[] = __('Destination : ', 'backup-jlg') . $destination;
                }
                if (!empty($context['projection_label'])) {
                    $lines[] = (string) $context['projection_label'];
                }
                if (isset($context['seconds_remaining']) && is_numeric($context['seconds_remaining'])) {
                    $lines[] = sprintf(
                        __('Temps restant estimé : %s', 'backup-jlg'),
                        $this->format_duration_seconds((float) $context['seconds_remaining'])
                    );
                }
                if (isset($context['threshold_percent'])) {
                    $percent = (float) $context['threshold_percent'];
                    $percent_label = function_exists('number_format_i18n')
                        ? number_format_i18n((int) round($percent))
                        : number_format((int) round($percent));
                    $lines[] = sprintf(__('Seuil de remplissage surveillé : %s%%', 'backup-jlg'), $percent_label);
                }
                if (isset($context['warning_hours']) || isset($context['critical_hours'])) {
                    $warning = isset($context['warning_hours']) ? (int) $context['warning_hours'] : null;
                    $critical = isset($context['critical_hours']) ? (int) $context['critical_hours'] : null;
                    $parts = [];
                    if ($critical !== null) {
                        $parts[] = sprintf(
                            __('Critique sous %s', 'backup-jlg'),
                            $this->format_duration_seconds($critical * HOUR_IN_SECONDS)
                        );
                    }
                    if ($warning !== null) {
                        $parts[] = sprintf(
                            __('Avertissement sous %s', 'backup-jlg'),
                            $this->format_duration_seconds($warning * HOUR_IN_SECONDS)
                        );
                    }
                    if (!empty($parts)) {
                        $lines[] = implode(' • ', $parts);
                    }
                }
                if (!empty($context['risk_level'])) {
                    $risk_label = __('Niveau de risque : ', 'backup-jlg');
                    switch ((string) $context['risk_level']) {
                        case 'critical':
                            $risk_label .= __('Critique', 'backup-jlg');
                            break;
                        case 'warning':
                            $risk_label .= __('Avertissement', 'backup-jlg');
                            break;
                        case 'watch':
                            $risk_label .= __('Surveillance', 'backup-jlg');
                            break;
                        default:
                            $risk_label .= __('Inconnu', 'backup-jlg');
                            break;
                    }
                    $lines[] = $risk_label;
                }
                break;
            case 'restore_self_test_passed':
                $lines[] = __('Le test de restauration sandbox a réussi.', 'backup-jlg');
                if (!empty($context['archive'])) {
                    $lines[] = __('Archive testée : ', 'backup-jlg') . $context['archive'];
                }
                if (!empty($context['duration'])) {
                    $lines[] = __('Durée : ', 'backup-jlg') . $this->format_duration_seconds((float) $context['duration']);
                }
                if (!empty($context['components']) && is_array($context['components'])) {
                    $component_lines = [];
                    foreach ($context['components'] as $component => $status) {
                        $component_lines[] = sprintf('%s (%s)', $component, $status ? __('ok', 'backup-jlg') : __('manquant', 'backup-jlg'));
                    }
                    if (!empty($component_lines)) {
                        $lines[] = __('Composants vérifiés : ', 'backup-jlg') . implode(', ', $component_lines);
                    }
                }
                if (!empty($context['completed_at'])) {
                    $lines[] = __('Terminé : ', 'backup-jlg') . $this->format_timestamp($context['completed_at']);
                }
                break;
            case 'restore_self_test_failed':
                $lines[] = __('Le test de restauration sandbox a échoué.', 'backup-jlg');
                if (!empty($context['archive'])) {
                    $lines[] = __('Archive testée : ', 'backup-jlg') . $context['archive'];
                }
                if (!empty($context['error'])) {
                    $lines[] = __('Erreur : ', 'backup-jlg') . $context['error'];
                }
                if (!empty($context['completed_at'])) {
                    $lines[] = __('Horodatage : ', 'backup-jlg') . $this->format_timestamp($context['completed_at']);
                }
                break;
            case 'sandbox_restore_validation_passed':
            case 'sandbox_restore_validation_failed':
                $is_failure = $event === 'sandbox_restore_validation_failed';
                $lines[] = $is_failure
                    ? __('La validation sandbox n’a pas respecté les objectifs SLA.', 'backup-jlg')
                    : __('La validation sandbox confirme que les objectifs SLA sont respectés.', 'backup-jlg');

                if (!empty($context['backup_filename'])) {
                    $lines[] = __('Archive utilisée : ', 'backup-jlg') . $context['backup_filename'];
                } elseif (!empty($context['backup_file'])) {
                    $lines[] = __('Archive utilisée : ', 'backup-jlg') . basename($context['backup_file']);
                }

                if (!empty($context['rto_human'])) {
                    $lines[] = __('RTO observé : ', 'backup-jlg') . $context['rto_human'];
                }

                if (!empty($context['rpo_human'])) {
                    $lines[] = __('RPO estimé : ', 'backup-jlg') . $context['rpo_human'];
                }

                if (!empty($context['message'])) {
                    $lines[] = __('Détails : ', 'backup-jlg') . $context['message'];
                }

                if (!empty($context['health_summary'])) {
                    $lines[] = __('Health-check : ', 'backup-jlg') . $context['health_summary'];
                }

                if (!empty($context['issue_summary'])) {
                    $lines[] = __('Incidents : ', 'backup-jlg') . $context['issue_summary'];
                }

                if (!empty($context['sandbox_path'])) {
                    $lines[] = __('Sandbox : ', 'backup-jlg') . $context['sandbox_path'];
                }

                if (!empty($context['cleanup_error'])) {
                    $lines[] = __('Nettoyage sandbox : ', 'backup-jlg') . $context['cleanup_error'];
                }

<<<<<<< HEAD
                if (!empty($context['steps']) && is_array($context['steps'])) {
                    $total_steps = count($context['steps']);
                    $successful_steps = 0;
                    $failed_steps = 0;

                    foreach ($context['steps'] as $step) {
                        if (!is_array($step)) {
                            continue;
                        }

                        $status_key = isset($step['status']) ? sanitize_key((string) $step['status']) : '';
                        if ($status_key === 'success') {
                            $successful_steps++;
                        } elseif ($status_key === 'failure') {
                            $failed_steps++;
                        }
                    }

                    $lines[] = sprintf(
                        __('Étapes réussies : %1$d / %2$d (échecs : %3$d)', 'backup-jlg'),
                        $successful_steps,
                        $total_steps,
                        $failed_steps
                    );
                }

                if (!empty($context['rollback_performed'])) {
                    $lines[] = __('Rollback automatique : effectué', 'backup-jlg');
                } elseif ($is_failure) {
                    $lines[] = __('Rollback automatique : non déclenché', 'backup-jlg');
                }

                if (!empty($context['rollback_error'])) {
                    $lines[] = __('Erreur de rollback : ', 'backup-jlg') . $context['rollback_error'];
                }

                if (!empty($context['logs']) && is_array($context['logs'])) {
                    $last_log = end($context['logs']);
                    if (is_string($last_log) && $last_log !== '') {
                        $lines[] = __('Dernier log : ', 'backup-jlg') . $last_log;
                    }
=======
                if (!empty($context['report_files']['markdown']['url'])) {
                    $lines[] = __('Rapport (Markdown) : ', 'backup-jlg') . $context['report_files']['markdown']['url'];
                } elseif (!empty($context['report_files']['json']['url'])) {
                    $lines[] = __('Rapport (JSON) : ', 'backup-jlg') . $context['report_files']['json']['url'];
                }

                if (!empty($context['log_excerpt']) && is_array($context['log_excerpt'])) {
                    $lines[] = __('Journal (extrait) : ', 'backup-jlg') . implode(' | ', array_slice(array_map('strval', $context['log_excerpt']), -5));
>>>>>>> c967d44d
                }
                break;
            default:
                foreach ($context as $key => $value) {
                    if (is_scalar($value)) {
                        $lines[] = ucfirst($key) . ' : ' . $value;
                    }
                }
                break;
        }

        return array_filter(array_map('trim', $lines));
    }

    private function get_event_lines($event, $context) {
        $severity = $this->get_event_severity($event);
        $body_lines = $this->get_event_body_lines($event, $context);

        return $this->build_severity_lines($severity, $body_lines, [
            'event' => $event,
            'title' => $this->get_event_title($event, $context),
            'context' => $context,
        ]);
    }

    /**
     * Applique le gabarit de gravité aux lignes de message.
     *
     * @param string   $severity
     * @param string[] $body_lines
     *
     * @return string[]
     */
    private function build_severity_lines($severity, array $body_lines, array $meta = []) {
        $timestamp = current_time('mysql');
        $meta['timestamp'] = $timestamp;
        $definition = $this->describe_severity($severity, $meta);

        $lines = [];

        if ($definition['label'] !== '') {
            $lines[] = sprintf(__('Gravité : %s', 'backup-jlg'), $definition['label']);
        }

        if ($definition['intro'] !== '') {
            $lines[] = $definition['intro'];
        }

        $lines = array_merge($lines, array_filter(array_map('trim', $body_lines)));

        if (!empty($definition['actions']) && is_array($definition['actions'])) {
            $lines[] = __('Actions recommandées :', 'backup-jlg');
            foreach ($definition['actions'] as $action_line) {
                $action_line = is_string($action_line) ? trim($action_line) : '';
                if ($action_line === '') {
                    continue;
                }

                $lines[] = sprintf('• %s', $action_line);
            }
        }

        if (!empty($definition['resolution'])) {
            $lines[] = $definition['resolution'];
        }

        if ($definition['outro'] !== '') {
            $lines[] = $definition['outro'];
        }

        $lines[] = sprintf(__('Horodatage : %s', 'backup-jlg'), $timestamp);

        return array_filter(array_map('trim', $lines));
    }

    private function get_event_severity($event) {
        $event = is_string($event) ? trim($event) : '';

        if ($event !== '' && isset(self::EVENT_SEVERITIES[$event])) {
            return self::EVENT_SEVERITIES[$event];
        }

        return 'info';
    }

    private function normalize_severity($value) {
        if (is_string($value)) {
            $candidate = strtolower(trim($value));
            if (in_array($candidate, ['info', 'warning', 'critical'], true)) {
                return $candidate;
            }
        }

        return 'info';
    }

    private function describe_severity($severity, array $meta = []) {
        $severity = $this->normalize_severity($severity);
        $templates = isset($this->settings['templates']) && is_array($this->settings['templates'])
            ? $this->settings['templates']
            : [];
        $defaults_all = self::default_severity_templates();
        $defaults = $defaults_all[$severity] ?? $defaults_all['info'];

        $template = isset($templates[$severity]) && is_array($templates[$severity])
            ? wp_parse_args($templates[$severity], $defaults)
            : $defaults;

        $variant_template = $this->resolve_template_variant($severity, $templates, $defaults, $meta);
        if (!empty($variant_template)) {
            $template = $variant_template;
        }

        $context = $this->prepare_template_context($severity, $meta, $template['label'] ?? $defaults['label']);

        $label = $this->render_template_string($template['label'] ?? $defaults['label'], $context, $defaults['label']);
        $intro = $this->render_template_string($template['intro'] ?? $defaults['intro'], $context, '');
        $outro = $this->render_template_string($template['outro'] ?? $defaults['outro'], $context, '');
        $resolution = $this->render_template_string($template['resolution'] ?? $defaults['resolution'], $context, '');

        $actions = [];
        if (!empty($template['actions']) && is_array($template['actions'])) {
            foreach ($template['actions'] as $action_line) {
                $action_line = $this->render_template_string($action_line, $context, '');
                if ($action_line === '') {
                    continue;
                }

                $actions[] = $action_line;
            }
        }

        return [
            'label' => $label,
            'intro' => $intro,
            'outro' => $outro,
            'intent' => $this->sanitize_template_intent($template['intent'] ?? $defaults['intent']),
            'actions' => $actions,
            'resolution' => $resolution,
        ];
    }

    private function resolve_template_variant($severity, array $templates, array $defaults, array $meta): ?array {
        $variant = '';

        if (isset($meta['context']) && is_array($meta['context'])) {
            $context_variant = $meta['context']['template_variant'] ?? '';
            if (is_string($context_variant)) {
                $variant = $context_variant;
            }
        }

        if ($variant === '' && isset($meta['template_variant']) && is_string($meta['template_variant'])) {
            $variant = $meta['template_variant'];
        }

        if ($variant === '') {
            return null;
        }

        if (function_exists('sanitize_key')) {
            $variant = sanitize_key($variant);
        } else {
            $variant = strtolower(preg_replace('/[^a-z0-9_\-]/i', '', (string) $variant));
        }

        if ($variant === '') {
            return null;
        }

        $candidates = [
            $severity . '_' . $variant,
            $severity . '-' . $variant,
            $variant,
        ];

        foreach ($candidates as $candidate) {
            if (!isset($templates[$candidate]) || !is_array($templates[$candidate])) {
                continue;
            }

            $definition = $templates[$candidate];
            if (function_exists('wp_parse_args')) {
                return wp_parse_args($definition, $defaults);
            }

            return $definition + $defaults;
        }

        return null;
    }

    /**
     * Prépare le contexte utilisable dans les modèles personnalisés.
     *
     * @param string $severity
     * @param array<string,mixed> $meta
     * @param string $fallback_label
     *
     * @return array<string,string>
     */
    private function prepare_template_context($severity, array $meta, $fallback_label) {
        $event_key = isset($meta['event']) ? (string) $meta['event'] : '';
        $event_title = isset($meta['title']) ? (string) $meta['title'] : '';
        $event_context = isset($meta['context']) && is_array($meta['context']) ? $meta['context'] : [];
        $timestamp = isset($meta['timestamp']) ? (string) $meta['timestamp'] : current_time('mysql');

        $site_name = '';
        if (!empty($event_context['site_name']) && is_string($event_context['site_name'])) {
            $site_name = $event_context['site_name'];
        } elseif (function_exists('get_bloginfo')) {
            $site_name = (string) get_bloginfo('name');
        }

        $site_url = '';
        if (!empty($event_context['site_url']) && is_string($event_context['site_url'])) {
            $site_url = $event_context['site_url'];
        } elseif (function_exists('home_url')) {
            $site_url = (string) home_url('/'); // phpcs:ignore WordPress.WP.AlternativeFunctions.home_url_home_url
        }

        $initiator = '';
        if (!empty($event_context['initiator']) && is_string($event_context['initiator'])) {
            $initiator = $event_context['initiator'];
        }

        $severity_label = $fallback_label !== '' ? $fallback_label : ucfirst($severity);

        return array_filter([
            'event_key' => $event_key,
            'event_title' => $event_title,
            'site_name' => $site_name,
            'site_url' => $site_url,
            'initiator' => $initiator,
            'severity' => $severity,
            'severity_label' => $severity_label,
            'timestamp' => $timestamp,
        ], 'strlen');
    }

    private function format_storage_bytes($bytes): string {
        if (!is_numeric($bytes) || (int) $bytes < 0) {
            return '';
        }

        $bytes = (int) $bytes;

        if (function_exists('size_format')) {
            return size_format($bytes);
        }

        $units = ['B', 'KB', 'MB', 'GB', 'TB', 'PB'];
        $position = 0;

        while ($bytes >= 1024 && $position < count($units) - 1) {
            $bytes /= 1024;
            $position++;
        }

        return round($bytes, 2) . ' ' . $units[$position];
    }

    private function format_storage_percentage($value, $decimals = 0): string {
        if (!is_numeric($value)) {
            return '';
        }

        $value = max(0.0, (float) $value);
        $decimals = max(0, (int) $decimals);

        if (function_exists('number_format_i18n')) {
            return number_format_i18n($value, $decimals) . '%';
        }

        return number_format($value, $decimals) . '%';
    }

    /**
     * Remplace les tokens {{token}} dans une chaîne.
     *
     * @param string $template
     * @param array<string,string> $context
     * @param string $fallback
     */
    private function render_template_string($template, array $context, $fallback) {
        $template = is_string($template) ? trim($template) : '';
        if ($template === '') {
            return is_string($fallback) ? trim($fallback) : '';
        }

        $replacements = [];
        foreach ($context as $key => $value) {
            $replacements['{{' . $key . '}}'] = $value;
        }

        return strtr($template, $replacements);
    }

    /**
     * Sanitize a template label.
     *
     * @param string $value
     */
    private function sanitize_template_label($value) {
        $value = is_string($value) ? $value : '';

        if (function_exists('sanitize_text_field')) {
            return sanitize_text_field($value);
        }

        return trim($value);
    }

    /**
     * Sanitize template multi-line text.
     *
     * @param string $value
     */
    private function sanitize_template_text($value) {
        $value = is_string($value) ? $value : '';

        if (function_exists('sanitize_textarea_field')) {
            return sanitize_textarea_field($value);
        }

        return trim($value);
    }

    /**
     * Sanitize template intent value.
     *
     * @param string $intent
     */
    private function sanitize_template_intent($intent) {
        $intent = is_string($intent) ? strtolower(trim($intent)) : '';

        if (!in_array($intent, ['info', 'warning', 'error'], true)) {
            return 'info';
        }

        return $intent;
    }

    /**
     * Sanitize template actions.
     *
     * @param mixed $value
     *
     * @return string[]
     */
    private function sanitize_template_actions($value) {
        if (!is_array($value)) {
            if (is_string($value)) {
                $value = preg_split('/[\r\n]+/', $value);
            } else {
                $value = [];
            }
        }

        $actions = [];
        foreach ($value as $line) {
            $line = is_string($line) ? $line : '';
            if ($line === '') {
                continue;
            }

            $actions[] = $this->sanitize_template_text($line);
        }

        return $actions;
    }

    /**
     * Retourne le blueprint public pour les templates de gravité.
     *
     * @return array<string,array<string,mixed>>
     */
    public static function get_severity_template_blueprint() {
        return self::default_severity_templates();
    }

    /**
     * Retourne la liste des tokens disponibles pour les modèles personnalisés.
     *
     * @return array<string,string>
     */
    public static function get_template_tokens() {
        return [
            'site_name' => __('Nom du site WordPress', 'backup-jlg'),
            'site_url' => __('URL du site', 'backup-jlg'),
            'event_title' => __('Titre lisible de l’événement', 'backup-jlg'),
            'event_key' => __('Identifiant technique de l’événement', 'backup-jlg'),
            'severity_label' => __('Libellé de gravité', 'backup-jlg'),
            'severity' => __('Code de gravité (info, warning, critical)', 'backup-jlg'),
            'initiator' => __('Utilisateur ou système à l’origine de l’action', 'backup-jlg'),
            'timestamp' => __('Horodatage courant', 'backup-jlg'),
        ];
    }

    /**
     * Formate un délai exprimé en secondes en libellé lisible.
     *
     * @param int $seconds
     */
    private function format_delay($seconds) {
        $seconds = max(0, (int) $seconds);
        $minute = defined('MINUTE_IN_SECONDS') ? MINUTE_IN_SECONDS : 60;
        $hour = defined('HOUR_IN_SECONDS') ? HOUR_IN_SECONDS : 3600;
        $day = defined('DAY_IN_SECONDS') ? DAY_IN_SECONDS : 86400;

        if ($seconds <= 0) {
            return __('immédiat', 'backup-jlg');
        }

        if ($seconds < $minute) {
            return sprintf(
                _n('%s seconde', '%s secondes', $seconds, 'backup-jlg'),
                number_format_i18n($seconds)
            );
        }

        $now = time();
        if (function_exists('human_time_diff')) {
            $reference = max($now - $seconds, 0);
            $human = human_time_diff($reference, $now);
            if (is_string($human) && $human !== '') {
                return $human;
            }
        }

        if ($seconds < $hour) {
            $minutes = (int) round($seconds / $minute);

            return sprintf(
                _n('%s minute', '%s minutes', $minutes, 'backup-jlg'),
                number_format_i18n($minutes)
            );
        }

        if ($seconds < $day) {
            $hours = (int) round($seconds / $hour);

            return sprintf(
                _n('%s heure', '%s heures', $hours, 'backup-jlg'),
                number_format_i18n($hours)
            );
        }

        $days = (int) round($seconds / $day);

        return sprintf(
            _n('%s jour', '%s jours', $days, 'backup-jlg'),
            number_format_i18n($days)
        );
    }

    /**
     * Formate une durée en secondes en conservant les unités les plus pertinentes.
     *
     * @param float $seconds
     */
    private function format_duration_seconds($seconds) {
        $seconds = max(0.0, (float) $seconds);
        $minute = defined('MINUTE_IN_SECONDS') ? MINUTE_IN_SECONDS : 60;
        $hour = defined('HOUR_IN_SECONDS') ? HOUR_IN_SECONDS : 3600;

        if ($seconds < 1) {
            return __('< 1 s', 'backup-jlg');
        }

        if ($seconds < $minute) {
            $precision = $seconds < 10 ? 2 : 1;

            return number_format_i18n($seconds, $precision) . ' ' . __('s', 'backup-jlg');
        }

        if ($seconds < $hour) {
            $minutes = (int) floor($seconds / $minute);
            $remaining = (int) round($seconds - ($minutes * $minute));

            $parts = [
                sprintf(_n('%s minute', '%s minutes', $minutes, 'backup-jlg'), number_format_i18n($minutes)),
            ];

            if ($remaining > 0) {
                $parts[] = sprintf(
                    _n('%s seconde', '%s secondes', $remaining, 'backup-jlg'),
                    number_format_i18n($remaining)
                );
            }

            return implode(' ', $parts);
        }

        $hours = (int) floor($seconds / $hour);
        $remaining_minutes = (int) floor(($seconds - ($hours * $hour)) / $minute);

        $parts = [
            sprintf(_n('%s heure', '%s heures', $hours, 'backup-jlg'), number_format_i18n($hours)),
        ];

        if ($remaining_minutes > 0) {
            $parts[] = sprintf(
                _n('%s minute', '%s minutes', $remaining_minutes, 'backup-jlg'),
                number_format_i18n($remaining_minutes)
            );
        }

        return implode(' ', $parts);
    }

    /**
     * Convertit un timestamp Unix en date localisée.
     *
     * @param int $timestamp
     */
    private function format_timestamp($timestamp) {
        $timestamp = (int) $timestamp;

        if ($timestamp <= 0) {
            return '';
        }

        $date_format = function_exists('get_option') ? get_option('date_format', 'Y-m-d') : 'Y-m-d';
        $time_format = function_exists('get_option') ? get_option('time_format', 'H:i') : 'H:i';
        $format = trim($date_format . ' ' . $time_format);

        if (function_exists('wp_date')) {
            return wp_date($format, $timestamp);
        }

        if (function_exists('date_i18n')) {
            return date_i18n($format, $timestamp);
        }

        return date($format, $timestamp);
    }

    /**
     * Prépare les canaux à utiliser pour une notification donnée.
     *
     * @param string   $title
     * @param string[] $lines
     *
     * @return array<string,array<string,mixed>>
     */
    private function prepare_channels_payload($title, $lines, ?array $settings = null, array $overrides = []) {
        $settings = $settings ?? $this->settings;
        $channels = [];
        $now = time();

        $default_channels = ['email', 'slack', 'discord', 'teams', 'sms'];
        foreach ($default_channels as $channel_key) {
            $payload = $this->build_channel_payload($channel_key, $settings, false);
            if ($payload !== null) {
                $channels[$channel_key] = $payload;
            }
        }

        foreach ($overrides as $channel_key => $override) {
            if (!is_string($channel_key)) {
                continue;
            }

            $channel_key = sanitize_key($channel_key);
            if ($channel_key === '') {
                continue;
            }

            if (isset($channels[$channel_key])) {
                continue;
            }

            $force = !empty($override['force']);
            $payload = $this->build_channel_payload($channel_key, $settings, $force);
            if ($payload === null) {
                continue;
            }

            if (isset($override['delay']) && is_numeric($override['delay'])) {
                $delay = max(0, (int) $override['delay']);
                if ($delay > 0) {
                    $payload['next_attempt_at'] = $now + $delay;
                }
            }

            if (!empty($override['escalation'])) {
                $payload['escalation'] = true;
            }

            $channels[$channel_key] = $payload;
        }

        /**
         * Permet d'ajouter ou de modifier les canaux en file d'attente.
         */
        $channels = apply_filters('bjlg_notification_channels_payload', $channels, $title, $lines, $this->settings);

        if (!is_array($channels)) {
            return [];
        }

        return array_filter($channels, static function ($channel) {
            return is_array($channel) && !empty($channel['enabled']);
        });
    }

    private function build_channel_payload($channel_key, array $settings, $force = false) {
        $channel_key = sanitize_key((string) $channel_key);
        if ($channel_key === '') {
            return null;
        }

        switch ($channel_key) {
            case 'email':
                if (!$force && !$this->is_channel_enabled('email', $settings)) {
                    return null;
                }

                $recipients = BJLG_Notification_Transport::normalize_email_recipients(
                    $settings['email_recipients'] ?? ''
                );

                if (empty($recipients)) {
                    BJLG_Debug::log($force
                        ? 'Canal email ignoré pour l\'escalade : aucun destinataire valide.'
                        : 'Canal email ignoré : aucun destinataire valide.'
                    );

                    return null;
                }

                return [
                    'enabled' => true,
                    'recipients' => $recipients,
                    'status' => 'pending',
                    'attempts' => 0,
                ];

            case 'slack':
            case 'discord':
            case 'teams':
            case 'sms':
                if (!$force && !$this->is_channel_enabled($channel_key, $settings)) {
                    return null;
                }

                $url = $settings['channels'][$channel_key]['webhook_url'] ?? '';
                if (!BJLG_Notification_Transport::is_valid_url($url)) {
                    BJLG_Debug::log(sprintf(
                        $force
                            ? 'Canal %s ignoré pour l\'escalade : URL invalide.'
                            : 'Canal %s ignoré : URL invalide.',
                        $channel_key
                    ));

                    return null;
                }

                return [
                    'enabled' => true,
                    'webhook_url' => $url,
                    'status' => 'pending',
                    'attempts' => 0,
                ];
        }

        return null;
    }

    /**
     * Nettoie la liste des composants envoyés dans les événements.
     *
     * @param mixed $components
     *
     * @return string[]
     */
    private function compute_escalation_overrides($event, $context) {
        $result = [
            'overrides' => [],
            'meta' => [
                'channels' => [],
                'delay' => 0,
            ],
        ];

        $event = is_string($event) ? trim($event) : '';
        if ($event === '') {
            return $result;
        }

        $settings = isset($this->settings['escalation']) && is_array($this->settings['escalation'])
            ? $this->settings['escalation']
            : self::DEFAULTS['escalation'];

        if (empty($settings['enabled'])) {
            return $result;
        }

        $critical_events = $this->get_critical_events();
        $only_critical = !empty($settings['only_critical']);
        if ($only_critical && !in_array($event, $critical_events, true)) {
            return $result;
        }

        $minute_in_seconds = defined('MINUTE_IN_SECONDS') ? MINUTE_IN_SECONDS : 60;
        $mode = isset($settings['mode']) && is_string($settings['mode'])
            ? strtolower($settings['mode'])
            : 'simple';

        if ($mode === 'staged') {
            $blueprint = $this->escalation_stage_blueprint();
            $configured_stages = isset($settings['stages']) && is_array($settings['stages'])
                ? $settings['stages']
                : [];

            $overrides = [];
            $meta_channels = [];
            $meta_steps = [];
            $min_delay = null;

            foreach ($blueprint as $stage_key => $stage_definition) {
                $stage_settings = isset($configured_stages[$stage_key]) && is_array($configured_stages[$stage_key])
                    ? $configured_stages[$stage_key]
                    : [];

                if (!self::to_bool($stage_settings['enabled'] ?? false)) {
                    continue;
                }

                $delay_default = isset($stage_definition['default_delay_minutes'])
                    ? (int) $stage_definition['default_delay_minutes']
                    : 15;
                $delay_minutes = max(0, (int) ($stage_settings['delay_minutes'] ?? $delay_default));
                $delay_seconds = $delay_minutes * $minute_in_seconds;

                $stage_channels = isset($stage_definition['channels']) && is_array($stage_definition['channels'])
                    ? $stage_definition['channels']
                    : [$stage_key];

                $registered_channels = [];
                foreach ($stage_channels as $channel_key) {
                    $channel_key = sanitize_key((string) $channel_key);
                    if ($channel_key === '') {
                        continue;
                    }

                    $overrides[$channel_key] = [
                        'force' => true,
                        'delay' => $delay_seconds,
                        'escalation' => true,
                    ];
                    $meta_channels[] = $channel_key;
                    $registered_channels[] = $channel_key;
                }

                if (empty($registered_channels)) {
                    continue;
                }

                $meta_steps[] = [
                    'key' => $stage_key,
                    'label' => isset($stage_definition['label']) ? (string) $stage_definition['label'] : ucfirst($stage_key),
                    'channels' => array_values(array_unique($registered_channels)),
                    'delay' => $delay_seconds,
                    'description' => isset($stage_definition['description']) ? (string) $stage_definition['description'] : '',
                ];

                $min_delay = $min_delay === null ? $delay_seconds : min($min_delay, $delay_seconds);
            }

            if (empty($overrides)) {
                return $result;
            }

            $result['overrides'] = $overrides;
            $result['meta'] = [
                'channels' => array_values(array_unique($meta_channels)),
                'delay' => $min_delay ?? 0,
                'only_critical' => $only_critical,
                'strategy' => 'staged',
                'steps' => $meta_steps,
            ];

            return $result;
        }

        $delay_minutes = isset($settings['delay_minutes']) ? (int) $settings['delay_minutes'] : 15;
        $delay_minutes = max(1, $delay_minutes);
        $delay_seconds = $delay_minutes * $minute_in_seconds;

        $overrides = [];
        if (!empty($settings['channels']) && is_array($settings['channels'])) {
            foreach ($settings['channels'] as $channel_key => $enabled) {
                if (!self::to_bool($enabled)) {
                    continue;
                }

                $channel_key = sanitize_key((string) $channel_key);
                if ($channel_key === '') {
                    continue;
                }

                $overrides[$channel_key] = [
                    'force' => true,
                    'delay' => $delay_seconds,
                    'escalation' => true,
                ];
            }
        }

        if (empty($overrides)) {
            return $result;
        }

        $result['overrides'] = $overrides;
        $result['meta'] = [
            'channels' => array_keys($overrides),
            'delay' => $delay_seconds,
            'only_critical' => $only_critical,
            'strategy' => 'simple',
        ];

        return $result;
    }

    private function apply_quiet_hours_constraints($event, array $entry) {
        $resume_at = $this->get_quiet_hours_resume_timestamp($event);
        if ($resume_at === null) {
            return $entry;
        }

        $entry['quiet_until'] = $resume_at;
        $entry['next_attempt_at'] = isset($entry['next_attempt_at'])
            ? max((int) $entry['next_attempt_at'], $resume_at)
            : $resume_at;

        if (!empty($entry['channels']) && is_array($entry['channels'])) {
            foreach ($entry['channels'] as $channel_key => &$channel) {
                if (!is_array($channel)) {
                    continue;
                }

                $channel_next = isset($channel['next_attempt_at']) ? (int) $channel['next_attempt_at'] : 0;
                if ($channel_next <= 0 || $channel_next < $resume_at) {
                    $channel['next_attempt_at'] = $resume_at;
                }
            }
            unset($channel);
        }

        $entry['quiet_hours'] = [
            'resume_at' => $resume_at,
        ];

        return $entry;
    }

    private function get_quiet_hours_resume_timestamp($event) {
        $event = is_string($event) ? trim($event) : '';
        if ($event === '') {
            return null;
        }

        $quiet = isset($this->settings['quiet_hours']) && is_array($this->settings['quiet_hours'])
            ? $this->settings['quiet_hours']
            : self::DEFAULTS['quiet_hours'];

        if (empty($quiet['enabled'])) {
            return null;
        }

        $critical_events = $this->get_critical_events();
        if (!empty($quiet['allow_critical']) && in_array($event, $critical_events, true)) {
            return null;
        }

        $start = self::normalize_time_string($quiet['start'] ?? '', self::DEFAULTS['quiet_hours']['start']);
        $end = self::normalize_time_string($quiet['end'] ?? '', self::DEFAULTS['quiet_hours']['end']);

        if ($start === $end) {
            return null;
        }

        $timezone = $this->resolve_timezone($quiet['timezone'] ?? '');

        try {
            $now = new \DateTimeImmutable('now', $timezone);
        } catch (\Exception $e) { // phpcs:ignore Generic.CodeAnalysis.EmptyStatement.DetectedCatch
            $now = new \DateTimeImmutable('now', new \DateTimeZone('UTC'));
        }

        [$start_hour, $start_minute] = array_map('intval', explode(':', $start));
        [$end_hour, $end_minute] = array_map('intval', explode(':', $end));

        $start_dt = $now->setTime($start_hour, $start_minute, 0);
        $end_dt = $now->setTime($end_hour, $end_minute, 0);

        if ($start_dt <= $end_dt) {
            if ($now >= $start_dt && $now < $end_dt) {
                return $end_dt->getTimestamp();
            }

            return null;
        }

        if ($now >= $start_dt) {
            $end_dt = $end_dt->modify('+1 day');
            return $end_dt->getTimestamp();
        }

        if ($now < $end_dt) {
            return $end_dt->getTimestamp();
        }

        return null;
    }

    private function resolve_timezone($timezone_string) {
        if (is_string($timezone_string) && $timezone_string !== '') {
            try {
                return new \DateTimeZone($timezone_string);
            } catch (\Exception $e) { // phpcs:ignore Generic.CodeAnalysis.EmptyStatement.DetectedCatch
            }
        }

        if (function_exists('wp_timezone')) {
            $wp_timezone = wp_timezone();
            if ($wp_timezone instanceof \DateTimeZone) {
                return $wp_timezone;
            }
        }

        if (function_exists('get_option')) {
            $tz_string = get_option('timezone_string');
            if (is_string($tz_string) && $tz_string !== '') {
                try {
                    return new \DateTimeZone($tz_string);
                } catch (\Exception $e) { // phpcs:ignore Generic.CodeAnalysis.EmptyStatement.DetectedCatch
                }
            }
        }

        return new \DateTimeZone('UTC');
    }

    private function get_critical_events() {
        $critical = [];

        foreach (self::EVENT_SEVERITIES as $event_key => $severity) {
            if ($severity === 'critical') {
                $critical[] = $event_key;
            }
        }

        return array_values(array_unique($critical));
    }

    private function normalize_post_check_results($post_checks): array {
        $result = [
            'summary' => '',
            'checksum' => '',
            'checksum_algorithm' => '',
            'files' => [],
            'passed' => 0,
            'failed' => 0,
            'skipped' => 0,
        ];

        if (!is_array($post_checks)) {
            return $result;
        }

        if (!empty($post_checks['checksum'])) {
            $result['checksum'] = (string) $post_checks['checksum'];
        }

        if (!empty($post_checks['checksum_algorithm'])) {
            $result['checksum_algorithm'] = (string) $post_checks['checksum_algorithm'];
        }

        $files = isset($post_checks['files']) && is_array($post_checks['files']) ? $post_checks['files'] : [];

        foreach ($files as $filename => $data) {
            if (!is_array($data)) {
                continue;
            }

            $status = isset($data['status']) ? (string) $data['status'] : '';
            if (isset($result[$status])) {
                $result[$status]++;
            }

            if ($status === 'passed') {
                continue;
            }

            $clean_name = is_string($filename) ? sanitize_text_field($filename) : '';
            $message = isset($data['message']) ? sanitize_text_field((string) $data['message']) : '';

            $result['files'][] = [
                'filename' => $clean_name,
                'status' => $status !== '' ? $status : 'unknown',
                'message' => $message,
            ];
        }

        $parts = [];

        if ($result['passed'] > 0) {
            $parts[] = sprintf(
                _n('%s contrôle réussi', '%s contrôles réussis', $result['passed'], 'backup-jlg'),
                number_format_i18n($result['passed'])
            );
        }

        if ($result['failed'] > 0) {
            $parts[] = sprintf(
                _n('%s échec détecté', '%s échecs détectés', $result['failed'], 'backup-jlg'),
                number_format_i18n($result['failed'])
            );
        }

        if ($result['skipped'] > 0) {
            $parts[] = sprintf(
                _n('%s contrôle ignoré', '%s contrôles ignorés', $result['skipped'], 'backup-jlg'),
                number_format_i18n($result['skipped'])
            );
        }

        if (empty($parts) && ($result['passed'] + $result['failed'] + $result['skipped']) > 0) {
            $parts[] = __('Contrôles post-sauvegarde exécutés.', 'backup-jlg');
        }

        $result['summary'] = implode(' • ', $parts);

        return $result;
    }

    private function normalize_destination_delivery($expected, $results): array {
        $expected_ids = [];
        if (is_array($expected)) {
            foreach ($expected as $destination_id) {
                if (!is_scalar($destination_id)) {
                    continue;
                }

                $expected_ids[] = (string) $destination_id;
            }
        }

        $success_entries = [];
        $raw_success = isset($results['success']) && is_array($results['success']) ? $results['success'] : [];
        foreach ($raw_success as $destination_id) {
            if (!is_scalar($destination_id)) {
                continue;
            }

            $destination_id = (string) $destination_id;
            $success_entries[] = [
                'id' => $destination_id,
                'label' => $this->resolve_destination_label($destination_id),
            ];
        }

        $failure_entries = [];
        $raw_failures = isset($results['failures']) && is_array($results['failures']) ? $results['failures'] : [];
        foreach ($raw_failures as $destination_id => $message) {
            if (!is_scalar($destination_id)) {
                continue;
            }

            $destination_id = (string) $destination_id;
            $failure_entries[] = [
                'id' => $destination_id,
                'label' => $this->resolve_destination_label($destination_id),
                'message' => sanitize_text_field(is_string($message) ? $message : ''),
            ];
        }

        $registered = array_merge(
            array_column($success_entries, 'id'),
            array_column($failure_entries, 'id')
        );

        $pending_entries = [];
        foreach ($expected_ids as $destination_id) {
            if (in_array($destination_id, $registered, true)) {
                continue;
            }

            $pending_entries[] = [
                'id' => $destination_id,
                'label' => $this->resolve_destination_label($destination_id),
            ];
        }

        $summary_parts = [];

        if (!empty($success_entries)) {
            $summary_parts[] = sprintf(
                /* translators: 1: number of successful destinations, 2: destination labels. */
                __('Réussites (%1$s) : %2$s', 'backup-jlg'),
                number_format_i18n(count($success_entries)),
                implode(', ', array_filter(array_column($success_entries, 'label')))
            );
        }

        if (!empty($failure_entries)) {
            $failure_labels = [];
            foreach ($failure_entries as $failure) {
                $label = $failure['label'] !== '' ? $failure['label'] : $failure['id'];
                $message = $failure['message'] !== '' ? $failure['message'] : __('erreur inconnue', 'backup-jlg');
                $failure_labels[] = sprintf('%1$s — %2$s', $label, $message);
            }

            $summary_parts[] = sprintf(
                /* translators: 1: number of failed destinations, 2: labels with error messages. */
                __('Échecs (%1$s) : %2$s', 'backup-jlg'),
                number_format_i18n(count($failure_entries)),
                implode(' | ', $failure_labels)
            );
        }

        if (!empty($pending_entries)) {
            $summary_parts[] = sprintf(
                /* translators: 1: number of pending destinations, 2: destination labels. */
                __('En attente (%1$s) : %2$s', 'backup-jlg'),
                number_format_i18n(count($pending_entries)),
                implode(', ', array_filter(array_column($pending_entries, 'label')))
            );
        }

        return [
            'summary' => implode(' • ', array_filter($summary_parts)),
            'success' => $success_entries,
            'failures' => $failure_entries,
            'pending' => $pending_entries,
        ];
    }

    private function normalize_saturation_destinations($destinations) {
        if (!is_array($destinations)) {
            return [];
        }

        $normalized = [];
        foreach ($destinations as $destination_id => $data) {
            if (!is_array($data)) {
                continue;
            }

            $label = $this->get_destination_label($destination_id);
            $entry = [
                'id' => (string) $destination_id,
                'label' => $label,
                'pending' => isset($data['pending']) ? (int) $data['pending'] : 0,
                'countdown_label' => '',
                'projected_relative' => '',
                'breach_imminent' => !empty($data['breach_imminent']),
            ];

            if (isset($data['time_to_threshold']) && $data['time_to_threshold'] !== null) {
                $entry['countdown_label'] = $this->format_duration_seconds((float) max(0, (int) $data['time_to_threshold']));
            }

            if (!empty($data['projected_breach_at'])) {
                $entry['projected_relative'] = $this->format_relative_time((int) $data['projected_breach_at']);
            }

            $normalized[] = $entry;
        }

        return $normalized;
    }

    private function get_destination_label($destination_id): string {
        $label = (string) $destination_id;

        if (class_exists(BJLG_Settings::class)) {
            $destination_label = BJLG_Settings::get_destination_label($destination_id);
            if (is_string($destination_label) && $destination_label !== '') {
                $label = $destination_label;
            }
        }

        return $label;
    }

    private function resolve_destination_label($destination_id): string {
        if (!class_exists(BJLG_Settings::class)) {
            return (string) $destination_id;
        }

        $label = BJLG_Settings::get_destination_label($destination_id);

        if ($label === '') {
            return (string) $destination_id;
        }

        return $label;
    }

    private function format_relative_time($timestamp) {
        $timestamp = (int) $timestamp;
        if ($timestamp <= 0) {
            return '';
        }

        $now = time();
        if (function_exists('human_time_diff')) {
            if ($timestamp >= $now) {
                $diff = human_time_diff($now, $timestamp);
                if (is_string($diff) && $diff !== '') {
                    return sprintf(__('dans %s', 'backup-jlg'), $diff);
                }
            } else {
                $diff = human_time_diff($timestamp, $now);
                if (is_string($diff) && $diff !== '') {
                    return sprintf(__('il y a %s', 'backup-jlg'), $diff);
                }
            }
        }

        return $this->format_timestamp($timestamp);
    }

    private function dispatch_remote_purge_worker(array $metrics): bool {
        $dispatched = false;

        if (function_exists('wp_schedule_single_event')) {
            $scheduled = wp_schedule_single_event(time() + 5, 'bjlg_process_remote_purge_queue');
            if ($scheduled) {
                $dispatched = true;
            }
        }

        if (!$dispatched && class_exists(__NAMESPACE__ . '\\BJLG_Remote_Purge_Worker')) {
            try {
                (new BJLG_Remote_Purge_Worker())->process_queue();
                $dispatched = true;
            } catch (\Throwable $exception) {
                if (class_exists(__NAMESPACE__ . '\\BJLG_Debug')) {
                    BJLG_Debug::log('[Notifications] ' . $exception->getMessage());
                }
            }
        }

        if (!$dispatched) {
            $fallback = apply_filters('bjlg_remote_purge_proactive_fallback', null, $metrics);
            if (is_callable($fallback)) {
                try {
                    call_user_func($fallback, $metrics);
                    $dispatched = true;
                } catch (\Throwable $exception) {
                    if (class_exists(__NAMESPACE__ . '\\BJLG_Debug')) {
                        BJLG_Debug::log('[Notifications] ' . $exception->getMessage());
                    }
                }
            } else {
                do_action('bjlg_remote_purge_proactive_fallback', $metrics);
            }
        } else {
            do_action('bjlg_remote_purge_proactive_dispatch', $metrics);
        }

        return $dispatched;
    }

    private function sanitize_components($components) {
        if (!is_array($components)) {
            return [];
        }

        $sanitized = [];
        foreach ($components as $component) {
            if (is_string($component) && $component !== '') {
                $sanitized[] = sanitize_text_field($component);
            }
        }

        return array_values(array_unique($sanitized));
    }

    private function sanitize_bytes($value) {
        if (is_numeric($value)) {
            $numeric = (float) $value;
            if (is_finite($numeric) && $numeric >= 0) {
                return (int) round($numeric);
            }
        }

        return null;
    }

    /**
     * Nettoie et normalise les messages d'erreur distants.
     *
     * @param mixed $errors
     *
     * @return string[]
     */
    private function sanitize_error_messages($errors) {
        if (!is_array($errors)) {
            return [];
        }

        $messages = [];
        foreach ($errors as $error) {
            if (!is_string($error)) {
                continue;
            }

            $message = sanitize_text_field($error);
            if ($message !== '') {
                $messages[] = $message;
            }
        }

        return array_values(array_unique($messages));
    }

    private static function normalize_time_string($value, $fallback) {
        if (!is_string($value)) {
            $value = '';
        }

        $value = trim((string) $value);
        if ($value === '') {
            return $fallback;
        }

        if (!preg_match('/^(\d{1,2}):(\d{2})$/', $value, $matches)) {
            return $fallback;
        }

        $hour = (int) $matches[1];
        $minute = (int) $matches[2];

        if ($hour < 0 || $hour > 23) {
            $hour = (int) max(0, min(23, $hour));
        }

        if ($minute < 0 || $minute > 59) {
            $minute = (int) max(0, min(59, $minute));
        }

        return sprintf('%02d:%02d', $hour, $minute);
    }

    private static function to_bool($value): bool {
        if (is_bool($value)) {
            return $value;
        }

        if (is_numeric($value)) {
            return (int) $value === 1;
        }

        if (is_string($value)) {
            $normalized = strtolower(trim($value));
            if (in_array($normalized, ['1', 'true', 'yes', 'on'], true)) {
                return true;
            }

            if (in_array($normalized, ['0', 'false', 'no', 'off', ''], true)) {
                return false;
            }
        }

        return (bool) $value;
    }

}<|MERGE_RESOLUTION|>--- conflicted
+++ resolved
@@ -1075,15 +1075,9 @@
         $timings = isset($report['timings']) && is_array($report['timings']) ? $report['timings'] : [];
         $sandbox = isset($report['sandbox']) && is_array($report['sandbox']) ? $report['sandbox'] : [];
         $cleanup = isset($sandbox['cleanup']) && is_array($sandbox['cleanup']) ? $sandbox['cleanup'] : [];
-<<<<<<< HEAD
         $steps = isset($report['steps']) && is_array($report['steps']) ? array_values($report['steps']) : [];
         $logs = isset($report['logs']) && is_array($report['logs']) ? array_map('strval', $report['logs']) : [];
         $rollback = isset($report['rollback']) && is_array($report['rollback']) ? $report['rollback'] : [];
-=======
-        $report_files = isset($report['report_files']) && is_array($report['report_files'])
-            ? BJLG_History::sanitize_report_files($report['report_files'])
-            : [];
->>>>>>> c967d44d
 
         $components = [];
         if (isset($report['components']) && is_array($report['components'])) {
@@ -1112,15 +1106,10 @@
             'sandbox_path' => isset($sandbox['base_path']) ? (string) $sandbox['base_path'] : '',
             'cleanup_performed' => !empty($cleanup['performed']),
             'cleanup_error' => isset($cleanup['error']) && $cleanup['error'] !== null ? (string) $cleanup['error'] : null,
-<<<<<<< HEAD
             'steps' => $steps,
             'logs' => $logs,
             'rollback_performed' => !empty($rollback['performed']),
             'rollback_error' => isset($rollback['error']) && $rollback['error'] !== null ? (string) $rollback['error'] : null,
-=======
-            'report_files' => $report_files,
-            'log_excerpt' => $log_excerpt,
->>>>>>> c967d44d
             'raw' => $report,
         ];
     }
@@ -1730,7 +1719,6 @@
                     $lines[] = __('Nettoyage sandbox : ', 'backup-jlg') . $context['cleanup_error'];
                 }
 
-<<<<<<< HEAD
                 if (!empty($context['steps']) && is_array($context['steps'])) {
                     $total_steps = count($context['steps']);
                     $successful_steps = 0;
@@ -1772,16 +1760,6 @@
                     if (is_string($last_log) && $last_log !== '') {
                         $lines[] = __('Dernier log : ', 'backup-jlg') . $last_log;
                     }
-=======
-                if (!empty($context['report_files']['markdown']['url'])) {
-                    $lines[] = __('Rapport (Markdown) : ', 'backup-jlg') . $context['report_files']['markdown']['url'];
-                } elseif (!empty($context['report_files']['json']['url'])) {
-                    $lines[] = __('Rapport (JSON) : ', 'backup-jlg') . $context['report_files']['json']['url'];
-                }
-
-                if (!empty($context['log_excerpt']) && is_array($context['log_excerpt'])) {
-                    $lines[] = __('Journal (extrait) : ', 'backup-jlg') . implode(' | ', array_slice(array_map('strval', $context['log_excerpt']), -5));
->>>>>>> c967d44d
                 }
                 break;
             default:
