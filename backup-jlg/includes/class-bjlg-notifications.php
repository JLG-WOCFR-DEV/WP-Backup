--- conflicted
+++ resolved
@@ -1075,7 +1075,6 @@
         $timings = isset($report['timings']) && is_array($report['timings']) ? $report['timings'] : [];
         $sandbox = isset($report['sandbox']) && is_array($report['sandbox']) ? $report['sandbox'] : [];
         $cleanup = isset($sandbox['cleanup']) && is_array($sandbox['cleanup']) ? $sandbox['cleanup'] : [];
-<<<<<<< HEAD
         $report_meta = isset($report['report']) && is_array($report['report']) ? $report['report'] : [];
 
         $log_excerpt = [];
@@ -1096,11 +1095,6 @@
                 'message' => (string) $entry['message'],
             ];
         }
-=======
-        $report_files = isset($report['report_files']) && is_array($report['report_files'])
-            ? BJLG_History::sanitize_report_files($report['report_files'])
-            : [];
->>>>>>> c967d44d
 
         $components = [];
         if (isset($report['components']) && is_array($report['components'])) {
@@ -1129,12 +1123,8 @@
             'sandbox_path' => isset($sandbox['base_path']) ? (string) $sandbox['base_path'] : '',
             'cleanup_performed' => !empty($cleanup['performed']),
             'cleanup_error' => isset($cleanup['error']) && $cleanup['error'] !== null ? (string) $cleanup['error'] : null,
-<<<<<<< HEAD
             'report_id' => isset($report_meta['id']) ? (string) $report_meta['id'] : '',
             'report_files' => isset($report_meta['files']) && is_array($report_meta['files']) ? $report_meta['files'] : [],
-=======
-            'report_files' => $report_files,
->>>>>>> c967d44d
             'log_excerpt' => $log_excerpt,
             'raw' => $report,
         ];
@@ -1745,7 +1735,6 @@
                     $lines[] = __('Nettoyage sandbox : ', 'backup-jlg') . $context['cleanup_error'];
                 }
 
-<<<<<<< HEAD
                 if (!empty($context['report_files']['json']['url'])) {
                     $lines[] = __('Rapport détaillé : ', 'backup-jlg') . $context['report_files']['json']['url'];
                 }
@@ -1766,16 +1755,6 @@
                             : '';
                         $lines[] = $prefix . $log_entry['message'];
                     }
-=======
-                if (!empty($context['report_files']['markdown']['url'])) {
-                    $lines[] = __('Rapport (Markdown) : ', 'backup-jlg') . $context['report_files']['markdown']['url'];
-                } elseif (!empty($context['report_files']['json']['url'])) {
-                    $lines[] = __('Rapport (JSON) : ', 'backup-jlg') . $context['report_files']['json']['url'];
-                }
-
-                if (!empty($context['log_excerpt']) && is_array($context['log_excerpt'])) {
-                    $lines[] = __('Journal (extrait) : ', 'backup-jlg') . implode(' | ', array_slice(array_map('strval', $context['log_excerpt']), -5));
->>>>>>> c967d44d
                 }
                 break;
             default:
