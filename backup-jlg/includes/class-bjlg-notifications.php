<?php
namespace BJLG;

use WP_Error;

if (!defined('ABSPATH')) {
    exit;
}

/**
 * Gère l'envoi des notifications multi-canales configurées dans le plugin.
 */
class BJLG_Notifications {

    /** @var self|null */
    private static $instance = null;

    /** @var array<string,mixed> */
    private $settings = [];

    /**
     * Valeurs par défaut utilisées lorsque la configuration n'est pas encore initialisée.
     *
     * @var array<string,mixed>
     */
    private const DEFAULTS = [
        'enabled' => false,
        'email_recipients' => '',
        'events' => [
            'backup_complete' => true,
            'backup_failed' => true,
            'cleanup_complete' => false,
            'storage_warning' => true,
            'remote_purge_failed' => true,
            'remote_purge_delayed' => true,
            'remote_storage_capacity_forecast' => true,
            'restore_self_test_passed' => false,
            'restore_self_test_failed' => true,
            'sandbox_restore_validation_passed' => false,
            'sandbox_restore_validation_failed' => true,
        ],
        'channels' => [
            'email' => ['enabled' => false],
            'slack' => ['enabled' => false, 'webhook_url' => ''],
            'discord' => ['enabled' => false, 'webhook_url' => ''],
            'teams' => ['enabled' => false, 'webhook_url' => ''],
            'sms' => ['enabled' => false, 'webhook_url' => ''],
        ],
        'quiet_hours' => [
            'enabled' => false,
            'start' => '22:00',
            'end' => '07:00',
            'allow_critical' => true,
            'timezone' => '',
        ],
        'escalation' => [
            'enabled' => false,
            'delay_minutes' => 15,
            'only_critical' => true,
            'channels' => [
                'email' => false,
                'slack' => false,
                'discord' => false,
                'teams' => false,
                'sms' => true,
            ],
            'mode' => 'simple',
            'stages' => [
                'slack' => [
                    'enabled' => false,
                    'delay_minutes' => 15,
                ],
                'discord' => [
                    'enabled' => false,
                    'delay_minutes' => 15,
                ],
                'teams' => [
                    'enabled' => false,
                    'delay_minutes' => 15,
                ],
                'sms' => [
                    'enabled' => false,
                    'delay_minutes' => 30,
                ],
            ],
        ],
        'templates' => [],
    ];

    private const REMOTE_PURGE_PROACTIVE_ALERT_TRANSIENT = 'bjlg_remote_purge_metrics_alerted';

    /**
     * Retourne les modèles par défaut utilisés pour chaque gravité.
     *
     * @return array<string,array<string,mixed>>
     */
    private static function default_severity_templates() {
        return [
            'info' => [
                'label' => __('Information', 'backup-jlg'),
                'intro' => __('Mise à jour de routine pour votre visibilité.', 'backup-jlg'),
                'outro' => __('Aucune action immédiate n’est requise.', 'backup-jlg'),
                'intent' => 'info',
                'actions' => [
                    __('Ajoutez un commentaire dans l’historique si une vérification manuelle a été effectuée.', 'backup-jlg'),
                ],
                'resolution' => __('Archivez l’événement une fois les vérifications terminées.', 'backup-jlg'),
            ],
            'warning' => [
                'label' => __('Avertissement', 'backup-jlg'),
                'intro' => __('Surveillez l’incident : une intervention préventive peut être nécessaire.', 'backup-jlg'),
                'outro' => __('Planifiez une action de suivi si la situation persiste.', 'backup-jlg'),
                'intent' => 'warning',
                'actions' => [
                    __('Vérifiez la capacité de stockage et les dernières purges distantes.', 'backup-jlg'),
                    __('Planifiez un nouveau point de contrôle pour confirmer que l’alerte diminue.', 'backup-jlg'),
                ],
                'resolution' => __('Actualisez l’état dans le panneau Monitoring pour informer l’équipe.', 'backup-jlg'),
            ],
            'critical' => [
                'label' => __('Critique', 'backup-jlg'),
                'intro' => __('Action immédiate recommandée : l’incident est suivi et sera escaladé.', 'backup-jlg'),
                'outro' => __('Une escalade automatique sera déclenchée si le statut ne change pas.', 'backup-jlg'),
                'intent' => 'error',
                'actions' => [
                    __('Inspectez les journaux détaillés et identifiez la dernière action réussie.', 'backup-jlg'),
                    __('Contactez l’astreinte et préparez un plan de remédiation ou de restauration.', 'backup-jlg'),
                    __('Accusez réception de l’incident dans l’historique pour tracer la prise en charge.', 'backup-jlg'),
                ],
                'resolution' => __('Consignez la résolution dans le tableau de bord pour clôturer l’escalade.', 'backup-jlg'),
            ],
        ];
    }

    /**
     * Gravité par défaut associée à chaque événement connu.
     *
     * @var array<string,string>
     */
    private const EVENT_SEVERITIES = [
        'backup_complete' => 'info',
        'backup_failed' => 'critical',
        'cleanup_complete' => 'info',
        'storage_warning' => 'warning',
        'remote_purge_failed' => 'critical',
        'remote_purge_delayed' => 'critical',
        'remote_storage_capacity_forecast' => 'warning',
        'restore_self_test_passed' => 'info',
        'restore_self_test_failed' => 'critical',
        'sandbox_restore_validation_passed' => 'info',
        'sandbox_restore_validation_failed' => 'critical',
        'test_notification' => 'info',
        'managed_vault_latency' => 'warning',
        'managed_vault_replica_degraded' => 'critical',
    ];

    /**
     * Définit les étapes d'escalade séquentielle proposées par défaut.
     *
     * @return array<string,array<string,mixed>>
     */
    private static function get_stage_blueprint() {
        return [
            'slack' => [
                'channels' => ['slack'],
                'label' => __('Escalade Slack', 'backup-jlg'),
                'description' => __('Diffuse l’alerte sur un canal Slack temps réel pour mobiliser l’équipe support.', 'backup-jlg'),
                'default_delay_minutes' => 15,
            ],
            'discord' => [
                'channels' => ['discord'],
                'label' => __('Escalade Discord', 'backup-jlg'),
                'description' => __('Préviens la communauté technique ou l’équipe on-call via Discord.', 'backup-jlg'),
                'default_delay_minutes' => 15,
            ],
            'teams' => [
                'channels' => ['teams'],
                'label' => __('Escalade Microsoft Teams', 'backup-jlg'),
                'description' => __('Transmets l’incident au helpdesk Microsoft Teams avec mention automatique.', 'backup-jlg'),
                'default_delay_minutes' => 20,
            ],
            'sms' => [
                'channels' => ['sms'],
                'label' => __('Escalade SMS', 'backup-jlg'),
                'description' => __('Envoie un SMS aux astreintes pour les incidents critiques prolongés.', 'backup-jlg'),
                'default_delay_minutes' => 30,
            ],
        ];
    }

    /**
     * Retourne le blueprint public pour les écrans d’administration.
     *
     * @return array<string,array<string,mixed>>
     */
    public static function get_escalation_stage_blueprint() {
        return self::get_stage_blueprint();
    }

    /**
     * Retourne le blueprint interne.
     *
     * @return array<string,array<string,mixed>>
     */
    private function escalation_stage_blueprint() {
        return self::get_stage_blueprint();
    }

    public static function instance() {
        if (!self::$instance instanceof self) {
            self::$instance = new self();
        }

        return self::$instance;
    }

    public function __construct() {
        if (self::$instance instanceof self) {
            return;
        }

        self::$instance = $this;
        $this->reload_settings();

        add_action('bjlg_settings_saved', [$this, 'handle_settings_saved']);
        add_action('bjlg_backup_complete', [$this, 'handle_backup_complete'], 15, 2);
        add_action('bjlg_backup_failed', [$this, 'handle_backup_failed'], 15, 2);
        add_action('bjlg_cleanup_complete', [$this, 'handle_cleanup_complete'], 15, 1);
        add_action('bjlg_storage_warning', [$this, 'handle_storage_warning'], 15, 1);
        add_action('bjlg_remote_purge_permanent_failure', [$this, 'handle_remote_purge_failed'], 15, 3);
        add_action('bjlg_remote_purge_delayed', [$this, 'handle_remote_purge_delayed'], 15, 2);
<<<<<<< HEAD
        add_action('bjlg_remote_storage_capacity_forecast', [$this, 'handle_remote_storage_capacity_forecast'], 15, 1);
=======
        add_action('bjlg_remote_purge_metrics_updated', [$this, 'handle_remote_purge_metrics_updated'], 15, 3);
>>>>>>> 7329f0fc
        add_action('bjlg_restore_self_test_passed', [$this, 'handle_restore_self_test_passed'], 15, 1);
        add_action('bjlg_restore_self_test_failed', [$this, 'handle_restore_self_test_failed'], 15, 1);
        add_action('bjlg_sandbox_restore_validation_passed', [$this, 'handle_sandbox_validation_passed'], 15, 1);
        add_action('bjlg_sandbox_restore_validation_failed', [$this, 'handle_sandbox_validation_failed'], 15, 1);
    }

    /**
     * Recharge les réglages après une sauvegarde.
     *
     * @param array<string,mixed> $settings
     */
    public function handle_settings_saved($settings) {
        if (isset($settings['notifications'])) {
            $this->settings = $this->merge_settings($settings['notifications']);
        } else {
            $this->reload_settings();
        }
    }

    /**
     * Prépare le contexte d'une sauvegarde réussie.
     *
     * @param string              $filename
     * @param array<string,mixed> $details
     */
    public function handle_backup_complete($filename, $details) {
        $details = is_array($details) ? $details : [];

        $post_checks = $this->normalize_post_check_results($details['post_checks'] ?? []);
        $delivery = $this->normalize_destination_delivery(
            $details['destinations'] ?? [],
            $details['destination_results'] ?? []
        );

        $context = [
            'filename' => (string) $filename,
            'size' => isset($details['size']) ? (int) $details['size'] : null,
            'components' => $this->sanitize_components($details['components'] ?? []),
            'encrypted' => !empty($details['encrypted']),
            'incremental' => !empty($details['incremental']),
            'duration' => isset($details['duration']) ? (float) $details['duration'] : null,
            'checksum' => $post_checks['checksum'],
            'checksum_algorithm' => $post_checks['checksum_algorithm'],
            'post_checks' => $post_checks,
            'post_checks_summary' => isset($details['post_checks_summary']) && is_string($details['post_checks_summary'])
                ? $details['post_checks_summary']
                : $post_checks['summary'],
            'destination_delivery' => $delivery,
        ];

        $this->notify('backup_complete', $context);
    }

    /**
     * Prépare le contexte d'une sauvegarde en échec.
     *
     * @param string              $error
     * @param array<string,mixed> $details
     */
    public function handle_backup_failed($error, $details) {
        $details = is_array($details) ? $details : [];

        $context = [
            'error' => trim((string) $error),
            'components' => $this->sanitize_components($details['components'] ?? []),
            'task_id' => isset($details['task_id']) ? (string) $details['task_id'] : '',
        ];

        $this->notify('backup_failed', $context);
    }

    /**
     * Prépare le contexte d'un nettoyage terminé.
     *
     * @param array<string,int> $stats
     */
    public function handle_cleanup_complete($stats) {
        $stats = is_array($stats) ? $stats : [];

        $context = [
            'backups_deleted' => isset($stats['backups_deleted']) ? (int) $stats['backups_deleted'] : 0,
            'remote_backups_deleted' => isset($stats['remote_backups_deleted']) ? (int) $stats['remote_backups_deleted'] : 0,
            'temp_files_deleted' => isset($stats['temp_files_deleted']) ? (int) $stats['temp_files_deleted'] : 0,
            'history_entries_deleted' => isset($stats['history_entries_deleted']) ? (int) $stats['history_entries_deleted'] : 0,
        ];

        $this->notify('cleanup_complete', $context);
    }

    /**
     * Prépare le contexte d'une alerte de stockage.
     *
     * @param array<string,mixed> $data
     */
    public function handle_storage_warning($data) {
        $data = is_array($data) ? $data : [];

        $type = '';
        if (isset($data['type']) && is_string($data['type'])) {
            $candidate = strtolower(trim($data['type']));
            if (in_array($candidate, ['local', 'remote'], true)) {
                $type = $candidate;
            }
        }

        $destination_id = '';
        if (isset($data['destination_id']) && is_scalar($data['destination_id'])) {
            $destination_id = (string) $data['destination_id'];
            if (function_exists('sanitize_key')) {
                $destination_id = sanitize_key($destination_id);
            } else {
                $destination_id = strtolower(preg_replace('/[^a-z0-9_\-]/i', '', $destination_id));
            }
        }

        $ratio = null;
        if (isset($data['ratio']) && is_numeric($data['ratio'])) {
            $ratio = max(0.0, min(1.0, (float) $data['ratio']));
        }

        $quota_bytes = null;
        if (isset($data['quota_bytes']) && is_numeric($data['quota_bytes'])) {
            $quota_bytes = max(0, (int) $data['quota_bytes']);
        }

        $free_bytes = null;
        if (isset($data['free_bytes']) && is_numeric($data['free_bytes'])) {
            $free_bytes = max(0, (int) $data['free_bytes']);
        }

        $free_space = null;
        if (isset($data['free_space']) && is_numeric($data['free_space'])) {
            $free_space = max(0, (int) $data['free_space']);
        }

        if ($free_bytes === null && $free_space !== null) {
            $free_bytes = $free_space;
        }

        $threshold_bytes = null;
        if (isset($data['threshold']) && is_numeric($data['threshold'])) {
            $threshold_bytes = max(0, (int) $data['threshold']);
        }

        $threshold_percent = null;
        if (isset($data['threshold_percent']) && is_numeric($data['threshold_percent'])) {
            $threshold_percent = max(0.0, min(100.0, (float) $data['threshold_percent']));
        }

        $generated_at = null;
        if (isset($data['generated_at']) && is_numeric($data['generated_at'])) {
            $generated_at = (int) $data['generated_at'];
        }

        $path = isset($data['path']) ? (string) $data['path'] : '';
        $name = isset($data['name']) ? (string) $data['name'] : '';
        if ($name !== '' && function_exists('sanitize_text_field')) {
            $name = sanitize_text_field($name);
        }

        $destination_label = '';
        if ($destination_id !== '') {
            $destination_label = $this->resolve_destination_label($destination_id);
        } elseif ($name !== '') {
            $destination_label = $name;
        }

        if ($destination_label === '' && $destination_id !== '') {
            $destination_label = $destination_id;
        }

        $destination_link = '';
        if ($destination_id !== '' && function_exists('admin_url')) {
            $destination_link = admin_url('admin.php?page=backup-jlg&section=integrations&destination=' . rawurlencode($destination_id));
        }

        $quota_human = $quota_bytes !== null ? $this->format_storage_bytes($quota_bytes) : '';
        $free_human = $free_bytes !== null ? $this->format_storage_bytes($free_bytes) : '';
        $threshold_human = $threshold_bytes !== null ? $this->format_storage_bytes($threshold_bytes) : '';

        $ratio_percent = null;
        $ratio_label = '';
        if ($ratio !== null) {
            $ratio_percent = round($ratio * 100, 2);
            $ratio_label = $this->format_storage_percentage($ratio_percent, $ratio_percent >= 10 ? 1 : 2);
        }

        $threshold_ratio_label = '';
        if ($threshold_percent !== null) {
            $threshold_ratio_label = $this->format_storage_percentage($threshold_percent, $threshold_percent >= 10 ? 0 : 1);
        }

        $context = [
            'free_space' => isset($data['free_space']) ? (int) $data['free_space'] : null,
            'threshold' => isset($data['threshold'])
                ? (int) $data['threshold']
                : (isset($data['threshold_percent']) ? (int) round((float) $data['threshold_percent']) : null),
            'path' => isset($data['path']) ? (string) $data['path'] : '',
        ];

        $destination_id = isset($data['destination_id']) ? sanitize_key((string) $data['destination_id']) : '';
        if ($destination_id !== '') {
            $destination_name = isset($data['name']) && is_string($data['name']) && $data['name'] !== ''
                ? (string) $data['name']
                : $destination_id;

            $ratio = null;
            if (isset($data['ratio']) && is_numeric($data['ratio'])) {
                $ratio_value = (float) $data['ratio'];
                if (is_finite($ratio_value)) {
                    $ratio = max(0.0, min(1.0, $ratio_value));
                }
            }

            $threshold_percent = null;
            if (isset($data['threshold_percent']) && is_numeric($data['threshold_percent'])) {
                $threshold_value = (float) $data['threshold_percent'];
                if (is_finite($threshold_value)) {
                    $threshold_percent = max(0.0, $threshold_value);
                }
            }

            $used_bytes = $this->sanitize_bytes($data['used_bytes'] ?? null);
            $quota_bytes = $this->sanitize_bytes($data['quota_bytes'] ?? null);
            $free_bytes = $this->sanitize_bytes($data['free_bytes'] ?? null);

            if ($free_bytes === null && $quota_bytes !== null && $used_bytes !== null) {
                $free_bytes = max(0, $quota_bytes - $used_bytes);
            }

            $context['destination_id'] = $destination_id;
            $context['destination_name'] = $destination_name;
            $context['ratio'] = $ratio;
            $context['threshold_percent'] = $threshold_percent;
            $context['used_bytes'] = $used_bytes;
            $context['quota_bytes'] = $quota_bytes;
            $context['free_bytes'] = $free_bytes;

            if ($context['path'] === '') {
                $context['path'] = sprintf('%s (%s)', $destination_name, $destination_id);
            }

            if ($context['free_space'] === null && $free_bytes !== null) {
                $context['free_space'] = $free_bytes;
            }
        }

        $this->notify('storage_warning', $context);
    }

    /**
     * Prépare le contexte d'une projection de saturation distante.
     *
     * @param array<string,mixed> $data
     */
    public function handle_remote_storage_capacity_forecast($data) {
        $data = is_array($data) ? $data : [];

        $this->notify('remote_storage_capacity_forecast', $data);
    }

    /**
     * Gère les alertes spécialisées Managed Vault (latence / réplication).
     *
     * @param array<string,mixed> $payload
     */
    public function handle_managed_vault_alert($payload) {
        if (!is_array($payload)) {
            return;
        }

        $type = isset($payload['type']) ? (string) $payload['type'] : '';
        $message = isset($payload['message']) ? (string) $payload['message'] : '';
        $destination_id = isset($payload['destination']) ? (string) $payload['destination'] : 'managed_vault';
        $context = isset($payload['context']) && is_array($payload['context']) ? $payload['context'] : [];

        if (isset($context['regions']) && is_array($context['regions'])) {
            $context['regions'] = implode(', ', array_map('sanitize_text_field', $context['regions']));
        }
        if (isset($context['region']) && is_scalar($context['region'])) {
            $context['region'] = sanitize_text_field((string) $context['region']);
        }

        $context['message'] = $message;
        $context['type'] = $type;
        $context['destination'] = $this->resolve_destination_label($destination_id) ?: ucfirst(str_replace('_', ' ', $destination_id));

        switch ($type) {
            case 'replica_degraded':
                $event = 'managed_vault_replica_degraded';
                break;
            case 'latency_budget_exceeded':
            default:
                $event = 'managed_vault_latency';
                break;
        }

        $this->notify($event, $context);
    }

    /**
     * Prépare le contexte d'un échec définitif de purge distante.
     *
     * @param string               $file
     * @param array<string,mixed>  $entry
     * @param array<string,string> $errors
     */
    public function handle_remote_purge_failed($file, $entry, $errors) {
        $entry = is_array($entry) ? $entry : [];

        $context = [
            'file' => basename((string) $file),
            'destinations' => $this->sanitize_components($entry['destinations'] ?? []),
            'attempts' => isset($entry['attempts']) ? (int) $entry['attempts'] : 0,
            'errors' => $this->sanitize_error_messages($errors),
            'last_error' => isset($entry['last_error']) ? trim((string) $entry['last_error']) : '',
        ];

        $this->notify('remote_purge_failed', $context);
    }

    /**
     * Prépare le contexte d'un retard critique de purge distante.
     *
     * @param string              $file
     * @param array<string,mixed> $entry
     */
    public function handle_remote_purge_delayed($file, $entry) {
        $entry = is_array($entry) ? $entry : [];

        $context = [
            'file' => basename((string) $file),
            'destinations' => $this->sanitize_components($entry['destinations'] ?? []),
            'attempts' => isset($entry['attempts']) ? (int) $entry['attempts'] : 0,
            'max_delay' => isset($entry['max_delay']) ? (int) $entry['max_delay'] : null,
            'last_delay' => isset($entry['last_delay']) ? (int) $entry['last_delay'] : null,
            'last_error' => isset($entry['last_error']) ? trim((string) $entry['last_error']) : '',
        ];

        $this->notify('remote_purge_delayed', $context);
    }

    /**
     * Déclenche une alerte proactive lorsque les projections indiquent un dépassement imminent du SLA.
     *
     * @param array<string,mixed> $metrics
     * @param array<int,mixed>    $queue
     * @param array<int,mixed>    $results
     */
    public function handle_remote_purge_metrics_updated($metrics, $queue, $results) { // phpcs:ignore Generic.CodeAnalysis.UnusedFunctionParameter
        $metrics = is_array($metrics) ? $metrics : [];

        $pending = isset($metrics['pending']) && is_array($metrics['pending']) ? $metrics['pending'] : [];
        $saturation = isset($metrics['saturation']) && is_array($metrics['saturation']) ? $metrics['saturation'] : [];

        if (empty($saturation)) {
            if (function_exists('delete_transient')) {
                delete_transient(self::REMOTE_PURGE_PROACTIVE_ALERT_TRANSIENT);
            }

            return;
        }

        $breach_imminent = !empty($saturation['breach_imminent']);
        if (!$breach_imminent && !empty($saturation['destinations']) && is_array($saturation['destinations'])) {
            foreach ($saturation['destinations'] as $destination) {
                if (is_array($destination) && !empty($destination['breach_imminent'])) {
                    $breach_imminent = true;
                    break;
                }
            }
        }

        if (!$breach_imminent) {
            if (function_exists('delete_transient')) {
                delete_transient(self::REMOTE_PURGE_PROACTIVE_ALERT_TRANSIENT);
            }

            return;
        }

        if (function_exists('get_transient') && get_transient(self::REMOTE_PURGE_PROACTIVE_ALERT_TRANSIENT)) {
            return;
        }

        $threshold_seconds = isset($saturation['threshold_seconds'])
            ? (int) $saturation['threshold_seconds']
            : (defined('MINUTE_IN_SECONDS') ? 10 * MINUTE_IN_SECONDS : 600);

        $time_to_threshold = isset($saturation['time_to_threshold']) && $saturation['time_to_threshold'] !== null
            ? (int) $saturation['time_to_threshold']
            : null;

        $projection_timestamp = isset($saturation['projected_breach_at']) ? (int) $saturation['projected_breach_at'] : 0;

        $context = [
            'pending_total' => isset($pending['total']) ? (int) $pending['total'] : 0,
            'pending_oldest_seconds' => isset($pending['oldest_seconds']) ? (int) $pending['oldest_seconds'] : 0,
            'threshold_seconds' => $threshold_seconds,
            'time_to_threshold' => $time_to_threshold,
            'projection_timestamp' => $projection_timestamp,
            'threshold_label' => $this->format_duration_seconds($threshold_seconds),
            'time_to_threshold_label' => $time_to_threshold !== null ? $this->format_duration_seconds($time_to_threshold) : '',
            'projection_formatted' => $projection_timestamp > 0 ? $this->format_timestamp($projection_timestamp) : '',
            'projection_relative' => $projection_timestamp > 0 ? $this->format_relative_time($projection_timestamp) : '',
            'destinations' => $this->normalize_saturation_destinations($saturation['destinations'] ?? []),
            'proactive' => true,
        ];

        if (class_exists(__NAMESPACE__ . '\\BJLG_History')) {
            $history_message = sprintf(
                /* translators: %d: number of pending purge entries. */
                __('Projection critique : %d purge(s) risquent de dépasser le SLA.', 'backup-jlg'),
                $context['pending_total']
            );
            BJLG_History::log('remote_purge', 'warning', $history_message);
        }

        $this->notify('remote_purge_delayed', $context);

        $this->dispatch_remote_purge_worker($metrics);

        if (function_exists('set_transient')) {
            set_transient(
                self::REMOTE_PURGE_PROACTIVE_ALERT_TRANSIENT,
                1,
                defined('MINUTE_IN_SECONDS') ? 10 * MINUTE_IN_SECONDS : 600
            );
        }
    }

    /**
     * Construit le contexte d'un test de restauration réussi.
     *
     * @param array<string,mixed> $report
     */
    public function handle_restore_self_test_passed($report) {
        $report = is_array($report) ? $report : [];
        $metrics = isset($report['metrics']) && is_array($report['metrics']) ? $report['metrics'] : [];
        $attachments = isset($report['attachments']) && is_array($report['attachments']) ? $report['attachments'] : [];
        $files = isset($report['report_files']) && is_array($report['report_files']) ? $report['report_files'] : [];

        $context = [
            'archive' => isset($report['archive']) ? (string) $report['archive'] : '',
            'duration' => isset($report['duration']) ? (float) $report['duration'] : null,
            'components' => isset($report['components']) && is_array($report['components']) ? $report['components'] : [],
            'started_at' => isset($report['started_at']) ? (int) $report['started_at'] : null,
            'completed_at' => isset($report['completed_at']) ? (int) $report['completed_at'] : null,
            'rto_seconds' => isset($metrics['rto_seconds']) ? (float) $metrics['rto_seconds'] : null,
            'rpo_seconds' => isset($metrics['rpo_seconds']) ? (int) $metrics['rpo_seconds'] : null,
            'rto_human' => isset($metrics['rto_human']) ? (string) $metrics['rto_human'] : '',
            'rpo_human' => isset($metrics['rpo_human']) ? (string) $metrics['rpo_human'] : '',
            'attachments' => $attachments,
            'report_files' => $files,
        ];

        $this->notify('restore_self_test_passed', $context);
    }

    /**
     * Construit le contexte d'un test de restauration en échec.
     *
     * @param array<string,mixed> $report
     */
    public function handle_restore_self_test_failed($report) {
        $report = is_array($report) ? $report : [];
        $metrics = isset($report['metrics']) && is_array($report['metrics']) ? $report['metrics'] : [];
        $attachments = isset($report['attachments']) && is_array($report['attachments']) ? $report['attachments'] : [];
        $files = isset($report['report_files']) && is_array($report['report_files']) ? $report['report_files'] : [];

        $context = [
            'archive' => isset($report['archive']) ? (string) $report['archive'] : '',
            'error' => isset($report['exception']) ? trim((string) $report['exception']) : ($report['message'] ?? ''),
            'started_at' => isset($report['started_at']) ? (int) $report['started_at'] : null,
            'completed_at' => isset($report['completed_at']) ? (int) $report['completed_at'] : null,
            'rto_seconds' => isset($metrics['rto_seconds']) ? (float) $metrics['rto_seconds'] : null,
            'rpo_seconds' => isset($metrics['rpo_seconds']) ? (int) $metrics['rpo_seconds'] : null,
            'rto_human' => isset($metrics['rto_human']) ? (string) $metrics['rto_human'] : '',
            'rpo_human' => isset($metrics['rpo_human']) ? (string) $metrics['rpo_human'] : '',
            'attachments' => $attachments,
            'report_files' => $files,
        ];

        $this->notify('restore_self_test_failed', $context);
    }

    /**
     * Contexte d'une validation sandbox réussie.
     *
     * @param array<string,mixed> $report
     */
    public function handle_sandbox_validation_passed($report) {
        $context = $this->normalize_sla_validation_report($report, 'success');

        $this->notify('sandbox_restore_validation_passed', $context);
    }

    /**
     * Contexte d'une validation sandbox en échec.
     *
     * @param array<string,mixed> $report
     */
    public function handle_sandbox_validation_failed($report) {
        $context = $this->normalize_sla_validation_report($report, 'failure');

        $this->notify('sandbox_restore_validation_failed', $context);
    }

    /**
     * Enfile une notification de test en utilisant les réglages fournis ou stockés.
     *
     * @param array<string,mixed>|null $override_settings
     *
     * @return array{success:bool,entry:array<string,mixed>,channels:string[]}|WP_Error
     */
    public function send_test_notification($override_settings = null) {
        $settings = $override_settings !== null
            ? $this->merge_settings($override_settings)
            : $this->settings;

        if (empty($settings['enabled'])) {
            return new WP_Error('bjlg_notifications_disabled', __('Les notifications sont désactivées.', 'backup-jlg'));
        }

        $site_name = function_exists('get_bloginfo') ? get_bloginfo('name') : '';
        $site_url = function_exists('home_url') ? home_url('/') : ''; // phpcs:ignore WordPress.WP.AlternativeFunctions.home_url_home_url

        $user_label = '';
        if (function_exists('wp_get_current_user')) {
            $current_user = wp_get_current_user();
            if ($current_user && isset($current_user->display_name) && $current_user->display_name !== '') {
                $user_label = $current_user->display_name;
            } elseif ($current_user && isset($current_user->user_login) && $current_user->user_login !== '') {
                $user_label = $current_user->user_login;
            }
        }

        $context = [
            'test' => true,
            'site_name' => is_string($site_name) ? $site_name : '',
            'site_url' => is_string($site_url) ? $site_url : '',
            'initiator' => is_string($user_label) ? $user_label : '',
            'timestamp' => current_time('mysql'),
        ];

        $title = __('Notification de test', 'backup-jlg');
        $lines = [
            __('Ce message confirme que vos canaux reçoivent correctement les alertes Backup JLG.', 'backup-jlg'),
        ];

        if ($context['site_name'] !== '') {
            $lines[] = sprintf(__('Site : %s', 'backup-jlg'), $context['site_name']);
        }

        if ($context['site_url'] !== '') {
            $lines[] = sprintf(__('URL : %s', 'backup-jlg'), $context['site_url']);
        }

        if ($context['initiator'] !== '') {
            $lines[] = sprintf(__('Déclenché par : %s', 'backup-jlg'), $context['initiator']);
        }

        $lines[] = sprintf(__('Horodatage : %s', 'backup-jlg'), $context['timestamp']);

        $body_lines = array_filter(array_map('trim', $lines));
        $lines = $this->build_severity_lines('info', $body_lines, [
            'event' => 'test_notification',
            'title' => $title,
            'context' => $context,
        ]);
        $lines = apply_filters('bjlg_notification_message_lines', $lines, 'test_notification', $context);
        $base_lines = is_array($lines) ? array_values($lines) : [];

        $payload = [
            'event' => 'test_notification',
            'title' => $title,
            'lines' => $lines,
            'context' => $context,
            'severity' => 'info',
        ];

        $payload = apply_filters('bjlg_notification_payload', $payload, 'test_notification', $context);

        if (!is_array($payload) || empty($payload['title']) || empty($payload['lines']) || !is_array($payload['lines'])) {
            return new WP_Error('bjlg_notification_payload_invalid', __('Impossible de préparer la notification de test.', 'backup-jlg'));
        }

        $meta = [
            'event' => 'test_notification',
            'title' => (string) $payload['title'],
            'context' => is_array($payload['context']) ? $payload['context'] : $context,
        ];

        $severity = $this->normalize_severity($payload['severity'] ?? 'info');
        $title = (string) $payload['title'];
        $lines = array_map('strval', $payload['lines']);
        if ($severity !== 'info' && $lines === $base_lines) {
            $lines = $this->build_severity_lines($severity, $body_lines, $meta);
        }

        if (empty($lines)) {
            return new WP_Error('bjlg_notification_payload_invalid', __('Impossible de préparer la notification de test.', 'backup-jlg'));
        }

        $channels = $this->prepare_channels_payload($title, $lines, $settings);

        if (empty($channels)) {
            return new WP_Error('bjlg_notifications_no_channels', __('Aucun canal de notification actif n’est disponible.', 'backup-jlg'));
        }

        $entry = [
            'id' => uniqid('bjlg_notif_test_', true),
            'event' => 'test_notification',
            'title' => $title,
            'subject' => '[Backup JLG] ' . $title,
            'lines' => $lines,
            'body' => implode("\n", $lines),
            'context' => $meta['context'],
            'channels' => $channels,
            'created_at' => time(),
            'severity' => $severity,
            'resolution' => $this->build_resolution_payload('test_notification', $meta['context']),
        ];

        $queued = BJLG_Notification_Queue::enqueue($entry);

        if (is_array($queued) && class_exists(__NAMESPACE__ . '\\BJLG_Notification_Receipts')) {
            BJLG_Notification_Receipts::record_creation($queued);
        }

        return [
            'success' => true,
            'entry' => $queued ?? $entry,
            'channels' => array_keys($channels),
        ];
    }

    /**
     * Recharge les réglages depuis la base de données.
     */
    private function reload_settings() {
        $stored = \bjlg_get_option('bjlg_notification_settings', []);
        $this->settings = $this->merge_settings($stored);
    }

    /**
     * Fusionne les réglages sauvegardés avec les valeurs par défaut.
     *
     * @param array<string,mixed> $settings
     *
     * @return array<string,mixed>
     */
    private function merge_settings($settings) {
        if (!is_array($settings)) {
            $settings = [];
        }

        $merged = wp_parse_args($settings, self::DEFAULTS);
        $merged['events'] = isset($merged['events']) && is_array($merged['events'])
            ? wp_parse_args($merged['events'], self::DEFAULTS['events'])
            : self::DEFAULTS['events'];
        $merged['channels'] = isset($merged['channels']) && is_array($merged['channels'])
            ? wp_parse_args($merged['channels'], self::DEFAULTS['channels'])
            : self::DEFAULTS['channels'];

        $merged['quiet_hours'] = isset($merged['quiet_hours']) && is_array($merged['quiet_hours'])
            ? wp_parse_args($merged['quiet_hours'], self::DEFAULTS['quiet_hours'])
            : self::DEFAULTS['quiet_hours'];

        $merged['quiet_hours']['start'] = self::normalize_time_string(
            $merged['quiet_hours']['start'],
            self::DEFAULTS['quiet_hours']['start']
        );
        $merged['quiet_hours']['end'] = self::normalize_time_string(
            $merged['quiet_hours']['end'],
            self::DEFAULTS['quiet_hours']['end']
        );
        $merged['quiet_hours']['allow_critical'] = self::to_bool($merged['quiet_hours']['allow_critical']);
        $merged['quiet_hours']['timezone'] = is_string($merged['quiet_hours']['timezone'])
            ? trim((string) $merged['quiet_hours']['timezone'])
            : '';

        $merged['escalation'] = isset($merged['escalation']) && is_array($merged['escalation'])
            ? wp_parse_args($merged['escalation'], self::DEFAULTS['escalation'])
            : self::DEFAULTS['escalation'];

        $merged['escalation']['enabled'] = self::to_bool($merged['escalation']['enabled']);
        $merged['escalation']['only_critical'] = self::to_bool($merged['escalation']['only_critical']);
        $merged['escalation']['delay_minutes'] = max(
            1,
            (int) $merged['escalation']['delay_minutes']
        );

        $channels = [];
        $channel_defaults = self::DEFAULTS['escalation']['channels'];
        foreach ($channel_defaults as $channel_key => $default_enabled) {
            $candidate = $merged['escalation']['channels'][$channel_key] ?? $default_enabled;
            $channels[$channel_key] = self::to_bool($candidate);
        }
        $merged['escalation']['channels'] = $channels;

        $allowed_modes = ['simple', 'staged'];
        $mode = isset($merged['escalation']['mode']) && is_string($merged['escalation']['mode'])
            ? strtolower($merged['escalation']['mode'])
            : self::DEFAULTS['escalation']['mode'];
        if (!in_array($mode, $allowed_modes, true)) {
            $mode = self::DEFAULTS['escalation']['mode'];
        }
        $merged['escalation']['mode'] = $mode;

        $stage_blueprint = $this->escalation_stage_blueprint();
        $raw_stages = isset($merged['escalation']['stages']) && is_array($merged['escalation']['stages'])
            ? $merged['escalation']['stages']
            : [];

        $stages = [];
        foreach ($stage_blueprint as $stage_key => $stage_defaults) {
            $current = isset($raw_stages[$stage_key]) && is_array($raw_stages[$stage_key])
                ? $raw_stages[$stage_key]
                : [];

            $delay_default = isset($stage_defaults['default_delay_minutes'])
                ? (int) $stage_defaults['default_delay_minutes']
                : 15;

            $stages[$stage_key] = [
                'enabled' => self::to_bool($current['enabled'] ?? false),
                'delay_minutes' => max(0, (int) ($current['delay_minutes'] ?? $delay_default)),
            ];
        }

        $merged['escalation']['stages'] = $stages;

        $template_defaults = self::default_severity_templates();
        $raw_templates = isset($merged['templates']) && is_array($merged['templates'])
            ? $merged['templates']
            : [];

        $default_template_shape = [
            'label' => '',
            'intro' => '',
            'outro' => '',
            'resolution' => '',
            'intent' => 'info',
            'actions' => [],
        ];
        $info_defaults = isset($template_defaults['info']) && is_array($template_defaults['info'])
            ? $template_defaults['info']
            : $default_template_shape;

        $templates = [];
        foreach ($template_defaults as $severity => $definition) {
            $current = isset($raw_templates[$severity]) && is_array($raw_templates[$severity])
                ? $raw_templates[$severity]
                : [];

            $templates[$severity] = [
                'label' => $this->sanitize_template_label($current['label'] ?? $definition['label']),
                'intro' => $this->sanitize_template_text($current['intro'] ?? $definition['intro']),
                'outro' => $this->sanitize_template_text($current['outro'] ?? $definition['outro']),
                'resolution' => $this->sanitize_template_text($current['resolution'] ?? $definition['resolution']),
                'intent' => $this->sanitize_template_intent($current['intent'] ?? $definition['intent']),
                'actions' => $this->sanitize_template_actions($current['actions'] ?? $definition['actions']),
            ];
        }

        foreach ($raw_templates as $key => $definition) {
            if (isset($templates[$key]) || !is_array($definition)) {
                continue;
            }

            if (!is_string($key)) {
                continue;
            }

            $sanitized_key = function_exists('sanitize_key')
                ? sanitize_key($key)
                : strtolower(preg_replace('/[^a-z0-9_\-]/i', '', (string) $key));

            if ($sanitized_key === '') {
                continue;
            }

            if (isset($templates[$sanitized_key])) {
                continue;
            }

            $parts = preg_split('/[-_]/', $sanitized_key);
            $base_candidate = isset($parts[0]) ? strtolower((string) $parts[0]) : '';
            $base_defaults = isset($template_defaults[$base_candidate]) && is_array($template_defaults[$base_candidate])
                ? $template_defaults[$base_candidate]
                : $info_defaults;

            $templates[$sanitized_key] = [
                'label' => $this->sanitize_template_label($definition['label'] ?? ($base_defaults['label'] ?? '')),
                'intro' => $this->sanitize_template_text($definition['intro'] ?? ($base_defaults['intro'] ?? '')),
                'outro' => $this->sanitize_template_text($definition['outro'] ?? ($base_defaults['outro'] ?? '')),
                'resolution' => $this->sanitize_template_text($definition['resolution'] ?? ($base_defaults['resolution'] ?? '')),
                'intent' => $this->sanitize_template_intent($definition['intent'] ?? ($base_defaults['intent'] ?? 'info')),
                'actions' => $this->sanitize_template_actions($definition['actions'] ?? ($base_defaults['actions'] ?? [])),
            ];
        }

        $merged['templates'] = $templates;

        return $merged;
    }

    /**
     * Vérifie si un événement doit générer une notification.
     */
    private function is_event_enabled($event, ?array $settings = null) {
        $settings = $settings ?? $this->settings;

        if (empty($settings['enabled'])) {
            return false;
        }

        return !empty($settings['events'][$event]);
    }

    /**
     * Retourne vrai si le canal spécifié est activé.
     */
    private function is_channel_enabled($channel, ?array $settings = null) {
        $settings = $settings ?? $this->settings;

        return !empty($settings['channels'][$channel]['enabled']);
    }

    /**
     * Normalise les données d'un rapport de validation sandbox.
     *
     * @param array<string,mixed>|null $report
     * @param string                   $status
     * @return array<string,mixed>
     */
    private function normalize_sla_validation_report($report, $status) {
        $report = is_array($report) ? $report : [];
        $objectives = isset($report['objectives']) && is_array($report['objectives']) ? $report['objectives'] : [];
        $timings = isset($report['timings']) && is_array($report['timings']) ? $report['timings'] : [];
        $sandbox = isset($report['sandbox']) && is_array($report['sandbox']) ? $report['sandbox'] : [];
        $cleanup = isset($sandbox['cleanup']) && is_array($sandbox['cleanup']) ? $sandbox['cleanup'] : [];
        $health = isset($report['health']) && is_array($report['health']) ? $report['health'] : [];
        $issues = isset($report['issues']) && is_array($report['issues']) ? $report['issues'] : [];

        $components = [];
        if (isset($report['components']) && is_array($report['components'])) {
            $components = array_map('strval', $report['components']);
        }

        $sanitized_issues = $this->sanitize_validation_issues($issues);
        $health_report = $this->sanitize_health_report($health);
        $issue_summary = $this->summarize_validation_issues($sanitized_issues);

        return [
            'status' => $status,
            'message' => isset($report['message']) ? (string) $report['message'] : '',
            'backup_file' => isset($report['backup_file']) ? (string) $report['backup_file'] : '',
            'backup_filename' => isset($report['backup_file']) && is_string($report['backup_file'])
                ? basename($report['backup_file'])
                : '',
            'components' => $components,
            'rto_seconds' => isset($objectives['rto_seconds']) ? (float) $objectives['rto_seconds'] : null,
            'rpo_seconds' => isset($objectives['rpo_seconds']) ? (float) $objectives['rpo_seconds'] : null,
            'rto_human' => isset($objectives['rto_human']) ? (string) $objectives['rto_human'] : ($timings['duration_human'] ?? ''),
            'rpo_human' => isset($objectives['rpo_human']) ? (string) $objectives['rpo_human'] : '',
            'started_at' => isset($report['started_at']) ? (int) $report['started_at'] : null,
            'completed_at' => isset($report['completed_at']) ? (int) $report['completed_at'] : null,
            'sandbox_path' => isset($sandbox['base_path']) ? (string) $sandbox['base_path'] : '',
            'cleanup_performed' => !empty($cleanup['performed']),
            'cleanup_error' => isset($cleanup['error']) && $cleanup['error'] !== null ? (string) $cleanup['error'] : null,
            'health' => $health_report,
            'health_status' => $health_report['status'],
            'health_summary' => $health_report['summary'],
            'issues' => $sanitized_issues,
            'issue_summary' => $issue_summary,
            'raw' => $report,
        ];
    }

    private function sanitize_health_report($health) {
        if (!is_array($health)) {
            return [
                'status' => '',
                'summary' => '',
                'checked_at' => null,
            ];
        }

        return [
            'status' => isset($health['status']) ? (string) $health['status'] : '',
            'summary' => isset($health['summary']) ? (string) $health['summary'] : '',
            'checked_at' => isset($health['checked_at']) ? (int) $health['checked_at'] : null,
        ];
    }

    /**
     * @param array<int,array<string,mixed>> $issues
     * @return array<int,array<string,string>>
     */
    private function sanitize_validation_issues(array $issues): array
    {
        $sanitized = [];

        foreach ($issues as $issue) {
            if (!is_array($issue)) {
                continue;
            }

            $type = isset($issue['type']) ? (string) $issue['type'] : 'info';
            $component = isset($issue['component']) ? (string) $issue['component'] : '';
            $message = isset($issue['message']) ? (string) $issue['message'] : '';

            if (function_exists('sanitize_key')) {
                $type = sanitize_key($type);
                $component = sanitize_key($component);
            } else {
                $type = preg_replace('/[^a-z0-9_\-]/i', '', strtolower($type));
                $component = preg_replace('/[^a-z0-9_\-]/i', '', strtolower($component));
            }

            $sanitized[] = [
                'type' => $type !== '' ? $type : 'info',
                'component' => $component,
                'message' => $message,
            ];
        }

        return $sanitized;
    }

    /**
     * @param array<int,array<string,string>> $issues
     */
    private function summarize_validation_issues(array $issues): string
    {
        if (empty($issues)) {
            return '';
        }

        $error_count = 0;
        $warning_count = 0;

        foreach ($issues as $issue) {
            $type = isset($issue['type']) ? (string) $issue['type'] : '';

            if (in_array($type, ['error', 'failure', 'exception', 'cleanup'], true)) {
                $error_count++;
            } elseif ($type === 'warning') {
                $warning_count++;
            }
        }

        $parts = [];

        if ($error_count > 0) {
            $parts[] = sprintf(
                _n('%s critique', '%s critiques', $error_count, 'backup-jlg'),
                number_format_i18n($error_count)
            );
        }

        if ($warning_count > 0) {
            $parts[] = sprintf(
                _n('%s avertissement', '%s avertissements', $warning_count, 'backup-jlg'),
                number_format_i18n($warning_count)
            );
        }

        return implode(' | ', $parts);
    }

    /**
     * Envoie la notification sur les canaux configurés.
     *
     * @param string              $event
     * @param array<string,mixed> $context
     */
    private function notify($event, $context) {
        if (!$this->is_event_enabled($event)) {
            return;
        }

        $title = $this->get_event_title($event, $context);
        $body_lines = $this->get_event_body_lines($event, $context);
        $severity = $this->get_event_severity($event);
        $lines = $this->build_severity_lines($severity, $body_lines, [
            'event' => $event,
            'title' => $title,
            'context' => $context,
        ]);
        $lines = apply_filters('bjlg_notification_message_lines', $lines, $event, $context);
        $base_lines = is_array($lines) ? array_values($lines) : [];

        $payload = [
            'event' => $event,
            'title' => $title,
            'lines' => $lines,
            'context' => $context,
            'severity' => $severity,
        ];

        /**
         * Permet de modifier le contenu de la notification avant envoi.
         */
        $payload = apply_filters('bjlg_notification_payload', $payload, $event, $context);

        if (!is_array($payload) || empty($payload['title']) || empty($payload['lines']) || !is_array($payload['lines'])) {
            BJLG_Debug::log('Notification ignorée car le payload est invalide.');
            return;
        }

        $meta = [
            'event' => $event,
            'title' => $payload['title'],
            'context' => $payload['context'],
        ];

        $final_severity = $this->normalize_severity($payload['severity'] ?? $severity);
        $lines = array_map('strval', $payload['lines']);
        if ($final_severity !== $severity && $lines === $base_lines) {
            $lines = $this->build_severity_lines($final_severity, $body_lines, $meta);
        }

        if (empty($lines)) {
            BJLG_Debug::log('Notification ignorée car aucune ligne valide n’a pu être générée.');
            return;
        }

        $subject = '[Backup JLG] ' . $payload['title'];
        $body = implode("\n", $lines);

        $escalation = $this->compute_escalation_overrides($event, $payload['context'] ?? []);
        $channels = $this->prepare_channels_payload($payload['title'], $lines, null, $escalation['overrides']);

        if (empty($channels)) {
            BJLG_Debug::log('Notification ignorée car aucun canal valide n\'est disponible.');
            return;
        }

        $entry = [
            'event' => $event,
            'title' => $payload['title'],
            'subject' => $subject,
            'lines' => $lines,
            'body' => $body,
            'context' => $payload['context'],
            'channels' => $channels,
            'created_at' => time(),
            'severity' => $final_severity,
            'resolution' => $this->build_resolution_payload($event, $payload['context'] ?? []),
        ];

        if (!empty($escalation['meta']['channels'])) {
            $entry['escalation'] = $escalation['meta'];
        }

        $entry = $this->apply_quiet_hours_constraints($event, $entry);

        $queued = BJLG_Notification_Queue::enqueue($entry);

        if (is_array($queued) && class_exists(__NAMESPACE__ . '\\BJLG_Notification_Receipts')) {
            BJLG_Notification_Receipts::record_creation($queued);
        }

        BJLG_Debug::log(sprintf('Notification "%s" mise en file d\'attente.', $event));
    }

    private function build_resolution_payload($event, $context) {
        $timestamp = time();
        $title = $this->get_event_title($event, $context);

        $summary = $event === 'test_notification'
            ? __('Notification de test enregistrée.', 'backup-jlg')
            : sprintf(__('Notification générée pour "%s".', 'backup-jlg'), $title);

        return [
            'acknowledged_at' => null,
            'resolved_at' => null,
            'steps' => [[
                'timestamp' => $timestamp,
                'actor' => __('Système', 'backup-jlg'),
                'summary' => $summary,
                'type' => 'created',
            ]],
        ];
    }

    /**
     * Retourne le titre humain de l'événement.
     */
    private function get_event_title($event, $context) {
        switch ($event) {
            case 'backup_complete':
                return __('Sauvegarde terminée', 'backup-jlg');
            case 'backup_failed':
                return __('Échec de sauvegarde', 'backup-jlg');
            case 'cleanup_complete':
                return __('Nettoyage terminé', 'backup-jlg');
            case 'storage_warning':
                return __('Alerte de stockage', 'backup-jlg');
            case 'remote_purge_failed':
                return __('Purge distante en échec', 'backup-jlg');
            case 'remote_purge_delayed':
                return __('Purge distante en retard', 'backup-jlg');
            case 'remote_storage_capacity_forecast':
                return __('Projection de saturation distante', 'backup-jlg');
            case 'restore_self_test_passed':
                return __('Test de restauration réussi', 'backup-jlg');
            case 'restore_self_test_failed':
                return __('Test de restauration échoué', 'backup-jlg');
            case 'sandbox_restore_validation_passed':
                return __('Validation SLA réussie', 'backup-jlg');
            case 'sandbox_restore_validation_failed':
                return __('Validation SLA échouée', 'backup-jlg');
            default:
                return ucfirst(str_replace('_', ' ', $event));
        }
    }

    /**
     * Construit les lignes du message selon l'événement.
     *
     * @param string              $event
     * @param array<string,mixed> $context
     *
     * @return string[]
     */
    private function get_event_body_lines($event, $context) {
        $lines = [];

        switch ($event) {
            case 'backup_complete':
                $lines[] = __('Une sauvegarde vient de se terminer avec succès.', 'backup-jlg');
                if (!empty($context['filename'])) {
                    $lines[] = __('Fichier : ', 'backup-jlg') . $context['filename'];
                }
                if (isset($context['size'])) {
                    $lines[] = __('Taille : ', 'backup-jlg') . size_format((int) $context['size']);
                }
                if (!empty($context['components'])) {
                    $lines[] = __('Composants : ', 'backup-jlg') . implode(', ', $context['components']);
                }
                $lines[] = __('Chiffrée : ', 'backup-jlg') . ($context['encrypted'] ? __('Oui', 'backup-jlg') : __('Non', 'backup-jlg'));
                $lines[] = __('Incrémentale : ', 'backup-jlg') . ($context['incremental'] ? __('Oui', 'backup-jlg') : __('Non', 'backup-jlg'));
                if (!empty($context['duration'])) {
                    $lines[] = __('Durée : ', 'backup-jlg') . number_format_i18n((float) $context['duration'], 2) . ' s';
                }
                if (!empty($context['checksum'])) {
                    $algorithm = !empty($context['checksum_algorithm'])
                        ? strtoupper((string) $context['checksum_algorithm'])
                        : 'SHA-256';
                    $lines[] = sprintf(
                        /* translators: 1: checksum algorithm, 2: hash value. */
                        __('Checksum (%1$s) : %2$s', 'backup-jlg'),
                        $algorithm,
                        $context['checksum']
                    );
                }

                $post_checks = isset($context['post_checks']) && is_array($context['post_checks']) ? $context['post_checks'] : [];
                $post_checks_summary = isset($context['post_checks_summary']) && is_string($context['post_checks_summary'])
                    ? $context['post_checks_summary']
                    : ($post_checks['summary'] ?? '');

                if ($post_checks_summary !== '') {
                    $lines[] = __('Vérifications post-sauvegarde : ', 'backup-jlg') . $post_checks_summary;
                }

                if (!empty($post_checks['files']) && is_array($post_checks['files'])) {
                    foreach ($post_checks['files'] as $file_report) {
                        if (!is_array($file_report)) {
                            continue;
                        }

                        $status = isset($file_report['status']) ? (string) $file_report['status'] : '';
                        if ($status === 'passed') {
                            continue;
                        }

                        $filename = isset($file_report['filename']) ? (string) $file_report['filename'] : '';
                        if ($filename === '') {
                            continue;
                        }

                        $message = isset($file_report['message']) ? (string) $file_report['message'] : '';
                        $lines[] = sprintf(
                            /* translators: 1: file name, 2: status, 3: message. */
                            __('%1$s — %2$s%3$s', 'backup-jlg'),
                            $filename,
                            $status,
                            $message !== '' ? ' : ' . $message : ''
                        );
                    }
                }

                $delivery = isset($context['destination_delivery']) && is_array($context['destination_delivery'])
                    ? $context['destination_delivery']
                    : [];

                if (!empty($delivery['summary'])) {
                    $lines[] = __('Destinations distantes : ', 'backup-jlg') . $delivery['summary'];
                }

                if (!empty($delivery['failures']) && is_array($delivery['failures'])) {
                    foreach ($delivery['failures'] as $failure) {
                        if (empty($failure['label'])) {
                            continue;
                        }

                        $failure_message = isset($failure['message']) && $failure['message'] !== ''
                            ? $failure['message']
                            : __('erreur inconnue', 'backup-jlg');

                        $lines[] = sprintf(
                            /* translators: 1: destination label, 2: error message. */
                            __('Échec vers %1$s : %2$s', 'backup-jlg'),
                            $failure['label'],
                            $failure_message
                        );
                    }
                }

                break;
            case 'backup_failed':
                $lines[] = __('Une sauvegarde a échoué.', 'backup-jlg');
                if (!empty($context['error'])) {
                    $lines[] = __('Erreur : ', 'backup-jlg') . $context['error'];
                }
                if (!empty($context['components'])) {
                    $lines[] = __('Composants : ', 'backup-jlg') . implode(', ', $context['components']);
                }
                if (!empty($context['task_id'])) {
                    $lines[] = __('Tâche : ', 'backup-jlg') . $context['task_id'];
                }
                break;
            case 'cleanup_complete':
                $lines[] = __("La tâche de nettoyage s'est terminée.", 'backup-jlg');
                $lines[] = __('Sauvegardes supprimées : ', 'backup-jlg') . (int) $context['backups_deleted'];
                $lines[] = __('Sauvegardes distantes supprimées : ', 'backup-jlg') . (int) $context['remote_backups_deleted'];
                $lines[] = __('Fichiers temporaires supprimés : ', 'backup-jlg') . (int) $context['temp_files_deleted'];
                $lines[] = __("Entrées d'historique supprimées : ", 'backup-jlg') . (int) $context['history_entries_deleted'];
                break;
            case 'storage_warning':
                if (!empty($context['destination_id'])) {
                    $name = isset($context['destination_name']) && $context['destination_name'] !== ''
                        ? (string) $context['destination_name']
                        : (string) $context['destination_id'];
                    $lines[] = sprintf(__('La destination distante %s approche de la saturation.', 'backup-jlg'), $name);

                    if (isset($context['ratio']) && $context['ratio'] !== null) {
                        $ratio_percent = (float) $context['ratio'] * 100;
                        $lines[] = sprintf(
                            __('Utilisation actuelle : %s%%', 'backup-jlg'),
                            number_format_i18n($ratio_percent, $ratio_percent >= 1 ? 0 : 2)
                        );
                    }

                    if (isset($context['threshold_percent']) && $context['threshold_percent'] !== null) {
                        $threshold_percent = (float) $context['threshold_percent'];
                        $lines[] = sprintf(
                            __('Seuil configuré : %s%%', 'backup-jlg'),
                            number_format_i18n($threshold_percent, $threshold_percent >= 1 ? 0 : 2)
                        );
                    }

                    if (isset($context['used_bytes']) && $context['used_bytes'] !== null) {
                        $lines[] = __('Espace utilisé : ', 'backup-jlg') . size_format((int) $context['used_bytes']);
                    }

                    if (isset($context['quota_bytes']) && $context['quota_bytes'] !== null) {
                        $lines[] = __('Quota total : ', 'backup-jlg') . size_format((int) $context['quota_bytes']);
                    }

                    if (isset($context['free_bytes']) && $context['free_bytes'] !== null) {
                        $lines[] = __('Espace libre estimé : ', 'backup-jlg') . size_format((int) $context['free_bytes']);
                    }
                } else {
                    $lines[] = __("L'espace disque disponible devient critique.", 'backup-jlg');
                    if (!empty($context['path'])) {
                        $lines[] = __('Chemin surveillé : ', 'backup-jlg') . $context['path'];
                    }
                    if (isset($context['free_space'])) {
                        $lines[] = __('Espace libre : ', 'backup-jlg') . size_format((int) $context['free_space']);
                    }
                    if (isset($context['threshold'])) {
                        $lines[] = __('Seuil configuré : ', 'backup-jlg') . size_format((int) $context['threshold']);
                    }
                }
                break;
            case 'remote_purge_failed':
                $lines[] = __('La purge distante a atteint la limite de tentatives.', 'backup-jlg');
                if (!empty($context['file'])) {
                    $lines[] = __('Archive : ', 'backup-jlg') . $context['file'];
                }
                if (!empty($context['destinations'])) {
                    $lines[] = __('Destinations restantes : ', 'backup-jlg') . implode(', ', $context['destinations']);
                }
                if (!empty($context['attempts'])) {
                    $lines[] = __('Tentatives : ', 'backup-jlg') . (int) $context['attempts'];
                }
                if (!empty($context['errors'])) {
                    foreach ($context['errors'] as $error_line) {
                        $lines[] = __('Erreur : ', 'backup-jlg') . $error_line;
                    }
                } elseif (!empty($context['last_error'])) {
                    $lines[] = __('Dernier message : ', 'backup-jlg') . $context['last_error'];
                }
                break;
            case 'remote_purge_delayed':
                $lines[] = __('Une purge distante accumule du retard.', 'backup-jlg');
                if (!empty($context['file'])) {
                    $lines[] = __('Archive : ', 'backup-jlg') . $context['file'];
                }
                if (!empty($context['destinations'])) {
                    $lines[] = __('Destinations concernées : ', 'backup-jlg') . implode(', ', $context['destinations']);
                }
                if (!empty($context['attempts'])) {
                    $lines[] = __('Tentatives effectuées : ', 'backup-jlg') . (int) $context['attempts'];
                }
                if (!empty($context['max_delay'])) {
                    $lines[] = __('Retard maximum : ', 'backup-jlg') . $this->format_delay((int) $context['max_delay']);
                }
                if (!empty($context['last_delay'])) {
                    $lines[] = __('Dernier délai : ', 'backup-jlg') . $this->format_delay((int) $context['last_delay']);
                }
                if (!empty($context['last_error'])) {
                    $lines[] = __('Dernier message : ', 'backup-jlg') . $context['last_error'];
                }
                break;
            case 'remote_storage_capacity_forecast':
                $lines[] = __('Projection proactive : la capacité distante se rapproche du seuil défini.', 'backup-jlg');
                $destination = '';
                if (!empty($context['destination_label'])) {
                    $destination = (string) $context['destination_label'];
                } elseif (!empty($context['destination_id'])) {
                    $destination = (string) $context['destination_id'];
                }
                if ($destination !== '') {
                    $lines[] = __('Destination : ', 'backup-jlg') . $destination;
                }
                if (!empty($context['projection_label'])) {
                    $lines[] = (string) $context['projection_label'];
                }
                if (isset($context['seconds_remaining']) && is_numeric($context['seconds_remaining'])) {
                    $lines[] = sprintf(
                        __('Temps restant estimé : %s', 'backup-jlg'),
                        $this->format_duration_seconds((float) $context['seconds_remaining'])
                    );
                }
                if (isset($context['threshold_percent'])) {
                    $percent = (float) $context['threshold_percent'];
                    $percent_label = function_exists('number_format_i18n')
                        ? number_format_i18n((int) round($percent))
                        : number_format((int) round($percent));
                    $lines[] = sprintf(__('Seuil de remplissage surveillé : %s%%', 'backup-jlg'), $percent_label);
                }
                if (isset($context['warning_hours']) || isset($context['critical_hours'])) {
                    $warning = isset($context['warning_hours']) ? (int) $context['warning_hours'] : null;
                    $critical = isset($context['critical_hours']) ? (int) $context['critical_hours'] : null;
                    $parts = [];
                    if ($critical !== null) {
                        $parts[] = sprintf(
                            __('Critique sous %s', 'backup-jlg'),
                            $this->format_duration_seconds($critical * HOUR_IN_SECONDS)
                        );
                    }
                    if ($warning !== null) {
                        $parts[] = sprintf(
                            __('Avertissement sous %s', 'backup-jlg'),
                            $this->format_duration_seconds($warning * HOUR_IN_SECONDS)
                        );
                    }
                    if (!empty($parts)) {
                        $lines[] = implode(' • ', $parts);
                    }
                }
                if (!empty($context['risk_level'])) {
                    $risk_label = __('Niveau de risque : ', 'backup-jlg');
                    switch ((string) $context['risk_level']) {
                        case 'critical':
                            $risk_label .= __('Critique', 'backup-jlg');
                            break;
                        case 'warning':
                            $risk_label .= __('Avertissement', 'backup-jlg');
                            break;
                        case 'watch':
                            $risk_label .= __('Surveillance', 'backup-jlg');
                            break;
                        default:
                            $risk_label .= __('Inconnu', 'backup-jlg');
                            break;
                    }
                    $lines[] = $risk_label;
                }
                break;
            case 'restore_self_test_passed':
                $lines[] = __('Le test de restauration sandbox a réussi.', 'backup-jlg');
                if (!empty($context['archive'])) {
                    $lines[] = __('Archive testée : ', 'backup-jlg') . $context['archive'];
                }
                if (!empty($context['duration'])) {
                    $lines[] = __('Durée : ', 'backup-jlg') . $this->format_duration_seconds((float) $context['duration']);
                }
                if (!empty($context['components']) && is_array($context['components'])) {
                    $component_lines = [];
                    foreach ($context['components'] as $component => $status) {
                        $component_lines[] = sprintf('%s (%s)', $component, $status ? __('ok', 'backup-jlg') : __('manquant', 'backup-jlg'));
                    }
                    if (!empty($component_lines)) {
                        $lines[] = __('Composants vérifiés : ', 'backup-jlg') . implode(', ', $component_lines);
                    }
                }
                if (!empty($context['completed_at'])) {
                    $lines[] = __('Terminé : ', 'backup-jlg') . $this->format_timestamp($context['completed_at']);
                }
                break;
            case 'restore_self_test_failed':
                $lines[] = __('Le test de restauration sandbox a échoué.', 'backup-jlg');
                if (!empty($context['archive'])) {
                    $lines[] = __('Archive testée : ', 'backup-jlg') . $context['archive'];
                }
                if (!empty($context['error'])) {
                    $lines[] = __('Erreur : ', 'backup-jlg') . $context['error'];
                }
                if (!empty($context['completed_at'])) {
                    $lines[] = __('Horodatage : ', 'backup-jlg') . $this->format_timestamp($context['completed_at']);
                }
                break;
            case 'sandbox_restore_validation_passed':
            case 'sandbox_restore_validation_failed':
                $is_failure = $event === 'sandbox_restore_validation_failed';
                $lines[] = $is_failure
                    ? __('La validation sandbox n’a pas respecté les objectifs SLA.', 'backup-jlg')
                    : __('La validation sandbox confirme que les objectifs SLA sont respectés.', 'backup-jlg');

                if (!empty($context['backup_filename'])) {
                    $lines[] = __('Archive utilisée : ', 'backup-jlg') . $context['backup_filename'];
                } elseif (!empty($context['backup_file'])) {
                    $lines[] = __('Archive utilisée : ', 'backup-jlg') . basename($context['backup_file']);
                }

                if (!empty($context['rto_human'])) {
                    $lines[] = __('RTO observé : ', 'backup-jlg') . $context['rto_human'];
                }

                if (!empty($context['rpo_human'])) {
                    $lines[] = __('RPO estimé : ', 'backup-jlg') . $context['rpo_human'];
                }

                if (!empty($context['message'])) {
                    $lines[] = __('Détails : ', 'backup-jlg') . $context['message'];
                }

                if (!empty($context['health_summary'])) {
                    $lines[] = __('Health-check : ', 'backup-jlg') . $context['health_summary'];
                }

                if (!empty($context['issue_summary'])) {
                    $lines[] = __('Incidents : ', 'backup-jlg') . $context['issue_summary'];
                }

                if (!empty($context['sandbox_path'])) {
                    $lines[] = __('Sandbox : ', 'backup-jlg') . $context['sandbox_path'];
                }

                if (!empty($context['cleanup_error'])) {
                    $lines[] = __('Nettoyage sandbox : ', 'backup-jlg') . $context['cleanup_error'];
                }
                break;
            default:
                foreach ($context as $key => $value) {
                    if (is_scalar($value)) {
                        $lines[] = ucfirst($key) . ' : ' . $value;
                    }
                }
                break;
        }

        return array_filter(array_map('trim', $lines));
    }

    private function get_event_lines($event, $context) {
        $severity = $this->get_event_severity($event);
        $body_lines = $this->get_event_body_lines($event, $context);

        return $this->build_severity_lines($severity, $body_lines, [
            'event' => $event,
            'title' => $this->get_event_title($event, $context),
            'context' => $context,
        ]);
    }

    /**
     * Applique le gabarit de gravité aux lignes de message.
     *
     * @param string   $severity
     * @param string[] $body_lines
     *
     * @return string[]
     */
    private function build_severity_lines($severity, array $body_lines, array $meta = []) {
        $timestamp = current_time('mysql');
        $meta['timestamp'] = $timestamp;
        $definition = $this->describe_severity($severity, $meta);

        $lines = [];

        if ($definition['label'] !== '') {
            $lines[] = sprintf(__('Gravité : %s', 'backup-jlg'), $definition['label']);
        }

        if ($definition['intro'] !== '') {
            $lines[] = $definition['intro'];
        }

        $lines = array_merge($lines, array_filter(array_map('trim', $body_lines)));

        if (!empty($definition['actions']) && is_array($definition['actions'])) {
            $lines[] = __('Actions recommandées :', 'backup-jlg');
            foreach ($definition['actions'] as $action_line) {
                $action_line = is_string($action_line) ? trim($action_line) : '';
                if ($action_line === '') {
                    continue;
                }

                $lines[] = sprintf('• %s', $action_line);
            }
        }

        if (!empty($definition['resolution'])) {
            $lines[] = $definition['resolution'];
        }

        if ($definition['outro'] !== '') {
            $lines[] = $definition['outro'];
        }

        $lines[] = sprintf(__('Horodatage : %s', 'backup-jlg'), $timestamp);

        return array_filter(array_map('trim', $lines));
    }

    private function get_event_severity($event) {
        $event = is_string($event) ? trim($event) : '';

        if ($event !== '' && isset(self::EVENT_SEVERITIES[$event])) {
            return self::EVENT_SEVERITIES[$event];
        }

        return 'info';
    }

    private function normalize_severity($value) {
        if (is_string($value)) {
            $candidate = strtolower(trim($value));
            if (in_array($candidate, ['info', 'warning', 'critical'], true)) {
                return $candidate;
            }
        }

        return 'info';
    }

    private function describe_severity($severity, array $meta = []) {
        $severity = $this->normalize_severity($severity);
        $templates = isset($this->settings['templates']) && is_array($this->settings['templates'])
            ? $this->settings['templates']
            : [];
        $defaults_all = self::default_severity_templates();
        $defaults = $defaults_all[$severity] ?? $defaults_all['info'];

        $template = isset($templates[$severity]) && is_array($templates[$severity])
            ? wp_parse_args($templates[$severity], $defaults)
            : $defaults;

        $variant_template = $this->resolve_template_variant($severity, $templates, $defaults, $meta);
        if (!empty($variant_template)) {
            $template = $variant_template;
        }

        $context = $this->prepare_template_context($severity, $meta, $template['label'] ?? $defaults['label']);

        $label = $this->render_template_string($template['label'] ?? $defaults['label'], $context, $defaults['label']);
        $intro = $this->render_template_string($template['intro'] ?? $defaults['intro'], $context, '');
        $outro = $this->render_template_string($template['outro'] ?? $defaults['outro'], $context, '');
        $resolution = $this->render_template_string($template['resolution'] ?? $defaults['resolution'], $context, '');

        $actions = [];
        if (!empty($template['actions']) && is_array($template['actions'])) {
            foreach ($template['actions'] as $action_line) {
                $action_line = $this->render_template_string($action_line, $context, '');
                if ($action_line === '') {
                    continue;
                }

                $actions[] = $action_line;
            }
        }

        return [
            'label' => $label,
            'intro' => $intro,
            'outro' => $outro,
            'intent' => $this->sanitize_template_intent($template['intent'] ?? $defaults['intent']),
            'actions' => $actions,
            'resolution' => $resolution,
        ];
    }

    private function resolve_template_variant($severity, array $templates, array $defaults, array $meta): ?array {
        $variant = '';

        if (isset($meta['context']) && is_array($meta['context'])) {
            $context_variant = $meta['context']['template_variant'] ?? '';
            if (is_string($context_variant)) {
                $variant = $context_variant;
            }
        }

        if ($variant === '' && isset($meta['template_variant']) && is_string($meta['template_variant'])) {
            $variant = $meta['template_variant'];
        }

        if ($variant === '') {
            return null;
        }

        if (function_exists('sanitize_key')) {
            $variant = sanitize_key($variant);
        } else {
            $variant = strtolower(preg_replace('/[^a-z0-9_\-]/i', '', (string) $variant));
        }

        if ($variant === '') {
            return null;
        }

        $candidates = [
            $severity . '_' . $variant,
            $severity . '-' . $variant,
            $variant,
        ];

        foreach ($candidates as $candidate) {
            if (!isset($templates[$candidate]) || !is_array($templates[$candidate])) {
                continue;
            }

            $definition = $templates[$candidate];
            if (function_exists('wp_parse_args')) {
                return wp_parse_args($definition, $defaults);
            }

            return $definition + $defaults;
        }

        return null;
    }

    /**
     * Prépare le contexte utilisable dans les modèles personnalisés.
     *
     * @param string $severity
     * @param array<string,mixed> $meta
     * @param string $fallback_label
     *
     * @return array<string,string>
     */
    private function prepare_template_context($severity, array $meta, $fallback_label) {
        $event_key = isset($meta['event']) ? (string) $meta['event'] : '';
        $event_title = isset($meta['title']) ? (string) $meta['title'] : '';
        $event_context = isset($meta['context']) && is_array($meta['context']) ? $meta['context'] : [];
        $timestamp = isset($meta['timestamp']) ? (string) $meta['timestamp'] : current_time('mysql');

        $site_name = '';
        if (!empty($event_context['site_name']) && is_string($event_context['site_name'])) {
            $site_name = $event_context['site_name'];
        } elseif (function_exists('get_bloginfo')) {
            $site_name = (string) get_bloginfo('name');
        }

        $site_url = '';
        if (!empty($event_context['site_url']) && is_string($event_context['site_url'])) {
            $site_url = $event_context['site_url'];
        } elseif (function_exists('home_url')) {
            $site_url = (string) home_url('/'); // phpcs:ignore WordPress.WP.AlternativeFunctions.home_url_home_url
        }

        $initiator = '';
        if (!empty($event_context['initiator']) && is_string($event_context['initiator'])) {
            $initiator = $event_context['initiator'];
        }

        $severity_label = $fallback_label !== '' ? $fallback_label : ucfirst($severity);

        return array_filter([
            'event_key' => $event_key,
            'event_title' => $event_title,
            'site_name' => $site_name,
            'site_url' => $site_url,
            'initiator' => $initiator,
            'severity' => $severity,
            'severity_label' => $severity_label,
            'timestamp' => $timestamp,
        ], 'strlen');
    }

    private function format_storage_bytes($bytes): string {
        if (!is_numeric($bytes) || (int) $bytes < 0) {
            return '';
        }

        $bytes = (int) $bytes;

        if (function_exists('size_format')) {
            return size_format($bytes);
        }

        $units = ['B', 'KB', 'MB', 'GB', 'TB', 'PB'];
        $position = 0;

        while ($bytes >= 1024 && $position < count($units) - 1) {
            $bytes /= 1024;
            $position++;
        }

        return round($bytes, 2) . ' ' . $units[$position];
    }

    private function format_storage_percentage($value, $decimals = 0): string {
        if (!is_numeric($value)) {
            return '';
        }

        $value = max(0.0, (float) $value);
        $decimals = max(0, (int) $decimals);

        if (function_exists('number_format_i18n')) {
            return number_format_i18n($value, $decimals) . '%';
        }

        return number_format($value, $decimals) . '%';
    }

    /**
     * Remplace les tokens {{token}} dans une chaîne.
     *
     * @param string $template
     * @param array<string,string> $context
     * @param string $fallback
     */
    private function render_template_string($template, array $context, $fallback) {
        $template = is_string($template) ? trim($template) : '';
        if ($template === '') {
            return is_string($fallback) ? trim($fallback) : '';
        }

        $replacements = [];
        foreach ($context as $key => $value) {
            $replacements['{{' . $key . '}}'] = $value;
        }

        return strtr($template, $replacements);
    }

    /**
     * Sanitize a template label.
     *
     * @param string $value
     */
    private function sanitize_template_label($value) {
        $value = is_string($value) ? $value : '';

        if (function_exists('sanitize_text_field')) {
            return sanitize_text_field($value);
        }

        return trim($value);
    }

    /**
     * Sanitize template multi-line text.
     *
     * @param string $value
     */
    private function sanitize_template_text($value) {
        $value = is_string($value) ? $value : '';

        if (function_exists('sanitize_textarea_field')) {
            return sanitize_textarea_field($value);
        }

        return trim($value);
    }

    /**
     * Sanitize template intent value.
     *
     * @param string $intent
     */
    private function sanitize_template_intent($intent) {
        $intent = is_string($intent) ? strtolower(trim($intent)) : '';

        if (!in_array($intent, ['info', 'warning', 'error'], true)) {
            return 'info';
        }

        return $intent;
    }

    /**
     * Sanitize template actions.
     *
     * @param mixed $value
     *
     * @return string[]
     */
    private function sanitize_template_actions($value) {
        if (!is_array($value)) {
            if (is_string($value)) {
                $value = preg_split('/[\r\n]+/', $value);
            } else {
                $value = [];
            }
        }

        $actions = [];
        foreach ($value as $line) {
            $line = is_string($line) ? $line : '';
            if ($line === '') {
                continue;
            }

            $actions[] = $this->sanitize_template_text($line);
        }

        return $actions;
    }

    /**
     * Retourne le blueprint public pour les templates de gravité.
     *
     * @return array<string,array<string,mixed>>
     */
    public static function get_severity_template_blueprint() {
        return self::default_severity_templates();
    }

    /**
     * Retourne la liste des tokens disponibles pour les modèles personnalisés.
     *
     * @return array<string,string>
     */
    public static function get_template_tokens() {
        return [
            'site_name' => __('Nom du site WordPress', 'backup-jlg'),
            'site_url' => __('URL du site', 'backup-jlg'),
            'event_title' => __('Titre lisible de l’événement', 'backup-jlg'),
            'event_key' => __('Identifiant technique de l’événement', 'backup-jlg'),
            'severity_label' => __('Libellé de gravité', 'backup-jlg'),
            'severity' => __('Code de gravité (info, warning, critical)', 'backup-jlg'),
            'initiator' => __('Utilisateur ou système à l’origine de l’action', 'backup-jlg'),
            'timestamp' => __('Horodatage courant', 'backup-jlg'),
        ];
    }

    /**
     * Formate un délai exprimé en secondes en libellé lisible.
     *
     * @param int $seconds
     */
    private function format_delay($seconds) {
        $seconds = max(0, (int) $seconds);
        $minute = defined('MINUTE_IN_SECONDS') ? MINUTE_IN_SECONDS : 60;
        $hour = defined('HOUR_IN_SECONDS') ? HOUR_IN_SECONDS : 3600;
        $day = defined('DAY_IN_SECONDS') ? DAY_IN_SECONDS : 86400;

        if ($seconds <= 0) {
            return __('immédiat', 'backup-jlg');
        }

        if ($seconds < $minute) {
            return sprintf(
                _n('%s seconde', '%s secondes', $seconds, 'backup-jlg'),
                number_format_i18n($seconds)
            );
        }

        $now = time();
        if (function_exists('human_time_diff')) {
            $reference = max($now - $seconds, 0);
            $human = human_time_diff($reference, $now);
            if (is_string($human) && $human !== '') {
                return $human;
            }
        }

        if ($seconds < $hour) {
            $minutes = (int) round($seconds / $minute);

            return sprintf(
                _n('%s minute', '%s minutes', $minutes, 'backup-jlg'),
                number_format_i18n($minutes)
            );
        }

        if ($seconds < $day) {
            $hours = (int) round($seconds / $hour);

            return sprintf(
                _n('%s heure', '%s heures', $hours, 'backup-jlg'),
                number_format_i18n($hours)
            );
        }

        $days = (int) round($seconds / $day);

        return sprintf(
            _n('%s jour', '%s jours', $days, 'backup-jlg'),
            number_format_i18n($days)
        );
    }

    /**
     * Formate une durée en secondes en conservant les unités les plus pertinentes.
     *
     * @param float $seconds
     */
    private function format_duration_seconds($seconds) {
        $seconds = max(0.0, (float) $seconds);
        $minute = defined('MINUTE_IN_SECONDS') ? MINUTE_IN_SECONDS : 60;
        $hour = defined('HOUR_IN_SECONDS') ? HOUR_IN_SECONDS : 3600;

        if ($seconds < 1) {
            return __('< 1 s', 'backup-jlg');
        }

        if ($seconds < $minute) {
            $precision = $seconds < 10 ? 2 : 1;

            return number_format_i18n($seconds, $precision) . ' ' . __('s', 'backup-jlg');
        }

        if ($seconds < $hour) {
            $minutes = (int) floor($seconds / $minute);
            $remaining = (int) round($seconds - ($minutes * $minute));

            $parts = [
                sprintf(_n('%s minute', '%s minutes', $minutes, 'backup-jlg'), number_format_i18n($minutes)),
            ];

            if ($remaining > 0) {
                $parts[] = sprintf(
                    _n('%s seconde', '%s secondes', $remaining, 'backup-jlg'),
                    number_format_i18n($remaining)
                );
            }

            return implode(' ', $parts);
        }

        $hours = (int) floor($seconds / $hour);
        $remaining_minutes = (int) floor(($seconds - ($hours * $hour)) / $minute);

        $parts = [
            sprintf(_n('%s heure', '%s heures', $hours, 'backup-jlg'), number_format_i18n($hours)),
        ];

        if ($remaining_minutes > 0) {
            $parts[] = sprintf(
                _n('%s minute', '%s minutes', $remaining_minutes, 'backup-jlg'),
                number_format_i18n($remaining_minutes)
            );
        }

        return implode(' ', $parts);
    }

    /**
     * Convertit un timestamp Unix en date localisée.
     *
     * @param int $timestamp
     */
    private function format_timestamp($timestamp) {
        $timestamp = (int) $timestamp;

        if ($timestamp <= 0) {
            return '';
        }

        $date_format = function_exists('get_option') ? get_option('date_format', 'Y-m-d') : 'Y-m-d';
        $time_format = function_exists('get_option') ? get_option('time_format', 'H:i') : 'H:i';
        $format = trim($date_format . ' ' . $time_format);

        if (function_exists('wp_date')) {
            return wp_date($format, $timestamp);
        }

        if (function_exists('date_i18n')) {
            return date_i18n($format, $timestamp);
        }

        return date($format, $timestamp);
    }

    /**
     * Prépare les canaux à utiliser pour une notification donnée.
     *
     * @param string   $title
     * @param string[] $lines
     *
     * @return array<string,array<string,mixed>>
     */
    private function prepare_channels_payload($title, $lines, ?array $settings = null, array $overrides = []) {
        $settings = $settings ?? $this->settings;
        $channels = [];
        $now = time();

        $default_channels = ['email', 'slack', 'discord', 'teams', 'sms'];
        foreach ($default_channels as $channel_key) {
            $payload = $this->build_channel_payload($channel_key, $settings, false);
            if ($payload !== null) {
                $channels[$channel_key] = $payload;
            }
        }

        foreach ($overrides as $channel_key => $override) {
            if (!is_string($channel_key)) {
                continue;
            }

            $channel_key = sanitize_key($channel_key);
            if ($channel_key === '') {
                continue;
            }

            if (isset($channels[$channel_key])) {
                continue;
            }

            $force = !empty($override['force']);
            $payload = $this->build_channel_payload($channel_key, $settings, $force);
            if ($payload === null) {
                continue;
            }

            if (isset($override['delay']) && is_numeric($override['delay'])) {
                $delay = max(0, (int) $override['delay']);
                if ($delay > 0) {
                    $payload['next_attempt_at'] = $now + $delay;
                }
            }

            if (!empty($override['escalation'])) {
                $payload['escalation'] = true;
            }

            $channels[$channel_key] = $payload;
        }

        /**
         * Permet d'ajouter ou de modifier les canaux en file d'attente.
         */
        $channels = apply_filters('bjlg_notification_channels_payload', $channels, $title, $lines, $this->settings);

        if (!is_array($channels)) {
            return [];
        }

        return array_filter($channels, static function ($channel) {
            return is_array($channel) && !empty($channel['enabled']);
        });
    }

    private function build_channel_payload($channel_key, array $settings, $force = false) {
        $channel_key = sanitize_key((string) $channel_key);
        if ($channel_key === '') {
            return null;
        }

        switch ($channel_key) {
            case 'email':
                if (!$force && !$this->is_channel_enabled('email', $settings)) {
                    return null;
                }

                $recipients = BJLG_Notification_Transport::normalize_email_recipients(
                    $settings['email_recipients'] ?? ''
                );

                if (empty($recipients)) {
                    BJLG_Debug::log($force
                        ? 'Canal email ignoré pour l\'escalade : aucun destinataire valide.'
                        : 'Canal email ignoré : aucun destinataire valide.'
                    );

                    return null;
                }

                return [
                    'enabled' => true,
                    'recipients' => $recipients,
                    'status' => 'pending',
                    'attempts' => 0,
                ];

            case 'slack':
            case 'discord':
            case 'teams':
            case 'sms':
                if (!$force && !$this->is_channel_enabled($channel_key, $settings)) {
                    return null;
                }

                $url = $settings['channels'][$channel_key]['webhook_url'] ?? '';
                if (!BJLG_Notification_Transport::is_valid_url($url)) {
                    BJLG_Debug::log(sprintf(
                        $force
                            ? 'Canal %s ignoré pour l\'escalade : URL invalide.'
                            : 'Canal %s ignoré : URL invalide.',
                        $channel_key
                    ));

                    return null;
                }

                return [
                    'enabled' => true,
                    'webhook_url' => $url,
                    'status' => 'pending',
                    'attempts' => 0,
                ];
        }

        return null;
    }

    /**
     * Nettoie la liste des composants envoyés dans les événements.
     *
     * @param mixed $components
     *
     * @return string[]
     */
    private function compute_escalation_overrides($event, $context) {
        $result = [
            'overrides' => [],
            'meta' => [
                'channels' => [],
                'delay' => 0,
            ],
        ];

        $event = is_string($event) ? trim($event) : '';
        if ($event === '') {
            return $result;
        }

        $settings = isset($this->settings['escalation']) && is_array($this->settings['escalation'])
            ? $this->settings['escalation']
            : self::DEFAULTS['escalation'];

        if (empty($settings['enabled'])) {
            return $result;
        }

        $critical_events = $this->get_critical_events();
        $only_critical = !empty($settings['only_critical']);
        if ($only_critical && !in_array($event, $critical_events, true)) {
            return $result;
        }

        $minute_in_seconds = defined('MINUTE_IN_SECONDS') ? MINUTE_IN_SECONDS : 60;
        $mode = isset($settings['mode']) && is_string($settings['mode'])
            ? strtolower($settings['mode'])
            : 'simple';

        if ($mode === 'staged') {
            $blueprint = $this->escalation_stage_blueprint();
            $configured_stages = isset($settings['stages']) && is_array($settings['stages'])
                ? $settings['stages']
                : [];

            $overrides = [];
            $meta_channels = [];
            $meta_steps = [];
            $min_delay = null;

            foreach ($blueprint as $stage_key => $stage_definition) {
                $stage_settings = isset($configured_stages[$stage_key]) && is_array($configured_stages[$stage_key])
                    ? $configured_stages[$stage_key]
                    : [];

                if (!self::to_bool($stage_settings['enabled'] ?? false)) {
                    continue;
                }

                $delay_default = isset($stage_definition['default_delay_minutes'])
                    ? (int) $stage_definition['default_delay_minutes']
                    : 15;
                $delay_minutes = max(0, (int) ($stage_settings['delay_minutes'] ?? $delay_default));
                $delay_seconds = $delay_minutes * $minute_in_seconds;

                $stage_channels = isset($stage_definition['channels']) && is_array($stage_definition['channels'])
                    ? $stage_definition['channels']
                    : [$stage_key];

                $registered_channels = [];
                foreach ($stage_channels as $channel_key) {
                    $channel_key = sanitize_key((string) $channel_key);
                    if ($channel_key === '') {
                        continue;
                    }

                    $overrides[$channel_key] = [
                        'force' => true,
                        'delay' => $delay_seconds,
                        'escalation' => true,
                    ];
                    $meta_channels[] = $channel_key;
                    $registered_channels[] = $channel_key;
                }

                if (empty($registered_channels)) {
                    continue;
                }

                $meta_steps[] = [
                    'key' => $stage_key,
                    'label' => isset($stage_definition['label']) ? (string) $stage_definition['label'] : ucfirst($stage_key),
                    'channels' => array_values(array_unique($registered_channels)),
                    'delay' => $delay_seconds,
                    'description' => isset($stage_definition['description']) ? (string) $stage_definition['description'] : '',
                ];

                $min_delay = $min_delay === null ? $delay_seconds : min($min_delay, $delay_seconds);
            }

            if (empty($overrides)) {
                return $result;
            }

            $result['overrides'] = $overrides;
            $result['meta'] = [
                'channels' => array_values(array_unique($meta_channels)),
                'delay' => $min_delay ?? 0,
                'only_critical' => $only_critical,
                'strategy' => 'staged',
                'steps' => $meta_steps,
            ];

            return $result;
        }

        $delay_minutes = isset($settings['delay_minutes']) ? (int) $settings['delay_minutes'] : 15;
        $delay_minutes = max(1, $delay_minutes);
        $delay_seconds = $delay_minutes * $minute_in_seconds;

        $overrides = [];
        if (!empty($settings['channels']) && is_array($settings['channels'])) {
            foreach ($settings['channels'] as $channel_key => $enabled) {
                if (!self::to_bool($enabled)) {
                    continue;
                }

                $channel_key = sanitize_key((string) $channel_key);
                if ($channel_key === '') {
                    continue;
                }

                $overrides[$channel_key] = [
                    'force' => true,
                    'delay' => $delay_seconds,
                    'escalation' => true,
                ];
            }
        }

        if (empty($overrides)) {
            return $result;
        }

        $result['overrides'] = $overrides;
        $result['meta'] = [
            'channels' => array_keys($overrides),
            'delay' => $delay_seconds,
            'only_critical' => $only_critical,
            'strategy' => 'simple',
        ];

        return $result;
    }

    private function apply_quiet_hours_constraints($event, array $entry) {
        $resume_at = $this->get_quiet_hours_resume_timestamp($event);
        if ($resume_at === null) {
            return $entry;
        }

        $entry['quiet_until'] = $resume_at;
        $entry['next_attempt_at'] = isset($entry['next_attempt_at'])
            ? max((int) $entry['next_attempt_at'], $resume_at)
            : $resume_at;

        if (!empty($entry['channels']) && is_array($entry['channels'])) {
            foreach ($entry['channels'] as $channel_key => &$channel) {
                if (!is_array($channel)) {
                    continue;
                }

                $channel_next = isset($channel['next_attempt_at']) ? (int) $channel['next_attempt_at'] : 0;
                if ($channel_next <= 0 || $channel_next < $resume_at) {
                    $channel['next_attempt_at'] = $resume_at;
                }
            }
            unset($channel);
        }

        $entry['quiet_hours'] = [
            'resume_at' => $resume_at,
        ];

        return $entry;
    }

    private function get_quiet_hours_resume_timestamp($event) {
        $event = is_string($event) ? trim($event) : '';
        if ($event === '') {
            return null;
        }

        $quiet = isset($this->settings['quiet_hours']) && is_array($this->settings['quiet_hours'])
            ? $this->settings['quiet_hours']
            : self::DEFAULTS['quiet_hours'];

        if (empty($quiet['enabled'])) {
            return null;
        }

        $critical_events = $this->get_critical_events();
        if (!empty($quiet['allow_critical']) && in_array($event, $critical_events, true)) {
            return null;
        }

        $start = self::normalize_time_string($quiet['start'] ?? '', self::DEFAULTS['quiet_hours']['start']);
        $end = self::normalize_time_string($quiet['end'] ?? '', self::DEFAULTS['quiet_hours']['end']);

        if ($start === $end) {
            return null;
        }

        $timezone = $this->resolve_timezone($quiet['timezone'] ?? '');

        try {
            $now = new \DateTimeImmutable('now', $timezone);
        } catch (\Exception $e) { // phpcs:ignore Generic.CodeAnalysis.EmptyStatement.DetectedCatch
            $now = new \DateTimeImmutable('now', new \DateTimeZone('UTC'));
        }

        [$start_hour, $start_minute] = array_map('intval', explode(':', $start));
        [$end_hour, $end_minute] = array_map('intval', explode(':', $end));

        $start_dt = $now->setTime($start_hour, $start_minute, 0);
        $end_dt = $now->setTime($end_hour, $end_minute, 0);

        if ($start_dt <= $end_dt) {
            if ($now >= $start_dt && $now < $end_dt) {
                return $end_dt->getTimestamp();
            }

            return null;
        }

        if ($now >= $start_dt) {
            $end_dt = $end_dt->modify('+1 day');
            return $end_dt->getTimestamp();
        }

        if ($now < $end_dt) {
            return $end_dt->getTimestamp();
        }

        return null;
    }

    private function resolve_timezone($timezone_string) {
        if (is_string($timezone_string) && $timezone_string !== '') {
            try {
                return new \DateTimeZone($timezone_string);
            } catch (\Exception $e) { // phpcs:ignore Generic.CodeAnalysis.EmptyStatement.DetectedCatch
            }
        }

        if (function_exists('wp_timezone')) {
            $wp_timezone = wp_timezone();
            if ($wp_timezone instanceof \DateTimeZone) {
                return $wp_timezone;
            }
        }

        if (function_exists('get_option')) {
            $tz_string = get_option('timezone_string');
            if (is_string($tz_string) && $tz_string !== '') {
                try {
                    return new \DateTimeZone($tz_string);
                } catch (\Exception $e) { // phpcs:ignore Generic.CodeAnalysis.EmptyStatement.DetectedCatch
                }
            }
        }

        return new \DateTimeZone('UTC');
    }

    private function get_critical_events() {
        $critical = [];

        foreach (self::EVENT_SEVERITIES as $event_key => $severity) {
            if ($severity === 'critical') {
                $critical[] = $event_key;
            }
        }

        return array_values(array_unique($critical));
    }

    private function normalize_post_check_results($post_checks): array {
        $result = [
            'summary' => '',
            'checksum' => '',
            'checksum_algorithm' => '',
            'files' => [],
            'passed' => 0,
            'failed' => 0,
            'skipped' => 0,
        ];

        if (!is_array($post_checks)) {
            return $result;
        }

        if (!empty($post_checks['checksum'])) {
            $result['checksum'] = (string) $post_checks['checksum'];
        }

        if (!empty($post_checks['checksum_algorithm'])) {
            $result['checksum_algorithm'] = (string) $post_checks['checksum_algorithm'];
        }

        $files = isset($post_checks['files']) && is_array($post_checks['files']) ? $post_checks['files'] : [];

        foreach ($files as $filename => $data) {
            if (!is_array($data)) {
                continue;
            }

            $status = isset($data['status']) ? (string) $data['status'] : '';
            if (isset($result[$status])) {
                $result[$status]++;
            }

            if ($status === 'passed') {
                continue;
            }

            $clean_name = is_string($filename) ? sanitize_text_field($filename) : '';
            $message = isset($data['message']) ? sanitize_text_field((string) $data['message']) : '';

            $result['files'][] = [
                'filename' => $clean_name,
                'status' => $status !== '' ? $status : 'unknown',
                'message' => $message,
            ];
        }

        $parts = [];

        if ($result['passed'] > 0) {
            $parts[] = sprintf(
                _n('%s contrôle réussi', '%s contrôles réussis', $result['passed'], 'backup-jlg'),
                number_format_i18n($result['passed'])
            );
        }

        if ($result['failed'] > 0) {
            $parts[] = sprintf(
                _n('%s échec détecté', '%s échecs détectés', $result['failed'], 'backup-jlg'),
                number_format_i18n($result['failed'])
            );
        }

        if ($result['skipped'] > 0) {
            $parts[] = sprintf(
                _n('%s contrôle ignoré', '%s contrôles ignorés', $result['skipped'], 'backup-jlg'),
                number_format_i18n($result['skipped'])
            );
        }

        if (empty($parts) && ($result['passed'] + $result['failed'] + $result['skipped']) > 0) {
            $parts[] = __('Contrôles post-sauvegarde exécutés.', 'backup-jlg');
        }

        $result['summary'] = implode(' • ', $parts);

        return $result;
    }

    private function normalize_destination_delivery($expected, $results): array {
        $expected_ids = [];
        if (is_array($expected)) {
            foreach ($expected as $destination_id) {
                if (!is_scalar($destination_id)) {
                    continue;
                }

                $expected_ids[] = (string) $destination_id;
            }
        }

        $success_entries = [];
        $raw_success = isset($results['success']) && is_array($results['success']) ? $results['success'] : [];
        foreach ($raw_success as $destination_id) {
            if (!is_scalar($destination_id)) {
                continue;
            }

            $destination_id = (string) $destination_id;
            $success_entries[] = [
                'id' => $destination_id,
                'label' => $this->resolve_destination_label($destination_id),
            ];
        }

        $failure_entries = [];
        $raw_failures = isset($results['failures']) && is_array($results['failures']) ? $results['failures'] : [];
        foreach ($raw_failures as $destination_id => $message) {
            if (!is_scalar($destination_id)) {
                continue;
            }

            $destination_id = (string) $destination_id;
            $failure_entries[] = [
                'id' => $destination_id,
                'label' => $this->resolve_destination_label($destination_id),
                'message' => sanitize_text_field(is_string($message) ? $message : ''),
            ];
        }

        $registered = array_merge(
            array_column($success_entries, 'id'),
            array_column($failure_entries, 'id')
        );

        $pending_entries = [];
        foreach ($expected_ids as $destination_id) {
            if (in_array($destination_id, $registered, true)) {
                continue;
            }

            $pending_entries[] = [
                'id' => $destination_id,
                'label' => $this->resolve_destination_label($destination_id),
            ];
        }

        $summary_parts = [];

        if (!empty($success_entries)) {
            $summary_parts[] = sprintf(
                /* translators: 1: number of successful destinations, 2: destination labels. */
                __('Réussites (%1$s) : %2$s', 'backup-jlg'),
                number_format_i18n(count($success_entries)),
                implode(', ', array_filter(array_column($success_entries, 'label')))
            );
        }

        if (!empty($failure_entries)) {
            $failure_labels = [];
            foreach ($failure_entries as $failure) {
                $label = $failure['label'] !== '' ? $failure['label'] : $failure['id'];
                $message = $failure['message'] !== '' ? $failure['message'] : __('erreur inconnue', 'backup-jlg');
                $failure_labels[] = sprintf('%1$s — %2$s', $label, $message);
            }

            $summary_parts[] = sprintf(
                /* translators: 1: number of failed destinations, 2: labels with error messages. */
                __('Échecs (%1$s) : %2$s', 'backup-jlg'),
                number_format_i18n(count($failure_entries)),
                implode(' | ', $failure_labels)
            );
        }

        if (!empty($pending_entries)) {
            $summary_parts[] = sprintf(
                /* translators: 1: number of pending destinations, 2: destination labels. */
                __('En attente (%1$s) : %2$s', 'backup-jlg'),
                number_format_i18n(count($pending_entries)),
                implode(', ', array_filter(array_column($pending_entries, 'label')))
            );
        }

        return [
            'summary' => implode(' • ', array_filter($summary_parts)),
            'success' => $success_entries,
            'failures' => $failure_entries,
            'pending' => $pending_entries,
        ];
    }

    private function normalize_saturation_destinations($destinations) {
        if (!is_array($destinations)) {
            return [];
        }

        $normalized = [];
        foreach ($destinations as $destination_id => $data) {
            if (!is_array($data)) {
                continue;
            }

            $label = $this->get_destination_label($destination_id);
            $entry = [
                'id' => (string) $destination_id,
                'label' => $label,
                'pending' => isset($data['pending']) ? (int) $data['pending'] : 0,
                'countdown_label' => '',
                'projected_relative' => '',
                'breach_imminent' => !empty($data['breach_imminent']),
            ];

            if (isset($data['time_to_threshold']) && $data['time_to_threshold'] !== null) {
                $entry['countdown_label'] = $this->format_duration_seconds((float) max(0, (int) $data['time_to_threshold']));
            }

            if (!empty($data['projected_breach_at'])) {
                $entry['projected_relative'] = $this->format_relative_time((int) $data['projected_breach_at']);
            }

            $normalized[] = $entry;
        }

        return $normalized;
    }

    private function get_destination_label($destination_id): string {
        $label = (string) $destination_id;

        if (class_exists(BJLG_Settings::class)) {
            $destination_label = BJLG_Settings::get_destination_label($destination_id);
            if (is_string($destination_label) && $destination_label !== '') {
                $label = $destination_label;
            }
        }

        return $label;
    }

    private function resolve_destination_label($destination_id): string {
        if (!class_exists(BJLG_Settings::class)) {
            return (string) $destination_id;
        }

        $label = BJLG_Settings::get_destination_label($destination_id);

        if ($label === '') {
            return (string) $destination_id;
        }

        return $label;
    }

    private function format_relative_time($timestamp) {
        $timestamp = (int) $timestamp;
        if ($timestamp <= 0) {
            return '';
        }

        $now = time();
        if (function_exists('human_time_diff')) {
            if ($timestamp >= $now) {
                $diff = human_time_diff($now, $timestamp);
                if (is_string($diff) && $diff !== '') {
                    return sprintf(__('dans %s', 'backup-jlg'), $diff);
                }
            } else {
                $diff = human_time_diff($timestamp, $now);
                if (is_string($diff) && $diff !== '') {
                    return sprintf(__('il y a %s', 'backup-jlg'), $diff);
                }
            }
        }

        return $this->format_timestamp($timestamp);
    }

    private function dispatch_remote_purge_worker(array $metrics): bool {
        $dispatched = false;

        if (function_exists('wp_schedule_single_event')) {
            $scheduled = wp_schedule_single_event(time() + 5, 'bjlg_process_remote_purge_queue');
            if ($scheduled) {
                $dispatched = true;
            }
        }

        if (!$dispatched && class_exists(__NAMESPACE__ . '\\BJLG_Remote_Purge_Worker')) {
            try {
                (new BJLG_Remote_Purge_Worker())->process_queue();
                $dispatched = true;
            } catch (\Throwable $exception) {
                if (class_exists(__NAMESPACE__ . '\\BJLG_Debug')) {
                    BJLG_Debug::log('[Notifications] ' . $exception->getMessage());
                }
            }
        }

        if (!$dispatched) {
            $fallback = apply_filters('bjlg_remote_purge_proactive_fallback', null, $metrics);
            if (is_callable($fallback)) {
                try {
                    call_user_func($fallback, $metrics);
                    $dispatched = true;
                } catch (\Throwable $exception) {
                    if (class_exists(__NAMESPACE__ . '\\BJLG_Debug')) {
                        BJLG_Debug::log('[Notifications] ' . $exception->getMessage());
                    }
                }
            } else {
                do_action('bjlg_remote_purge_proactive_fallback', $metrics);
            }
        } else {
            do_action('bjlg_remote_purge_proactive_dispatch', $metrics);
        }

        return $dispatched;
    }

    private function sanitize_components($components) {
        if (!is_array($components)) {
            return [];
        }

        $sanitized = [];
        foreach ($components as $component) {
            if (is_string($component) && $component !== '') {
                $sanitized[] = sanitize_text_field($component);
            }
        }

        return array_values(array_unique($sanitized));
    }

    private function sanitize_bytes($value) {
        if (is_numeric($value)) {
            $numeric = (float) $value;
            if (is_finite($numeric) && $numeric >= 0) {
                return (int) round($numeric);
            }
        }

        return null;
    }

    /**
     * Nettoie et normalise les messages d'erreur distants.
     *
     * @param mixed $errors
     *
     * @return string[]
     */
    private function sanitize_error_messages($errors) {
        if (!is_array($errors)) {
            return [];
        }

        $messages = [];
        foreach ($errors as $error) {
            if (!is_string($error)) {
                continue;
            }

            $message = sanitize_text_field($error);
            if ($message !== '') {
                $messages[] = $message;
            }
        }

        return array_values(array_unique($messages));
    }

    private static function normalize_time_string($value, $fallback) {
        if (!is_string($value)) {
            $value = '';
        }

        $value = trim((string) $value);
        if ($value === '') {
            return $fallback;
        }

        if (!preg_match('/^(\d{1,2}):(\d{2})$/', $value, $matches)) {
            return $fallback;
        }

        $hour = (int) $matches[1];
        $minute = (int) $matches[2];

        if ($hour < 0 || $hour > 23) {
            $hour = (int) max(0, min(23, $hour));
        }

        if ($minute < 0 || $minute > 59) {
            $minute = (int) max(0, min(59, $minute));
        }

        return sprintf('%02d:%02d', $hour, $minute);
    }

    private static function to_bool($value): bool {
        if (is_bool($value)) {
            return $value;
        }

        if (is_numeric($value)) {
            return (int) $value === 1;
        }

        if (is_string($value)) {
            $normalized = strtolower(trim($value));
            if (in_array($normalized, ['1', 'true', 'yes', 'on'], true)) {
                return true;
            }

            if (in_array($normalized, ['0', 'false', 'no', 'off', ''], true)) {
                return false;
            }
        }

        return (bool) $value;
    }

}<|MERGE_RESOLUTION|>--- conflicted
+++ resolved
@@ -229,11 +229,7 @@
         add_action('bjlg_storage_warning', [$this, 'handle_storage_warning'], 15, 1);
         add_action('bjlg_remote_purge_permanent_failure', [$this, 'handle_remote_purge_failed'], 15, 3);
         add_action('bjlg_remote_purge_delayed', [$this, 'handle_remote_purge_delayed'], 15, 2);
-<<<<<<< HEAD
         add_action('bjlg_remote_storage_capacity_forecast', [$this, 'handle_remote_storage_capacity_forecast'], 15, 1);
-=======
-        add_action('bjlg_remote_purge_metrics_updated', [$this, 'handle_remote_purge_metrics_updated'], 15, 3);
->>>>>>> 7329f0fc
         add_action('bjlg_restore_self_test_passed', [$this, 'handle_restore_self_test_passed'], 15, 1);
         add_action('bjlg_restore_self_test_failed', [$this, 'handle_restore_self_test_failed'], 15, 1);
         add_action('bjlg_sandbox_restore_validation_passed', [$this, 'handle_sandbox_validation_passed'], 15, 1);
