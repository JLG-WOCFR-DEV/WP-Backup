--- conflicted
+++ resolved
@@ -1062,30 +1062,19 @@
         $timings = isset($report['timings']) && is_array($report['timings']) ? $report['timings'] : [];
         $sandbox = isset($report['sandbox']) && is_array($report['sandbox']) ? $report['sandbox'] : [];
         $cleanup = isset($sandbox['cleanup']) && is_array($sandbox['cleanup']) ? $sandbox['cleanup'] : [];
-<<<<<<< HEAD
         $report_files = isset($report['report_files']) && is_array($report['report_files'])
             ? BJLG_History::sanitize_report_files($report['report_files'])
             : [];
-=======
-        $health = isset($report['health']) && is_array($report['health']) ? $report['health'] : [];
-        $issues = isset($report['issues']) && is_array($report['issues']) ? $report['issues'] : [];
->>>>>>> 7329f0fc
 
         $components = [];
         if (isset($report['components']) && is_array($report['components'])) {
             $components = array_map('strval', $report['components']);
         }
 
-<<<<<<< HEAD
         $log_excerpt = [];
         if (isset($report['log_excerpt']) && is_array($report['log_excerpt'])) {
             $log_excerpt = array_map('strval', array_slice($report['log_excerpt'], -20));
         }
-=======
-        $sanitized_issues = $this->sanitize_validation_issues($issues);
-        $health_report = $this->sanitize_health_report($health);
-        $issue_summary = $this->summarize_validation_issues($sanitized_issues);
->>>>>>> 7329f0fc
 
         return [
             'status' => $status,
@@ -1104,16 +1093,8 @@
             'sandbox_path' => isset($sandbox['base_path']) ? (string) $sandbox['base_path'] : '',
             'cleanup_performed' => !empty($cleanup['performed']),
             'cleanup_error' => isset($cleanup['error']) && $cleanup['error'] !== null ? (string) $cleanup['error'] : null,
-<<<<<<< HEAD
             'report_files' => $report_files,
             'log_excerpt' => $log_excerpt,
-=======
-            'health' => $health_report,
-            'health_status' => $health_report['status'],
-            'health_summary' => $health_report['summary'],
-            'issues' => $sanitized_issues,
-            'issue_summary' => $issue_summary,
->>>>>>> 7329f0fc
             'raw' => $report,
         ];
     }
