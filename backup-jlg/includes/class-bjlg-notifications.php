--- conflicted
+++ resolved
@@ -410,34 +410,11 @@
         }
 
         $context = [
-<<<<<<< HEAD
             'free_space' => isset($data['free_space']) ? (int) $data['free_space'] : null,
             'threshold' => isset($data['threshold'])
                 ? (int) $data['threshold']
                 : (isset($data['threshold_percent']) ? (int) round((float) $data['threshold_percent']) : null),
             'path' => isset($data['path']) ? (string) $data['path'] : '',
-=======
-            'type' => $type,
-            'path' => $path,
-            'name' => $name,
-            'free_space' => $free_space,
-            'free_bytes' => $free_bytes,
-            'free_human' => $free_human,
-            'threshold' => $threshold_bytes,
-            'threshold_human' => $threshold_human,
-            'threshold_percent' => $threshold_percent,
-            'threshold_label' => $threshold_ratio_label,
-            'quota_bytes' => $quota_bytes,
-            'quota_human' => $quota_human,
-            'ratio' => $ratio,
-            'ratio_percent' => $ratio_percent,
-            'ratio_label' => $ratio_label,
-            'destination_id' => $destination_id,
-            'destination_label' => $destination_label,
-            'destination_link' => $destination_link,
-            'generated_at' => $generated_at,
-            'template_variant' => $type === 'remote' ? 'storage_remote' : 'storage_local',
->>>>>>> 7d79ca93
         ];
 
         $this->notify('storage_warning', $context);
