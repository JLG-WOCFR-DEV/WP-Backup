--- conflicted
+++ resolved
@@ -2524,74 +2524,9 @@
             $page = max(1, (int) $page);
             $per_page = max(1, min(100, (int) $per_page));
 
-<<<<<<< HEAD
             $directory = bjlg_get_backup_directory();
 
             if (!is_dir($directory)) {
-=======
-            $component_filters = [];
-            if ($type === 'database') {
-                $component_filters = ['db'];
-            } elseif ($type === 'files') {
-                $component_filters = ['plugins', 'themes', 'uploads'];
-            }
-
-            $offset = ($page - 1) * $per_page;
-            $limit = $offset + $per_page;
-
-            $directory = bjlg_get_backup_directory();
-
-            try {
-                $filesystemIterator = new FilesystemIterator($directory, FilesystemIterator::SKIP_DOTS);
-                $filesIterator = new RegexIterator($filesystemIterator, '/\\.zip.*$/i', RegexIterator::MATCH);
-            } catch (UnexpectedValueException $exception) {
-                $filesIterator = new ArrayIterator([]);
-            }
-
-            $total = 0;
-            $sequence = 0;
-            $queue = new SplPriorityQueue();
-            $queue->setExtractFlags(SplPriorityQueue::EXTR_DATA);
-
-            foreach ($filesIterator as $fileInfo) {
-                if (!$fileInfo instanceof SplFileInfo || !$fileInfo->isFile()) {
-                    continue;
-                }
-
-                $entry = $this->create_backup_entry_from_fileinfo($fileInfo);
-
-                if ($type !== 'all' && !$this->entry_matches_type($entry, $type, $component_filters)) {
-                    continue;
-                }
-
-                $total++;
-
-                if ($limit <= 0) {
-                    continue;
-                }
-
-                $sequence++;
-                $priority = $this->build_queue_priority($entry, $sort, $sequence);
-
-                if ($queue->count() < $limit) {
-                    $queue->insert($entry, $priority);
-                    continue;
-                }
-
-                $queue->setExtractFlags(SplPriorityQueue::EXTR_BOTH);
-                $queue->top();
-                $worst = $queue->current();
-
-                if ($this->compare_backup_entries($entry, $worst['data'], $sort) < 0) {
-                    $queue->extract();
-                    $queue->insert($entry, $priority);
-                }
-
-                $queue->setExtractFlags(SplPriorityQueue::EXTR_DATA);
-            }
-
-            if ($total === 0) {
->>>>>>> 8ead31f5
                 return rest_ensure_response([
                     'backups' => [],
                     'pagination' => [
@@ -2603,7 +2538,6 @@
                 ]);
             }
 
-<<<<<<< HEAD
             try {
                 $iterator = new \FilesystemIterator(
                     $directory,
@@ -2692,19 +2626,6 @@
             if (!empty($page_entries)) {
                 $page_entries = array_values($page_entries);
                 $this->sort_backup_entries($page_entries, $sort);
-=======
-            $entries = [];
-
-            if ($limit > 0 && $queue->count() > 0) {
-                $queue->setExtractFlags(SplPriorityQueue::EXTR_DATA);
-
-                foreach ($queue as $entry) {
-                    $entries[] = $entry;
-                }
-
-                $this->sort_backup_entries($entries, $sort);
-                $entries = array_slice($entries, $offset, $per_page);
->>>>>>> 8ead31f5
             }
 
             $backups = [];
@@ -5235,11 +5156,7 @@
         $filtered = [];
 
         foreach ($entries as &$entry) {
-<<<<<<< HEAD
             if ($this->should_include_backup_entry($entry, $type, $component_filters)) {
-=======
-            if ($this->entry_matches_type($entry, $type, $component_filters)) {
->>>>>>> 8ead31f5
                 $filtered[] = $entry;
             }
         }
@@ -5250,7 +5167,6 @@
     }
 
     /**
-<<<<<<< HEAD
      * Détermine si une entrée de sauvegarde doit être incluse selon le type demandé.
      *
      * @param array<string, mixed> $entry
@@ -5310,99 +5226,6 @@
             return false;
         }
 
-=======
-     * Trie les entrées de sauvegarde selon le critère demandé.
-     *
-     * @param array<int, array<string, mixed>> $entries
-     * @param string $sort
-     * @return void
-     */
-    private function sort_backup_entries(array &$entries, $sort) {
-        usort($entries, function (array $a, array $b) use ($sort) {
-            return $this->compare_backup_entries($a, $b, $sort);
-        });
-    }
-
-    /**
-     * Crée une entrée de sauvegarde à partir d'un fichier.
-     *
-     * @param SplFileInfo $fileInfo
-     * @return array<string, mixed>
-     */
-    private function create_backup_entry_from_fileinfo(SplFileInfo $fileInfo) {
-        $path = $fileInfo->getPathname();
-
-        return [
-            'path' => $path,
-            'basename' => $fileInfo->getBasename(),
-            'size' => $this->safe_filesize($path),
-            'mtime' => $this->safe_filemtime($path),
-            'manifest' => null,
-            'manifest_loaded' => false,
-        ];
-    }
-
-    /**
-     * Détermine si une entrée de sauvegarde correspond au type demandé.
-     *
-     * @param array<string, mixed> $entry
-     * @param string $type
-     * @param array<int, string> $component_filters
-     * @return bool
-     */
-    private function entry_matches_type(array &$entry, $type, array $component_filters = []) {
-        if ($type === 'all') {
-            return true;
-        }
-
-        if (empty($entry['manifest_loaded'])) {
-            $entry['manifest'] = $this->get_backup_manifest($entry['path']);
-            $entry['manifest_loaded'] = true;
-        }
-
-        $manifest = $entry['manifest'];
-
-        if (!empty($component_filters)) {
-            $contains = [];
-            $has_manifest_components = false;
-
-            if (is_array($manifest) && isset($manifest['contains']) && is_array($manifest['contains'])) {
-                $contains = $manifest['contains'];
-                $has_manifest_components = true;
-            }
-
-            if (!empty(array_intersect($component_filters, $contains))) {
-                return true;
-            }
-
-            if ($has_manifest_components) {
-                return false;
-            }
-
-            $aliases = $component_filters;
-
-            if ($type === 'database') {
-                $aliases[] = 'database';
-            } elseif ($type === 'files') {
-                $aliases[] = 'files';
-            }
-
-            $filename = (string) ($entry['basename'] ?? '');
-
-            foreach (array_unique($aliases) as $component) {
-                if ($component === '') {
-                    continue;
-                }
-
-                if (strpos($filename, $component) !== false) {
-                    return true;
-                }
-            }
-
-            return false;
-        }
-
->>>>>>> 8ead31f5
         return $this->backup_matches_type($entry['path'], $type, $manifest);
     }
 
@@ -5414,72 +5237,10 @@
      * @param string $sort
      * @return int
      */
-<<<<<<< HEAD
     private function sort_backup_entries(array &$entries, $sort) {
         usort($entries, function (array $a, array $b) use ($sort) {
             return $this->compare_backup_entries($a, $b, $sort);
         });
-=======
-    private function compare_backup_entries(array $a, array $b, $sort) {
-        $aMtime = isset($a['mtime']) && is_numeric($a['mtime']) ? (int) $a['mtime'] : null;
-        $bMtime = isset($b['mtime']) && is_numeric($b['mtime']) ? (int) $b['mtime'] : null;
-        $aSize = isset($a['size']) && is_numeric($a['size']) ? (int) $a['size'] : null;
-        $bSize = isset($b['size']) && is_numeric($b['size']) ? (int) $b['size'] : null;
-
-        switch ($sort) {
-            case 'date_asc':
-                $comparison = ($aMtime ?? 0) <=> ($bMtime ?? 0);
-                break;
-            case 'size_asc':
-                $comparison = ($aSize ?? 0) <=> ($bSize ?? 0);
-                break;
-            case 'size_desc':
-                $comparison = ($bSize ?? 0) <=> ($aSize ?? 0);
-                break;
-            case 'date_desc':
-            default:
-                $comparison = ($bMtime ?? 0) <=> ($aMtime ?? 0);
-                break;
-        }
-
-        if ($comparison !== 0) {
-            return $comparison;
-        }
-
-        return strcmp((string) ($a['basename'] ?? ''), (string) ($b['basename'] ?? ''));
-    }
-
-    /**
-     * Calcule la priorité pour la file utilisée lors de la pagination partielle.
-     *
-     * @param array<string, mixed> $entry
-     * @param string $sort
-     * @param int $sequence
-     * @return array<int, int>
-     */
-    private function build_queue_priority(array $entry, $sort, $sequence) {
-        $sequence = (int) $sequence;
-        $mtime = isset($entry['mtime']) && is_numeric($entry['mtime']) ? (int) $entry['mtime'] : 0;
-        $size = isset($entry['size']) && is_numeric($entry['size']) ? (int) $entry['size'] : 0;
-
-        switch ($sort) {
-            case 'date_asc':
-                $primary = $mtime;
-                break;
-            case 'size_asc':
-                $primary = $size;
-                break;
-            case 'size_desc':
-                $primary = -$size;
-                break;
-            case 'date_desc':
-            default:
-                $primary = -$mtime;
-                break;
-        }
-
-        return [$primary, -$sequence];
->>>>>>> 8ead31f5
     }
 
     /**
