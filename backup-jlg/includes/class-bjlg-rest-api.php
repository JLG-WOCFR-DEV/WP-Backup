--- conflicted
+++ resolved
@@ -269,7 +269,6 @@
             'args' => $this->merge_site_args(),
         ]);
 
-<<<<<<< HEAD
         register_rest_route(self::API_NAMESPACE, '/monitoring/storage', [
             'methods' => WP_REST_Server::READABLE,
             'callback' => [$this, 'get_monitoring_storage'],
@@ -285,11 +284,6 @@
         register_rest_route(self::API_NAMESPACE, '/monitoring/sla', [
             'methods' => WP_REST_Server::READABLE,
             'callback' => [$this, 'get_monitoring_sla'],
-=======
-        register_rest_route(self::API_NAMESPACE, '/monitoring/remote-purge', [
-            'methods' => WP_REST_Server::READABLE,
-            'callback' => [$this, 'get_remote_purge_monitoring'],
->>>>>>> 19a1a826
             'permission_callback' => [$this, 'check_permissions'],
             'args' => $this->merge_site_args(),
         ]);
