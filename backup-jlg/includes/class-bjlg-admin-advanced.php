<?php
namespace BJLG;

/**
 * Advanced Admin Features for Backup JLG
 *
 * @package Backup_JLG
 * @since 2.0.0
 */

if (!defined('ABSPATH')) {
    exit;
}

/**
 * Advanced admin functionality (placeholder for future features)
 */
class BJLG_Admin_Advanced {

    /**
     * Constructor
     */
    public function __construct() {
        BJLG_Debug::log('Advanced admin features initialized.');
    }

    /**
     * Agrège les principales métriques nécessaires à l'aperçu du tableau de bord.
     */
    public function get_dashboard_metrics(): array {
        $now = current_time('timestamp');

        $metrics = [
            'history' => [
                'stats' => [
                    'total_actions' => 0,
                    'successful' => 0,
                    'failed' => 0,
                    'info' => 0,
                    'by_action' => [],
                    'by_user' => [],
                    'most_active_hour' => null,
                ],
                'last_backup' => null,
                'recent_failures' => [],
            ],
            'scheduler' => [
                'stats' => [
                    'total_scheduled' => 0,
                    'successful' => 0,
                    'failed' => 0,
                    'success_rate' => 0,
                    'last_run' => null,
                    'average_duration' => 0,
                ],
                'next_runs' => [],
                'active_count' => 0,
                'overdue' => false,
            ],
            'storage' => [
                'directory' => defined('BJLG_BACKUP_DIR') ? BJLG_BACKUP_DIR : '',
                'total_size_bytes' => 0,
                'total_size_human' => size_format(0),
                'backup_count' => 0,
                'latest_backup' => null,
                'remote_destinations' => [],
            ],
            'alerts' => [],
            'onboarding' => $this->get_onboarding_resources(),
            'summary' => [],
            'restore_self_test' => [],
            'generated_at' => $this->format_datetime($now),
        ];

        if (class_exists(__NAMESPACE__ . '\\BJLG_History')) {
            $history_stats = BJLG_History::get_stats('month');
            if (is_array($history_stats)) {
                $metrics['history']['stats'] = array_merge($metrics['history']['stats'], $history_stats);
            }

            $last_backup_entries = BJLG_History::get_history(1, [
                'action_type' => 'backup_created',
                'status' => 'success',
            ]);

            if (!empty($last_backup_entries[0])) {
                $entry = $last_backup_entries[0];
                $timestamp = strtotime($entry['timestamp']);

                $metrics['history']['last_backup'] = [
                    'timestamp' => $entry['timestamp'],
                    'formatted' => $timestamp ? $this->format_datetime($timestamp) : $entry['timestamp'],
                    'relative' => $timestamp ? sprintf(__('il y a %s', 'backup-jlg'), human_time_diff($timestamp, $now)) : '',
                    'status' => $entry['status'],
                    'details' => $entry['details'],
                ];
            }

            $recent_failures = BJLG_History::get_history(3, ['status' => 'failure']);
            if (is_array($recent_failures) && !empty($recent_failures)) {
                foreach ($recent_failures as $failure) {
                    $failure_ts = strtotime($failure['timestamp']);
                    $metrics['history']['recent_failures'][] = [
                        'timestamp' => $failure['timestamp'],
                        'formatted' => $failure_ts ? $this->format_datetime($failure_ts) : $failure['timestamp'],
                        'relative' => $failure_ts ? sprintf(__('il y a %s', 'backup-jlg'), human_time_diff($failure_ts, $now)) : '',
                        'details' => $failure['details'],
                        'action' => $failure['action_type'],
                    ];
                }
            }
        }

        if (class_exists(__NAMESPACE__ . '\\BJLG_Scheduler')) {
            $scheduler = BJLG_Scheduler::instance();

            $schedule_stats = $scheduler->get_schedule_stats();
            if (is_array($schedule_stats)) {
                $metrics['scheduler']['stats'] = array_merge($metrics['scheduler']['stats'], $schedule_stats);
            }

            $collection = $scheduler->get_schedule_settings();
            $next_runs = [];
            $active_count = 0;

            if (!empty($collection['schedules']) && is_array($collection['schedules'])) {
                foreach ($collection['schedules'] as $schedule) {
                    if (!is_array($schedule) || empty($schedule['id'])) {
                        continue;
                    }

                    $enabled = ($schedule['recurrence'] ?? 'disabled') !== 'disabled';
                    if ($enabled) {
                        $active_count++;
                    }

                    $next_run_timestamp = wp_next_scheduled(BJLG_Scheduler::SCHEDULE_HOOK, [$schedule['id']]);
                    $next_runs[] = [
                        'id' => $schedule['id'],
                        'label' => $schedule['label'] ?? $schedule['id'],
                        'enabled' => $enabled,
                        'next_run_timestamp' => $next_run_timestamp ?: null,
                        'next_run_formatted' => $next_run_timestamp ? $this->format_datetime($next_run_timestamp) : __('Non planifié', 'backup-jlg'),
                        'next_run_relative' => $this->format_schedule_relative($next_run_timestamp, $now),
                    ];
                }
            }

            $metrics['scheduler']['next_runs'] = $next_runs;
            $metrics['scheduler']['active_count'] = $active_count;
            $metrics['scheduler']['overdue'] = $scheduler->is_schedule_overdue();
        }

        if (function_exists('bjlg_get_backup_size')) {
            $size = (int) bjlg_get_backup_size();
            $metrics['storage']['total_size_bytes'] = $size;
            $metrics['storage']['total_size_human'] = size_format($size);
        }

        $backup_dir = $metrics['storage']['directory'];
        if ($backup_dir && is_dir($backup_dir)) {
            $pattern = trailingslashit($backup_dir) . '*.zip*';
            $files = glob($pattern);

            if (is_array($files) && !empty($files)) {
                $metrics['storage']['backup_count'] = count($files);

                usort($files, function ($a, $b) {
                    return filemtime($b) <=> filemtime($a);
                });

                $latest = $files[0];
                $mtime = @filemtime($latest);
                if ($mtime) {
                    $metrics['storage']['latest_backup'] = [
                        'path' => $latest,
                        'filename' => basename($latest),
                        'timestamp' => $mtime,
                        'formatted' => $this->format_datetime($mtime),
                        'relative' => sprintf(__('il y a %s', 'backup-jlg'), human_time_diff($mtime, $now)),
                    ];
                }
            }
        }

        $remote_snapshot = $this->collect_remote_storage_metrics();
        $metrics['storage']['remote_destinations'] = $remote_snapshot['destinations'];
        $metrics['storage']['remote_last_refreshed'] = $remote_snapshot['generated_at'];
        $metrics['storage']['remote_last_refreshed_formatted'] = $remote_snapshot['generated_at_formatted'];
        $metrics['storage']['remote_last_refreshed_relative'] = $remote_snapshot['generated_at_relative'];
        $metrics['storage']['remote_refresh_stale'] = $remote_snapshot['stale'];
        $metrics['storage']['remote_warning_threshold'] = $remote_snapshot['threshold_percent'];
<<<<<<< HEAD
        $metrics['storage']['remote_threshold'] = isset($remote_snapshot['threshold_ratio']) ? (float) $remote_snapshot['threshold_ratio'] : $threshold_ratio;
=======
        $metrics['storage']['remote_warning_ratio'] = $remote_snapshot['threshold_ratio'];
>>>>>>> fa8a6bd2

        $metrics['queues'] = $this->build_queue_metrics($now);

        $metrics['encryption'] = $this->get_encryption_metrics();

        $metrics['summary'] = $this->build_summary($metrics);
        $metrics['alerts'] = $this->build_alerts($metrics);
        $metrics['restore_self_test'] = $this->get_restore_self_test_snapshot($now);
        $metrics['reliability'] = $this->build_reliability($metrics);

        return $metrics;
    }

    private function build_queue_metrics(int $now): array {
        $queues = [];

        if (class_exists(__NAMESPACE__ . '\\BJLG_Notification_Queue')) {
            $queues['notifications'] = $this->format_notification_queue_metrics($now);
        }

        $queues['remote_purge'] = $this->format_remote_purge_metrics($now);

        return $queues;
    }

    private function format_notification_queue_metrics(int $now): array {
        $metrics = [
            'key' => 'notifications',
            'label' => __('Notifications', 'backup-jlg'),
            'total' => 0,
            'status_counts' => [
                'pending' => 0,
                'retry' => 0,
                'failed' => 0,
                'completed' => 0,
            ],
            'next_attempt_formatted' => '',
            'next_attempt_relative' => '',
            'oldest_entry_formatted' => '',
            'oldest_entry_relative' => '',
            'entries' => [],
        ];

        $snapshot = BJLG_Notification_Queue::get_queue_snapshot();
        if (!is_array($snapshot)) {
            return $metrics;
        }

        $metrics['total'] = isset($snapshot['total_entries']) ? (int) $snapshot['total_entries'] : 0;

        $status_counts = isset($snapshot['status_counts']) && is_array($snapshot['status_counts'])
            ? $snapshot['status_counts']
            : [];
        foreach ($status_counts as $status => $count) {
            $status = is_string($status) ? $status : (string) $status;
            if (!isset($metrics['status_counts'][$status])) {
                $metrics['status_counts'][$status] = 0;
            }
            $metrics['status_counts'][$status] += (int) $count;
        }

        [$metrics['next_attempt_formatted'], $metrics['next_attempt_relative']] = $this->format_timestamp_pair($snapshot['next_attempt_at'] ?? null, $now);
        [$metrics['oldest_entry_formatted'], $metrics['oldest_entry_relative']] = $this->format_timestamp_pair($snapshot['oldest_entry_at'] ?? null, $now);

        $entries = isset($snapshot['entries']) && is_array($snapshot['entries']) ? $snapshot['entries'] : [];
        $metrics['entries'] = $this->format_notification_entries(array_slice($entries, 0, 5), $now);

        return $metrics;
    }

    private function format_remote_purge_metrics(int $now): array {
        $metrics = [
            'key' => 'remote_purge',
            'label' => __('Purge distante', 'backup-jlg'),
            'total' => 0,
            'status_counts' => [
                'pending' => 0,
                'retry' => 0,
                'processing' => 0,
                'failed' => 0,
            ],
            'next_attempt_formatted' => '',
            'next_attempt_relative' => '',
            'oldest_entry_formatted' => '',
            'oldest_entry_relative' => '',
            'entries' => [],
            'delayed_count' => 0,
        ];

        if (!class_exists(__NAMESPACE__ . '\\BJLG_Incremental')) {
            return $metrics;
        }

        $incremental = new BJLG_Incremental();
        $queue = $incremental->get_remote_purge_queue();
        if (!is_array($queue) || empty($queue)) {
            return $metrics;
        }

        $metrics['total'] = count($queue);

        $next_attempt = null;
        $oldest = null;
        $entries = [];

        foreach ($queue as $entry) {
            if (!is_array($entry)) {
                continue;
            }

            $status = isset($entry['status']) ? (string) $entry['status'] : 'pending';
            $status = $status !== '' ? $status : 'pending';
            if (!isset($metrics['status_counts'][$status])) {
                $metrics['status_counts'][$status] = 0;
            }
            $metrics['status_counts'][$status]++;

            $registered_at = isset($entry['registered_at']) ? (int) $entry['registered_at'] : 0;
            if ($registered_at > 0) {
                $oldest = $this->min_time($oldest, $registered_at);
            }

            $entry_next_attempt = isset($entry['next_attempt_at']) ? (int) $entry['next_attempt_at'] : 0;
            if ($entry_next_attempt > 0) {
                $next_attempt = $this->min_time($next_attempt, $entry_next_attempt);
            }

            $last_delay = isset($entry['last_delay']) ? max(0, (int) $entry['last_delay']) : 0;
            $max_delay = isset($entry['max_delay']) ? max(0, (int) $entry['max_delay']) : $last_delay;
            $delay_alerted = !empty($entry['delay_alerted']);
            $next_attempt_overdue = $entry_next_attempt > 0 && $entry_next_attempt <= $now;
            $is_delayed = $delay_alerted || $next_attempt_overdue;
            if ($is_delayed) {
                $metrics['delayed_count']++;
            }

            $destinations = [];
            if (!empty($entry['destinations']) && is_array($entry['destinations'])) {
                foreach ($entry['destinations'] as $destination) {
                    $destinations[] = sanitize_text_field((string) $destination);
                }
            }

            $entries[] = [
                'title' => isset($entry['file']) ? sanitize_text_field((string) $entry['file']) : '',
                'status' => $status,
                'attempts' => isset($entry['attempts']) ? (int) $entry['attempts'] : 0,
                'next_attempt_at' => $entry_next_attempt,
                'registered_at' => $registered_at,
                'last_error' => isset($entry['last_error']) ? sanitize_text_field((string) $entry['last_error']) : '',
                'destinations' => $destinations,
                'last_delay' => $last_delay,
                'max_delay' => $max_delay,
                'delay_alerted' => $delay_alerted,
                'is_delayed' => $is_delayed,
            ];
        }

        usort($entries, static function ($a, $b) {
            $a_time = $a['next_attempt_at'] ?? 0;
            $b_time = $b['next_attempt_at'] ?? 0;

            if ($a_time === $b_time) {
                return ($a['registered_at'] ?? 0) <=> ($b['registered_at'] ?? 0);
            }

            if ($a_time === 0) {
                return 1;
            }

            if ($b_time === 0) {
                return -1;
            }

            return $a_time <=> $b_time;
        });

        $metrics['entries'] = $this->format_remote_purge_entries(array_slice($entries, 0, 5), $now);
        [$metrics['next_attempt_formatted'], $metrics['next_attempt_relative']] = $this->format_timestamp_pair($next_attempt, $now);
        [$metrics['oldest_entry_formatted'], $metrics['oldest_entry_relative']] = $this->format_timestamp_pair($oldest, $now);

        $metrics['sla'] = $this->format_remote_purge_sla_metrics($now);

        return $metrics;
    }

    /**
     * @param array<int,array<string,mixed>> $entries
     */
    private function format_notification_entries(array $entries, int $now): array {
        $formatted = [];

        foreach ($entries as $entry) {
            if (!is_array($entry)) {
                continue;
            }

            $title = isset($entry['title']) ? (string) $entry['title'] : '';
            if ($title === '' && !empty($entry['event'])) {
                $title = (string) $entry['event'];
            }
            if ($title === '' && !empty($entry['id'])) {
                $title = (string) $entry['id'];
            }

            [$next_formatted, $next_relative] = $this->format_timestamp_pair($entry['next_attempt_at'] ?? null, $now);
            [$created_formatted, $created_relative] = $this->format_timestamp_pair($entry['created_at'] ?? null, $now);

            $status = isset($entry['status']) ? (string) $entry['status'] : 'pending';

            $details = [];

            $resolution_payload = null;
            if (class_exists(__NAMESPACE__ . '\\BJLG_Notification_Receipts') && !empty($entry['id'])) {
                $receipt = BJLG_Notification_Receipts::get($entry['id']);
                if (is_array($receipt)) {
                    $resolution_payload = BJLG_Notification_Receipts::prepare_for_display($receipt);
                }
            }

            if (!empty($entry['quiet_until'])) {
                [$quiet_formatted, $quiet_relative] = $this->format_timestamp_pair($entry['quiet_until'], $now);
                if ($quiet_relative !== '') {
                    $details['quiet_until_relative'] = $quiet_relative;
                }
                if ($quiet_formatted !== '') {
                    $details['quiet_until_formatted'] = $quiet_formatted;
                }
            }

            if (!empty($entry['escalation']) && is_array($entry['escalation'])) {
                $escalation_channels = [];
                if (!empty($entry['escalation']['channels']) && is_array($entry['escalation']['channels'])) {
                    foreach ($entry['escalation']['channels'] as $channel_key) {
                        $label = $this->get_notification_channel_label($channel_key);
                        if ($label !== '') {
                            $escalation_channels[] = $label;
                        }
                    }
                }

                if (!empty($escalation_channels)) {
                    $details['escalation_channels'] = implode(', ', array_unique($escalation_channels));
                }

                $delay_seconds = isset($entry['escalation']['delay']) ? (int) $entry['escalation']['delay'] : 0;
                if ($delay_seconds > 0) {
                    $details['escalation_delay'] = $this->format_duration_label($delay_seconds);
                }

                $strategy = isset($entry['escalation']['strategy']) ? (string) $entry['escalation']['strategy'] : '';
                if ($strategy === 'staged' && !empty($entry['escalation']['steps']) && is_array($entry['escalation']['steps'])) {
                    $step_summaries = [];
                    foreach ($entry['escalation']['steps'] as $step) {
                        if (!is_array($step)) {
                            continue;
                        }

                        $channels = isset($step['channels']) && is_array($step['channels']) ? $step['channels'] : [];
                        $channel_labels = [];
                        foreach ($channels as $channel_key) {
                            $label = $this->get_notification_channel_label($channel_key);
                            if ($label !== '') {
                                $channel_labels[] = $label;
                            }
                        }

                        if (empty($channel_labels)) {
                            continue;
                        }

                        $delay = isset($step['delay']) ? (int) $step['delay'] : 0;
                        $delay_label = $delay > 0
                            ? $this->format_duration_label($delay)
                            : __('immédiat', 'backup-jlg');

                        $label = isset($step['label']) && is_string($step['label']) && $step['label'] !== ''
                            ? $step['label']
                            : implode(', ', $channel_labels);

                        $step_summaries[] = sprintf('%s — %s', $label, $delay_label);
                    }

                    if (!empty($step_summaries)) {
                        $details['escalation_scenario'] = implode(' → ', $step_summaries);
                        $details['escalation_strategy'] = 'staged';
                    }
                }
            }

            if (!empty($entry['has_escalation_pending']) && !empty($entry['escalation_next_attempt'])) {
                [$escalation_formatted, $escalation_relative] = $this->format_timestamp_pair(
                    $entry['escalation_next_attempt'],
                    $now
                );

                if ($escalation_relative !== '') {
                    $details['escalation_next_relative'] = $escalation_relative;
                }

                if ($escalation_formatted !== '') {
                    $details['escalation_next_formatted'] = $escalation_formatted;
                }
            }

            $severity = isset($entry['severity']) ? (string) $entry['severity'] : 'info';
            $severity_label = $this->get_notification_severity_label($severity);
            $severity_intent = $this->get_notification_severity_intent($severity);

            if ($severity_label !== '') {
                $details['severity_label'] = $severity_label;
            }

            $resolution_status = isset($entry['resolution_status']) ? (string) $entry['resolution_status'] : 'pending';
            $details['resolution_status'] = $resolution_status;
            $details['resolution_status_label'] = $this->get_resolution_status_label($resolution_status);

            if ($resolution_payload) {
                $details['acknowledged_relative'] = $resolution_payload['acknowledged_relative'] ?? '';
                $details['acknowledged_formatted'] = $resolution_payload['acknowledged_formatted'] ?? '';
                $details['resolved_relative'] = $resolution_payload['resolved_relative'] ?? '';
                $details['resolved_formatted'] = $resolution_payload['resolved_formatted'] ?? '';
                $details['resolution_steps'] = $resolution_payload['steps'] ?? [];
            } elseif (!empty($entry['resolution']) && is_array($entry['resolution'])) {
                $acknowledged = isset($entry['resolution']['acknowledged_at']) ? (int) $entry['resolution']['acknowledged_at'] : 0;
                $resolved = isset($entry['resolution']['resolved_at']) ? (int) $entry['resolution']['resolved_at'] : 0;
                [$ack_formatted, $ack_relative] = $this->format_timestamp_pair($acknowledged ?: null, $now);
                [$res_formatted, $res_relative] = $this->format_timestamp_pair($resolved ?: null, $now);
                if ($ack_relative !== '') {
                    $details['acknowledged_relative'] = $ack_relative;
                }
                if ($ack_formatted !== '') {
                    $details['acknowledged_formatted'] = $ack_formatted;
                }
                if ($res_relative !== '') {
                    $details['resolved_relative'] = $res_relative;
                }
                if ($res_formatted !== '') {
                    $details['resolved_formatted'] = $res_formatted;
                }
                if (!empty($entry['resolution']['steps']) && is_array($entry['resolution']['steps'])) {
                    $details['resolution_steps'] = $entry['resolution']['steps'];
                }
            }

            $formatted[] = [
                'id' => isset($entry['id']) ? sanitize_text_field((string) $entry['id']) : '',
                'title' => sanitize_text_field($title),
                'status' => $status,
                'status_label' => $this->get_queue_status_label($status),
                'status_intent' => $this->get_queue_status_intent($status),
                'attempts' => isset($entry['attempts']) ? (int) $entry['attempts'] : 0,
                'attempt_label' => $this->format_attempt_label(isset($entry['attempts']) ? (int) $entry['attempts'] : 0),
                'created_relative' => $created_relative,
                'created_formatted' => $created_formatted,
                'next_attempt_relative' => $next_relative,
                'next_attempt_formatted' => $next_formatted,
                'message' => isset($entry['last_error']) ? (string) $entry['last_error'] : '',
                'severity' => $severity,
                'severity_label' => $severity_label,
                'severity_intent' => $severity_intent,
                'details' => $details,
            ];
        }

        return $formatted;
    }

    private function format_remote_purge_sla_metrics(int $now): array {
        if (!function_exists('get_option')) {
            return [];
        }

        $raw = \bjlg_get_option('bjlg_remote_purge_sla_metrics', []);
        if (!is_array($raw) || empty($raw)) {
            return [];
        }

        [$updated_formatted, $updated_relative] = $this->format_timestamp_pair($raw['updated_at'] ?? null, $now);

        $pending = isset($raw['pending']) && is_array($raw['pending']) ? $raw['pending'] : [];
        $throughput = isset($raw['throughput']) && is_array($raw['throughput']) ? $raw['throughput'] : [];
        $failures = isset($raw['failures']) && is_array($raw['failures']) ? $raw['failures'] : [];
        $durations = isset($raw['durations']) && is_array($raw['durations']) ? $raw['durations'] : [];
        $backlog = isset($raw['backlog']) && is_array($raw['backlog']) ? $raw['backlog'] : [];
        $projections = isset($raw['projections']) && is_array($raw['projections']) ? $raw['projections'] : [];
        $quotas = isset($raw['quotas']) && is_array($raw['quotas']) ? $raw['quotas'] : [];

        $forecast = isset($raw['forecast']) && is_array($raw['forecast']) ? $raw['forecast'] : [];
        $overall_forecast = isset($forecast['overall']) && is_array($forecast['overall']) ? $forecast['overall'] : [];
        $forecast_destinations = isset($forecast['destinations']) && is_array($forecast['destinations']) ? $forecast['destinations'] : [];

        $formatted = [
            'updated_relative' => $updated_relative,
            'updated_formatted' => $updated_formatted,
            'pending_total' => isset($pending['total']) ? (int) $pending['total'] : 0,
            'pending_average' => '',
            'pending_oldest' => '',
            'pending_over_threshold' => isset($pending['over_threshold']) ? (int) $pending['over_threshold'] : 0,
            'pending_destinations' => '',
            'throughput_average' => '',
            'throughput_last_completion' => '',
            'throughput_last_completion_relative' => '',
            'failures_total' => isset($failures['total']) ? (int) $failures['total'] : 0,
            'last_failure_relative' => '',
            'last_failure_message' => isset($failures['last_message']) ? (string) $failures['last_message'] : '',
<<<<<<< HEAD
            'forecast_label' => isset($overall_forecast['forecast_label']) ? (string) $overall_forecast['forecast_label'] : '',
            'forecast_seconds' => isset($overall_forecast['forecast_seconds']) ? (int) $overall_forecast['forecast_seconds'] : null,
            'forecast_destinations' => $this->format_forecast_destinations($forecast_destinations, $now),
            'forecast_projected_relative' => '',
            'forecast_projected_formatted' => '',
=======
            'duration_average' => '',
            'duration_peak' => '',
            'duration_last' => '',
            'backlog_trend' => '',
            'projection_queue_15m' => '',
            'projection_queue_60m' => '',
            'projection_oldest_15m' => '',
            'projection_oldest_60m' => '',
            'projection_clearance' => '',
            'projection_trend' => '',
            'saturation_warning' => !empty($projections['saturation_risk']),
            'saturation_message' => '',
            'quota_summary' => '',
            'quota_average_ratio' => '',
            'quota_updated_relative' => '',
            'quota_updated_formatted' => '',
            'quota_destinations' => [],
            'quota_alert' => '',
>>>>>>> fa8a6bd2
        ];

        if (!empty($pending['average_seconds'])) {
            $formatted['pending_average'] = $this->format_duration_label((int) $pending['average_seconds']);
        }

        if (!empty($pending['oldest_seconds'])) {
            $formatted['pending_oldest'] = $this->format_duration_label((int) $pending['oldest_seconds']);
        }

        if (!empty($pending['destinations']) && is_array($pending['destinations'])) {
            $formatted['pending_destinations'] = $this->format_destination_counts($pending['destinations']);
        }

        if (!empty($throughput['average_completion_seconds'])) {
            $formatted['throughput_average'] = $this->format_duration_label((int) $throughput['average_completion_seconds']);
        }

        if (!empty($throughput['last_completion_seconds'])) {
            $formatted['throughput_last_completion'] = $this->format_duration_label((int) $throughput['last_completion_seconds']);
        }

        if (!empty($throughput['last_completed_at'])) {
            [$last_completed_formatted, $last_completed_relative] = $this->format_timestamp_pair(
                $throughput['last_completed_at'],
                $now
            );
            $formatted['throughput_last_completion_relative'] = $last_completed_relative;
            $formatted['throughput_last_completion_formatted'] = $last_completed_formatted;
        }

        if (!empty($failures['last_failure_at'])) {
            [$failure_formatted, $failure_relative] = $this->format_timestamp_pair(
                $failures['last_failure_at'],
                $now
            );
            $formatted['last_failure_relative'] = $failure_relative;
            $formatted['last_failure_formatted'] = $failure_formatted;
        }

<<<<<<< HEAD
        if (!empty($overall_forecast['projected_clearance'])) {
            [$projected_formatted, $projected_relative] = $this->format_timestamp_pair(
                $overall_forecast['projected_clearance'],
                $now
            );
            $formatted['forecast_projected_relative'] = $projected_relative;
            $formatted['forecast_projected_formatted'] = $projected_formatted;
        }

        return $formatted;
    }

    /**
     * @param array<string,array<string,mixed>> $forecasts
     */
    private function format_forecast_destinations(array $forecasts, int $now): array {
        if (empty($forecasts)) {
            return [];
        }

        $formatted = [];
        foreach ($forecasts as $destination_id => $data) {
            if (!is_array($data)) {
                continue;
            }

            $label = (string) $destination_id;
            if (class_exists(__NAMESPACE__ . '\\BJLG_Settings')) {
                $destination_label = BJLG_Settings::get_destination_label($destination_id);
                if (is_string($destination_label) && $destination_label !== '') {
                    $label = $destination_label;
                }
            }

            $forecast_label = isset($data['forecast_label']) ? (string) $data['forecast_label'] : '';
            $projected_relative = '';

            if (!empty($data['projected_clearance'])) {
                [, $projected_relative] = $this->format_timestamp_pair($data['projected_clearance'], $now);
            }

            $formatted[] = [
                'id' => sanitize_key((string) $destination_id),
                'label' => sanitize_text_field($label),
                'forecast_label' => sanitize_text_field($forecast_label),
                'projected_relative' => $projected_relative,
                'pending' => isset($data['pending']) ? (int) $data['pending'] : 0,
            ];
=======
        if (!empty($durations['average_seconds'])) {
            $formatted['duration_average'] = $this->format_duration_label((int) round($durations['average_seconds']));
            $formatted['throughput_average'] = $formatted['duration_average'];
        }

        if (!empty($durations['max_seconds'])) {
            $formatted['duration_peak'] = $this->format_duration_label((int) $durations['max_seconds']);
        }

        if (!empty($durations['last_seconds'])) {
            $formatted['duration_last'] = $this->format_duration_label((int) $durations['last_seconds']);
        }

        if (!empty($backlog['trend_per_minute']) && is_numeric($backlog['trend_per_minute'])) {
            $trend = (float) $backlog['trend_per_minute'];
            $formatted['backlog_trend'] = sprintf(
                _n('Tendance : %s entrée/minute', 'Tendance : %s entrées/minute', abs($trend) <= 1 ? 1 : 2, 'backup-jlg'),
                number_format_i18n($trend, 2)
            );
        }

        if (!empty($projections)) {
            if (!empty($projections['queue_in_15m'])) {
                $formatted['projection_queue_15m'] = number_format_i18n((int) $projections['queue_in_15m']);
            }
            if (!empty($projections['queue_in_60m'])) {
                $formatted['projection_queue_60m'] = number_format_i18n((int) $projections['queue_in_60m']);
            }
            if (!empty($projections['oldest_in_15m'])) {
                $formatted['projection_oldest_15m'] = $this->format_duration_label((int) $projections['oldest_in_15m']);
            }
            if (!empty($projections['oldest_in_60m'])) {
                $formatted['projection_oldest_60m'] = $this->format_duration_label((int) $projections['oldest_in_60m']);
            }
            if (!empty($projections['clearance_seconds'])) {
                $formatted['projection_clearance'] = $this->format_duration_label((int) $projections['clearance_seconds']);
            }
            if (isset($projections['trend_per_minute'])) {
                $trend_label = number_format_i18n((float) $projections['trend_per_minute'], 2);
                $formatted['projection_trend'] = sprintf(__('Variation estimée : %s entrée/minute', 'backup-jlg'), $trend_label);
            }
            if (!empty($projections['saturation_risk'])) {
                $capacity = isset($projections['processing_capacity_per_hour'])
                    ? number_format_i18n((int) $projections['processing_capacity_per_hour'])
                    : '';
                $formatted['saturation_message'] = $capacity !== ''
                    ? sprintf(__('Risque de saturation : charge > %s entrées/heure.', 'backup-jlg'), $capacity)
                    : __('Risque de saturation détecté sur la purge distante.', 'backup-jlg');
            }
        }

        if (!empty($quotas)) {
            if (!empty($quotas['last_sample_at'])) {
                [$quota_formatted, $quota_relative] = $this->format_timestamp_pair((int) $quotas['last_sample_at'], $now);
                $formatted['quota_updated_relative'] = $quota_relative;
                $formatted['quota_updated_formatted'] = $quota_formatted;
            }

            $average_ratio = isset($quotas['average_ratio']) && $quotas['average_ratio'] !== null
                ? (float) $quotas['average_ratio']
                : null;
            if ($average_ratio !== null) {
                $formatted['quota_average_ratio'] = sprintf('%s%%', number_format_i18n($average_ratio * 100, 1));
            }

            $destinations = isset($quotas['destinations']) && is_array($quotas['destinations'])
                ? $quotas['destinations']
                : [];
            $threshold_ratio = $this->get_storage_warning_threshold_percent() / 100;
            $impacted = [];
            foreach ($destinations as $destination_id => $destination_metrics) {
                if (!is_array($destination_metrics)) {
                    continue;
                }

                $used_bytes = isset($destination_metrics['used_bytes']) ? (int) $destination_metrics['used_bytes'] : null;
                $quota_bytes = isset($destination_metrics['quota_bytes']) ? (int) $destination_metrics['quota_bytes'] : null;
                $ratio = isset($destination_metrics['usage_ratio']) ? (float) $destination_metrics['usage_ratio'] : null;
                $last_seen_at = isset($destination_metrics['last_seen_at']) ? (int) $destination_metrics['last_seen_at'] : 0;

                $label = (string) $destination_id;
                if (class_exists(__NAMESPACE__ . '\\BJLG_Settings')) {
                    $label = BJLG_Settings::get_destination_label($destination_id);
                }

                $usage_label = '';
                if ($used_bytes !== null && $quota_bytes !== null) {
                    $usage_label = sprintf(
                        __('%1$s sur %2$s', 'backup-jlg'),
                        size_format($used_bytes),
                        size_format($quota_bytes)
                    );
                } elseif ($used_bytes !== null) {
                    $usage_label = size_format($used_bytes);
                }

                $ratio_label = $ratio !== null ? sprintf('%s%%', number_format_i18n($ratio * 100, 1)) : '';
                $relative = '';
                if ($last_seen_at > 0) {
                    [, $relative] = $this->format_timestamp_pair($last_seen_at, $now);
                }

                $formatted['quota_destinations'][] = [
                    'id' => $destination_id,
                    'label' => $label,
                    'usage_label' => $usage_label,
                    'ratio_label' => $ratio_label,
                    'ratio' => $ratio,
                    'last_seen_relative' => $relative,
                ];

                if ($ratio !== null && $ratio >= $threshold_ratio) {
                    $impacted[] = sprintf('%s (%s)', $label, $ratio_label);
                }
            }

            if (!empty($formatted['quota_destinations'])) {
                $summaries = [];
                foreach ($formatted['quota_destinations'] as $entry) {
                    if (!empty($entry['ratio_label'])) {
                        $summaries[] = sprintf('%s : %s', $entry['label'], $entry['ratio_label']);
                    }
                }
                $formatted['quota_summary'] = implode(' • ', $summaries);
            }

            if (!empty($impacted)) {
                $formatted['quota_alert'] = sprintf(__('Destinations sous pression : %s', 'backup-jlg'), implode(', ', $impacted));
            }
>>>>>>> fa8a6bd2
        }

        return $formatted;
    }

    private function format_destination_counts(array $counts): string {
        if (empty($counts)) {
            return '';
        }

        $formatted = [];
        foreach ($counts as $destination => $value) {
            if (!is_scalar($destination)) {
                continue;
            }

            $count = (int) $value;
            $label = (string) $destination;

            if (class_exists(__NAMESPACE__ . '\\BJLG_Settings')) {
                $label = BJLG_Settings::get_destination_label($destination);
            }

            $formatted[] = sprintf('%s (%s)', $label, number_format_i18n($count));
        }

        return implode(', ', $formatted);
    }

    /**
     * @param array<int,array<string,mixed>> $entries
     */
    private function format_remote_purge_entries(array $entries, int $now): array {
        $formatted = [];

        foreach ($entries as $entry) {
            [$next_formatted, $next_relative] = $this->format_timestamp_pair($entry['next_attempt_at'] ?? null, $now);
            [$registered_formatted, $registered_relative] = $this->format_timestamp_pair($entry['registered_at'] ?? null, $now);

            $status = isset($entry['status']) ? (string) $entry['status'] : 'pending';
            $destinations_label = $this->format_destination_label($entry['destinations'] ?? []);

            $title = isset($entry['title']) && $entry['title'] !== ''
                ? $entry['title']
                : __('Archive inconnue', 'backup-jlg');

            $formatted[] = [
                'file' => sanitize_text_field($title),
                'title' => sanitize_text_field($title),
                'status' => $status,
                'status_label' => $this->get_queue_status_label($status),
                'status_intent' => $this->get_queue_status_intent($status),
                'attempts' => isset($entry['attempts']) ? (int) $entry['attempts'] : 0,
                'attempt_label' => $this->format_attempt_label(isset($entry['attempts']) ? (int) $entry['attempts'] : 0),
                'next_attempt_relative' => $next_relative,
                'next_attempt_formatted' => $next_formatted,
                'created_relative' => $registered_relative,
                'created_formatted' => $registered_formatted,
                'message' => isset($entry['last_error']) ? (string) $entry['last_error'] : '',
                'details' => [
                    'destinations' => $destinations_label,
                    'delay' => $this->format_duration_label(isset($entry['max_delay']) ? (int) $entry['max_delay'] : 0),
                ],
                'delayed' => !empty($entry['is_delayed']),
                'delay_label' => $this->format_duration_label(isset($entry['max_delay']) ? (int) $entry['max_delay'] : 0),
                'last_delay_label' => $this->format_duration_label(isset($entry['last_delay']) ? (int) $entry['last_delay'] : 0),
            ];
        }

        return $formatted;
    }

    private function format_duration_label(int $seconds): string {
        $seconds = max(0, $seconds);

        if ($seconds < MINUTE_IN_SECONDS) {
            if ($seconds <= 1) {
                return __('1 seconde', 'backup-jlg');
            }

            return sprintf(
                _n('%s seconde', '%s secondes', $seconds, 'backup-jlg'),
                number_format_i18n($seconds)
            );
        }

        if ($seconds < HOUR_IN_SECONDS) {
            $minutes = (int) floor($seconds / MINUTE_IN_SECONDS);
            if ($minutes <= 1) {
                return __('1 minute', 'backup-jlg');
            }

            return sprintf(
                _n('%s minute', '%s minutes', $minutes, 'backup-jlg'),
                number_format_i18n($minutes)
            );
        }

        $hours = (int) floor($seconds / HOUR_IN_SECONDS);
        $remaining_minutes = (int) floor(($seconds % HOUR_IN_SECONDS) / MINUTE_IN_SECONDS);

        $parts = [
            sprintf(
                _n('%s heure', '%s heures', $hours, 'backup-jlg'),
                number_format_i18n($hours)
            ),
        ];

        if ($remaining_minutes > 0) {
            $parts[] = sprintf(
                _n('%s minute', '%s minutes', $remaining_minutes, 'backup-jlg'),
                number_format_i18n($remaining_minutes)
            );
        }

        return implode(' ', $parts);
    }

    private function get_notification_channel_label($channel) {
        $channel = sanitize_key((string) $channel);

        switch ($channel) {
            case 'email':
                return __('E-mail', 'backup-jlg');
            case 'slack':
                return __('Slack', 'backup-jlg');
            case 'discord':
                return __('Discord', 'backup-jlg');
            case 'teams':
                return __('Microsoft Teams', 'backup-jlg');
            case 'sms':
                return __('SMS', 'backup-jlg');
            default:
                return $channel !== '' ? ucfirst(str_replace('_', ' ', $channel)) : '';
        }
    }

    private function get_notification_severity_label(string $severity): string {
        switch (strtolower($severity)) {
            case 'critical':
                return __('Critique', 'backup-jlg');
            case 'warning':
                return __('Avertissement', 'backup-jlg');
            case 'info':
            default:
                return __('Information', 'backup-jlg');
        }
    }

    private function get_notification_severity_intent(string $severity): string {
        switch (strtolower($severity)) {
            case 'critical':
                return 'error';
            case 'warning':
                return 'warning';
            case 'info':
            default:
                return 'info';
        }
    }

    private function get_resolution_status_label(string $status): string {
        switch ($status) {
            case 'resolved':
                return __('Résolu', 'backup-jlg');
            case 'acknowledged':
                return __('Accusé', 'backup-jlg');
            case 'pending':
            default:
                return __('En attente', 'backup-jlg');
        }
    }

    private function get_queue_status_label(string $status): string {
        switch ($status) {
            case 'completed':
                return __('Terminé', 'backup-jlg');
            case 'failed':
                return __('Échec', 'backup-jlg');
            case 'retry':
                return __('Nouvel essai planifié', 'backup-jlg');
            case 'processing':
                return __('En cours', 'backup-jlg');
            case 'pending':
            default:
                return __('En attente', 'backup-jlg');
        }
    }

    private function get_queue_status_intent(string $status): string {
        switch ($status) {
            case 'completed':
                return 'success';
            case 'failed':
                return 'error';
            case 'retry':
                return 'warning';
            case 'processing':
                return 'info';
            case 'pending':
            default:
                return 'info';
        }
    }

    private function format_timestamp_pair($timestamp, int $now): array {
        $timestamp = is_numeric($timestamp) ? (int) $timestamp : 0;
        if ($timestamp <= 0) {
            return ['', ''];
        }

        $formatted = $this->format_datetime($timestamp);

        if ($timestamp > $now) {
            return [$formatted, sprintf(__('dans %s', 'backup-jlg'), human_time_diff($now, $timestamp))];
        }

        return [$formatted, sprintf(__('il y a %s', 'backup-jlg'), human_time_diff($timestamp, $now))];
    }

    private function determine_refresh_state(int $timestamp, int $now): string {
        if ($timestamp <= 0) {
            return 'unknown';
        }

        $age = max(0, $now - $timestamp);

        if ($age <= 10 * MINUTE_IN_SECONDS) {
            return 'fresh';
        }

        if ($age <= HOUR_IN_SECONDS) {
            return 'stale';
        }

        return 'expired';
    }

    private function min_time($current, $candidate) {
        $candidate = is_numeric($candidate) ? (int) $candidate : 0;
        if ($candidate <= 0) {
            return $current === null ? null : (int) $current;
        }

        if ($current === null) {
            return $candidate;
        }

        $current = is_numeric($current) ? (int) $current : 0;
        if ($current <= 0) {
            return $candidate;
        }

        return min($current, $candidate);
    }

    private function format_attempt_label(int $attempts): string {
        if ($attempts <= 0) {
            return __('Aucune tentative', 'backup-jlg');
        }

        return sprintf(
            _n('%s tentative', '%s tentatives', $attempts, 'backup-jlg'),
            number_format_i18n($attempts)
        );
    }

    private function format_destination_label(array $destinations): string {
        $sanitized = [];
        foreach ($destinations as $destination) {
            $label = sanitize_text_field((string) $destination);
            if ($label !== '') {
                $sanitized[] = $label;
            }
        }

        if (empty($sanitized)) {
            return __('Aucune destination spécifiée', 'backup-jlg');
        }

        if (function_exists('wp_sprintf_l')) {
            return wp_sprintf_l('%l', $sanitized);
        }

        return implode(', ', $sanitized);
    }

    /**
     * Construit un ensemble de valeurs synthétiques prêtes à afficher.
     */
    private function build_summary(array $metrics): array {
        $history_stats = $metrics['history']['stats'] ?? [];
        $scheduler_stats = $metrics['scheduler']['stats'] ?? [];
        $storage = $metrics['storage'] ?? [];

        $success_rate = isset($scheduler_stats['success_rate']) ? (float) $scheduler_stats['success_rate'] : 0.0;
        $formatted_rate = sprintf('%s%%', number_format_i18n($success_rate, $success_rate >= 1 ? 0 : 2));

        $summary = [
            'history_total_actions' => intval($history_stats['total_actions'] ?? 0),
            'history_successful_backups' => intval($history_stats['by_action']['backup_created'] ?? 0),
            'history_last_backup' => __('Aucune sauvegarde effectuée', 'backup-jlg'),
            'history_last_backup_relative' => '',
            'scheduler_next_run' => __('Non planifié', 'backup-jlg'),
            'scheduler_next_run_relative' => '',
            'scheduler_active_count' => intval($metrics['scheduler']['active_count'] ?? 0),
            'scheduler_success_rate' => $formatted_rate,
            'storage_total_size_human' => $storage['total_size_human'] ?? size_format(0),
            'storage_backup_count' => intval($storage['backup_count'] ?? 0),
        ];

        if (!empty($metrics['history']['last_backup'])) {
            $summary['history_last_backup'] = $metrics['history']['last_backup']['formatted'];
            $summary['history_last_backup_relative'] = $metrics['history']['last_backup']['relative'];
        }

        if (!empty($metrics['scheduler']['next_runs'][0])) {
            $summary['scheduler_next_run'] = $metrics['scheduler']['next_runs'][0]['next_run_formatted'];
            $summary['scheduler_next_run_relative'] = $metrics['scheduler']['next_runs'][0]['next_run_relative'];
        }

        return $summary;
    }

    private function collect_remote_storage_metrics(): array {
        $threshold_percent = $this->get_storage_warning_threshold_percent();
        $threshold_percent = max(1.0, min(100.0, (float) $threshold_percent));
        $threshold_ratio = $threshold_percent / 100;
        $now = current_time('timestamp');

        if (!class_exists(BJLG_Remote_Storage_Metrics::class)) {
            return [
                'destinations' => [],
                'generated_at' => 0,
                'generated_at_formatted' => '',
                'generated_at_relative' => '',
                'stale' => false,
                'threshold_percent' => $threshold_percent,
                'threshold_ratio' => $threshold_ratio,
            ];
        }

        $snapshot = BJLG_Remote_Storage_Metrics::get_snapshot();
        $generated_at = isset($snapshot['generated_at']) ? (int) $snapshot['generated_at'] : 0;
        $stale = !empty($snapshot['stale']);
        $destinations = isset($snapshot['destinations']) && is_array($snapshot['destinations'])
            ? $snapshot['destinations']
            : [];

        $formatted = $generated_at > 0 ? $this->format_datetime($generated_at) : '';
        $relative = '';
        if ($generated_at > 0) {
            $relative = sprintf(__('il y a %s', 'backup-jlg'), human_time_diff($generated_at, $now));
        }

        $digest = get_option(BJLG_Remote_Storage_Metrics::WARNING_DIGEST_OPTION, []);
        if (!is_array($digest)) {
            $digest = [];
        }

        $digest_updated = false;
        $seen_destinations = [];

        foreach ($destinations as &$destination) {
            if (!is_array($destination)) {
                $destination = [];
            }

            $destination_id = isset($destination['id']) ? sanitize_key((string) $destination['id']) : '';
            $name = isset($destination['name']) ? (string) $destination['name'] : $destination_id;

            if ($destination_id !== '') {
                $seen_destinations[$destination_id] = true;
            }

            $used_bytes = isset($destination['used_bytes']) ? $this->sanitize_metric_value($destination['used_bytes']) : null;
            $quota_bytes = isset($destination['quota_bytes']) ? $this->sanitize_metric_value($destination['quota_bytes']) : null;
            $free_bytes = isset($destination['free_bytes']) ? $this->sanitize_metric_value($destination['free_bytes']) : null;

            $destination['used_bytes'] = $used_bytes;
            $destination['quota_bytes'] = $quota_bytes;
            $destination['free_bytes'] = $free_bytes;

            if ($used_bytes !== null) {
                $destination['used_human'] = size_format((int) $used_bytes);
            } else {
                $destination['used_human'] = isset($destination['used_human']) ? (string) $destination['used_human'] : '';
            }

            if ($quota_bytes !== null) {
                $destination['quota_human'] = size_format((int) $quota_bytes);
            } else {
                $destination['quota_human'] = isset($destination['quota_human']) ? (string) $destination['quota_human'] : '';
            }

            if ($free_bytes === null && $quota_bytes !== null && $used_bytes !== null) {
                $free_bytes = max(0, (int) $quota_bytes - (int) $used_bytes);
                $destination['free_bytes'] = $free_bytes;
            }

            if ($free_bytes !== null) {
                $destination['free_human'] = size_format((int) $free_bytes);
            } else {
                $destination['free_human'] = isset($destination['free_human']) ? (string) $destination['free_human'] : '';
            }

            $ratio = null;
            if ($quota_bytes !== null && $quota_bytes > 0 && $used_bytes !== null) {
                $ratio = max(0.0, min(1.0, $used_bytes / max(1, $quota_bytes)));
            }

            $destination['utilization_ratio'] = $ratio;
            $destination['last_refreshed_at'] = $generated_at;
            $warning = $ratio !== null && $ratio >= $threshold_ratio;
            $destination['threshold_percent'] = $threshold_percent;
            $destination['threshold_ratio'] = $threshold_ratio;
            $destination['warning'] = $warning;
            $destination['warning_active'] = $warning && !$stale;

<<<<<<< HEAD
            $daily_delta = isset($destination['daily_delta_bytes']) ? (float) $destination['daily_delta_bytes'] : null;
            $destination['daily_delta_bytes'] = $daily_delta;
            $destination['daily_delta_label'] = isset($destination['daily_delta_label'])
                ? sanitize_text_field((string) $destination['daily_delta_label'])
                : '';
            $forecast_label = isset($destination['forecast_label']) ? (string) $destination['forecast_label'] : '';
            $destination['forecast_label'] = sanitize_text_field($forecast_label);

            $days_to_threshold = isset($destination['days_to_threshold']) && is_numeric($destination['days_to_threshold'])
                ? (float) $destination['days_to_threshold']
                : null;
            $destination['days_to_threshold'] = $days_to_threshold;
            $destination['days_to_threshold_label'] = isset($destination['days_to_threshold_label'])
                ? sanitize_text_field((string) $destination['days_to_threshold_label'])
                : '';

            $projection_intent = isset($destination['projection_intent']) ? (string) $destination['projection_intent'] : '';
            $destination['projection_intent'] = $projection_intent !== '' ? sanitize_key($projection_intent) : '';

            if ($ratio !== null && $ratio >= $threshold_ratio && !$stale && $destination_id !== '') {
=======
            if ($warning && !$stale && $destination_id !== '') {
>>>>>>> fa8a6bd2
                $last_notified = isset($digest[$destination_id]) ? (int) $digest[$destination_id] : 0;
                if ($generated_at > $last_notified) {
                    do_action('bjlg_storage_warning', [
                        'destination_id' => $destination_id,
                        'name' => $name,
                        'ratio' => $ratio,
                        'threshold_percent' => $threshold_percent,
                        'threshold' => (int) round($threshold_percent),
                        'threshold_ratio' => $threshold_ratio,
                        'used_bytes' => $used_bytes,
                        'quota_bytes' => $quota_bytes,
                        'free_bytes' => $destination['free_bytes'],
                        'generated_at' => $generated_at,
                    ]);
                    $digest[$destination_id] = $generated_at;
                    $digest_updated = true;
                }
            }

            if ($destination_id !== '') {
                if ($ratio !== null && $ratio >= $threshold_ratio) {
                    $destination['badge'] = 'critical';
                } elseif ($days_to_threshold !== null && $days_to_threshold <= 1) {
                    $destination['badge'] = 'critical';
                } elseif ($days_to_threshold !== null && $days_to_threshold <= 3) {
                    $destination['badge'] = 'warning';
                } elseif ($projection_intent === 'success') {
                    $destination['badge'] = 'success';
                }
            }
        }
        unset($destination);

        if ($digest_updated) {
            if (!empty($seen_destinations)) {
                $digest = array_intersect_key($digest, $seen_destinations);
            }

            update_option(BJLG_Remote_Storage_Metrics::WARNING_DIGEST_OPTION, $digest);
        }

        return [
            'destinations' => $destinations,
            'generated_at' => $generated_at,
            'generated_at_formatted' => $formatted,
            'generated_at_relative' => $relative,
            'stale' => $stale,
            'threshold_percent' => $threshold_percent,
            'threshold_ratio' => $threshold_ratio,
        ];
    }

    private function get_storage_warning_threshold_percent(): float {
        if (!class_exists(BJLG_Settings::class) || !method_exists(BJLG_Settings::class, 'get_storage_warning_threshold')) {
            return 85.0;
        }

        return (float) BJLG_Settings::get_storage_warning_threshold();
    }

    private function get_encryption_metrics(): array {
        if (!class_exists(BJLG_Encryption::class)) {
            return [];
        }

        try {
            $service = new BJLG_Encryption();
            $stats = $service->get_encryption_stats();

            if (!is_array($stats)) {
                return [];
            }

            $encrypted = isset($stats['encrypted_count']) ? (int) $stats['encrypted_count'] : 0;
            $unencrypted = isset($stats['unencrypted_count']) ? (int) $stats['unencrypted_count'] : 0;
            $total = max(0, $encrypted + $unencrypted);
            $ratio = $total > 0 ? max(0, min(1, $encrypted / $total)) : null;

            $stats['encrypted_count'] = $encrypted;
            $stats['unencrypted_count'] = $unencrypted;
            $stats['total_archives'] = $total;
            $stats['encrypted_ratio'] = $ratio;

            return $stats;
        } catch (\Throwable $exception) {
            return [
                'encrypted_count' => 0,
                'unencrypted_count' => 0,
                'total_archives' => 0,
                'encrypted_ratio' => null,
                'encryption_enabled' => false,
                'error' => true,
                'error_message' => $exception->getMessage(),
            ];
        }
    }

    private function get_restore_self_test_snapshot(int $now): array {
        $snapshot = get_option('bjlg_restore_self_test_report', []);
        if (!is_array($snapshot) || empty($snapshot)) {
            return [];
        }

        $status = isset($snapshot['status']) ? sanitize_key((string) $snapshot['status']) : '';
        $message = isset($snapshot['message']) ? (string) $snapshot['message'] : '';
        $archive = isset($snapshot['archive']) ? (string) $snapshot['archive'] : '';
        $generated_at = isset($snapshot['generated_at']) ? (int) $snapshot['generated_at'] : 0;
        $metrics = isset($snapshot['metrics']) && is_array($snapshot['metrics']) ? $snapshot['metrics'] : [];

        $result = [
            'status' => $status,
            'message' => $message,
            'archive' => $archive,
            'generated_at' => $generated_at,
            'generated_at_formatted' => $generated_at > 0 ? $this->format_datetime($generated_at) : '',
            'generated_at_relative' => $generated_at > 0
                ? sprintf(__('il y a %s', 'backup-jlg'), human_time_diff($generated_at, $now))
                : '',
            'rto_seconds' => isset($metrics['rto_seconds']) ? (float) $metrics['rto_seconds'] : null,
            'rpo_seconds' => isset($metrics['rpo_seconds']) ? (int) $metrics['rpo_seconds'] : null,
            'rto_human' => isset($metrics['rto_human']) ? (string) $metrics['rto_human'] : '',
            'rpo_human' => isset($metrics['rpo_human']) ? (string) $metrics['rpo_human'] : '',
            'files' => isset($snapshot['files']) && is_array($snapshot['files'])
                ? $this->sanitize_report_files($snapshot['files'])
                : [],
            'summary_markdown' => isset($snapshot['summary_markdown']) ? (string) $snapshot['summary_markdown'] : '',
        ];

        return $result;
    }

    private function build_reliability(array $metrics): array {
        $score = 100.0;
        $pillars = [];
        $insights = [];
        $recommendations = [];

        $summary = $metrics['summary'] ?? [];
        $scheduler = $metrics['scheduler'] ?? [];
        $scheduler_stats = $scheduler['stats'] ?? [];
        $active_count = isset($scheduler['active_count']) ? (int) $scheduler['active_count'] : 0;
        $success_rate = isset($scheduler_stats['success_rate']) ? (float) $scheduler_stats['success_rate'] : 0.0;
        $next_run_relative = $summary['scheduler_next_run_relative'] ?? ($summary['scheduler_next_run'] ?? '');

        $scheduler_intent = 'success';
        $scheduler_message = '';

        if (!empty($scheduler['overdue'])) {
            $scheduler_intent = 'danger';
            $scheduler_message = __('Une sauvegarde planifiée est en retard.', 'backup-jlg');
            $score -= 22;
            $insights[] = __('Planification en retard', 'backup-jlg');
            $this->add_recommendation($recommendations, __('Vérifier la planification automatique', 'backup-jlg'), add_query_arg(['page' => 'backup-jlg', 'section' => 'backup'], admin_url('admin.php')), 'primary');
        } elseif ($active_count === 0) {
            $scheduler_intent = 'warning';
            $scheduler_message = __('Aucune planification active.', 'backup-jlg');
            $score -= 12;
            $insights[] = __('Ajouter une planification récurrente', 'backup-jlg');
            $this->add_recommendation($recommendations, __('Créer une planification automatique', 'backup-jlg'), add_query_arg(['page' => 'backup-jlg', 'section' => 'backup'], admin_url('admin.php')), 'primary');
        } else {
            $formatted_rate = sprintf('%s%%', number_format_i18n($success_rate, $success_rate >= 1 ? 0 : 1));
            $scheduler_message = sprintf(
                _n('%1$s planification active • succès %2$s', '%1$s planifications actives • succès %2$s', $active_count, 'backup-jlg'),
                number_format_i18n($active_count),
                $formatted_rate
            );

            if ($success_rate < 75) {
                $scheduler_intent = 'warning';
                $score -= 8;
                $insights[] = __('Améliorer la stabilité des planifications', 'backup-jlg');
                $scheduler_message .= ' — ' . __('Taux de réussite sous les standards pro.', 'backup-jlg');
                $this->add_recommendation($recommendations, __('Analyser les rapports de sauvegarde', 'backup-jlg'), add_query_arg(['page' => 'backup-jlg', 'section' => 'monitoring'], admin_url('admin.php')));
            }
        }

        if ($next_run_relative !== '') {
            $scheduler_message .= ' • ' . sprintf(__('Prochain passage %s', 'backup-jlg'), $next_run_relative);
        }

        $pillars[] = [
            'key' => 'scheduler',
            'label' => __('Planification', 'backup-jlg'),
            'message' => $scheduler_message,
            'intent' => $scheduler_intent,
            'icon' => 'dashicons-clock',
        ];

        $self_test = isset($metrics['restore_self_test']) && is_array($metrics['restore_self_test'])
            ? $metrics['restore_self_test']
            : [];
        $self_test_status = isset($self_test['status']) ? sanitize_key((string) $self_test['status']) : '';
        $self_test_intent = 'warning';
        $self_test_message = __('Aucun test de restauration enregistré.', 'backup-jlg');
        $history_url = add_query_arg(['page' => 'backup-jlg', 'section' => 'history'], admin_url('admin.php')) . '#bjlg-history';

        if (empty($self_test)) {
            $score -= 10;
            $insights[] = __('Planifier un test de restauration automatique', 'backup-jlg');
            $this->add_recommendation($recommendations, __('Lancer un test de restauration', 'backup-jlg'), $history_url, 'primary');
        } else {
            $message_parts = [];
            $rto_human = isset($self_test['rto_human']) ? (string) $self_test['rto_human'] : '';
            $rpo_human = isset($self_test['rpo_human']) ? (string) $self_test['rpo_human'] : '';
            $generated_relative = isset($self_test['generated_at_relative']) ? (string) $self_test['generated_at_relative'] : '';

            if ($rto_human !== '') {
                $message_parts[] = sprintf(__('RTO %s', 'backup-jlg'), $rto_human);
            }

            if ($rpo_human !== '') {
                $message_parts[] = sprintf(__('RPO %s', 'backup-jlg'), $rpo_human);
            }

            if ($generated_relative !== '') {
                $message_parts[] = sprintf(__('mis à jour %s', 'backup-jlg'), $generated_relative);
            }

            $self_test_message = !empty($message_parts)
                ? implode(' • ', $message_parts)
                : __('Tests de restauration en cours de suivi.', 'backup-jlg');

            if ($self_test_status === 'failure') {
                $self_test_intent = 'danger';
                $score -= 18;
                $self_test_message = __('Dernier test de restauration en échec.', 'backup-jlg');
                $insights[] = __('Corriger le test de restauration automatique', 'backup-jlg');
                $this->add_recommendation($recommendations, __('Consulter le rapport de test', 'backup-jlg'), $history_url, 'primary');
            } elseif ($self_test_status === 'success') {
                $self_test_intent = 'success';
                $rpo_seconds = isset($self_test['rpo_seconds']) ? (int) $self_test['rpo_seconds'] : null;
                if ($rpo_seconds !== null && $rpo_seconds > 2 * DAY_IN_SECONDS) {
                    $self_test_intent = 'warning';
                    $score -= 6;
                    $self_test_message .= ' — ' . __('Archive testée trop ancienne.', 'backup-jlg');
                    $insights[] = __('Réduire l’âge des archives testées', 'backup-jlg');
                    $this->add_recommendation(
                        $recommendations,
                        __('Planifier une sauvegarde complète', 'backup-jlg'),
                        add_query_arg(['page' => 'backup-jlg', 'section' => 'backup'], admin_url('admin.php')),
                        'primary'
                    );
                }
            } else {
                $self_test_intent = 'warning';
                $score -= 6;
                $insights[] = __('Exécuter un test de restauration', 'backup-jlg');
                $this->add_recommendation($recommendations, __('Lancer un test de restauration', 'backup-jlg'), $history_url, 'primary');
            }
        }

        $pillars[] = [
            'key' => 'restore_self_test',
            'label' => __('Tests de restauration', 'backup-jlg'),
            'message' => $self_test_message,
            'intent' => $self_test_intent,
            'icon' => 'dashicons-backup',
        ];

        $encryption = isset($metrics['encryption']) && is_array($metrics['encryption']) ? $metrics['encryption'] : [];
        $encryption_enabled = !empty($encryption['encryption_enabled']);
        $encrypted_count = isset($encryption['encrypted_count']) ? (int) $encryption['encrypted_count'] : 0;
        $unencrypted_count = isset($encryption['unencrypted_count']) ? (int) $encryption['unencrypted_count'] : 0;
        $total_archives = isset($encryption['total_archives']) ? (int) $encryption['total_archives'] : ($encrypted_count + $unencrypted_count);
        $encrypted_ratio = $total_archives > 0 ? max(0, min(1, $encrypted_count / max(1, $total_archives))) : ($encryption_enabled ? 1.0 : 0.0);
        $encryption_intent = $encryption_enabled ? 'success' : 'warning';
        $encryption_message = '';

        if (!empty($encryption['error'])) {
            $encryption_intent = 'warning';
            $encryption_message = __('Impossible de vérifier le chiffrement des archives.', 'backup-jlg');
            $score -= 8;
            $insights[] = __('Valider le module de chiffrement', 'backup-jlg');
        } elseif (!$encryption_enabled) {
            $encryption_intent = 'warning';
            $encryption_message = __('Le chiffrement AES-256 est désactivé.', 'backup-jlg');
            $score -= 18;
            $insights[] = __('Activer le chiffrement des sauvegardes', 'backup-jlg');
            $this->add_recommendation(
                $recommendations,
                __('Activer le chiffrement AES-256', 'backup-jlg'),
                add_query_arg(['page' => 'backup-jlg', 'section' => 'settings'], admin_url('admin.php')) . '#bjlg-encryption-settings'
            );
        } else {
            $percentage = (int) round($encrypted_ratio * 100);
            $encryption_message = sprintf(__('Chiffrement actif • %s%% des archives sécurisées', 'backup-jlg'), number_format_i18n($percentage));

            if ($total_archives > 0 && $encrypted_ratio < 0.6) {
                $encryption_intent = 'warning';
                $score -= 6;
                $insights[] = __('Sécuriser les archives restantes', 'backup-jlg');
                $encryption_message .= ' — ' . __('Certaines archives restent non chiffrées.', 'backup-jlg');
            }
        }

        if (!empty($encryption['total_encrypted_size'])) {
            $encryption_message .= ' • ' . sprintf(__('Volume protégé : %s', 'backup-jlg'), $encryption['total_encrypted_size']);
        }

        $pillars[] = [
            'key' => 'encryption',
            'label' => __('Chiffrement', 'backup-jlg'),
            'message' => $encryption_message,
            'intent' => $encryption_intent,
            'icon' => 'dashicons-lock',
        ];

        $storage = $metrics['storage'] ?? [];
        $remote_destinations = isset($storage['remote_destinations']) && is_array($storage['remote_destinations']) ? $storage['remote_destinations'] : [];
        $remote_total = count($remote_destinations);
        $remote_connected = 0;
        $remote_with_errors = 0;

        foreach ($remote_destinations as $destination) {
            if (!is_array($destination)) {
                continue;
            }

            if (!empty($destination['connected'])) {
                $remote_connected++;
            }

            if (!empty($destination['errors'])) {
                $remote_with_errors++;
            }
        }

        $storage_intent = 'success';
        $storage_message = '';

        if ($remote_total === 0) {
            $storage_intent = 'warning';
            $storage_message = __('Aucune destination distante configurée.', 'backup-jlg');
            $score -= 8;
            $insights[] = __('Ajouter une redondance hors-site', 'backup-jlg');
            $this->add_recommendation($recommendations, __('Ajouter un stockage distant', 'backup-jlg'), add_query_arg(['page' => 'backup-jlg', 'section' => 'settings'], admin_url('admin.php')));
        } else {
            $storage_message = sprintf(
                __('Destinations distantes actives : %1$s / %2$s', 'backup-jlg'),
                number_format_i18n($remote_connected),
                number_format_i18n($remote_total)
            );

            if ($remote_connected === 0 || $remote_with_errors > 0) {
                $storage_intent = 'warning';
                $score -= 12;
                if ($remote_connected === 0) {
                    $storage_message .= ' — ' . __('Aucune connexion valide détectée.', 'backup-jlg');
                    $insights[] = __('Réparer les connexions distantes', 'backup-jlg');
                } else {
                    $storage_message .= ' — ' . __('Certaines destinations signalent des erreurs.', 'backup-jlg');
                    $insights[] = __('Vérifier les destinations distantes', 'backup-jlg');
                }
                $this->add_recommendation($recommendations, __('Reconfigurer la destination distante', 'backup-jlg'), add_query_arg(['page' => 'backup-jlg', 'section' => 'settings'], admin_url('admin.php')));
            } elseif (!empty($storage['total_size_human'])) {
                $storage_message .= ' • ' . sprintf(__('Stockage local : %s', 'backup-jlg'), $storage['total_size_human']);
            }
        }

        $pillars[] = [
            'key' => 'storage',
            'label' => __('Redondance', 'backup-jlg'),
            'message' => $storage_message,
            'intent' => $storage_intent,
            'icon' => 'dashicons-database',
        ];

        $recent_failures = isset($metrics['history']['recent_failures']) && is_array($metrics['history']['recent_failures']) ? $metrics['history']['recent_failures'] : [];
        $history_intent = 'success';
        $history_message = __('Aucun échec récent détecté.', 'backup-jlg');

        if (!empty($recent_failures)) {
            $history_intent = count($recent_failures) > 1 ? 'danger' : 'warning';
            $recent = $recent_failures[0];
            $relative = isset($recent['relative']) ? (string) $recent['relative'] : (isset($recent['formatted']) ? (string) $recent['formatted'] : '');
            $history_message = $relative !== ''
                ? sprintf(__('Dernier échec %s', 'backup-jlg'), $relative)
                : __('Des échecs récents nécessitent une attention.', 'backup-jlg');
            $score -= count($recent_failures) > 1 ? 12 : 8;
            $insights[] = __('Analyser les journaux d’erreur', 'backup-jlg');
            $this->add_recommendation($recommendations, __('Consulter les journaux détaillés', 'backup-jlg'), add_query_arg(['page' => 'backup-jlg', 'section' => 'monitoring'], admin_url('admin.php')));
        } elseif (!empty($summary['history_last_backup_relative'])) {
            $history_message = sprintf(__('Dernière sauvegarde réussie %s', 'backup-jlg'), $summary['history_last_backup_relative']);
        }

        $pillars[] = [
            'key' => 'history',
            'label' => __('Fiabilité récente', 'backup-jlg'),
            'message' => $history_message,
            'intent' => $history_intent,
            'icon' => 'dashicons-shield-alt',
        ];

        $score = max(0, min(100, (int) round($score)));

        if ($score >= 90) {
            $level = __('Niveau pro', 'backup-jlg');
            $intent = 'success';
            $base_description = __('Tous les garde-fous majeurs sont alignés avec les extensions professionnelles.', 'backup-jlg');
        } elseif ($score >= 75) {
            $level = __('Solide', 'backup-jlg');
            $intent = 'success';
            $base_description = __('La configuration se rapproche des standards premium, quelques optimisations restent possibles.', 'backup-jlg');
        } elseif ($score >= 60) {
            $level = __('À surveiller', 'backup-jlg');
            $intent = 'warning';
            $base_description = __('Renforcez les points signalés pour atteindre la fiabilité attendue d’une solution professionnelle.', 'backup-jlg');
        } else {
            $level = __('Critique', 'backup-jlg');
            $intent = 'danger';
            $base_description = __('Priorité : résoudre les alertes critiques pour sécuriser vos sauvegardes.', 'backup-jlg');
        }

        $description = $base_description;
        if (!empty($insights)) {
            $description .= ' ' . implode(' ', array_slice(array_unique($insights), 0, 2));
        }

        return [
            'score' => $score,
            'score_label' => sprintf(_x('%s / 100', 'Indice de fiabilité', 'backup-jlg'), number_format_i18n($score)),
            'level' => $level,
            'description' => $description,
            'caption' => __('Comparaison avec les standards professionnels : planification, chiffrement et redondance.', 'backup-jlg'),
            'intent' => $intent,
            'pillars' => $pillars,
            'recommendations' => $recommendations,
        ];
    }

    private function add_recommendation(array &$recommendations, string $label, string $url, string $intent = 'secondary'): void {
        foreach ($recommendations as $entry) {
            if (isset($entry['label']) && $entry['label'] === $label) {
                return;
            }
        }

        $recommendations[] = [
            'label' => $label,
            'url' => $url,
            'intent' => $intent,
        ];
    }

    private function sanitize_metric_value($value) {
        if ($value === null) {
            return null;
        }

        if (is_numeric($value)) {
            $int_value = (int) $value;

            return $int_value >= 0 ? $int_value : null;
        }

        return null;
    }

    private function sanitize_report_files(array $files): array {
        $sanitized = [];
        foreach (['json', 'html', 'markdown'] as $type) {
            if (isset($files[$type]) && is_array($files[$type])) {
                $entry = $files[$type];
                $sanitized[$type] = [
                    'filename' => isset($entry['filename']) ? (string) $entry['filename'] : '',
                    'path' => isset($entry['path']) ? (string) $entry['path'] : '',
                    'url' => isset($entry['url']) ? (string) $entry['url'] : '',
                    'mime_type' => isset($entry['mime_type']) ? (string) $entry['mime_type'] : '',
                ];
            }
        }

        if (isset($files['base_path'])) {
            $sanitized['base_path'] = (string) $files['base_path'];
        }

        if (isset($files['base_url'])) {
            $sanitized['base_url'] = (string) $files['base_url'];
        }

        return $sanitized;
    }

    /**
     * Génère la liste d'alertes à partir des métriques agrégées.
     */
    private function build_alerts(array $metrics): array {
        $alerts = [];

        $backup_count = intval($metrics['storage']['backup_count'] ?? 0);
        if ($backup_count === 0) {
            $alerts[] = $this->make_alert(
                'info',
                __('Aucune sauvegarde détectée', 'backup-jlg'),
                __('Lancez votre première sauvegarde pour protéger votre site.', 'backup-jlg'),
                [
                    'label' => __('Créer une sauvegarde', 'backup-jlg'),
                    'url' => add_query_arg(
                        ['page' => 'backup-jlg', 'section' => 'backup'],
                        admin_url('admin.php')
                    ),
                ]
            );
        }

        $history_stats = $metrics['history']['stats'] ?? [];
        $failed = intval($history_stats['failed'] ?? 0);
        if ($failed > 0) {
            $alerts[] = $this->make_alert(
                'warning',
                __('Des actions ont échoué récemment', 'backup-jlg'),
                sprintf(_n('%s action a échoué sur les 30 derniers jours.', '%s actions ont échoué sur les 30 derniers jours.', $failed, 'backup-jlg'), number_format_i18n($failed)),
                [
                    'label' => __('Consulter les logs', 'backup-jlg'),
                    'url' => add_query_arg(
                        ['page' => 'backup-jlg', 'section' => 'monitoring'],
                        admin_url('admin.php')
                    ),
                ]
            );
        }

        $restore = isset($metrics['restore_self_test']) && is_array($metrics['restore_self_test'])
            ? $metrics['restore_self_test']
            : [];
        $history_url = add_query_arg(['page' => 'backup-jlg', 'section' => 'history'], admin_url('admin.php')) . '#bjlg-history';
        if (empty($restore)) {
            $alerts[] = $this->make_alert(
                'warning',
                __('Test de restauration automatique non exécuté', 'backup-jlg'),
                __('Lancez un test de restauration pour valider vos procédures de reprise.', 'backup-jlg'),
                [
                    'label' => __('Ouvrir l’historique', 'backup-jlg'),
                    'url' => $history_url,
                ]
            );
        } else {
            $status = isset($restore['status']) ? sanitize_key((string) $restore['status']) : '';
            if ($status === 'failure') {
                $alerts[] = $this->make_alert(
                    'error',
                    __('Dernier test de restauration en échec', 'backup-jlg'),
                    __('Consultez le rapport détaillé et corrigez l’incident avant la prochaine sauvegarde.', 'backup-jlg'),
                    [
                        'label' => __('Voir le rapport', 'backup-jlg'),
                        'url' => $history_url,
                    ]
                );
            } elseif (!empty($restore['rpo_seconds']) && (int) $restore['rpo_seconds'] > 2 * DAY_IN_SECONDS) {
                $rpo_label = isset($restore['rpo_human']) && $restore['rpo_human'] !== ''
                    ? (string) $restore['rpo_human']
                    : sprintf(__('il y a %s', 'backup-jlg'), human_time_diff(time() - (int) $restore['rpo_seconds'], time()));
                $alerts[] = $this->make_alert(
                    'warning',
                    __('RPO dégradé sur le test de restauration', 'backup-jlg'),
                    sprintf(__('L’archive testée datait de %s. Planifiez une nouvelle sauvegarde complète.', 'backup-jlg'), $rpo_label),
                    [
                        'label' => __('Planifier une sauvegarde', 'backup-jlg'),
                        'url' => add_query_arg(['page' => 'backup-jlg', 'section' => 'backup'], admin_url('admin.php')),
                    ]
                );
            }
        }

        if (!empty($metrics['scheduler']['overdue'])) {
            $alerts[] = $this->make_alert(
                'error',
                __('Planification en retard', 'backup-jlg'),
                __('Au moins une sauvegarde planifiée semble ne pas s’être exécutée à temps.', 'backup-jlg'),
                [
                    'label' => __('Vérifier la planification', 'backup-jlg'),
                    'url' => add_query_arg(
                        ['page' => 'backup-jlg', 'section' => 'backup'],
                        admin_url('admin.php')
                    ) . '#bjlg-schedule',
                ]
            );
        }

        $remote_destinations = isset($metrics['storage']['remote_destinations']) && is_array($metrics['storage']['remote_destinations'])
            ? $metrics['storage']['remote_destinations']
            : [];
        $warning_destinations = [];

        foreach ($remote_destinations as $destination) {
            if (!is_array($destination) || empty($destination['warning'])) {
                continue;
            }

            if (isset($destination['warning_active']) && !$destination['warning_active']) {
                continue;
            }

            $label = '';
            if (!empty($destination['name'])) {
                $label = sanitize_text_field((string) $destination['name']);
            } elseif (!empty($destination['id'])) {
                $label = sanitize_text_field((string) $destination['id']);
            }

            if ($label !== '') {
                $warning_destinations[] = $label;
            }
        }

        if (!empty($warning_destinations)) {
            $threshold = isset($metrics['storage']['remote_warning_threshold'])
                ? (float) $metrics['storage']['remote_warning_threshold']
                : $this->get_storage_warning_threshold_percent();
            $threshold = max(1.0, min(100.0, $threshold));
            $formatted_threshold = number_format_i18n($threshold, $threshold >= 10 ? 0 : 1);
            $list = function_exists('wp_sprintf_l')
                ? wp_sprintf_l('%l', $warning_destinations)
                : implode(', ', $warning_destinations);

            $alerts[] = $this->make_alert(
                count($warning_destinations) >= count($remote_destinations) ? 'error' : 'warning',
                __('Quota distant sous tension', 'backup-jlg'),
                sprintf(
                    __('Les destinations suivantes dépassent %1$s%% de leur quota : %2$s.', 'backup-jlg'),
                    $formatted_threshold,
                    $list
                ),
                [
                    'label' => __('Ouvrir le monitoring', 'backup-jlg'),
                    'url' => add_query_arg(
                        ['page' => 'backup-jlg', 'section' => 'monitoring'],
                        admin_url('admin.php')
                    ) . '#bjlg-section-monitoring',
                ]
            );
        }

        return $alerts;
    }

    /**
     * Formate un timestamp UNIX selon la configuration de WordPress.
     */
    private function format_datetime(int $timestamp): string {
        if (function_exists('wp_date')) {
            $format = sprintf('%s %s', get_option('date_format', 'd/m/Y'), get_option('time_format', 'H:i'));
            return wp_date($format, $timestamp);
        }

        return date_i18n('d/m/Y H:i', $timestamp);
    }

    /**
     * Retourne un libellé relatif pour une planification.
     */
    private function format_schedule_relative(?int $timestamp, int $now): string {
        if (empty($timestamp)) {
            return '';
        }

        if ($timestamp >= $now) {
            return sprintf(__('dans %s', 'backup-jlg'), human_time_diff($now, $timestamp));
        }

        return sprintf(__('en retard de %s', 'backup-jlg'), human_time_diff($timestamp, $now));
    }

    /**
     * Crée une structure d'alerte normalisée.
     */
    private function make_alert(string $type, string $title, string $message, array $action = []): array {
        return [
            'type' => $type,
            'title' => $title,
            'message' => $message,
            'action' => $action,
        ];
    }

    /**
     * Ressources d'onboarding affichées dans l'encart d'accueil.
     */
    private function get_onboarding_resources(): array {
        $dashboard_url = admin_url('admin.php?page=backup-jlg');
        $documentation_url = trailingslashit(BJLG_PLUGIN_URL) . 'assets/docs/documentation.html';
        $tutorial_url = trailingslashit(BJLG_PLUGIN_URL) . 'assets/docs/tutoriel-planification.html';
        $resources = [
            [
                'title' => __('Guide de démarrage', 'backup-jlg'),
                'description' => __('Découvrez les étapes essentielles pour configurer vos premières sauvegardes.', 'backup-jlg'),
                'url' => $documentation_url,
                'action_label' => __('Lire la documentation', 'backup-jlg'),
            ],
            [
                'title' => __('Planification automatique', 'backup-jlg'),
                'description' => __('Configurez des sauvegardes récurrentes adaptées à votre rythme.', 'backup-jlg'),
                'url' => $tutorial_url,
                'action_label' => __('Voir le tutoriel', 'backup-jlg'),
            ],
            [
                'title' => __('Vérifier l’installation', 'backup-jlg'),
                'description' => __('Exécutez la suite de tests PHPUnit pour valider votre environnement.', 'backup-jlg'),
                'command' => 'composer test',
                'action_label' => __('Voir les tests', 'backup-jlg'),
                'url' => add_query_arg(['section' => 'monitoring'], $dashboard_url) . '#bjlg-diagnostics-tests',
            ],
        ];

        return $resources;
    }
}<|MERGE_RESOLUTION|>--- conflicted
+++ resolved
@@ -190,11 +190,7 @@
         $metrics['storage']['remote_last_refreshed_relative'] = $remote_snapshot['generated_at_relative'];
         $metrics['storage']['remote_refresh_stale'] = $remote_snapshot['stale'];
         $metrics['storage']['remote_warning_threshold'] = $remote_snapshot['threshold_percent'];
-<<<<<<< HEAD
         $metrics['storage']['remote_threshold'] = isset($remote_snapshot['threshold_ratio']) ? (float) $remote_snapshot['threshold_ratio'] : $threshold_ratio;
-=======
-        $metrics['storage']['remote_warning_ratio'] = $remote_snapshot['threshold_ratio'];
->>>>>>> fa8a6bd2
 
         $metrics['queues'] = $this->build_queue_metrics($now);
 
@@ -601,32 +597,11 @@
             'failures_total' => isset($failures['total']) ? (int) $failures['total'] : 0,
             'last_failure_relative' => '',
             'last_failure_message' => isset($failures['last_message']) ? (string) $failures['last_message'] : '',
-<<<<<<< HEAD
             'forecast_label' => isset($overall_forecast['forecast_label']) ? (string) $overall_forecast['forecast_label'] : '',
             'forecast_seconds' => isset($overall_forecast['forecast_seconds']) ? (int) $overall_forecast['forecast_seconds'] : null,
             'forecast_destinations' => $this->format_forecast_destinations($forecast_destinations, $now),
             'forecast_projected_relative' => '',
             'forecast_projected_formatted' => '',
-=======
-            'duration_average' => '',
-            'duration_peak' => '',
-            'duration_last' => '',
-            'backlog_trend' => '',
-            'projection_queue_15m' => '',
-            'projection_queue_60m' => '',
-            'projection_oldest_15m' => '',
-            'projection_oldest_60m' => '',
-            'projection_clearance' => '',
-            'projection_trend' => '',
-            'saturation_warning' => !empty($projections['saturation_risk']),
-            'saturation_message' => '',
-            'quota_summary' => '',
-            'quota_average_ratio' => '',
-            'quota_updated_relative' => '',
-            'quota_updated_formatted' => '',
-            'quota_destinations' => [],
-            'quota_alert' => '',
->>>>>>> fa8a6bd2
         ];
 
         if (!empty($pending['average_seconds'])) {
@@ -667,7 +642,6 @@
             $formatted['last_failure_formatted'] = $failure_formatted;
         }
 
-<<<<<<< HEAD
         if (!empty($overall_forecast['projected_clearance'])) {
             [$projected_formatted, $projected_relative] = $this->format_timestamp_pair(
                 $overall_forecast['projected_clearance'],
@@ -716,137 +690,6 @@
                 'projected_relative' => $projected_relative,
                 'pending' => isset($data['pending']) ? (int) $data['pending'] : 0,
             ];
-=======
-        if (!empty($durations['average_seconds'])) {
-            $formatted['duration_average'] = $this->format_duration_label((int) round($durations['average_seconds']));
-            $formatted['throughput_average'] = $formatted['duration_average'];
-        }
-
-        if (!empty($durations['max_seconds'])) {
-            $formatted['duration_peak'] = $this->format_duration_label((int) $durations['max_seconds']);
-        }
-
-        if (!empty($durations['last_seconds'])) {
-            $formatted['duration_last'] = $this->format_duration_label((int) $durations['last_seconds']);
-        }
-
-        if (!empty($backlog['trend_per_minute']) && is_numeric($backlog['trend_per_minute'])) {
-            $trend = (float) $backlog['trend_per_minute'];
-            $formatted['backlog_trend'] = sprintf(
-                _n('Tendance : %s entrée/minute', 'Tendance : %s entrées/minute', abs($trend) <= 1 ? 1 : 2, 'backup-jlg'),
-                number_format_i18n($trend, 2)
-            );
-        }
-
-        if (!empty($projections)) {
-            if (!empty($projections['queue_in_15m'])) {
-                $formatted['projection_queue_15m'] = number_format_i18n((int) $projections['queue_in_15m']);
-            }
-            if (!empty($projections['queue_in_60m'])) {
-                $formatted['projection_queue_60m'] = number_format_i18n((int) $projections['queue_in_60m']);
-            }
-            if (!empty($projections['oldest_in_15m'])) {
-                $formatted['projection_oldest_15m'] = $this->format_duration_label((int) $projections['oldest_in_15m']);
-            }
-            if (!empty($projections['oldest_in_60m'])) {
-                $formatted['projection_oldest_60m'] = $this->format_duration_label((int) $projections['oldest_in_60m']);
-            }
-            if (!empty($projections['clearance_seconds'])) {
-                $formatted['projection_clearance'] = $this->format_duration_label((int) $projections['clearance_seconds']);
-            }
-            if (isset($projections['trend_per_minute'])) {
-                $trend_label = number_format_i18n((float) $projections['trend_per_minute'], 2);
-                $formatted['projection_trend'] = sprintf(__('Variation estimée : %s entrée/minute', 'backup-jlg'), $trend_label);
-            }
-            if (!empty($projections['saturation_risk'])) {
-                $capacity = isset($projections['processing_capacity_per_hour'])
-                    ? number_format_i18n((int) $projections['processing_capacity_per_hour'])
-                    : '';
-                $formatted['saturation_message'] = $capacity !== ''
-                    ? sprintf(__('Risque de saturation : charge > %s entrées/heure.', 'backup-jlg'), $capacity)
-                    : __('Risque de saturation détecté sur la purge distante.', 'backup-jlg');
-            }
-        }
-
-        if (!empty($quotas)) {
-            if (!empty($quotas['last_sample_at'])) {
-                [$quota_formatted, $quota_relative] = $this->format_timestamp_pair((int) $quotas['last_sample_at'], $now);
-                $formatted['quota_updated_relative'] = $quota_relative;
-                $formatted['quota_updated_formatted'] = $quota_formatted;
-            }
-
-            $average_ratio = isset($quotas['average_ratio']) && $quotas['average_ratio'] !== null
-                ? (float) $quotas['average_ratio']
-                : null;
-            if ($average_ratio !== null) {
-                $formatted['quota_average_ratio'] = sprintf('%s%%', number_format_i18n($average_ratio * 100, 1));
-            }
-
-            $destinations = isset($quotas['destinations']) && is_array($quotas['destinations'])
-                ? $quotas['destinations']
-                : [];
-            $threshold_ratio = $this->get_storage_warning_threshold_percent() / 100;
-            $impacted = [];
-            foreach ($destinations as $destination_id => $destination_metrics) {
-                if (!is_array($destination_metrics)) {
-                    continue;
-                }
-
-                $used_bytes = isset($destination_metrics['used_bytes']) ? (int) $destination_metrics['used_bytes'] : null;
-                $quota_bytes = isset($destination_metrics['quota_bytes']) ? (int) $destination_metrics['quota_bytes'] : null;
-                $ratio = isset($destination_metrics['usage_ratio']) ? (float) $destination_metrics['usage_ratio'] : null;
-                $last_seen_at = isset($destination_metrics['last_seen_at']) ? (int) $destination_metrics['last_seen_at'] : 0;
-
-                $label = (string) $destination_id;
-                if (class_exists(__NAMESPACE__ . '\\BJLG_Settings')) {
-                    $label = BJLG_Settings::get_destination_label($destination_id);
-                }
-
-                $usage_label = '';
-                if ($used_bytes !== null && $quota_bytes !== null) {
-                    $usage_label = sprintf(
-                        __('%1$s sur %2$s', 'backup-jlg'),
-                        size_format($used_bytes),
-                        size_format($quota_bytes)
-                    );
-                } elseif ($used_bytes !== null) {
-                    $usage_label = size_format($used_bytes);
-                }
-
-                $ratio_label = $ratio !== null ? sprintf('%s%%', number_format_i18n($ratio * 100, 1)) : '';
-                $relative = '';
-                if ($last_seen_at > 0) {
-                    [, $relative] = $this->format_timestamp_pair($last_seen_at, $now);
-                }
-
-                $formatted['quota_destinations'][] = [
-                    'id' => $destination_id,
-                    'label' => $label,
-                    'usage_label' => $usage_label,
-                    'ratio_label' => $ratio_label,
-                    'ratio' => $ratio,
-                    'last_seen_relative' => $relative,
-                ];
-
-                if ($ratio !== null && $ratio >= $threshold_ratio) {
-                    $impacted[] = sprintf('%s (%s)', $label, $ratio_label);
-                }
-            }
-
-            if (!empty($formatted['quota_destinations'])) {
-                $summaries = [];
-                foreach ($formatted['quota_destinations'] as $entry) {
-                    if (!empty($entry['ratio_label'])) {
-                        $summaries[] = sprintf('%s : %s', $entry['label'], $entry['ratio_label']);
-                    }
-                }
-                $formatted['quota_summary'] = implode(' • ', $summaries);
-            }
-
-            if (!empty($impacted)) {
-                $formatted['quota_alert'] = sprintf(__('Destinations sous pression : %s', 'backup-jlg'), implode(', ', $impacted));
-            }
->>>>>>> fa8a6bd2
         }
 
         return $formatted;
@@ -1266,7 +1109,6 @@
             $destination['warning'] = $warning;
             $destination['warning_active'] = $warning && !$stale;
 
-<<<<<<< HEAD
             $daily_delta = isset($destination['daily_delta_bytes']) ? (float) $destination['daily_delta_bytes'] : null;
             $destination['daily_delta_bytes'] = $daily_delta;
             $destination['daily_delta_label'] = isset($destination['daily_delta_label'])
@@ -1287,9 +1129,6 @@
             $destination['projection_intent'] = $projection_intent !== '' ? sanitize_key($projection_intent) : '';
 
             if ($ratio !== null && $ratio >= $threshold_ratio && !$stale && $destination_id !== '') {
-=======
-            if ($warning && !$stale && $destination_id !== '') {
->>>>>>> fa8a6bd2
                 $last_notified = isset($digest[$destination_id]) ? (int) $digest[$destination_id] : 0;
                 if ($generated_at > $last_notified) {
                     do_action('bjlg_storage_warning', [
