--- conflicted
+++ resolved
@@ -182,7 +182,6 @@
             }
         }
 
-<<<<<<< HEAD
         $remote_snapshot = $this->collect_remote_storage_metrics();
         $metrics['storage']['remote_destinations'] = $remote_snapshot['destinations'];
         $metrics['storage']['remote_last_refreshed'] = $remote_snapshot['generated_at'];
@@ -190,12 +189,6 @@
         $metrics['storage']['remote_last_refreshed_relative'] = $remote_snapshot['generated_at_relative'];
         $metrics['storage']['remote_refresh_stale'] = $remote_snapshot['stale'];
         $metrics['storage']['remote_warning_threshold'] = $remote_snapshot['threshold_percent'];
-=======
-        $remote_metrics = $this->collect_remote_storage_metrics();
-        $metrics['storage']['remote_destinations'] = $remote_metrics['destinations'];
-        $metrics['storage']['remote_refresh'] = $remote_metrics['refresh'];
-        $metrics['storage']['remote_threshold'] = $remote_metrics['threshold'];
->>>>>>> ac218618
 
         $metrics['queues'] = $this->build_queue_metrics($now);
 
@@ -904,7 +897,6 @@
     }
 
     private function collect_remote_storage_metrics(): array {
-<<<<<<< HEAD
         $threshold_percent = $this->get_storage_warning_threshold_percent();
         $threshold_ratio = $threshold_percent / 100;
         $now = current_time('timestamp');
@@ -926,50 +918,6 @@
         $destinations = isset($snapshot['destinations']) && is_array($snapshot['destinations'])
             ? $snapshot['destinations']
             : [];
-=======
-        if (!class_exists(BJLG_Destination_Factory::class)) {
-            return [
-                'destinations' => [],
-                'refresh' => [
-                    'timestamp' => 0,
-                    'formatted' => '',
-                    'relative' => '',
-                    'state' => 'unknown',
-                ],
-                'threshold' => 0.85,
-            ];
-        }
-
-        $now = current_time('timestamp');
-        $snapshot = class_exists(BJLG_Remote_Storage_Metrics::class)
-            ? BJLG_Remote_Storage_Metrics::get_snapshot()
-            : ['generated_at' => 0, 'destinations' => []];
-
-        $snapshot_map = [];
-        if (isset($snapshot['destinations']) && is_array($snapshot['destinations'])) {
-            foreach ($snapshot['destinations'] as $key => $value) {
-                if (!is_array($value)) {
-                    continue;
-                }
-                $id = is_string($key) && $key !== '' ? $key : (string) ($value['id'] ?? '');
-                if ($id === '') {
-                    continue;
-                }
-                $snapshot_map[$id] = $value;
-            }
-        }
-
-        $generated_at = isset($snapshot['generated_at']) ? (int) $snapshot['generated_at'] : 0;
-        [$refresh_formatted, $refresh_relative] = $this->format_timestamp_pair($generated_at, $now);
-        $refresh_state = $this->determine_refresh_state($generated_at, $now);
-
-        $threshold = class_exists(BJLG_Settings::class)
-            ? BJLG_Settings::get_remote_storage_threshold()
-            : 0.85;
-
-        $destinations = [];
-        $known_ids = BJLG_Settings::get_known_destination_ids();
->>>>>>> ac218618
 
         $formatted = $generated_at > 0 ? $this->format_datetime($generated_at) : '';
         $relative = '';
@@ -977,7 +925,6 @@
             $relative = sprintf(__('il y a %s', 'backup-jlg'), human_time_diff($generated_at, $now));
         }
 
-<<<<<<< HEAD
         $digest = get_option(BJLG_Remote_Storage_Metrics::WARNING_DIGEST_OPTION, []);
         if (!is_array($digest)) {
             $digest = [];
@@ -996,68 +943,6 @@
 
             if ($destination_id !== '') {
                 $seen_destinations[$destination_id] = true;
-=======
-            $connected = $destination->is_connected();
-            $entry = [
-                'id' => $destination_id,
-                'name' => $destination->get_name(),
-                'connected' => $connected,
-                'used_bytes' => null,
-                'quota_bytes' => null,
-                'free_bytes' => null,
-                'used_human' => '',
-                'quota_human' => '',
-                'free_human' => '',
-                'backups_count' => 0,
-                'errors' => [],
-                'refresh_state' => $refresh_state,
-                'refreshed_at' => $generated_at,
-                'refreshed_formatted' => $refresh_formatted,
-                'refreshed_relative' => $refresh_relative,
-                'refresh_label' => $refresh_relative !== '' ? $refresh_relative : $refresh_formatted,
-                'ratio' => null,
-                'ratio_label' => '',
-                'badge' => null,
-                'snapshot_source' => 'unknown',
-                'cta_settings_url' => add_query_arg(
-                    ['page' => 'backup-jlg', 'section' => 'destinations', 'destination' => $destination_id],
-                    admin_url('admin.php')
-                ),
-                'cta_test_url' => add_query_arg(
-                    ['page' => 'backup-jlg', 'section' => 'destinations', 'destination' => $destination_id, 'focus' => 'test'],
-                    admin_url('admin.php')
-                ),
-            ];
-
-            if (isset($snapshot_map[$destination_id])) {
-                $usage = $snapshot_map[$destination_id];
-                if (isset($usage['used_bytes'])) {
-                    $entry['used_bytes'] = $this->sanitize_metric_value($usage['used_bytes']);
-                }
-                if (isset($usage['quota_bytes'])) {
-                    $entry['quota_bytes'] = $this->sanitize_metric_value($usage['quota_bytes']);
-                }
-                if (isset($usage['free_bytes'])) {
-                    $entry['free_bytes'] = $this->sanitize_metric_value($usage['free_bytes']);
-                }
-                if (isset($usage['error']) && $usage['error']) {
-                    $entry['errors'][] = (string) $usage['error'];
-                }
-                if (isset($usage['source'])) {
-                    $entry['snapshot_source'] = (string) $usage['source'];
-                }
-                if (isset($usage['refreshed_at'])) {
-                    $entry['refreshed_at'] = (int) $usage['refreshed_at'];
-                    [$entry['refreshed_formatted'], $entry['refreshed_relative']] = $this->format_timestamp_pair(
-                        $entry['refreshed_at'],
-                        $now
-                    );
-                    $entry['refresh_state'] = $this->determine_refresh_state($entry['refreshed_at'], $now);
-                    $entry['refresh_label'] = $entry['refreshed_relative'] !== ''
-                        ? $entry['refreshed_relative']
-                        : $entry['refreshed_formatted'];
-                }
->>>>>>> ac218618
             }
 
             $used_bytes = isset($destination['used_bytes']) ? $this->sanitize_metric_value($destination['used_bytes']) : null;
@@ -1085,19 +970,10 @@
                 $destination['free_bytes'] = $free_bytes;
             }
 
-<<<<<<< HEAD
             if ($free_bytes !== null) {
                 $destination['free_human'] = size_format((int) $free_bytes);
             } else {
                 $destination['free_human'] = isset($destination['free_human']) ? (string) $destination['free_human'] : '';
-=======
-            if ($entry['free_bytes'] === null && $entry['quota_bytes'] !== null && $entry['used_bytes'] !== null) {
-                $entry['free_bytes'] = max(0, (int) $entry['quota_bytes'] - (int) $entry['used_bytes']);
-            }
-
-            if ($entry['used_bytes'] !== null) {
-                $entry['used_human'] = size_format((int) $entry['used_bytes']);
->>>>>>> ac218618
             }
 
             $ratio = null;
@@ -1105,7 +981,6 @@
                 $ratio = max(0.0, min(1.0, $used_bytes / max(1, $quota_bytes)));
             }
 
-<<<<<<< HEAD
             $destination['utilization_ratio'] = $ratio;
             $destination['last_refreshed_at'] = $generated_at;
             $destination['threshold_percent'] = $threshold_percent;
@@ -1154,58 +1029,6 @@
         }
 
         return (float) BJLG_Settings::get_storage_warning_threshold();
-=======
-            if ($entry['free_bytes'] !== null) {
-                $entry['free_human'] = size_format((int) $entry['free_bytes']);
-            }
-
-            if ($entry['quota_bytes'] !== null && $entry['quota_bytes'] > 0 && $entry['used_bytes'] !== null) {
-                $ratio = max(0, min(1, $entry['used_bytes'] / $entry['quota_bytes']));
-                $entry['ratio'] = $ratio;
-                $entry['ratio_label'] = sprintf(
-                    '%s%%',
-                    number_format_i18n($ratio * 100, $ratio * 100 >= 10 ? 1 : 2)
-                );
-
-                if ($ratio >= 0.95) {
-                    $entry['badge'] = 'critical';
-                } elseif ($ratio >= $threshold) {
-                    $entry['badge'] = 'warning';
-                }
-
-                if ($connected && $ratio >= $threshold) {
-                    $payload = [
-                        'destination_id' => $destination_id,
-                        'destination_name' => $entry['name'],
-                        'used_bytes' => (int) $entry['used_bytes'],
-                        'quota_bytes' => (int) $entry['quota_bytes'],
-                        'free_bytes' => $entry['free_bytes'] !== null ? (int) $entry['free_bytes'] : null,
-                        'free_space' => $entry['free_bytes'] !== null ? (int) $entry['free_bytes'] : null,
-                        'threshold' => (int) round($entry['quota_bytes'] * $threshold),
-                        'threshold_ratio' => $threshold,
-                        'ratio' => $ratio,
-                        'refreshed_at' => $entry['refreshed_at'],
-                        'type' => 'remote',
-                    ];
-
-                    do_action('bjlg_storage_warning', $payload);
-                }
-            }
-
-            $destinations[] = $entry;
-        }
-
-        return [
-            'destinations' => $destinations,
-            'refresh' => [
-                'timestamp' => $generated_at,
-                'formatted' => $refresh_formatted,
-                'relative' => $refresh_relative,
-                'state' => $refresh_state,
-            ],
-            'threshold' => $threshold,
-        ];
->>>>>>> ac218618
     }
 
     private function get_encryption_metrics(): array {
