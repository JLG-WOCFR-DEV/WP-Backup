--- conflicted
+++ resolved
@@ -676,19 +676,11 @@
             $details['resolution_status'] = $resolution_status;
             $details['resolution_status_label'] = $this->get_resolution_status_label($resolution_status);
 
-<<<<<<< HEAD
             $resolution_summary = isset($entry['resolution_summary']) ? (string) $entry['resolution_summary'] : '';
             $resolution_actions = isset($entry['resolution_actions']) && is_array($entry['resolution_actions'])
                 ? $entry['resolution_actions']
                 : [];
             $reminders = isset($entry['reminders']) && is_array($entry['reminders']) ? $entry['reminders'] : [];
-=======
-            if (!empty($entry['resolution_summary'])) {
-                $details['resolution_summary'] = function_exists('sanitize_textarea_field')
-                    ? sanitize_textarea_field((string) $entry['resolution_summary'])
-                    : sanitize_text_field((string) $entry['resolution_summary']);
-            }
->>>>>>> 118ff6d1
 
             if ($resolution_payload) {
                 $details['acknowledged_relative'] = $resolution_payload['acknowledged_relative'] ?? '';
@@ -696,21 +688,11 @@
                 $details['resolved_relative'] = $resolution_payload['resolved_relative'] ?? '';
                 $details['resolved_formatted'] = $resolution_payload['resolved_formatted'] ?? '';
                 $details['resolution_steps'] = $resolution_payload['steps'] ?? [];
-<<<<<<< HEAD
                 if (!empty($resolution_payload['summary'])) {
                     $resolution_summary = (string) $resolution_payload['summary'];
                 }
                 if (!empty($resolution_payload['actions']) && is_array($resolution_payload['actions'])) {
                     $resolution_actions = $resolution_payload['actions'];
-=======
-                if (empty($details['resolution_summary']) && !empty($resolution_payload['steps']) && is_array($resolution_payload['steps'])) {
-                    $summary = BJLG_Notification_Queue::summarize_resolution_steps($resolution_payload['steps']);
-                    if ($summary !== '') {
-                        $details['resolution_summary'] = function_exists('sanitize_textarea_field')
-                            ? sanitize_textarea_field($summary)
-                            : sanitize_text_field($summary);
-                    }
->>>>>>> 118ff6d1
                 }
             } elseif (!empty($entry['resolution']) && is_array($entry['resolution'])) {
                 $acknowledged = isset($entry['resolution']['acknowledged_at']) ? (int) $entry['resolution']['acknowledged_at'] : 0;
