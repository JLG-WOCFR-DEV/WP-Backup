<?php
namespace BJLG;

use Exception;
use ZipArchive;

if (!defined('ABSPATH')) {
    exit;
}

/**
 * Gère le processus complet de création de sauvegardes
 */
class BJLG_Backup {

    /**
     * Durée de vie par défaut d'une tâche stockée dans un transient.
     */
    public const TASK_TTL = DAY_IN_SECONDS;

    /**
     * Clé du transient servant de verrou d'exécution.
     */
    private const TASK_LOCK_KEY = 'bjlg_backup_task_lock';

    /**
     * Durée de vie du verrou d'exécution (30 minutes).
     */
    private const TASK_LOCK_TTL = 1800;

    /**
     * Délai de grâce accordé pour initialiser l'état d'une tâche après l'acquisition du verrou.
     */
    private const TASK_LOCK_INITIALIZATION_GRACE = 30;

    /**
     * Stocke le verrou en mémoire pour les environnements sans API de cache/options.
     *
     * @var array{owner: string, acquired_at: int, initialized: bool, expires_at: int}|null
     */
    private static $in_memory_lock = null;

    /**
     * Récupère la durée de vie maximale d'une tâche stockée dans un transient.
     *
     * @return int
     */
    public static function get_task_ttl() {
        $ttl = apply_filters('bjlg_task_ttl', self::TASK_TTL);

        if (!is_numeric($ttl)) {
            $ttl = self::TASK_TTL;
        }

        $ttl = (int) $ttl;

        if ($ttl < 0) {
            $ttl = self::TASK_TTL;
        }

        return $ttl;
    }

    /**
     * Enregistre ou rafraîchit l'état d'une tâche dans un transient.
     *
     * @param string $task_id
     * @param array  $task_data
     * @return bool
     */
    public static function save_task_state($task_id, array $task_data) {
        $saved = set_transient($task_id, $task_data, self::get_task_ttl());

        if ($saved) {
            self::mark_lock_initialized($task_id);
            self::refresh_task_lock($task_id, self::get_task_lock_ttl());
        }

        return $saved;
    }

    /**
     * Supprime l'état stocké d'une tâche.
     *
     * @param string $task_id
     * @return void
     */
    public static function delete_task_state($task_id) {
        if (function_exists('delete_transient')) {
            delete_transient($task_id);
        }
    }

    /**
     * Indique si un verrou d'exécution est actuellement actif.
     *
     * @return bool
     */
    public static function is_task_locked() {
        return self::get_task_lock_owner() !== null;
    }

    /**
     * Réserve le verrou d'exécution pour une tâche donnée.
     *
     * @param string $task_id
     * @return bool
     */
    public static function reserve_task_slot($task_id) {
        $current_owner = self::get_task_lock_owner();
        $lock_ttl = self::get_task_lock_ttl();

        if ($current_owner !== null && $current_owner !== $task_id) {
            return false;
        }

        if ($current_owner === $task_id) {
            self::refresh_task_lock($task_id, $lock_ttl);

            return true;
        }

        if (self::try_acquire_task_lock($task_id, $lock_ttl)) {
            return true;
        }

        return self::get_task_lock_owner() === $task_id;
    }

    /**
     * Libère le verrou d'exécution lorsqu'une tâche est terminée.
     *
     * @param string $task_id
     * @return void
     */
    public static function release_task_slot($task_id) {
        $current_owner = self::get_task_lock_owner();

        if ($current_owner === $task_id) {
            self::delete_lock_payload();
        }
    }

    /**
     * Retourne l'identifiant de la tâche qui possède actuellement le verrou.
     *
     * @return string|null
     */
    private static function get_task_lock_owner() {
        $payload = self::get_lock_payload();

        if ($payload === null) {
            return null;
        }

        $now = time();

        if (!is_string($payload['owner']) || $payload['owner'] === '') {
            self::delete_lock_payload();

            return null;
        }

        if ((int) $payload['expires_at'] <= $now) {
            self::delete_lock_payload();

            return null;
        }

        $initialization_grace = self::get_task_lock_initialization_grace();

        if (!$payload['initialized'] && ($now - (int) $payload['acquired_at']) > $initialization_grace) {
            self::delete_lock_payload();

            return null;
        }

        self::$in_memory_lock = $payload;

        return $payload['owner'];
    }

    /**
     * Retourne la durée de vie du verrou d'exécution, filtrable.
     *
     * @return int
     */
    private static function get_task_lock_ttl() {
        $default_ttl = self::TASK_LOCK_TTL;
        $filtered_ttl = apply_filters('bjlg_task_lock_ttl', $default_ttl);

        if (!is_numeric($filtered_ttl) || (int) $filtered_ttl <= 0) {
            return $default_ttl;
        }

        return (int) $filtered_ttl;
    }

    /**
     * Retourne le délai de grâce accordé pour initialiser la tâche verrouillée.
     *
     * @return int
     */
    private static function get_task_lock_initialization_grace() {
        $default_grace = self::TASK_LOCK_INITIALIZATION_GRACE;
        $filtered_grace = apply_filters('bjlg_task_lock_initialization_grace', $default_grace);

        if (!is_numeric($filtered_grace) || (int) $filtered_grace < 0) {
            return $default_grace;
        }

        return (int) $filtered_grace;
    }

    /**
     * Récupère le payload du verrou, quelle que soit la couche de stockage utilisée.
     *
     * @return array{owner: string, acquired_at: int, initialized: bool, expires_at: int}|null
     */
    private static function get_lock_payload() {
        if (function_exists('wp_using_ext_object_cache')
            && wp_using_ext_object_cache()
            && function_exists('wp_cache_get')
        ) {
            $raw_payload = wp_cache_get(self::TASK_LOCK_KEY, 'transient');

            if ($raw_payload !== false) {
                $payload = self::normalize_lock_payload($raw_payload);

                if ($payload !== null) {
                    self::$in_memory_lock = $payload;

                    return $payload;
                }
            }
        }

        if (function_exists('get_transient')) {
            $raw_payload = get_transient(self::TASK_LOCK_KEY);

            if ($raw_payload !== false) {
                $payload = self::normalize_lock_payload($raw_payload);

                if ($payload !== null) {
                    self::$in_memory_lock = $payload;

                    return $payload;
                }
            }
        }

        if (function_exists('get_option')) {
            $option_name = '_transient_' . self::TASK_LOCK_KEY;
            $raw_payload = get_option($option_name, null);

            if ($raw_payload !== null) {
                $payload = self::normalize_lock_payload($raw_payload);

                if ($payload !== null) {
                    self::$in_memory_lock = $payload;

                    return $payload;
                }
            }
        }

        if (self::$in_memory_lock !== null) {
            $payload = self::normalize_lock_payload(self::$in_memory_lock);

            if ($payload !== null) {
                if ((int) $payload['expires_at'] <= time()) {
                    self::$in_memory_lock = null;

                    return null;
                }

                return $payload;
            }
        }

        return null;
    }

    /**
     * Convertit un payload quelconque en représentation structurée.
     *
     * @param mixed $raw_payload
     * @return array{owner: string, acquired_at: int, initialized: bool, expires_at: int}|null
     */
    private static function normalize_lock_payload($raw_payload) {
        if (is_array($raw_payload)) {
            if (!isset($raw_payload['owner']) || !isset($raw_payload['expires_at'])) {
                return null;
            }

            $now = time();

            $owner = (string) $raw_payload['owner'];
            $acquired_at = isset($raw_payload['acquired_at'])
                ? (int) $raw_payload['acquired_at']
                : $now;
            $initialized = isset($raw_payload['initialized'])
                ? (bool) $raw_payload['initialized']
                : true;
            $expires_at = (int) $raw_payload['expires_at'];

            if ($expires_at <= 0) {
                $expires_at = $now + self::get_task_lock_ttl();
            }

            return [
                'owner' => $owner,
                'acquired_at' => $acquired_at,
                'initialized' => $initialized,
                'expires_at' => $expires_at,
            ];
        }

        if (is_string($raw_payload) && $raw_payload !== '') {
            $now = time();

            return [
                'owner' => $raw_payload,
                'acquired_at' => $now,
                'initialized' => true,
                'expires_at' => $now + self::get_task_lock_ttl(),
            ];
        }

        return null;
    }

    /**
     * Enregistre la représentation structurée du verrou dans toutes les couches disponibles.
     *
     * @param array{owner: string, acquired_at: int, initialized: bool, expires_at: int} $payload
     * @return void
     */
    private static function persist_lock_payload(array $payload) {
        $ttl = self::calculate_remaining_ttl($payload);

        if (function_exists('wp_using_ext_object_cache')
            && wp_using_ext_object_cache()
            && function_exists('wp_cache_set')
        ) {
            wp_cache_set(self::TASK_LOCK_KEY, $payload, 'transient', $ttl);
        }

        if (function_exists('set_transient')) {
            set_transient(self::TASK_LOCK_KEY, $payload, $ttl);
        } elseif (function_exists('update_option')) {
            $option_name = '_transient_' . self::TASK_LOCK_KEY;
            $timeout_name = '_transient_timeout_' . self::TASK_LOCK_KEY;

            update_option($option_name, $payload);
            update_option($timeout_name, $payload['expires_at']);
        }

        self::$in_memory_lock = $payload;
    }

    /**
     * Supprime le verrou quelle que soit la couche de stockage.
     *
     * @return void
     */
    private static function delete_lock_payload() {
        if (function_exists('wp_using_ext_object_cache')
            && wp_using_ext_object_cache()
            && function_exists('wp_cache_delete')
        ) {
            wp_cache_delete(self::TASK_LOCK_KEY, 'transient');
        }

        if (function_exists('delete_transient')) {
            delete_transient(self::TASK_LOCK_KEY);
        } elseif (function_exists('delete_option')) {
            $option_name = '_transient_' . self::TASK_LOCK_KEY;
            $timeout_name = '_transient_timeout_' . self::TASK_LOCK_KEY;

            delete_option($option_name);
            delete_option($timeout_name);
        }

        self::$in_memory_lock = null;
    }

    /**
     * Calcule le TTL restant pour le payload du verrou.
     *
     * @param array{owner: string, acquired_at: int, initialized: bool, expires_at: int} $payload
     * @return int
     */
    private static function calculate_remaining_ttl(array $payload) {
        $remaining = (int) $payload['expires_at'] - time();

        if ($remaining < 1) {
            return 1;
        }

        return $remaining;
    }

    /**
     * Marque le verrou comme initialisé pour la tâche donnée.
     *
     * @param string $task_id
     * @return void
     */
    private static function mark_lock_initialized($task_id) {
        $payload = self::get_lock_payload();

        if ($payload === null || $payload['owner'] !== $task_id) {
            return;
        }

        if ($payload['initialized']) {
            return;
        }

        $payload['initialized'] = true;

        self::persist_lock_payload($payload);
    }

    /**
     * Tente d'acquérir le verrou de manière atomique selon les APIs disponibles.
     *
     * @param string $task_id
     * @param int    $ttl
     *
     * @return bool
     */
    private static function try_acquire_task_lock($task_id, $ttl) {
        $now = time();
        $ttl = (int) $ttl;
        $payload = [
            'owner' => (string) $task_id,
            'acquired_at' => $now,
            'initialized' => false,
            'expires_at' => $now + $ttl,
        ];

        if (function_exists('wp_using_ext_object_cache')
            && wp_using_ext_object_cache()
            && function_exists('wp_cache_add')
        ) {
            if (wp_cache_add(self::TASK_LOCK_KEY, $payload, 'transient', $ttl)) {
                self::$in_memory_lock = $payload;

                return true;
            }
        }

        if (function_exists('add_option')) {
            $option_name = '_transient_' . self::TASK_LOCK_KEY;
            $timeout_name = '_transient_timeout_' . self::TASK_LOCK_KEY;
            $added = add_option($option_name, $payload, '', 'no');

            if ($added) {
                $expires_at = $payload['expires_at'];

                if (!add_option($timeout_name, $expires_at, '', 'no')) {
                    if (function_exists('update_option')) {
                        update_option($timeout_name, $expires_at);
                    }
                }

                self::$in_memory_lock = $payload;

                return true;
            }
        }

        if (function_exists('set_transient') && set_transient(self::TASK_LOCK_KEY, $payload, $ttl)) {
            self::$in_memory_lock = $payload;

            return true;
        }

        $existing_payload = self::$in_memory_lock !== null
            ? self::normalize_lock_payload(self::$in_memory_lock)
            : null;

        if ($existing_payload === null || (int) $existing_payload['expires_at'] <= $now) {
            self::$in_memory_lock = $payload;

            return true;
        }

        return $existing_payload['owner'] === $task_id;
    }

    /**
     * Rafraîchit la durée de vie du verrou pour le propriétaire actuel.
     *
     * @param string $task_id
     * @param int    $ttl
     *
     * @return void
     */
    private static function refresh_task_lock($task_id, $ttl) {
        $existing_payload = self::get_lock_payload();
        $now = time();
        $ttl = (int) $ttl;

        if ($existing_payload === null || $existing_payload['owner'] !== $task_id) {
            $payload = [
                'owner' => (string) $task_id,
                'acquired_at' => $now,
                'initialized' => false,
                'expires_at' => $now + $ttl,
            ];
        } else {
            $payload = $existing_payload;
            $payload['expires_at'] = $now + $ttl;
        }

        self::persist_lock_payload($payload);
    }

    private $performance_optimizer;
    private $encryption_handler;

    /** @var array<int, string> */
    private $temporary_files = [];
    
    public function __construct($performance_optimizer = null, $encryption_handler = null) {
        if ($performance_optimizer instanceof BJLG_Performance) {
            $this->performance_optimizer = $performance_optimizer;
        }

        if ($encryption_handler instanceof BJLG_Encryption) {
            $this->encryption_handler = $encryption_handler;
        }

        // Hooks AJAX
        add_action('wp_ajax_bjlg_start_backup_task', [$this, 'handle_start_backup_task']);
        add_action('wp_ajax_bjlg_check_backup_progress', [$this, 'handle_check_backup_progress']);

        // Hook pour l'exécution en arrière-plan
        add_action('bjlg_run_backup_task', [$this, 'run_backup_task']);

        // Initialiser les handlers
        add_action('init', [$this, 'init_handlers']);
    }
    
    /**
     * Initialise les handlers
     */
    public function init_handlers() {
        if (!$this->performance_optimizer && class_exists(BJLG_Performance::class)) {
            $this->performance_optimizer = new BJLG_Performance();
        }
        if (!$this->encryption_handler && class_exists(BJLG_Encryption::class)) {
            $this->encryption_handler = new BJLG_Encryption();
        }
    }

    /**
     * Gère la requête AJAX pour démarrer une tâche de sauvegarde
     */
    public function handle_start_backup_task() {
        if (!\bjlg_can_manage_backups()) {
            wp_send_json_error(['message' => 'Permission refusée.']);
        }
        check_ajax_referer('bjlg_nonce', 'nonce');

        $raw = isset($_POST['components']) ? (array) $_POST['components'] : [];
        $components = array_map('sanitize_text_field', $raw);

        $encrypt = $this->get_boolean_request_value('encrypt', 'encrypt_backup');
        $incremental = $this->get_boolean_request_value('incremental', 'incremental_backup');
        $include_patterns = BJLG_Settings::sanitize_pattern_list($_POST['include_patterns'] ?? []);
        $exclude_patterns = BJLG_Settings::sanitize_pattern_list($_POST['exclude_patterns'] ?? []);
        $post_checks = BJLG_Settings::sanitize_post_checks(
            $_POST['post_checks'] ?? [],
            BJLG_Settings::get_default_backup_post_checks()
        );
        $secondary_destinations = BJLG_Settings::sanitize_destination_list(
            $_POST['secondary_destinations'] ?? [],
            BJLG_Settings::get_known_destination_ids()
        );
        BJLG_Settings::get_instance()->update_backup_filters(
            $include_patterns,
            $exclude_patterns,
            $secondary_destinations,
            $post_checks
        );

        if (empty($components)) {
            wp_send_json_error(['message' => 'Aucun composant sélectionné.']);
        }

        // Créer un ID unique pour cette tâche
        $task_id = 'bjlg_backup_' . md5(uniqid('manual', true));

        // Initialiser les données de la tâche
        $task_data = [
            'progress' => 5,
            'status' => 'pending',
            'status_text' => 'Initialisation de la sauvegarde...',
            'components' => $components,
            'encrypt' => $encrypt,
            'incremental' => $incremental,
            'source' => 'manual',
            'start_time' => time(),
            'include_patterns' => $include_patterns,
            'exclude_patterns' => $exclude_patterns,
            'post_checks' => $post_checks,
            'secondary_destinations' => $secondary_destinations,
        ];

        if (!self::reserve_task_slot($task_id)) {
            BJLG_Debug::log("Impossible de démarrer la tâche $task_id : une sauvegarde est déjà en cours.");
            wp_send_json_error([
                'message' => 'Une autre sauvegarde est déjà en cours d\'exécution.'
            ], 409);
        }

        $event_timestamp = time();
        $event_args = ['task_id' => $task_id];

        // Sauvegarder l'état avant de planifier l'exécution en arrière-plan
        $state_saved = self::save_task_state($task_id, $task_data);

        if ($state_saved === false) {
            BJLG_Debug::log("Échec de l'enregistrement de l'état pour la tâche de sauvegarde : $task_id");

            if (function_exists('wp_unschedule_event')) {
                wp_unschedule_event($event_timestamp, 'bjlg_run_backup_task', $event_args);
            }

            self::release_task_slot($task_id);

            wp_send_json_error(['message' => "Impossible d'initialiser la tâche de sauvegarde."], 500);
        }

        // Planifier l'exécution immédiate en arrière-plan
        $event_scheduled = wp_schedule_single_event($event_timestamp, 'bjlg_run_backup_task', $event_args);

        if ($event_scheduled === false) {
            BJLG_Debug::log("Échec de la planification de la tâche de sauvegarde : $task_id");

            if (function_exists('delete_transient')) {
                delete_transient($task_id);
            }

            self::release_task_slot($task_id);

            wp_send_json_error(['message' => "Impossible de planifier la tâche de sauvegarde en arrière-plan."], 500);
        }

        BJLG_Debug::log("Nouvelle tâche de sauvegarde créée : $task_id");
        BJLG_History::log('backup_started', 'info', 'Composants : ' . implode(', ', $components));

        wp_send_json_success([
            'task_id' => $task_id,
            'message' => 'Sauvegarde lancée en arrière-plan.'
        ]);
    }

    /**
     * Récupère une valeur booléenne depuis la requête en acceptant plusieurs clés.
     *
     * @param string $primary_key
     * @param string $fallback_key
     * @return bool
     */
    private function get_boolean_request_value($primary_key, $fallback_key) {
        $value = null;

        if (isset($_POST[$primary_key])) {
            $value = $_POST[$primary_key];
        } elseif (isset($_POST[$fallback_key])) {
            $value = $_POST[$fallback_key];
        }

        if ($value === null) {
            return false;
        }

        if (is_bool($value)) {
            return $value;
        }

        if ($value === '1' || $value === 1) {
            return true;
        }

        if ($value === '0' || $value === 0) {
            return false;
        }

        $filtered = filter_var($value, FILTER_VALIDATE_BOOLEAN, FILTER_NULL_ON_FAILURE);

        return $filtered === null ? false : $filtered;
    }

    /**
     * Vérifie la progression d'une tâche
     */
    public function handle_check_backup_progress() {
        if (!\bjlg_can_manage_backups()) {
            wp_send_json_error(['message' => 'Permission refusée.']);
        }
        check_ajax_referer('bjlg_nonce', 'nonce');

        $task_id = sanitize_key($_POST['task_id']);
        $progress_data = get_transient($task_id);

        if ($progress_data === false) {
            wp_send_json_error(['message' => 'Tâche non trouvée ou expirée.']);
        }

        wp_send_json_success($progress_data);
    }

    /**
     * Crée une nouvelle instance de ZipArchive.
     *
     * @return ZipArchive
     */
    protected function create_zip_archive() {
        return new ZipArchive();
    }

    /**
     * Exécute la tâche de sauvegarde en arrière-plan
     */
    public function run_backup_task($task_id) {
        if (!self::reserve_task_slot($task_id)) {
            $lock_owner = self::get_task_lock_owner();

            if ($lock_owner !== null && $lock_owner !== $task_id) {
                BJLG_Debug::log("Tâche $task_id retardée : une autre sauvegarde ($lock_owner) est en cours.");
            } else {
                BJLG_Debug::log("Impossible d'acquérir le verrou d'exécution pour la tâche $task_id. Nouvelle tentative programmée.");
            }

            $rescheduled = wp_schedule_single_event(time() + 30, 'bjlg_run_backup_task', ['task_id' => $task_id]);

            if ($rescheduled === false) {
                BJLG_Debug::log("Échec de la replanification de la tâche $task_id.");
            }

            return;
        }

        $components = [];
        $backup_filepath = null;

        try {
            $this->cleanup_temporary_files();

            $task_data = get_transient($task_id);
            if (!$task_data) {
                BJLG_Debug::log("ERREUR: Tâche $task_id introuvable.");
                return;
            }

            // Configuration initiale
            set_time_limit(0);
            @ini_set('memory_limit', '512M');

            BJLG_Debug::log("Début de la sauvegarde - Task ID: $task_id");

            $encrypt = filter_var($task_data['encrypt'] ?? false, FILTER_VALIDATE_BOOLEAN, FILTER_NULL_ON_FAILURE);
            $task_data['encrypt'] = ($encrypt === null) ? false : $encrypt;

            $incremental = filter_var($task_data['incremental'] ?? false, FILTER_VALIDATE_BOOLEAN, FILTER_NULL_ON_FAILURE);
            $task_data['incremental'] = ($incremental === null) ? false : $incremental;

            $allowed_components = ['db', 'plugins', 'themes', 'uploads'];
            $components = isset($task_data['components']) ? (array) $task_data['components'] : [];
            $components = array_map('sanitize_key', $components);
            $components = array_values(array_unique(array_intersect($components, $allowed_components)));

            $task_data['components'] = $components;
            self::save_task_state($task_id, $task_data);

            $include_patterns = $this->resolve_include_patterns($task_data);
            $exclude_overrides = $this->resolve_exclude_patterns($task_data);
            $post_checks = $this->resolve_post_checks($task_data);
            $destination_queue = $this->resolve_destination_queue($task_data);

            $task_data['include_patterns'] = $include_patterns;
            $task_data['exclude_patterns'] = $exclude_overrides;
            $task_data['post_checks'] = $post_checks;
            $task_data['secondary_destinations'] = $destination_queue;
            self::save_task_state($task_id, $task_data);

            if (function_exists('apply_filters')) {
                $filtered_task_data = apply_filters('bjlg_backup_process', $task_data, $task_id);
                if (is_array($filtered_task_data)) {
                    $task_data = array_merge($task_data, $filtered_task_data);
                    self::save_task_state($task_id, $task_data);
                }
            }

            if (empty($components)) {
                BJLG_Debug::log("ERREUR: Aucun composant valide pour la tâche $task_id.");
                BJLG_History::log('backup_created', 'failure', 'Aucun composant valide pour la sauvegarde.');
                $this->update_task_progress($task_id, 100, 'error', 'Aucun composant valide pour la sauvegarde.');
                return;
            }

            // Mise à jour : Début
            $this->update_task_progress($task_id, 10, 'running', 'Préparation de la sauvegarde...');

            // Déterminer le type de sauvegarde
            $backup_type = $task_data['incremental'] ? 'incremental' : 'full';

            // Si incrémentale, vérifier qu'une sauvegarde complète existe
            $incremental_handler = null;
            if ($task_data['incremental']) {
                $incremental_handler = BJLG_Incremental::get_latest_instance();
                if (!$incremental_handler) {
                    $incremental_handler = new BJLG_Incremental();
                }

                if (!$incremental_handler->can_do_incremental()) {
                    BJLG_Debug::log("Pas de sauvegarde complète trouvée, bascule en mode complet.");
                    $backup_type = 'full';
                    $task_data['incremental'] = false;
                    self::save_task_state($task_id, $task_data);
                    $incremental_handler = null;
                }
            }

            $this->ensure_backup_directory_is_ready();

            $backup_filename = $this->generate_backup_filename($backup_type, $components);
            $backup_filepath = BJLG_BACKUP_DIR . $backup_filename;
            $use_parallel_flow = !empty($task_data['use_parallel'])
                && !$task_data['incremental']
                && empty($include_patterns)
                && empty($exclude_overrides)
                && $this->performance_optimizer instanceof BJLG_Performance;

            $close_result = true;

            if ($use_parallel_flow) {
                BJLG_Debug::log('Mode optimisé activé : génération parallèle du paquet.');
                $this->update_task_progress($task_id, 35, 'running', 'Traitement optimisé des fichiers…');

                $optimized = $this->performance_optimizer->create_optimized_backup(
                    $components,
                    $task_id,
                    [
                        'type' => $backup_type,
                        'target_filepath' => $backup_filepath,
                        'filename' => $backup_filename,
                    ]
                );

                if (is_array($optimized) && isset($optimized['path'])) {
                    $backup_filepath = (string) $optimized['path'];
                    $backup_filename = basename($backup_filepath);
                    $task_data['performance_summary'] = $optimized['meta'] ?? [];
                    self::save_task_state($task_id, $task_data);
                }

                $this->update_task_progress($task_id, 70, 'running', 'Assemblage final de la sauvegarde optimisée…');
            } else {
                BJLG_Debug::log("Création du fichier : $backup_filename");

                $zip = $this->create_zip_archive();
                $zip_open_result = $zip->open($backup_filepath, ZipArchive::CREATE | ZipArchive::OVERWRITE);

                if ($zip_open_result !== true) {
                    $error_message = $this->describe_zip_error($zip_open_result);

                    BJLG_Debug::log(
                        sprintf(
                            "ERREUR: ZipArchive::open a échoué pour %s : %s",
                            $backup_filepath,
                            $error_message
                        )
                    );

                    throw new Exception("Impossible de créer l'archive ZIP : " . $error_message . '.');
                }

                $manifest = $this->create_manifest($components, $backup_type);
                $zip->addFromString('backup-manifest.json', json_encode($manifest, JSON_PRETTY_PRINT));

                $progress = 20;
                $components_count = count($components);
                $progress_per_component = 70 / max(1, $components_count);
                $deleted_paths_registry = [];

                foreach ($components as $component) {
                    $this->update_task_progress($task_id, $progress, 'running', "Sauvegarde : $component");

                    $directory_changes = null;

                    switch ($component) {
                        case 'db':
                            $this->backup_database($zip, $task_data['incremental']);
                            break;
                        case 'plugins':
                            $directory_changes = $this->backup_directory($zip, WP_PLUGIN_DIR, 'wp-content/plugins/', $task_data['incremental'], $incremental_handler, $include_patterns, $exclude_overrides);
                            break;
                        case 'themes':
                            $directory_changes = $this->backup_directory($zip, get_theme_root(), 'wp-content/themes/', $task_data['incremental'], $incremental_handler, $include_patterns, $exclude_overrides);
                            break;
                        case 'uploads':
                            $upload_dir = wp_get_upload_dir();
                            $directory_changes = $this->backup_directory($zip, $upload_dir['basedir'], 'wp-content/uploads/', $task_data['incremental'], $incremental_handler, $include_patterns, $exclude_overrides);
                            break;
                    }

                    if (is_array($directory_changes) && !empty($directory_changes['deleted'])) {
                        $this->collect_deleted_paths($deleted_paths_registry, $directory_changes['deleted']);
                    }

                    $progress += $progress_per_component;
                    $this->update_task_progress($task_id, round($progress, 1), 'running', "Composant $component terminé");
                }

                if ($task_data['incremental'] && !empty($deleted_paths_registry)) {
                    $deleted_metadata = [
                        'generated_at' => function_exists('current_time') ? current_time('c') : date('c'),
                        'count' => count($deleted_paths_registry),
                        'paths' => array_values(array_keys($deleted_paths_registry)),
                    ];

                    $encoded_deleted = json_encode($deleted_metadata, JSON_PRETTY_PRINT | JSON_UNESCAPED_SLASHES);

                    if ($encoded_deleted === false) {
                        BJLG_Debug::log("Impossible d'encoder la liste des fichiers supprimés pour l'archive incrémentale.", 'error');
                    } else {
                        $zip->addFromString('deleted-files.json', $encoded_deleted);
                    }
                }

                $close_result = @$zip->close();

                if ($close_result !== true) {
                    throw new Exception("Impossible de finaliser l'archive ZIP.");
                }
            }

            // Chiffrement si demandé
            $requested_encryption = (bool) $task_data['encrypt'];
            if ($requested_encryption) {
                if ($this->encryption_handler) {
                    $this->update_task_progress($task_id, 95, 'running', 'Chiffrement de la sauvegarde...');
                    $encrypted_file = $this->encryption_handler->encrypt_backup_file($backup_filepath);

                    if (is_string($encrypted_file) && $encrypted_file !== $backup_filepath) {
                        $backup_filepath = $encrypted_file;
                        $backup_filename = basename($encrypted_file);
                    } else {
                        $task_data['encrypt'] = false;
                        self::save_task_state($task_id, $task_data);

                        BJLG_Debug::log("Chiffrement non appliqué pour la sauvegarde {$backup_filename}.");
                        BJLG_History::log(
                            'backup_encryption_failed',
                            'warning',
                            'Le fichier de sauvegarde n\'a pas été chiffré comme prévu.'
                        );

                        $this->update_task_progress(
                            $task_id,
                            95,
                            'running',
                            'Chiffrement indisponible, sauvegarde conservée sans chiffrement.'
                        );
                    }
                } else {
                    $task_data['encrypt'] = false;
                    self::save_task_state($task_id, $task_data);

                    BJLG_Debug::log('Chiffrement demandé mais module indisponible.');
                    BJLG_History::log(
                        'backup_encryption_failed',
                        'warning',
                        'Chiffrement demandé mais module indisponible : sauvegarde non chiffrée.'
                    );

                    $this->update_task_progress(
                        $task_id,
                        95,
                        'running',
                        'Chiffrement indisponible, sauvegarde conservée sans chiffrement.'
                    );
                }
            }

            $effective_encryption = (bool) $task_data['encrypt'];

            $check_results = $this->perform_post_backup_checks($backup_filepath, $post_checks, $effective_encryption);

            if (($check_results['overall_status'] ?? 'passed') === 'failed') {
                $failure_message = $check_results['overall_message'] ?? 'Les vérifications post-sauvegarde ont échoué.';
                throw new Exception($failure_message);
            }
            $destination_results = $this->dispatch_to_destinations(
                $backup_filepath,
                $destination_queue,
                $task_id,
                $task_data['secondary_destination_batches'] ?? []
            );

            $destination_failure_notice = '';
            if (!empty($destination_results['failures'])) {
                $failure_messages = [];

                foreach ($destination_results['failures'] as $destination_id => $error_message) {
                    $label = BJLG_Settings::get_destination_label($destination_id);
                    if ($label === '') {
                        $label = is_scalar($destination_id) ? (string) $destination_id : 'destination inconnue';
                    }

                    $clean_message = is_string($error_message) && $error_message !== ''
                        ? $error_message
                        : 'Service non connecté.';

                    $failure_messages[] = sprintf('%s : %s', $label, $clean_message);
                }

                if (!empty($failure_messages)) {
                    $summary = 'Envoi vers services externes non réalisé - ' . implode(' | ', $failure_messages);
                    $hint = 'Connectez les services nécessaires dans le menu Destinations.';
                    $destination_failure_notice = $summary . '. ' . $hint;

                    BJLG_Debug::warning($destination_failure_notice);
                    $this->update_task_progress($task_id, 99, 'warning', $destination_failure_notice);
                }
            }

            // Calculer les statistiques
            $file_size = filesize($backup_filepath);
            $duration = time() - $task_data['start_time'];

            // Enregistrer le succès
            BJLG_History::log('backup_created', 'success', sprintf(
                'Fichier : %s | Taille : %s | Durée : %ds | Chiffrement : %s',
                $backup_filename,
                size_format($file_size),
                $duration,
                $effective_encryption ? 'oui' : 'non'
            ));

            $completion_timestamp = time();
            $manifest_details = [
                'file' => $backup_filename,
                'path' => $backup_filepath,
                'size' => $file_size,
                'components' => $components,
                'encrypted' => $effective_encryption,
                'incremental' => $task_data['incremental'],
                'duration' => $duration,
                'timestamp' => $completion_timestamp,
            ];

            if (!empty($check_results['checksum'])) {
                $manifest_details['checksum'] = $check_results['checksum'];
                $manifest_details['checksum_algorithm'] = $check_results['checksum_algorithm'];
            }
            $manifest_details['post_checks'] = $check_results;
            $manifest_details['destinations'] = $destination_queue;

            // Notification de succès
            do_action('bjlg_backup_complete', $backup_filename, $manifest_details);

            if (class_exists(BJLG_Incremental::class)) {
                $incremental_handler = BJLG_Incremental::get_latest_instance();
                if (!$incremental_handler) {
                    $incremental_handler = new BJLG_Incremental();
                }

                if ($incremental_handler) {
                    $incremental_handler->update_manifest($backup_filename, $manifest_details);
                }
            }

            // Mise à jour finale
            $success_message = 'Sauvegarde terminée avec succès !';
            if ($requested_encryption && !$effective_encryption) {
                $success_message .= ' (Chiffrement non appliqué.)';
            }
            if (!empty($destination_results['failures'])) {
                $success_message .= ' (Envois distants partiels)';
            }
            if ($destination_failure_notice !== '') {
                $success_message .= ' ' . $destination_failure_notice;
            }

            $this->update_task_progress($task_id, 100, 'complete', $success_message);

            BJLG_Debug::log("Sauvegarde terminée : $backup_filename (" . size_format($file_size) . ")");

        } catch (Exception $e) {
            BJLG_Debug::log("ERREUR dans la sauvegarde : " . $e->getMessage());
            BJLG_History::log('backup_created', 'failure', 'Erreur : ' . $e->getMessage());

            // Notification d'échec
            do_action('bjlg_backup_failed', $e->getMessage(), [
                'task_id' => $task_id,
                'components' => $components
            ]);

            $this->update_task_progress($task_id, 100, 'error', 'Erreur : ' . $e->getMessage());

            // Nettoyer les fichiers partiels
            if (isset($backup_filepath) && file_exists($backup_filepath)) {
                @unlink($backup_filepath);
            }
        } finally {
            $this->cleanup_temporary_files();
            self::release_task_slot($task_id);
        }
    }

    /**
     * S'assure que le dossier de sauvegarde est prêt à l'emploi.
     *
     * @throws Exception Quand le dossier ne peut pas être créé ou n'est pas accessible en écriture.
     */
    private function ensure_backup_directory_is_ready() {
        if (!is_dir(BJLG_BACKUP_DIR)) {
            if (!wp_mkdir_p(BJLG_BACKUP_DIR)) {
                throw new Exception("Le dossier de sauvegarde est introuvable et n'a pas pu être créé.");
            }
        }

        $is_writable = function_exists('wp_is_writable') ? wp_is_writable(BJLG_BACKUP_DIR) : is_writable(BJLG_BACKUP_DIR);

        if (!$is_writable) {
            throw new Exception("Le dossier de sauvegarde n'est pas accessible en écriture.");
        }
    }

    /**
     * Retourne une description lisible pour les erreurs ZipArchive::open().
     *
     * @param int|string $error_code
     * @return string
     */
    private function describe_zip_error($error_code) {
        $errors = [
            ZipArchive::ER_EXISTS => "L'archive existe déjà et ne peut pas être écrasée.",
            ZipArchive::ER_INCONS => "Archive ZIP incohérente ou corrompue.",
            ZipArchive::ER_INVAL => "Arguments fournis invalides.",
            ZipArchive::ER_MEMORY => 'Mémoire insuffisante pour ouvrir l\'archive.',
            ZipArchive::ER_NOENT => 'Fichier ou dossier manquant pour créer l\'archive.',
            ZipArchive::ER_NOZIP => "Le fichier n'est pas une archive ZIP valide.",
            ZipArchive::ER_OPEN => "Impossible d'ouvrir le fichier de sauvegarde.",
            ZipArchive::ER_READ => "Impossible de lire le fichier de sauvegarde.",
            ZipArchive::ER_SEEK => 'Erreur lors de la recherche dans le fichier de sauvegarde.',
        ];

        if (is_int($error_code) && isset($errors[$error_code])) {
            return $errors[$error_code];
        }

        return sprintf('Code erreur %s renvoyé par ZipArchive::open()', (string) $error_code);
    }

    /**
     * Génère un nom de fichier pour la sauvegarde
     */
    private function generate_backup_filename($type, $components) {
        $date = date('Y-m-d-H-i-s');
        $prefix = ($type === 'incremental') ? 'incremental' : 'backup';

        // Ajouter un identifiant des composants si ce n'est pas tout
        $all_components = ['db', 'plugins', 'themes', 'uploads'];
        $components_str = 'full';

        if (count(array_diff($all_components, $components)) > 0) {
            $components_str = implode('-', $components);
        }

        $base = "{$prefix}-{$components_str}-{$date}";

        do {
            $unique_suffix = str_replace('.', '', uniqid('', true));
            $filename = "{$base}-{$unique_suffix}.zip";
            $filepath = BJLG_BACKUP_DIR . $filename;
        } while (file_exists($filepath) || file_exists($filepath . '.enc'));

        return $filename;
    }

    /**
     * Crée le manifeste de la sauvegarde
     */
    private function create_manifest($components, $type) {
        global $wp_version;

        return [
            'version' => BJLG_VERSION,
            'wp_version' => $wp_version,
            'php_version' => PHP_VERSION,
            'type' => $type,
            'contains' => $components,
            'created_at' => current_time('c'),
            'site_url' => get_site_url(),
            'site_name' => get_bloginfo('name'),
            'db_prefix' => $GLOBALS['wpdb']->prefix,
            'theme_active' => get_option('stylesheet'),
            'plugins_active' => get_option('active_plugins'),
            'multisite' => is_multisite(),
            'file_count' => 0,
            'checksum' => '',
            'checksum_algorithm' => '',
        ];
    }

    /**
     * Vérifie qu'une opération ZipArchive s'est correctement déroulée.
     *
     * @param bool   $result
     * @param string $message
     *
     * @throws Exception
     */
    private function assert_zip_operation_success($result, $message) {
        if ($result !== true) {
            BJLG_Debug::log($message);

            throw new Exception($message);
        }
    }

    /**
     * Sauvegarde la base de données en écrivant le dump SQL dans un fichier temporaire
     * pour limiter la consommation mémoire avant de l'ajouter à l'archive.
     *
     * @throws Exception Si le fichier temporaire ne peut pas être créé ou ajouté à l'archive.
     */
    private function backup_database(&$zip, $incremental = false) {
        global $wpdb;

        BJLG_Debug::log("Export de la base de données...");

        $sql_filename = 'database.sql';
        $temp_file = function_exists('wp_tempnam') ? wp_tempnam('bjlg-db-export.sql') : tempnam(sys_get_temp_dir(), 'bjlg-db-');

        if (!$temp_file) {
            throw new Exception("Impossible de créer le fichier temporaire pour l'export SQL.");
        }

        $handle = fopen($temp_file, 'w');

        if (!$handle) {
            @unlink($temp_file);
            throw new Exception("Impossible d'ouvrir le fichier temporaire pour l'export SQL.");
        }

        $this->register_temporary_file($temp_file);

        try {
            // Header SQL
            fwrite($handle, "-- Backup JLG Database Export\n");
            fwrite($handle, "-- Version: " . BJLG_VERSION . "\n");
            fwrite($handle, "-- Date: " . date('Y-m-d H:i:s') . "\n");
            fwrite($handle, "-- Site: " . get_site_url() . "\n\n");
            fwrite($handle, "SET NAMES utf8mb4;\n");
            fwrite($handle, "SET FOREIGN_KEY_CHECKS=0;\n\n");

            // Obtenir toutes les tables
            $tables = $wpdb->get_results("SHOW TABLES", ARRAY_N);

            $incremental_handler = null;
            if ($incremental && class_exists(BJLG_Incremental::class)) {
                $incremental_handler = BJLG_Incremental::get_latest_instance();

                if (!$incremental_handler) {
                    $incremental_handler = new BJLG_Incremental();
                }
            }

            foreach ($tables as $table_array) {
                $table = $table_array[0];

                // Pour l'incrémental, vérifier si la table a changé
                if ($incremental && $incremental_handler) {
                    if (!$incremental_handler->table_has_changed($table)) {
                        BJLG_Debug::log("Table $table ignorée (pas de changement)");
                        continue;
                    }
                }

                // Structure de la table
                $create_table = $wpdb->get_row("SHOW CREATE TABLE `{$table}`", ARRAY_N);
                fwrite($handle, "\n-- Table: {$table}\n");
                fwrite($handle, "DROP TABLE IF EXISTS `{$table}`;\n");
                fwrite($handle, $create_table[1] . ";\n\n");

                // Données de la table
                $row_count = $wpdb->get_var("SELECT COUNT(*) FROM `{$table}`");

                if ($row_count > 0) {
                    fwrite($handle, "-- Data for table: {$table}\n");

                    $batch_size = 1000;
                    $primary_key = $this->get_table_primary_key($table);

                    if ($primary_key !== null) {
                        $this->export_table_by_primary_key($handle, $table, $primary_key, $batch_size);
                    } else {
                        $this->export_table_with_streaming($handle, $table, $batch_size);
                    }
                }
            }

            fwrite($handle, "\nSET FOREIGN_KEY_CHECKS=1;\n");
        } finally {
            fclose($handle);
        }

        // Ajouter au ZIP via un fichier temporaire puis le supprimer
        $added = $zip->addFile($temp_file, $sql_filename);
        $this->assert_zip_operation_success(
            $added,
            sprintf(
                "Impossible d'ajouter l'export SQL temporaire %s à l'archive sous %s.",
                $this->normalize_path($temp_file),
                $sql_filename
            )
        );

        BJLG_Debug::log("Export de la base de données terminé.");
    }

    /**
     * Crée les instructions INSERT
     */
    private function create_insert_statement($table, $rows) {
        if (empty($rows)) return '';

        $buffer = '';

        $this->stream_insert_statement(
            $table,
            $rows,
            static function (string $chunk) use (&$buffer) {
                $buffer .= $chunk;
            }
        );

        return $buffer;
    }

    /**
     * Écrit une instruction INSERT directement dans une ressource.
     *
     * @param resource $handle
     * @param string   $table
     * @param array<int, array<string, mixed>> $rows
     * @return void
     */
    private function write_insert_statement($handle, $table, $rows)
    {
        if (!is_resource($handle) || empty($rows)) {
            return;
        }

        $this->stream_insert_statement(
            $table,
            $rows,
            static function (string $chunk) use ($handle) {
                fwrite($handle, $chunk);
            }
        );
    }

    /**
     * Génère une instruction INSERT en streaming pour limiter l'utilisation mémoire.
     *
     * @param string   $table
     * @param array<int, array<string, mixed>> $rows
     * @param callable $writer
     * @return void
     */
    private function stream_insert_statement($table, $rows, callable $writer)
    {
        if (empty($rows)) {
            return;
        }

        $columns = array_keys($rows[0]);
        $columns_str = '`' . implode('`, `', $columns) . '`';

        $writer("INSERT INTO `{$table}` ({$columns_str}) VALUES\n");

        $is_first = true;

        foreach ($rows as $row) {
            $row_values = [];
            foreach ($row as $value) {
                $row_values[] = $this->format_sql_value($value);
            }

            $prefix = $is_first ? '' : ",\n";
            $writer($prefix . '(' . implode(', ', $row_values) . ')');
            $is_first = false;
        }

        $writer(";\n\n");
    }

    /**
     * Détermine la colonne de clé primaire pour une table donnée si elle est exploitable.
     *
     * @param string $table
     * @return array{column: string, numeric: bool}|null
     */
    private function get_table_primary_key($table)
    {
        global $wpdb;

        if (!$this->is_safe_identifier($table)) {
            return null;
        }

        $quoted_table = $this->quote_identifier($table);

        $indexes = $wpdb->get_results("SHOW INDEX FROM {$quoted_table}", ARRAY_A);

        if (empty($indexes)) {
            return null;
        }

        $primary_columns = array_values(array_filter($indexes, static function ($index) {
            return isset($index['Key_name']) && $index['Key_name'] === 'PRIMARY';
        }));

        if (count($primary_columns) !== 1 || !isset($primary_columns[0]['Column_name'])) {
            return null;
        }

        $primary_column = (string) $primary_columns[0]['Column_name'];

        if (!$this->is_safe_identifier($primary_column)) {
            return null;
        }

        $column_query = $wpdb->prepare(
            "SHOW COLUMNS FROM {$quoted_table} LIKE %s",
            $primary_column
        );

        $column_details = $wpdb->get_row($column_query, ARRAY_A);

        $is_numeric = false;

        if (is_array($column_details) && isset($column_details['Type'])) {
            $type = strtolower((string) $column_details['Type']);
            $is_numeric = (bool) preg_match('/^(?:tinyint|smallint|mediumint|int|bigint|decimal|numeric|float|double)/', $type);
        }

        return [
            'column' => $primary_column,
            'numeric' => $is_numeric,
        ];
    }

    /**
     * Exporte les lignes d'une table en se basant sur des intervalles de clé primaire.
     *
     * @param resource $handle
     * @param string   $table
     * @param array{column: string, numeric: bool} $primary_key
     * @param int      $batch_size
     * @return void
     */
    private function export_table_by_primary_key($handle, $table, array $primary_key, $batch_size)
    {
        global $wpdb;

        $batch_size = max(1, (int) $batch_size);
        $quoted_table = $this->quote_identifier($table);
        $quoted_column = $this->quote_identifier($primary_key['column']);

        $last_value = null;
        $placeholder = $primary_key['numeric'] ? '%d' : '%s';

        do {
            if ($last_value === null) {
                $query = sprintf(
                    'SELECT * FROM %s ORDER BY %s ASC LIMIT %d',
                    $quoted_table,
                    $quoted_column,
                    $batch_size
                );
            } else {
                $prepared_sql = sprintf(
                    'SELECT * FROM %s WHERE %s > %s ORDER BY %s ASC LIMIT %d',
                    $quoted_table,
                    $quoted_column,
                    $placeholder,
                    $quoted_column,
                    $batch_size
                );

                $query = $wpdb->prepare($prepared_sql, $last_value);
            }

            $rows = $wpdb->get_results($query, ARRAY_A);

            if (empty($rows)) {
                break;
            }

            $this->write_insert_statement($handle, $table, $rows);

            $last_row = end($rows);
            $current_value = $last_row[$primary_key['column']] ?? null;
            if ($current_value === null) {
                break;
            }

            if ($primary_key['numeric']) {
                $current_numeric = (int) $current_value;

                if ($last_value !== null && $current_numeric <= (int) $last_value) {
                    break;
                }

                $last_value = $current_numeric;
            } else {
                $current_string = (string) $current_value;

                if ($last_value !== null && strcmp($current_string, (string) $last_value) <= 0) {
                    break;
                }

                $last_value = $current_string;
            }
        } while (true);
    }

    /**
     * Exporte les données d'une table en mode streaming lorsque la clé primaire n'est pas exploitable.
     *
     * @param resource $handle
     * @param string   $table
     * @param int      $batch_size
     * @return void
     */
    private function export_table_with_streaming($handle, $table, $batch_size)
    {
        global $wpdb;

        if (!$this->is_safe_identifier($table)) {
            return;
        }

        $batch_size = max(1, (int) $batch_size);
        $quoted_table = $this->quote_identifier($table);

        $dbh = $wpdb->dbh ?? null;

        if ($dbh instanceof \mysqli) {
            $result = $dbh->query("SELECT * FROM {$quoted_table}", MYSQLI_USE_RESULT);

            if ($result instanceof \mysqli_result) {
                try {
                    $buffer = [];

                    while ($row = $result->fetch_assoc()) {
                        $buffer[] = $row;

                        if (count($buffer) >= $batch_size) {
                            $this->write_insert_statement($handle, $table, $buffer);
                            $buffer = [];
                        }
                    }

                    if (!empty($buffer)) {
                        $this->write_insert_statement($handle, $table, $buffer);
                    }
                } finally {
                    $result->free();
                }

                return;
            }
        }

        $rows = $wpdb->get_results("SELECT * FROM {$quoted_table}", ARRAY_A);

        if (empty($rows)) {
            return;
        }

        foreach (array_chunk($rows, $batch_size) as $chunk) {
            $this->write_insert_statement($handle, $table, $chunk);
        }
    }

    /**
     * Vérifie qu'un identifiant SQL (table, colonne) ne contient pas de caractères dangereux.
     *
     * @param string $identifier
     * @return bool
     */
    private function is_safe_identifier($identifier)
    {
        return is_string($identifier) && $identifier !== '' && preg_match('/^[A-Za-z0-9_]+$/', $identifier) === 1;
    }

    /**
     * Entoure un identifiant de backticks en échappant ceux déjà présents.
     *
     * @param string $identifier
     * @return string
     */
    private function quote_identifier($identifier)
    {
        return '`' . str_replace('`', '``', $identifier) . '`';
    }

    /**
     * Prépare une valeur pour une instruction SQL INSERT.
     *
     * @param mixed $value
     * @return string
     */
    private function format_sql_value($value) {
        if (is_null($value)) {
            return 'NULL';
        }

        if (is_bool($value)) {
            return $value ? '1' : '0';
        }

        if (is_int($value) || is_float($value)) {
            return (string) $value;
        }

        if (is_string($value)) {
            if ($this->is_binary_string($value)) {
                return '0x' . bin2hex($value);
            }

            return "'" . esc_sql($value) . "'";
        }

        $serialized = function_exists('maybe_serialize') ? maybe_serialize($value) : serialize($value);

        return "'" . esc_sql($serialized) . "'";
    }

    /**
     * Détermine si une chaîne contient des données binaires.
     *
     * @param mixed $value
     * @return bool
     */
    private function is_binary_string($value) {
        if (!is_string($value)) {
            return false;
        }

        if (strpos($value, "\0") !== false) {
            return true;
        }

        return @preg_match('//u', $value) !== 1;
    }

    /**
     * Sauvegarde un répertoire
     */
    private function backup_directory(
        &$zip,
        $source_dir,
        $zip_path,
        $incremental = false,
        $incremental_handler = null,
        array $include_patterns = [],
        array $exclude_overrides = []
    ) {
        if (!is_dir($source_dir)) {
            BJLG_Debug::log("Répertoire introuvable : $source_dir");
            return [
                'modified' => [],
                'deleted' => [],
            ];
        }

        BJLG_Debug::log("Sauvegarde du répertoire : " . basename($source_dir));

        $exclude_patterns = $this->get_exclude_patterns($source_dir, $zip_path, $exclude_overrides);

        // Pour l'incrémental, obtenir la liste des fichiers modifiés
        $modified_files = [];
        $deleted_files = [];
        if ($incremental) {
            if (!$incremental_handler instanceof BJLG_Incremental) {
                $incremental_handler = BJLG_Incremental::get_latest_instance();
            }

            if (!$incremental_handler) {
                $incremental_handler = new BJLG_Incremental();
            }

            $scan = $incremental_handler->get_modified_files($source_dir);
            $modified_files = is_array($scan['modified'] ?? null) ? $scan['modified'] : [];
            $deleted_files = is_array($scan['deleted'] ?? null) ? $scan['deleted'] : [];

            if (empty($modified_files)) {
                if (!empty($deleted_files)) {
                    BJLG_Debug::log(
                        sprintf(
                            "Aucun fichier modifié dans : %s (suppression détectée : %d)",
                            basename($source_dir),
                            count($deleted_files)
                        )
                    );
                } else {
                    BJLG_Debug::log("Aucun fichier modifié dans : " . basename($source_dir));
                }

                return [
                    'modified' => [],
                    'deleted' => $deleted_files,
                ];
            }

            if (!empty($include_patterns)) {
                $modified_files = array_values(array_filter($modified_files, function ($file) use ($include_patterns) {
                    return $this->should_include_file($file, $include_patterns);
                }));

                if (empty($modified_files)) {
                    BJLG_Debug::log("Aucun fichier modifié correspondant aux inclusions dans : " . basename($source_dir));
                    return [
                        'modified' => [],
                        'deleted' => $deleted_files,
                    ];
                }
            }
        }

        $modified_files = array_values($modified_files);

        try {
            $this->add_folder_to_zip($zip, $source_dir, $zip_path, $exclude_patterns, $incremental, $modified_files, $include_patterns);
        } catch (Exception $exception) {
            $message = sprintf(
                "Impossible d'ajouter le répertoire \"%s\" à l'archive : %s",
                $source_dir,
                $exception->getMessage()
            );
            BJLG_Debug::log($message);

            throw new Exception($message, 0, $exception);
        }

        return [
            'modified' => $modified_files,
            'deleted' => $deleted_files,
        ];
    }

    /**
     * Retourne la liste des motifs d'exclusion pour la sauvegarde d'un répertoire.
     *
     * @param string $source_dir
     * @param string $zip_path
     * @return array<int, string>
     */
    private function get_exclude_patterns($source_dir, $zip_path, array $additional_patterns = []) {
        $default_patterns = [
            '*/cache/*',
            '*/node_modules/*',
            '*/.git/*',
            '*.log',
            '*/bjlg-backups/*',
        ];

        $option_patterns = [];
        if (function_exists('get_option')) {
            $stored_patterns = get_option('bjlg_backup_exclude_patterns', []);
            $option_patterns = $this->normalize_exclude_patterns($stored_patterns);
        }

        $additional = BJLG_Settings::sanitize_pattern_list($additional_patterns);
        $exclude_patterns = array_merge($default_patterns, $option_patterns, $additional);
        $exclude_patterns = array_values(array_filter(array_unique($exclude_patterns), 'strlen'));

        if (function_exists('apply_filters')) {
            /** @var array<int, string> $filtered_patterns */
            $filtered_patterns = apply_filters('bjlg_backup_exclude_patterns', $exclude_patterns, $source_dir, $zip_path);
            if (is_array($filtered_patterns)) {
                $exclude_patterns = array_values(array_filter(array_unique($filtered_patterns), 'strlen'));
            }
        }

        return $exclude_patterns;
    }

    /**
     * Normalise les motifs d'exclusion configurés via une option.
     *
     * @param mixed $patterns
     * @return array<int, string>
     */
    private function normalize_exclude_patterns($patterns) {
        return BJLG_Settings::sanitize_pattern_list($patterns);
    }

    /**
     * Ajoute récursivement un dossier au ZIP
     *
     * @param array<int, string> $include Motifs d'inclusion supplémentaires
     * @throws Exception Si le dossier ne peut pas être ouvert.
     */
    public function add_folder_to_zip(
        &$zip,
        $folder,
        $zip_path,
        $exclude = [],
        $incremental = false,
        $modified_files = [],
        array $include = []
    ) {
        if (!is_dir($folder)) {
            $message = "Impossible d'ouvrir le répertoire : $folder";
            BJLG_Debug::log($message);

            throw new Exception($message);
        }

        $handle = opendir($folder);
        if ($handle === false) {
            $message = "Impossible d'ouvrir le répertoire : $folder";
            BJLG_Debug::log($message);

            throw new Exception($message);
        }

        if ($incremental && !empty($modified_files)) {
            $normalized_modified = [];
            foreach ($modified_files as $modified_file) {
                if (!is_string($modified_file) || $modified_file === '') {
                    continue;
                }

                $normalized = $this->normalize_path($modified_file);
                if ($normalized !== '') {
                    $normalized_modified[$normalized] = true;
                }
            }

            $modified_files = array_keys($normalized_modified);
        }

        try {
            while (($file = readdir($handle)) !== false) {
                if ($file == '.' || $file == '..') continue;

                $file_path = $folder . '/' . $file;
                $relative_path = $zip_path . $file;
                $normalized_file_path = $this->normalize_path($file_path);

                // Vérifier les exclusions
                $skip = false;
                foreach ($exclude as $pattern) {
                    if ($this->path_matches_pattern($pattern, $normalized_file_path)) {
                        $skip = true;
                        break;
                    }
                }

                if ($skip) continue;

                if (is_link($file_path)) {
                    BJLG_Debug::log("Lien symbolique ignoré : {$normalized_file_path}");
                    continue;
                }

                if (is_dir($file_path)) {
                    // Récursion pour les sous-dossiers
                    $this->add_folder_to_zip($zip, $file_path, $relative_path . '/', $exclude, $incremental, $modified_files, $include);
                } else {
                    // Pour l'incrémental, vérifier si le fichier est dans la liste des modifiés
                    if ($incremental && !empty($modified_files)) {
                        if (!in_array($normalized_file_path, $modified_files, true)) {
                            continue;
                        }
                    }

                    if (!$this->should_include_file($normalized_file_path, $include)) {
                        continue;
                    }

                    // Ajouter le fichier
                    $file_size = @filesize($file_path);
                    $normalized_path_for_log = $normalized_file_path !== '' ? $normalized_file_path : $file_path;

                    if ($file_size === false || $file_size < 50 * 1024 * 1024) { // Moins de 50MB
                        $added = $zip->addFile($file_path, $relative_path);
                        $this->assert_zip_operation_success(
                            $added,
                            sprintf(
                                "Impossible d'ajouter le fichier %s à l'archive (%s).",
                                $normalized_path_for_log,
                                $relative_path
                            )
                        );
                    } else {
                        // Pour les gros fichiers, utiliser le streaming
                        $added = $zip->addFile($file_path, $relative_path);
                        $this->assert_zip_operation_success(
                            $added,
                            sprintf(
                                "Impossible d'ajouter le fichier volumineux %s à l'archive (%s).",
                                $normalized_path_for_log,
                                $relative_path
                            )
                        );

                        $compression_set = $zip->setCompressionName($relative_path, ZipArchive::CM_STORE);
                        $this->assert_zip_operation_success(
                            $compression_set,
                            sprintf(
                                "Impossible de définir la compression pour le fichier %s dans l'archive.",
                                $relative_path
                            )
                        );
                    }
                }
            }
        } finally {
            closedir($handle);
        }
    }

    /**
     * Agrège les chemins supprimés détectés lors d'une sauvegarde incrémentale.
     *
     * @param array<string, bool> $collector
     * @param array<int, string>  $paths
     * @return void
     */
    private function collect_deleted_paths(array &$collector, array $paths): void {
        if (empty($paths)) {
            return;
        }

        $normalized_abspath = $this->normalize_path(ABSPATH);

        foreach ($paths as $path) {
            if (!is_string($path) || $path === '') {
                continue;
            }

            $normalized = $this->normalize_path($path);

            if ($normalized === '') {
                continue;
            }

            $relative = $normalized;

            if ($normalized_abspath !== '' && strpos($normalized, $normalized_abspath) === 0) {
                $relative = ltrim(substr($normalized, strlen($normalized_abspath)), '/');
            } else {
                $relative = ltrim($normalized, '/');
            }

            if ($relative === '') {
                continue;
            }

            $collector[$relative] = true;
        }
    }

    /**
     * Enregistre un fichier temporaire à nettoyer une fois la sauvegarde terminée.
     *
     * @param string $path
     */
    private function register_temporary_file($path) {
        if (!is_string($path) || $path === '') {
            return;
        }

        $this->temporary_files[] = $path;
    }

    /**
     * Supprime les fichiers temporaires enregistrés.
     */
    private function cleanup_temporary_files() {
        if (empty($this->temporary_files)) {
            return;
        }

        foreach ($this->temporary_files as $index => $path) {
            if (!is_string($path) || $path === '') {
                unset($this->temporary_files[$index]);
                continue;
            }

            if (file_exists($path)) {
                @unlink($path);
            }

            unset($this->temporary_files[$index]);
        }

        $this->temporary_files = [];
    }

    /**
     * Résout le mot de passe à utiliser pour les vérifications post-sauvegarde d'un fichier chiffré.
     *
     * @param string $filepath
     * @param array<string,mixed> $post_checks
     * @return string|null
     */
    private function resolve_post_backup_checks_password($filepath, array $post_checks) {
        $password = null;

        if (function_exists('apply_filters')) {
            $filtered = apply_filters('bjlg_post_backup_checks_password', null, $filepath, $post_checks, $this);
            if (is_string($filtered) && $filtered !== '') {
                $password = $filtered;
            }
        }

        if ($password === null && function_exists('get_option')) {
            $settings = get_option('bjlg_encryption_settings', []);
            if (is_array($settings)) {
                if (isset($settings['password']) && is_string($settings['password']) && $settings['password'] !== '') {
                    $password = $settings['password'];
                } elseif (isset($settings['encryption_password']) && is_string($settings['encryption_password']) && $settings['encryption_password'] !== '') {
                    $password = $settings['encryption_password'];
                }
            }
        }

        if ($password === null && defined('BJLG_ENCRYPTION_PASSWORD')) {
            $constant_password = constant('BJLG_ENCRYPTION_PASSWORD');
            if (is_string($constant_password) && $constant_password !== '') {
                $password = $constant_password;
            }
        }

        if ($password !== null && !is_string($password)) {
            $password = (string) $password;
        }

        if ($password !== null && $password === '') {
            $password = null;
        }

        return $password;
    }

    /**
     * Supprime récursivement un répertoire temporaire.
     *
     * @param string $directory
     * @return void
     */
    private function remove_directory_tree($directory) {
        if (!is_string($directory) || $directory === '' || !is_dir($directory)) {
            return;
        }

        $items = scandir($directory);
        if (!is_array($items)) {
            return;
        }

        foreach ($items as $item) {
            if ($item === '.' || $item === '..') {
                continue;
            }

            $path = $directory . DIRECTORY_SEPARATOR . $item;

            if (is_dir($path)) {
                $this->remove_directory_tree($path);
            } elseif (file_exists($path)) {
                @unlink($path);
            }
        }

        @rmdir($directory);
    }

    private function resolve_include_patterns(array $task_data) {
        $raw_patterns = [];

        if (isset($task_data['include_patterns']) && is_array($task_data['include_patterns'])) {
            $raw_patterns = $task_data['include_patterns'];
        } elseif (function_exists('get_option')) {
            $raw_patterns = get_option('bjlg_backup_include_patterns', []);
        }

        $sanitized = BJLG_Settings::sanitize_pattern_list($raw_patterns);
        $normalized = [];

        foreach ($sanitized as $pattern) {
            $clean_pattern = $this->normalize_path($pattern);
            if (strpos($clean_pattern, '*') === false && strpos($clean_pattern, '?') === false) {
                $trimmed = trim($clean_pattern, '*');
                $clean_pattern = '*' . ltrim($trimmed, '/');
                if (substr($clean_pattern, -1) !== '*') {
                    $clean_pattern .= '*';
                }
            }

            $normalized[$clean_pattern] = true;
        }

        return array_keys($normalized);
    }

    private function resolve_exclude_patterns(array $task_data) {
        $raw_patterns = [];

        if (isset($task_data['exclude_patterns']) && is_array($task_data['exclude_patterns'])) {
            $raw_patterns = $task_data['exclude_patterns'];
        } elseif (function_exists('get_option')) {
            $raw_patterns = get_option('bjlg_backup_exclude_patterns', []);
        }

        return BJLG_Settings::sanitize_pattern_list($raw_patterns);
    }

    private function resolve_post_checks(array $task_data) {
        $raw = [];

        if (isset($task_data['post_checks']) && is_array($task_data['post_checks'])) {
            $raw = $task_data['post_checks'];
        } elseif (function_exists('get_option')) {
            $raw = get_option('bjlg_backup_post_checks', BJLG_Settings::get_default_backup_post_checks());
        }

        return BJLG_Settings::sanitize_post_checks($raw, BJLG_Settings::get_default_backup_post_checks());
    }

    private function resolve_destination_queue(array $task_data) {
        $raw = [];

        if (isset($task_data['secondary_destinations']) && is_array($task_data['secondary_destinations'])) {
            $raw = $task_data['secondary_destinations'];
        } elseif (function_exists('get_option')) {
            $raw = get_option('bjlg_backup_secondary_destinations', []);
        }

        return BJLG_Settings::sanitize_destination_list($raw, BJLG_Settings::get_known_destination_ids());
    }

    private function should_include_file($path, array $include_patterns) {
        if (empty($include_patterns)) {
            return true;
        }

        $normalized_path = $this->normalize_path($path);
        if ($normalized_path === '') {
            return false;
        }

        $candidates = [$normalized_path];

        if (defined('ABSPATH')) {
            $root = $this->normalize_path(ABSPATH);
            if ($root !== '' && strpos($normalized_path, $root) === 0) {
                $relative = ltrim(substr($normalized_path, strlen($root)), '/');
                if ($relative !== '') {
                    $candidates[] = $relative;
                }
            }
        }

        if (defined('WP_CONTENT_DIR')) {
            $content_dir = $this->normalize_path(WP_CONTENT_DIR);
            if ($content_dir !== '' && strpos($normalized_path, $content_dir) === 0) {
                $relative_content = ltrim(substr($normalized_path, strlen($content_dir)), '/');
                if ($relative_content !== '') {
                    $candidates[] = 'wp-content/' . $relative_content;
                    $candidates[] = $relative_content;
                }
            }
        }

        foreach ($include_patterns as $pattern) {
            $pattern = $this->normalize_path($pattern);
            foreach ($candidates as $candidate) {
                if ($this->path_matches_pattern($pattern, $candidate)) {
                    return true;
                }
            }
        }

        return false;
    }

    private function perform_post_backup_checks($filepath, array $post_checks, $encrypted) {
        $results = [
            'checksum' => '',
            'checksum_algorithm' => '',
            'dry_run' => 'disabled',
            'files' => [],
            'overall_status' => 'passed',
            'overall_message' => 'Toutes les vérifications ont réussi.',
        ];

        if (!is_readable($filepath)) {
            throw new Exception('Le fichier de sauvegarde est introuvable pour les vérifications.');
        }

        if (!empty($post_checks['checksum'])) {
            $hash = @hash_file('sha256', $filepath);
            if ($hash === false) {
                throw new Exception('Impossible de calculer le hash SHA-256 de la sauvegarde.');
            }

            BJLG_Debug::log('Checksum de la sauvegarde : ' . $hash);
            $results['checksum'] = $hash;
            $results['checksum_algorithm'] = 'sha256';
        }

        $log_file_check = function($filename, $status, $message = '', array $context = []) use (&$results) {
            $entry = array_merge([
                'status' => $status,
                'message' => $message,
            ], $context);

            $results['files'][$filename] = $entry;

            $history_status = 'info';
            if ($status === 'passed') {
                $history_status = 'success';
            } elseif ($status === 'failed') {
                $history_status = 'failure';
            }

            $log_prefix = 'Vérification post-sauvegarde';
            $log_message = sprintf('%s [%s] : %s', $log_prefix, $filename, $status);
            if ($message !== '') {
                $log_message .= ' - ' . $message;
            }

            if ($status === 'failed') {
                BJLG_Debug::log('ERREUR : ' . $log_message);
            } else {
                BJLG_Debug::log($log_message);
            }

            BJLG_History::log('backup_post_check', $history_status, $log_message);

            if ($status === 'failed') {
                $results['overall_status'] = 'failed';
                if ($message !== '') {
                    $results['overall_message'] = $message;
                } else {
                    $results['overall_message'] = sprintf('La vérification du fichier %s a échoué.', $filename);
                }
            }
        };

<<<<<<< HEAD
        $archive_for_checks = $filepath;
        $temporary_directory = null;
        $temporary_files = [];

        try {
            if ($encrypted) {
                if (!$this->encryption_handler instanceof BJLG_Encryption) {
                    throw new Exception('Impossible de vérifier une sauvegarde chiffrée : module de chiffrement indisponible.');
                }

                $password = $this->resolve_post_backup_checks_password($filepath, $post_checks);

                try {
                    $decryption = $this->encryption_handler->decrypt_to_temporary_copy($filepath, $password);
                } catch (Exception $exception) {
                    if (strpos($exception->getMessage(), 'Mot de passe requis') !== false) {
                        throw new Exception($exception->getMessage() . ' Utilisez le filtre bjlg_post_backup_checks_password pour fournir le mot de passe avant la vérification.');
                    }

                    throw $exception;
                }

                if (!is_array($decryption) || empty($decryption['path'])) {
                    throw new Exception('Impossible de préparer la vérification de la sauvegarde chiffrée.');
=======
        $archive_path_for_checks = $filepath;
        $temporary_paths = [];

        if ($encrypted) {
            if (!($this->encryption_handler instanceof BJLG_Encryption)) {
                $message = 'Module de chiffrement indisponible pour valider une archive chiffrée.';
                $results['dry_run'] = 'failed';
                $results['overall_status'] = 'failed';
                $results['overall_message'] = $message;

                foreach (['backup-manifest.json', 'database.sql'] as $filename) {
                    $log_file_check($filename, 'failed', $message);
                }

                return $results;
            }

            $password = null;
            if (isset($post_checks['encryption']) && is_array($post_checks['encryption'])) {
                $encryption_context = $post_checks['encryption'];
                if (isset($encryption_context['password']) && is_string($encryption_context['password']) && $encryption_context['password'] !== '') {
                    $password = $encryption_context['password'];
                }
            }

            $temporary_base = function_exists('wp_tempnam') ? wp_tempnam('bjlg-encrypted-check') : tempnam(sys_get_temp_dir(), 'bjlg-encrypted-');
            if ($temporary_base === false || $temporary_base === '') {
                throw new Exception('Impossible de préparer le fichier temporaire pour la validation.');
            }

            if (file_exists($temporary_base)) {
                @unlink($temporary_base);
            }

            $encrypted_copy = $temporary_base . '.enc';
            if (!@copy($filepath, $encrypted_copy)) {
                @unlink($encrypted_copy);
                throw new Exception('Impossible de copier l\'archive chiffrée pour la validation.');
            }

            $temporary_paths[] = $encrypted_copy;

            try {
                $decrypted_path = $this->encryption_handler->decrypt_backup_file($encrypted_copy, $password);
                $temporary_paths[] = $decrypted_path;
                $archive_path_for_checks = $decrypted_path;
                $results['dry_run'] = $results['dry_run'] === 'disabled' ? 'disabled' : $results['dry_run'];
            } catch (Exception $exception) {
                $error_message = 'Impossible de valider l\'archive chiffrée : ' . $exception->getMessage();
                $results['dry_run'] = 'failed';
                $results['overall_status'] = 'failed';
                $results['overall_message'] = $error_message;

                foreach (['backup-manifest.json', 'database.sql'] as $filename) {
                    $log_file_check($filename, 'failed', $error_message);
                }

                foreach ($temporary_paths as $temporary_path) {
                    if (is_string($temporary_path) && $temporary_path !== '' && file_exists($temporary_path)) {
                        @unlink($temporary_path);
                    }
                }

                return $results;
            }
        }

        $zip = $this->create_zip_archive();
        $open_result = $zip->open($archive_path_for_checks);
        if ($open_result !== true) {
            foreach ($temporary_paths as $temporary_path) {
                if (is_string($temporary_path) && $temporary_path !== '' && file_exists($temporary_path)) {
                    @unlink($temporary_path);
                }
            }

            throw new Exception('La vérification post-sauvegarde a échoué : ' . $this->describe_zip_error($open_result));
        }

        $zip_opened = true;

        try {
            if (!empty($post_checks['dry_run'])) {
                if ($zip->numFiles < 1) {
                    throw new Exception('La vérification de restauration a échoué : archive vide.');
>>>>>>> cb80066d
                }

                $archive_for_checks = (string) $decryption['path'];
                $temporary_directory = isset($decryption['directory']) && is_string($decryption['directory'])
                    ? $decryption['directory']
                    : null;

                if (!is_file($archive_for_checks)) {
                    throw new Exception('La copie déchiffrée de la sauvegarde est introuvable.');
                }

                $temporary_files[] = $archive_for_checks;
                BJLG_Debug::log('Vérification post-sauvegarde exécutée sur une copie déchiffrée temporaire.');
            }

            $zip = $this->create_zip_archive();
            $open_result = $zip->open($archive_for_checks);
            if ($open_result !== true) {
                throw new Exception('La vérification post-sauvegarde a échoué : ' . $this->describe_zip_error($open_result));
            }

            try {
                if (!empty($post_checks['dry_run'])) {
                    if ($zip->numFiles < 1) {
                        throw new Exception('La vérification de restauration a échoué : archive vide.');
                    }

                    BJLG_Debug::log('Vérification de restauration réussie pour ' . basename($filepath));
                    $results['dry_run'] = 'passed';
                }

                $manifest_data = null;
                $manifest_stat = $zip->statName('backup-manifest.json', ZipArchive::FL_UNCHANGED);

                if ($manifest_stat === false) {
                    $log_file_check('backup-manifest.json', 'failed', "Fichier introuvable dans l'archive.");
                } else {
                    $manifest_content = $zip->getFromName('backup-manifest.json');
                    $expected_size = isset($manifest_stat['size']) ? (int) $manifest_stat['size'] : null;
                    $read_size = is_string($manifest_content) ? strlen($manifest_content) : 0;

                    if ($manifest_content === false || $read_size === 0) {
                        $log_file_check('backup-manifest.json', 'failed', 'Impossible de lire le manifeste de la sauvegarde.', [
                            'expected_size' => $expected_size,
                            'read_size' => $read_size,
                        ]);
                    } elseif ($expected_size !== null && $expected_size !== $read_size) {
                        $log_file_check('backup-manifest.json', 'failed', sprintf(
                            'Taille lue (%d) différente de la taille attendue (%d).',
                            $read_size,
                            $expected_size
                        ), [
                            'expected_size' => $expected_size,
                            'read_size' => $read_size,
                        ]);
                    } else {
                        $crc_valid = true;
                        if (isset($manifest_stat['crc'])) {
                            $expected_crc = sprintf('%u', $manifest_stat['crc']);
                            $calculated_crc = sprintf('%u', crc32($manifest_content));
                            $crc_valid = $expected_crc === $calculated_crc;
                        }

                        $decoded_manifest = json_decode($manifest_content, true);

                        if (!$crc_valid) {
                            $log_file_check('backup-manifest.json', 'failed', 'Somme de contrôle invalide pour le manifeste.', [
                                'expected_size' => $expected_size,
                                'read_size' => $read_size,
                            ]);
                        } elseif (!is_array($decoded_manifest)) {
                            $log_file_check('backup-manifest.json', 'failed', 'JSON du manifeste invalide.', [
                                'expected_size' => $expected_size,
                                'read_size' => $read_size,
                            ]);
                        } else {
                            $manifest_data = $decoded_manifest;
                            $log_file_check('backup-manifest.json', 'passed', 'Manifeste valide.', [
                                'expected_size' => $expected_size,
                                'read_size' => $read_size,
                            ]);
                        }
                    }
                }

                $manifest_contains = [];
                if (is_array($manifest_data) && isset($manifest_data['contains']) && is_array($manifest_data['contains'])) {
                    $manifest_contains = $manifest_data['contains'];
                }

                $expects_database = in_array('db', $manifest_contains, true);
                $sql_stat = $zip->statName('database.sql', ZipArchive::FL_UNCHANGED);

                if ($sql_stat === false) {
                    if ($expects_database) {
                        $log_file_check('database.sql', 'failed', "Fichier introuvable alors que le manifeste annonce la base de données.");
                    } else {
                        $log_file_check('database.sql', 'skipped', 'Aucun export de base de données attendu.');
                    }
                } else {
                    $sql_content = $zip->getFromName('database.sql');
                    $expected_size = isset($sql_stat['size']) ? (int) $sql_stat['size'] : null;
                    $read_size = is_string($sql_content) ? strlen($sql_content) : 0;

                    if ($sql_content === false || $read_size === 0) {
                        $log_file_check('database.sql', 'failed', 'Impossible de lire le dump SQL.', [
                            'expected_size' => $expected_size,
                            'read_size' => $read_size,
                        ]);
                    } elseif ($expected_size !== null && $expected_size !== $read_size) {
                        $log_file_check('database.sql', 'failed', sprintf(
                            'Taille lue (%d) différente de la taille attendue (%d).',
                            $read_size,
                            $expected_size
                        ), [
                            'expected_size' => $expected_size,
                            'read_size' => $read_size,
                        ]);
                    } else {
                        $crc_valid = true;
                        if (isset($sql_stat['crc'])) {
                            $expected_crc = sprintf('%u', $sql_stat['crc']);
                            $calculated_crc = sprintf('%u', crc32($sql_content));
                            $crc_valid = $expected_crc === $calculated_crc;
                        }

                        if (!$crc_valid) {
                            $log_file_check('database.sql', 'failed', 'Somme de contrôle invalide pour le dump SQL.', [
                                'expected_size' => $expected_size,
                                'read_size' => $read_size,
                            ]);
                        } elseif (strpos($sql_content, "\0") !== false) {
                            $log_file_check('database.sql', 'failed', 'Contenu SQL invalide (caractères binaires détectés).', [
                                'expected_size' => $expected_size,
                                'read_size' => $read_size,
                            ]);
                        } else {
                            $log_file_check('database.sql', 'passed', 'Dump SQL valide.', [
                                'expected_size' => $expected_size,
                                'read_size' => $read_size,
                            ]);
                        }
                    }
                }
            } finally {
                $zip->close();
            }

            return $results;
        } finally {
<<<<<<< HEAD
            foreach ($temporary_files as $temporary_file) {
                if (is_string($temporary_file) && file_exists($temporary_file)) {
                    @unlink($temporary_file);
                }
            }
=======
            if ($zip_opened) {
                $zip->close();
            }

            foreach ($temporary_paths as $temporary_path) {
                if (is_string($temporary_path) && $temporary_path !== '' && file_exists($temporary_path)) {
                    @unlink($temporary_path);
                }
            }
        }
>>>>>>> cb80066d

            if ($temporary_directory !== null) {
                $this->remove_directory_tree($temporary_directory);
            }
        }
    }

    private function dispatch_to_destinations($filepath, array $destinations, $task_id, array $batches = []) {
        $results = [
            'success' => [],
            'failures' => [],
        ];

        if (empty($destinations)) {
            return $results;
        }

        if (!empty($batches)) {
            $sanitized_batches = BJLG_Settings::sanitize_destination_batches(
                $batches,
                BJLG_Settings::get_known_destination_ids()
            );
            if (!empty($sanitized_batches)) {
                $ordered = BJLG_Settings::flatten_destination_batches($sanitized_batches);
                if (!empty($ordered)) {
                    $destinations = $ordered;
                }
            }
        }

        foreach ($destinations as $destination_id) {
            $destination = $this->instantiate_destination($destination_id);

            if (!$destination instanceof BJLG_Destination_Interface) {
                $message = sprintf('Destination "%s" indisponible.', $destination_id);
                BJLG_Debug::log($message);
                BJLG_History::log('backup_upload', 'failure', $message);
                $results['failures'][$destination_id] = $message;
                continue;
            }

            try {
                $destination->upload_file($filepath, $task_id);
                $results['success'][] = $destination_id;
                BJLG_Debug::log(sprintf('Sauvegarde envoyée vers %s.', $destination->get_name()));
                BJLG_History::log('backup_upload', 'success', sprintf('Sauvegarde envoyée vers %s.', $destination->get_name()));
            } catch (Exception $exception) {
                $error_message = sprintf('Envoi vers %s échoué : %s', $destination->get_name(), $exception->getMessage());
                BJLG_Debug::log('ERREUR : ' . $error_message);
                BJLG_History::log('backup_upload', 'failure', $error_message);
                $results['failures'][$destination_id] = $exception->getMessage();
            }
        }

        return $results;
    }

    private function instantiate_destination($destination_id) {
        $provided = apply_filters('bjlg_backup_instantiate_destination', null, $destination_id);
        if ($provided instanceof BJLG_Destination_Interface) {
            return $provided;
        }

        return BJLG_Destination_Factory::create($destination_id);
    }

    /**
     * Vérifie si un chemin correspond à un motif en utilisant fnmatch ou un mécanisme de repli.
     *
     * @param string $pattern
     * @param string $path
     * @return bool
     */
    private function path_matches_pattern($pattern, $path) {
        if (!is_string($pattern) || $pattern === '' || !is_string($path) || $path === '') {
            return false;
        }

        $namespaced_fnmatch = __NAMESPACE__ . '\\fnmatch';

        if (function_exists($namespaced_fnmatch)) {
            return (bool) call_user_func($namespaced_fnmatch, $pattern, $path);
        }

        if (function_exists('fnmatch')) {
            return (bool) fnmatch($pattern, $path);
        }

        $regex = $this->convert_glob_to_regex($pattern);

        if ($regex === null) {
            return false;
        }

        return (bool) preg_match($regex, $path);
    }

    /**
     * Convertit un motif de type glob en expression régulière.
     *
     * @param string $pattern
     * @return string|null
     */
    private function convert_glob_to_regex($pattern) {
        if (!is_string($pattern) || $pattern === '') {
            return null;
        }

        $quoted = preg_quote($pattern, '/');

        $replacements = [
            '\\*' => '.*',
            '\\?' => '.',
            '\\[!' => '[^',
            '\\[' => '[',
            '\\]' => ']',
        ];

        $regex = strtr($quoted, $replacements);

        return '/^' . $regex . '$/';
    }

    /**
     * Normalise un chemin de fichier pour les comparaisons.
     *
     * @param string $path
     * @return string
     */
    private function normalize_path($path) {
        if (!is_string($path) || $path === '') {
            return '';
        }

        if (function_exists('wp_normalize_path')) {
            return wp_normalize_path($path);
        }

        return str_replace('\\', '/', $path);
    }

    /**
     * Met à jour la progression de la tâche
     */
    private function update_task_progress($task_id, $progress, $status, $status_text) {
        $task_data = get_transient($task_id);
        if ($task_data) {
            if (is_numeric($progress)) {
                $progress = round((float) $progress, 1);

                if (abs($progress - round($progress)) < 0.0001) {
                    $progress = (int) round($progress);
                }
            }

            $task_data['progress'] = $progress;
            $task_data['status'] = $status;
            $task_data['status_text'] = $status_text;
            self::save_task_state($task_id, $task_data);

            $display_progress = is_numeric($progress) ? $progress . '%' : (string) $progress;
            $clean_text = is_string($status_text) ? $status_text : '';
            if (function_exists('wp_strip_all_tags')) {
                $clean_text = wp_strip_all_tags($clean_text);
            }
            if ($clean_text === '') {
                $clean_text = '(aucun message)';
            }

            BJLG_Debug::debug(sprintf(
                'Tâche %s -> progression %s | statut %s | message : %s',
                $task_id,
                $display_progress,
                $status,
                $clean_text
            ));
        }
    }

    /**
     * Exporte la base de données (méthode publique pour la sauvegarde pré-restauration)
     */
    public function dump_database($filepath) {
        global $wpdb;
        
        $handle = fopen($filepath, 'w');
        if (!$handle) {
            throw new Exception("Impossible de créer le fichier SQL");
        }
        
        // Header
        fwrite($handle, "-- Backup JLG Database Dump\n");
        fwrite($handle, "-- Date: " . date('Y-m-d H:i:s') . "\n\n");
        fwrite($handle, "SET NAMES utf8mb4;\n");
        fwrite($handle, "SET FOREIGN_KEY_CHECKS=0;\n\n");
        
        // Tables
        $tables = $wpdb->get_results("SHOW TABLES", ARRAY_N);
        
        foreach ($tables as $table_array) {
            $table = $table_array[0];
            
            // Structure
            $create = $wpdb->get_row("SHOW CREATE TABLE `{$table}`", ARRAY_N);
            fwrite($handle, "DROP TABLE IF EXISTS `{$table}`;\n");
            fwrite($handle, $create[1] . ";\n\n");
            
            // Données
            $row_count = $wpdb->get_var("SELECT COUNT(*) FROM `{$table}`");
            
            if ($row_count > 0) {
                $batch_size = 1000;
                
                for ($offset = 0; $offset < $row_count; $offset += $batch_size) {
                    $rows = $wpdb->get_results(
                        "SELECT * FROM `{$table}` LIMIT {$offset}, {$batch_size}",
                        ARRAY_A
                    );
                    
                    if ($rows) {
                        $this->write_insert_statement($handle, $table, $rows);
                    }
                }
            }
        }
        
        fwrite($handle, "\nSET FOREIGN_KEY_CHECKS=1;\n");
        fclose($handle);
    }
}<|MERGE_RESOLUTION|>--- conflicted
+++ resolved
@@ -2267,7 +2267,6 @@
             }
         };
 
-<<<<<<< HEAD
         $archive_for_checks = $filepath;
         $temporary_directory = null;
         $temporary_files = [];
@@ -2292,93 +2291,6 @@
 
                 if (!is_array($decryption) || empty($decryption['path'])) {
                     throw new Exception('Impossible de préparer la vérification de la sauvegarde chiffrée.');
-=======
-        $archive_path_for_checks = $filepath;
-        $temporary_paths = [];
-
-        if ($encrypted) {
-            if (!($this->encryption_handler instanceof BJLG_Encryption)) {
-                $message = 'Module de chiffrement indisponible pour valider une archive chiffrée.';
-                $results['dry_run'] = 'failed';
-                $results['overall_status'] = 'failed';
-                $results['overall_message'] = $message;
-
-                foreach (['backup-manifest.json', 'database.sql'] as $filename) {
-                    $log_file_check($filename, 'failed', $message);
-                }
-
-                return $results;
-            }
-
-            $password = null;
-            if (isset($post_checks['encryption']) && is_array($post_checks['encryption'])) {
-                $encryption_context = $post_checks['encryption'];
-                if (isset($encryption_context['password']) && is_string($encryption_context['password']) && $encryption_context['password'] !== '') {
-                    $password = $encryption_context['password'];
-                }
-            }
-
-            $temporary_base = function_exists('wp_tempnam') ? wp_tempnam('bjlg-encrypted-check') : tempnam(sys_get_temp_dir(), 'bjlg-encrypted-');
-            if ($temporary_base === false || $temporary_base === '') {
-                throw new Exception('Impossible de préparer le fichier temporaire pour la validation.');
-            }
-
-            if (file_exists($temporary_base)) {
-                @unlink($temporary_base);
-            }
-
-            $encrypted_copy = $temporary_base . '.enc';
-            if (!@copy($filepath, $encrypted_copy)) {
-                @unlink($encrypted_copy);
-                throw new Exception('Impossible de copier l\'archive chiffrée pour la validation.');
-            }
-
-            $temporary_paths[] = $encrypted_copy;
-
-            try {
-                $decrypted_path = $this->encryption_handler->decrypt_backup_file($encrypted_copy, $password);
-                $temporary_paths[] = $decrypted_path;
-                $archive_path_for_checks = $decrypted_path;
-                $results['dry_run'] = $results['dry_run'] === 'disabled' ? 'disabled' : $results['dry_run'];
-            } catch (Exception $exception) {
-                $error_message = 'Impossible de valider l\'archive chiffrée : ' . $exception->getMessage();
-                $results['dry_run'] = 'failed';
-                $results['overall_status'] = 'failed';
-                $results['overall_message'] = $error_message;
-
-                foreach (['backup-manifest.json', 'database.sql'] as $filename) {
-                    $log_file_check($filename, 'failed', $error_message);
-                }
-
-                foreach ($temporary_paths as $temporary_path) {
-                    if (is_string($temporary_path) && $temporary_path !== '' && file_exists($temporary_path)) {
-                        @unlink($temporary_path);
-                    }
-                }
-
-                return $results;
-            }
-        }
-
-        $zip = $this->create_zip_archive();
-        $open_result = $zip->open($archive_path_for_checks);
-        if ($open_result !== true) {
-            foreach ($temporary_paths as $temporary_path) {
-                if (is_string($temporary_path) && $temporary_path !== '' && file_exists($temporary_path)) {
-                    @unlink($temporary_path);
-                }
-            }
-
-            throw new Exception('La vérification post-sauvegarde a échoué : ' . $this->describe_zip_error($open_result));
-        }
-
-        $zip_opened = true;
-
-        try {
-            if (!empty($post_checks['dry_run'])) {
-                if ($zip->numFiles < 1) {
-                    throw new Exception('La vérification de restauration a échoué : archive vide.');
->>>>>>> cb80066d
                 }
 
                 $archive_for_checks = (string) $decryption['path'];
@@ -2529,24 +2441,11 @@
 
             return $results;
         } finally {
-<<<<<<< HEAD
             foreach ($temporary_files as $temporary_file) {
                 if (is_string($temporary_file) && file_exists($temporary_file)) {
                     @unlink($temporary_file);
                 }
             }
-=======
-            if ($zip_opened) {
-                $zip->close();
-            }
-
-            foreach ($temporary_paths as $temporary_path) {
-                if (is_string($temporary_path) && $temporary_path !== '' && file_exists($temporary_path)) {
-                    @unlink($temporary_path);
-                }
-            }
-        }
->>>>>>> cb80066d
 
             if ($temporary_directory !== null) {
                 $this->remove_directory_tree($temporary_directory);
