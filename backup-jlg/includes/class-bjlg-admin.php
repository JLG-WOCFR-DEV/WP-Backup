<?php
namespace BJLG;

use WP_REST_Request;
use WP_REST_Response;

if (!defined('ABSPATH')) {
    exit;
}

/**
 * Gère la création et l'affichage de l'interface d'administration du plugin.
 */
class BJLG_Admin {

    private const DASHBOARD_RECENT_BACKUPS_LIMIT = 3;

    private $destinations = [];
    private $advanced_admin;
    private $google_drive_notice;

    public function __construct() {
        $this->load_destinations();
        $this->advanced_admin = class_exists(BJLG_Admin_Advanced::class) ? new BJLG_Admin_Advanced() : null;
        add_action('admin_menu', [$this, 'create_admin_page']);
        add_filter('bjlg_admin_tabs', [$this, 'get_default_tabs']);
        add_action('wp_dashboard_setup', [$this, 'register_dashboard_widget']);
        add_action('admin_enqueue_scripts', [$this, 'enqueue_dashboard_widget_assets']);
    }

    /**
     * Détermine si Google Drive est indisponible faute de SDK.
     */
    private function is_google_drive_unavailable() {
        $google_drive_destination = isset($this->destinations['google_drive'])
            ? $this->destinations['google_drive']
            : null;

        if (!is_object($google_drive_destination) || !method_exists($google_drive_destination, 'is_sdk_available')) {
            return false;
        }

        return !$google_drive_destination->is_sdk_available();
    }

    /**
     * Retourne le message à afficher quand le SDK Google Drive est manquant.
     */
    private function get_google_drive_unavailable_notice() {
        if ($this->google_drive_notice === null) {
            $this->google_drive_notice = esc_html__(
                "Le SDK Google n'est pas disponible. Installez les dépendances via Composer pour activer cette destination.",
                'backup-jlg'
            );
        }

        return $this->google_drive_notice;
    }

    /**
     * Charge les classes de destination disponibles.
     */
    private function load_destinations() {
        if (class_exists(BJLG_Google_Drive::class)) {
            $this->destinations['google_drive'] = new BJLG_Google_Drive();
        }
        if (class_exists(BJLG_AWS_S3::class)) {
            $this->destinations['aws_s3'] = new BJLG_AWS_S3();
        }
        if (class_exists(BJLG_Wasabi::class)) {
            $this->destinations['wasabi'] = new BJLG_Wasabi();
        }
        if (class_exists(BJLG_Dropbox::class)) {
            $this->destinations['dropbox'] = new BJLG_Dropbox();
        }
        if (class_exists(BJLG_Azure_Blob::class)) {
            $this->destinations['azure_blob'] = new BJLG_Azure_Blob();
        }
        if (class_exists(BJLG_Backblaze_B2::class)) {
            $this->destinations['backblaze_b2'] = new BJLG_Backblaze_B2();
        }
        if (class_exists(BJLG_OneDrive::class)) {
            $this->destinations['onedrive'] = new BJLG_OneDrive();
        }
        if (class_exists(BJLG_PCloud::class)) {
            $this->destinations['pcloud'] = new BJLG_PCloud();
        }
        if (class_exists(BJLG_SFTP::class)) {
            $this->destinations['sftp'] = new BJLG_SFTP();
        }
    }

    /**
     * Retourne les onglets par défaut
     */
    public function get_default_tabs($tabs) {
        $defaults = [
            'backup_restore' => 'Sauvegarde & Restauration',
            'scheduling' => 'Planification',
            'history' => 'Historique',
            'health_check' => 'Bilan de Santé',
            'settings' => 'Réglages',
            'logs' => 'Logs & Outils',
            'api' => 'API & Intégrations',
        ];

        if (is_array($tabs) && !empty($tabs)) {
            return array_merge($defaults, $tabs);
        }

        return $defaults;
    }

    /**
     * Crée la page de menu dans l'administration.
     */
    public function create_admin_page() {
        $wl_settings = get_option('bjlg_whitelabel_settings', []);
        $plugin_name = !empty($wl_settings['plugin_name']) ? $wl_settings['plugin_name'] : 'Backup - JLG';

        add_menu_page(
            $plugin_name,
            $plugin_name,
            'bjlg_manage_plugin',
            'backup-jlg',
            [$this, 'render_admin_page'],
            'dashicons-database-export',
            81
        );
    }

    /**
     * Register the dashboard widget shown on the main WordPress dashboard.
     */
    public function register_dashboard_widget() {
        if (!function_exists('bjlg_can_manage_plugin') || !bjlg_can_manage_plugin()) {
            return;
        }

        wp_add_dashboard_widget(
            'bjlg_dashboard_status',
            __('Sauvegardes - aperçu', 'backup-jlg'),
            [$this, 'render_dashboard_widget']
        );
    }

    /**
     * Enqueue assets required for the dashboard widget.
     */
    public function enqueue_dashboard_widget_assets($hook_suffix) {
        if ($hook_suffix !== 'index.php') {
            return;
        }

        if (!function_exists('bjlg_can_manage_plugin') || !bjlg_can_manage_plugin()) {
            return;
        }

        wp_enqueue_style(
            'bjlg-dashboard-widget',
            BJLG_PLUGIN_URL . 'assets/css/dashboard-widget.css',
            [],
            BJLG_VERSION
        );
    }
    
    /**
     * Affiche le contenu de la page principale et gère le routage des onglets.
     */
    public function render_admin_page() {
        $active_tab = isset($_GET['tab']) ? sanitize_key($_GET['tab']) : 'backup_restore';
        $page_url = add_query_arg(
            [
                'page' => 'backup-jlg',
            ],
            admin_url('admin.php')
        );

        $tabs = apply_filters('bjlg_admin_tabs', []);
        if (!is_array($tabs) || empty($tabs)) {
            $tabs = $this->get_default_tabs([]);
        }

        if (!array_key_exists($active_tab, $tabs)) {
            $active_tab = array_key_exists('backup_restore', $tabs)
                ? 'backup_restore'
                : (string) array_key_first($tabs);
        }
        $metrics = $this->advanced_admin ? $this->advanced_admin->get_dashboard_metrics() : [];

        $notice_type = isset($_GET['bjlg_notice']) ? sanitize_key($_GET['bjlg_notice']) : '';
        $notice_message = '';

        if (isset($_GET['bjlg_notice_message'])) {
            $raw_notice = rawurldecode((string) $_GET['bjlg_notice_message']);
            $notice_message = sanitize_text_field(wp_unslash($raw_notice));
        }

        $notice_classes = [
            'success' => 'notice notice-success',
            'error' => 'notice notice-error',
            'warning' => 'notice notice-warning',
            'info' => 'notice notice-info',
        ];

        ?>
        <a class="bjlg-skip-link" href="#bjlg-main-content">
            <?php esc_html_e('Aller au contenu principal', 'backup-jlg'); ?>
        </a>
        <div id="bjlg-main-content" class="wrap bjlg-wrap is-light" data-bjlg-theme="light" role="main" tabindex="-1">
            <h1>
                <span class="dashicons dashicons-database-export" aria-hidden="true"></span>
                <?php echo esc_html(get_admin_page_title()); ?>
                <span class="bjlg-version">v<?php echo esc_html(BJLG_VERSION); ?></span>
            </h1>

            <?php if ($notice_type && $notice_message !== ''): ?>
                <?php $notice_class = isset($notice_classes[$notice_type]) ? $notice_classes[$notice_type] : $notice_classes['info']; ?>
                <div class="<?php echo esc_attr($notice_class); ?>">
                    <p><?php echo esc_html($notice_message); ?></p>
                </div>
            <?php endif; ?>

            <div class="bjlg-utility-bar">
                <button
                    type="button"
                    class="button button-secondary bjlg-contrast-toggle"
                    id="bjlg-contrast-toggle"
                    data-dark-label="<?php echo esc_attr__('Activer le contraste renforcé', 'backup-jlg'); ?>"
                    data-light-label="<?php echo esc_attr__('Revenir au thème clair', 'backup-jlg'); ?>"
                    aria-pressed="false"
                >
                    <?php echo esc_html__('Activer le contraste renforcé', 'backup-jlg'); ?>
                </button>
            </div>

            <nav class="nav-tab-wrapper" role="tablist">
                <?php foreach ($tabs as $tab_key => $tab_label):
                    $tab_slug = sanitize_key($tab_key);

                    if ($tab_slug === '') {
                        $tab_slug = 'tab-' . substr(md5((string) $tab_key), 0, 8);
                    }

                    $tab_id = 'bjlg-tab-' . $tab_slug;
                    $panel_id = 'bjlg-tab-panel-' . $tab_slug;
                    $is_active = ($active_tab === $tab_key);
                    $tab_classes = 'nav-tab' . ($is_active ? ' nav-tab-active' : '');
                    $tab_index = $is_active ? '0' : '-1';
                    $aria_current_attr = $is_active ? ' aria-current="page"' : '';
                    ?>
                    <a href="<?php echo esc_url(add_query_arg(['tab' => $tab_key], $page_url)); ?>"
                       class="<?php echo esc_attr($tab_classes); ?>"
                       data-tab="<?php echo esc_attr($tab_key); ?>"
                       id="<?php echo esc_attr($tab_id); ?>"
                       role="tab"
                       aria-controls="<?php echo esc_attr($panel_id); ?>"
                       aria-selected="<?php echo $is_active ? 'true' : 'false'; ?>"
                       tabindex="<?php echo esc_attr($tab_index); ?>"<?php echo $aria_current_attr; ?>>
                        <?php echo esc_html($tab_label); ?>
                    </a>
                <?php endforeach; ?>
            </nav>

            <div class="bjlg-tab-content" data-active-tab="<?php echo esc_attr($active_tab); ?>">
                <?php $this->render_dashboard_overview($metrics); ?>
                <?php $tab_modules_map = $this->get_tab_module_mapping(); ?>
                <?php foreach ($tabs as $tab_key => $tab_label):
                    $tab_slug = sanitize_key($tab_key);

                    if ($tab_slug === '') {
                        $tab_slug = 'tab-' . substr(md5((string) $tab_key), 0, 8);
                    }

                    $tab_id = 'bjlg-tab-' . $tab_slug;
                    $panel_id = 'bjlg-tab-panel-' . $tab_slug;
                    $is_active = ($active_tab === $tab_key);
                    $panel_hidden_attr = $is_active ? '' : ' hidden';
                    $panel_aria_hidden = $is_active ? 'false' : 'true';
                    $panel_modules = isset($tab_modules_map[$tab_key]) ? (array) $tab_modules_map[$tab_key] : [];
                    $panel_modules = array_filter(array_map('sanitize_key', $panel_modules));
                    $panel_modules_attr = $panel_modules ? ' data-bjlg-modules="' . esc_attr(implode(' ', array_unique($panel_modules))) . '"' : '';
                    ?>
                    <section class="bjlg-tab-panel"
                             data-tab="<?php echo esc_attr($tab_key); ?>"
                             id="<?php echo esc_attr($panel_id); ?>"
                             role="tabpanel"
                             aria-labelledby="<?php echo esc_attr($tab_id); ?>"
                             aria-hidden="<?php echo esc_attr($panel_aria_hidden); ?>"
                             tabindex="0"<?php echo $panel_hidden_attr . $panel_modules_attr; ?>>
                        <?php $this->render_tab_panel($tab_key, $active_tab); ?>
                    </section>
                <?php endforeach; ?>
            </div>
        </div>
        <?php
    }

    /**
     * Affiche le contenu d'un onglet.
     */
    private function render_tab_panel($tab_key, $active_tab) {
        $panels = $this->get_tab_renderers();

        if (isset($panels[$tab_key]) && is_callable($panels[$tab_key])) {
            call_user_func($panels[$tab_key]);
            return;
        }

        /**
         * Permet d'afficher le contenu des onglets personnalisés.
         *
         * @param string $tab_key    Clé de l'onglet à afficher.
         * @param string $active_tab Onglet actuellement actif.
         */
        do_action('bjlg_render_admin_tab', $tab_key, $active_tab);
    }

    /**
     * Retourne les callbacks de rendu pour chaque onglet.
     */
    private function get_tab_renderers() {
        return [
            'backup_restore' => function () {
                $this->render_backup_creation_section();
                $this->render_backup_list_section();
                $this->render_restore_section();
            },
            'scheduling' => function () {
                $this->render_schedule_section();
            },
            'history' => function () {
                $this->render_history_section();
            },
            'health_check' => function () {
                $this->render_health_check_section();
            },
            'settings' => function () {
                $this->render_settings_section();
            },
            'logs' => function () {
                $this->render_logs_section();
            },
            'api' => function () {
                $this->render_api_section();
            },
        ];
    }

    private function get_tab_module_mapping() {
        return [
            'backup_restore' => ['dashboard', 'backup'],
            'scheduling' => ['scheduling'],
            'history' => ['backup'],
            'settings' => ['settings'],
            'logs' => ['logs'],
            'api' => ['api'],
        ];
    }

    /**
     * Affiche l'encart de synthèse des métriques et l'onboarding.
     */
    private function render_dashboard_overview(array $metrics) {
        $summary = $metrics['summary'] ?? [];
        $alerts = $metrics['alerts'] ?? [];
        $onboarding = $metrics['onboarding'] ?? [];
        $queues = isset($metrics['queues']) && is_array($metrics['queues']) ? $metrics['queues'] : [];
        $reliability = isset($metrics['reliability']) && is_array($metrics['reliability']) ? $metrics['reliability'] : [];
        $data_attr = !empty($metrics) ? wp_json_encode($metrics) : '';

        $backup_tab_url = add_query_arg(
            [
                'page' => 'backup-jlg',
                'tab' => 'backup_restore',
            ],
            admin_url('admin.php')
        );

        $backup_cta_url = $backup_tab_url . '#bjlg-backup-creation-form';
        $restore_cta_url = $backup_tab_url . '#bjlg-restore-form';

        ?>
        <section class="bjlg-dashboard-overview" <?php echo $data_attr ? 'data-bjlg-dashboard="' . esc_attr($data_attr) . '"' : ''; ?>>
            <header class="bjlg-dashboard-overview__header">
                <h2><?php esc_html_e('Vue d’ensemble', 'backup-jlg'); ?></h2>
                <?php if (!empty($metrics['generated_at'])): ?>
                    <span class="bjlg-dashboard-overview__timestamp">
                        <?php echo esc_html(sprintf(__('Actualisé à %s', 'backup-jlg'), $metrics['generated_at'])); ?>
                    </span>
                <?php endif; ?>
            </header>

            <div id="bjlg-dashboard-live-region" class="screen-reader-text" role="status" aria-live="polite" aria-atomic="true"></div>

            <div class="bjlg-dashboard-actions" data-role="actions" role="region" aria-live="polite" aria-atomic="true">
                <article class="bjlg-action-card" data-action="backup">
                    <div class="bjlg-action-card__content">
                        <h3 class="bjlg-action-card__title"><?php esc_html_e('Lancer une sauvegarde', 'backup-jlg'); ?></h3>
                        <p class="bjlg-action-card__meta" data-field="cta_backup_last_backup">
                            <?php echo esc_html($summary['history_last_backup_relative'] ?? __('Aucune sauvegarde récente.', 'backup-jlg')); ?>
                        </p>
                        <p class="bjlg-action-card__meta" data-field="cta_backup_next_run">
                            <?php echo esc_html($summary['scheduler_next_run_relative'] ?? __('Aucune planification active.', 'backup-jlg')); ?>
                        </p>
                    </div>
                    <a class="button button-primary button-hero bjlg-action-card__cta" href="<?php echo esc_url($backup_cta_url); ?>">
                        <span class="dashicons dashicons-backup" aria-hidden="true"></span>
                        <?php esc_html_e('Créer une sauvegarde', 'backup-jlg'); ?>
                    </a>
                </article>

                <article class="bjlg-action-card" data-action="restore">
                    <div class="bjlg-action-card__content">
                        <h3 class="bjlg-action-card__title"><?php esc_html_e('Restaurer une sauvegarde', 'backup-jlg'); ?></h3>
                        <p class="bjlg-action-card__meta" data-field="cta_restore_last_backup">
                            <?php echo esc_html($summary['history_last_backup'] ?? __('Aucune sauvegarde disponible.', 'backup-jlg')); ?>
                        </p>
                        <p class="bjlg-action-card__meta">
                            <?php esc_html_e('Archives stockées :', 'backup-jlg'); ?>
                            <span data-field="cta_restore_backup_count"><?php echo esc_html(number_format_i18n($summary['storage_backup_count'] ?? 0)); ?></span>
                        </p>
                    </div>
                    <a class="button button-secondary button-hero bjlg-action-card__cta" data-action-target="restore" href="<?php echo esc_url($restore_cta_url); ?>">
                        <span class="dashicons dashicons-update" aria-hidden="true"></span>
                        <?php esc_html_e('Ouvrir l’assistant de restauration', 'backup-jlg'); ?>
                    </a>
                </article>
            </div>

            <?php $this->render_reliability_section($reliability); ?>

            <div class="bjlg-alerts" data-role="alerts" role="status" aria-live="polite" aria-atomic="true">
                <?php foreach ($alerts as $alert): ?>
                    <div class="bjlg-alert bjlg-alert--<?php echo esc_attr($alert['type'] ?? 'info'); ?>">
                        <div class="bjlg-alert__content">
                            <strong class="bjlg-alert__title"><?php echo esc_html($alert['title'] ?? ''); ?></strong>
                            <?php if (!empty($alert['message'])): ?>
                                <p class="bjlg-alert__message"><?php echo esc_html($alert['message']); ?></p>
                            <?php endif; ?>
                        </div>
                        <?php if (!empty($alert['action']['label']) && !empty($alert['action']['url'])): ?>
                            <a class="bjlg-alert__action button button-secondary" href="<?php echo esc_url($alert['action']['url']); ?>">
                                <?php echo esc_html($alert['action']['label']); ?>
                            </a>
                        <?php endif; ?>
                    </div>
                <?php endforeach; ?>
            </div>

            <div class="bjlg-cards-grid">
                <article class="bjlg-card bjlg-card--stat" data-metric="history">
                    <span class="bjlg-card__kicker"><?php esc_html_e('Activité 30 jours', 'backup-jlg'); ?></span>
                    <h3 class="bjlg-card__title"><?php esc_html_e('Actions enregistrées', 'backup-jlg'); ?></h3>
                    <div class="bjlg-card__value" data-field="history_total_actions"><?php echo esc_html(number_format_i18n($summary['history_total_actions'] ?? 0)); ?></div>
                    <p class="bjlg-card__meta">
                        <span data-field="history_successful_backups"><?php echo esc_html(number_format_i18n($summary['history_successful_backups'] ?? 0)); ?></span>
                        <?php esc_html_e(' sauvegardes réussies', 'backup-jlg'); ?>
                    </p>
                </article>

                <article class="bjlg-card bjlg-card--stat" data-metric="last-backup">
                    <span class="bjlg-card__kicker"><?php esc_html_e('Dernière sauvegarde', 'backup-jlg'); ?></span>
                    <h3 class="bjlg-card__title"><?php esc_html_e('Statut récent', 'backup-jlg'); ?></h3>
                    <div class="bjlg-card__value" data-field="history_last_backup"><?php echo esc_html($summary['history_last_backup'] ?? __('Aucune sauvegarde effectuée', 'backup-jlg')); ?></div>
                    <p class="bjlg-card__meta" data-field="history_last_backup_relative">
                        <?php echo esc_html($summary['history_last_backup_relative'] ?? ''); ?>
                    </p>
                </article>

                <article class="bjlg-card bjlg-card--stat" data-metric="scheduler">
                    <span class="bjlg-card__kicker"><?php esc_html_e('Planification', 'backup-jlg'); ?></span>
                    <h3 class="bjlg-card__title"><?php esc_html_e('Prochaine exécution', 'backup-jlg'); ?></h3>
                    <div class="bjlg-card__value" data-field="scheduler_next_run"><?php echo esc_html($summary['scheduler_next_run'] ?? __('Non planifié', 'backup-jlg')); ?></div>
                    <p class="bjlg-card__meta" data-field="scheduler_next_run_relative"><?php echo esc_html($summary['scheduler_next_run_relative'] ?? ''); ?></p>
                    <p class="bjlg-card__footnote">
                        <?php esc_html_e('Planifications actives :', 'backup-jlg'); ?>
                        <span data-field="scheduler_active_count"><?php echo esc_html(number_format_i18n($summary['scheduler_active_count'] ?? 0)); ?></span>
                        • <?php esc_html_e('Taux de succès :', 'backup-jlg'); ?>
                        <span data-field="scheduler_success_rate"><?php echo esc_html($summary['scheduler_success_rate'] ?? '0%'); ?></span>
                    </p>
                </article>

                <article class="bjlg-card bjlg-card--stat" data-metric="storage">
                    <span class="bjlg-card__kicker"><?php esc_html_e('Stockage', 'backup-jlg'); ?></span>
                    <h3 class="bjlg-card__title"><?php esc_html_e('Espace utilisé', 'backup-jlg'); ?></h3>
                    <div class="bjlg-card__value" data-field="storage_total_size_human"><?php echo esc_html($summary['storage_total_size_human'] ?? size_format(0)); ?></div>
                    <p class="bjlg-card__meta">
                        <?php esc_html_e('Fichiers archivés :', 'backup-jlg'); ?>
                        <span data-field="storage_backup_count"><?php echo esc_html(number_format_i18n($summary['storage_backup_count'] ?? 0)); ?></span>
                    </p>
                </article>
            </div>

            <?php if (!empty($queues)): ?>
                <section class="bjlg-queues" aria-labelledby="bjlg-queues-title">
                    <header class="bjlg-queues__header">
                        <h2 id="bjlg-queues-title"><?php esc_html_e('Files d’attente', 'backup-jlg'); ?></h2>
                        <p class="bjlg-queues__description">
                            <?php esc_html_e('Suivez les notifications et purges distantes en attente directement depuis le tableau de bord.', 'backup-jlg'); ?>
                        </p>
                    </header>

                    <div class="bjlg-queues__grid">
                        <?php foreach ($queues as $queue_key => $queue):
                            if (!is_array($queue)) {
                                continue;
                            }

                            $total = isset($queue['total']) ? (int) $queue['total'] : 0;
                            $status_counts = isset($queue['status_counts']) && is_array($queue['status_counts']) ? $queue['status_counts'] : [];
                            $pending_count = isset($status_counts['pending']) ? (int) $status_counts['pending'] : 0;
                            $retry_count = isset($status_counts['retry']) ? (int) $status_counts['retry'] : 0;
                            $failed_count = isset($status_counts['failed']) ? (int) $status_counts['failed'] : 0;
                            $next_relative = isset($queue['next_attempt_relative']) ? (string) $queue['next_attempt_relative'] : '';
                            $oldest_relative = isset($queue['oldest_entry_relative']) ? (string) $queue['oldest_entry_relative'] : '';
                            $entries = isset($queue['entries']) && is_array($queue['entries']) ? $queue['entries'] : [];
                            ?>
                            <article class="bjlg-queue-card" data-queue="<?php echo esc_attr($queue_key); ?>">
                                <header class="bjlg-queue-card__header">
                                    <h3 class="bjlg-queue-card__title"><?php echo esc_html($queue['label'] ?? ucfirst((string) $queue_key)); ?></h3>
                                    <span class="bjlg-queue-card__count" data-field="total">
                                        <?php
                                        echo esc_html(
                                            sprintf(
                                                _n('%s entrée', '%s entrées', $total, 'backup-jlg'),
                                                number_format_i18n($total)
                                            )
                                        );
                                        ?>
                                    </span>
                                </header>

                                <p class="bjlg-queue-card__meta" data-field="status-counts">
                                    <?php
                                    printf(
                                        /* translators: 1: number of pending entries, 2: number of retry entries, 3: number of failed entries. */
                                        esc_html__('En attente : %1$s • Nouvel essai : %2$s • Échecs : %3$s', 'backup-jlg'),
                                        esc_html(number_format_i18n($pending_count)),
                                        esc_html(number_format_i18n($retry_count)),
                                        esc_html(number_format_i18n($failed_count))
                                    );
                                    ?>
                                </p>

                                <p class="bjlg-queue-card__meta" data-field="next">
                                    <?php if ($next_relative !== ''): ?>
                                        <?php printf(esc_html__('Prochain passage %s', 'backup-jlg'), esc_html($next_relative)); ?>
                                    <?php else: ?>
                                        <?php esc_html_e('Aucun traitement planifié.', 'backup-jlg'); ?>
                                    <?php endif; ?>
                                </p>

                                <p class="bjlg-queue-card__meta" data-field="oldest">
                                    <?php if ($oldest_relative !== ''): ?>
                                        <?php printf(esc_html__('Entrée la plus ancienne %s', 'backup-jlg'), esc_html($oldest_relative)); ?>
                                    <?php endif; ?>
                                </p>

                                <ul class="bjlg-queue-card__entries" data-role="entries">
                                    <?php if (!empty($entries)): ?>
                                        <?php foreach ($entries as $entry):
                                            if (!is_array($entry)) {
                                                continue;
                                            }

                                            $status_intent = isset($entry['status_intent']) ? (string) $entry['status_intent'] : 'info';
                                            $status_label = isset($entry['status_label']) ? (string) $entry['status_label'] : '';
                                            $attempt_label = isset($entry['attempt_label']) ? (string) $entry['attempt_label'] : '';
                                            $next_attempt_relative = isset($entry['next_attempt_relative']) ? (string) $entry['next_attempt_relative'] : '';
                                            $created_relative = isset($entry['created_relative']) ? (string) $entry['created_relative'] : '';
                                            $details = isset($entry['details']) && is_array($entry['details']) ? $entry['details'] : [];
                                            $entry_id = isset($entry['id']) ? (string) $entry['id'] : '';
                                            $entry_file = isset($entry['file']) ? (string) $entry['file'] : '';
                                            ?>
                                            <li class="bjlg-queue-card__entry"
                                                <?php echo $entry_id !== '' ? ' data-entry-id="' . esc_attr($entry_id) . '"' : ''; ?>
                                                <?php echo $entry_file !== '' ? ' data-entry-file="' . esc_attr($entry_file) . '"' : ''; ?>
                                            >
                                                <div class="bjlg-queue-card__entry-header">
                                                    <span class="bjlg-queue-card__entry-title"><?php echo esc_html($entry['title'] ?? ''); ?></span>
                                                    <?php if ($status_label !== ''): ?>
                                                        <span class="bjlg-queue-card__entry-status bjlg-queue-card__entry-status--<?php echo esc_attr($status_intent); ?>">
                                                            <?php echo esc_html($status_label); ?>
                                                        </span>
                                                    <?php endif; ?>
                                                </div>

                                                <p class="bjlg-queue-card__entry-meta">
                                                    <?php if ($attempt_label !== ''): ?>
                                                        <span><?php echo esc_html($attempt_label); ?></span>
                                                    <?php endif; ?>

                                                    <?php if ($next_attempt_relative !== ''): ?>
                                                        <span>• <?php printf(esc_html__('Prochaine tentative %s', 'backup-jlg'), esc_html($next_attempt_relative)); ?></span>
                                                    <?php endif; ?>

                                                    <?php if ($created_relative !== ''): ?>
                                                        <span>• <?php printf(esc_html__('Ajouté %s', 'backup-jlg'), esc_html($created_relative)); ?></span>
                                                    <?php endif; ?>
                                                </p>

                                                <?php if (!empty($details['destinations'])): ?>
                                                    <p class="bjlg-queue-card__entry-meta">
                                                        <?php printf(esc_html__('Destinations : %s', 'backup-jlg'), esc_html($details['destinations'])); ?>
                                                    </p>
                                                <?php endif; ?>

                                                <?php if (!empty($entry['message'])): ?>
                                                    <p class="bjlg-queue-card__entry-message"><?php echo esc_html($entry['message']); ?></p>
                                                <?php endif; ?>

                                                <div class="bjlg-queue-card__entry-actions">
                                                    <?php if ($queue_key === 'notifications' && $entry_id !== ''): ?>
                                                        <button type="button" class="button button-secondary button-small" data-queue-action="retry-notification" data-entry-id="<?php echo esc_attr($entry_id); ?>">
                                                            <?php esc_html_e('Relancer', 'backup-jlg'); ?>
                                                        </button>
                                                        <button type="button" class="button button-link-delete" data-queue-action="clear-notification" data-entry-id="<?php echo esc_attr($entry_id); ?>">
                                                            <?php esc_html_e('Ignorer', 'backup-jlg'); ?>
                                                        </button>
                                                    <?php elseif ($queue_key === 'remote_purge' && $entry_file !== ''): ?>
                                                        <button type="button" class="button button-secondary button-small" data-queue-action="retry-remote-purge" data-file="<?php echo esc_attr($entry_file); ?>">
                                                            <?php esc_html_e('Relancer la purge', 'backup-jlg'); ?>
                                                        </button>
                                                        <button type="button" class="button button-link-delete" data-queue-action="clear-remote-purge" data-file="<?php echo esc_attr($entry_file); ?>">
                                                            <?php esc_html_e('Retirer de la file', 'backup-jlg'); ?>
                                                        </button>
                                                    <?php endif; ?>
                                                </div>
                                            </li>
                                        <?php endforeach; ?>
                                    <?php else: ?>
                                        <li class="bjlg-queue-card__entry bjlg-queue-card__entry--empty">
                                            <?php esc_html_e('Aucune entrée en attente.', 'backup-jlg'); ?>
                                        </li>
                                    <?php endif; ?>
                                </ul>
                            </article>
                        <?php endforeach; ?>
                    </div>
                </section>
            <?php endif; ?>

            <div class="bjlg-onboarding" data-role="onboarding" role="region" aria-live="polite" aria-atomic="true">
                <h3 class="bjlg-onboarding__title"><?php esc_html_e('Bien démarrer', 'backup-jlg'); ?></h3>
                <ul class="bjlg-onboarding__list">
                    <?php foreach ($onboarding as $resource): ?>
                        <li class="bjlg-onboarding__item">
                            <div class="bjlg-onboarding__content">
                                <strong class="bjlg-onboarding__label"><?php echo esc_html($resource['title']); ?></strong>
                                <?php if (!empty($resource['description'])): ?>
                                    <p class="bjlg-onboarding__description"><?php echo esc_html($resource['description']); ?></p>
                                <?php endif; ?>
                                <?php if (!empty($resource['command'])): ?>
                                    <code class="bjlg-onboarding__command" data-command="<?php echo esc_attr($resource['command']); ?>"><?php echo esc_html($resource['command']); ?></code>
                                <?php endif; ?>
                            </div>
                            <?php if (!empty($resource['url'])): ?>
                                <a class="bjlg-onboarding__action button button-secondary" href="<?php echo esc_url($resource['url']); ?>" target="_blank" rel="noopener noreferrer">
                                    <?php echo esc_html($resource['action_label'] ?? __('Ouvrir', 'backup-jlg')); ?>
                                </a>
                            <?php endif; ?>
                        </li>
                    <?php endforeach; ?>
                </ul>
            </div>

            <div class="bjlg-dashboard-charts" data-role="charts">
                <article class="bjlg-chart-card" data-chart="history-trend">
                    <header class="bjlg-chart-card__header">
                        <h3 class="bjlg-chart-card__title"><?php esc_html_e('Tendance des sauvegardes', 'backup-jlg'); ?></h3>
                        <p class="bjlg-chart-card__subtitle" data-field="chart_history_subtitle">
                            <?php esc_html_e('Actions réussies et échouées sur 30 jours.', 'backup-jlg'); ?>
                        </p>
                    </header>
                    <canvas class="bjlg-chart-card__canvas" id="bjlg-history-trend" aria-hidden="true"></canvas>
                    <p class="bjlg-chart-card__empty" data-role="empty-message"><?php esc_html_e('Données de tendance indisponibles pour le moment.', 'backup-jlg'); ?></p>
                </article>

                <article class="bjlg-chart-card" data-chart="storage-trend">
                    <header class="bjlg-chart-card__header">
                        <h3 class="bjlg-chart-card__title"><?php esc_html_e('Evolution du stockage', 'backup-jlg'); ?></h3>
                        <p class="bjlg-chart-card__subtitle" data-field="chart_storage_subtitle">
                            <?php esc_html_e('Capacité utilisée par vos archives.', 'backup-jlg'); ?>
                        </p>
                    </header>
                    <canvas class="bjlg-chart-card__canvas" id="bjlg-storage-trend" aria-hidden="true"></canvas>
                    <p class="bjlg-chart-card__empty" data-role="empty-message"><?php esc_html_e('Aucune mesure d’utilisation disponible.', 'backup-jlg'); ?></p>
                </article>
            </div>
        </section>
        <?php
    }

    private function render_reliability_section(array $reliability) {
        $score = isset($reliability['score']) ? (int) $reliability['score'] : null;
        $score_value = $score !== null ? number_format_i18n(max(0, min(100, $score))) : '—';
        $score_label = isset($reliability['score_label']) ? (string) $reliability['score_label'] : '';
        $level = isset($reliability['level']) ? (string) $reliability['level'] : __('Indisponible', 'backup-jlg');
        $description = isset($reliability['description']) ? (string) $reliability['description'] : __('Les données de fiabilité apparaîtront après vos premières sauvegardes.', 'backup-jlg');
        $caption = isset($reliability['caption']) ? (string) $reliability['caption'] : __('Comparaison avec les standards professionnels : planification, chiffrement et redondance.', 'backup-jlg');
        $intent = isset($reliability['intent']) ? sanitize_key((string) $reliability['intent']) : 'info';
        $pillars = isset($reliability['pillars']) && is_array($reliability['pillars']) ? $reliability['pillars'] : [];
        $recommendations = isset($reliability['recommendations']) && is_array($reliability['recommendations']) ? $reliability['recommendations'] : [];

        $section_intent = sanitize_html_class($intent !== '' ? $intent : 'info');

        ?>
        <section class="bjlg-reliability" data-role="reliability" data-intent="<?php echo esc_attr($section_intent); ?>" aria-labelledby="bjlg-reliability-title" role="region">
            <header class="bjlg-reliability__header">
                <h2 id="bjlg-reliability-title"><?php esc_html_e('Indice de fiabilité', 'backup-jlg'); ?></h2>
                <p class="bjlg-reliability__caption" data-field="reliability_caption"><?php echo esc_html($caption); ?></p>
            </header>

            <div class="bjlg-reliability__grid">
                <div class="bjlg-reliability__score" data-role="reliability-score">
                    <div class="bjlg-reliability__score-main" aria-live="polite" aria-atomic="true">
                        <span class="bjlg-reliability__value" data-field="reliability_score_value" aria-label="<?php echo esc_attr(sprintf(__('Indice de fiabilité sur 100 : %s', 'backup-jlg'), $score_label !== '' ? $score_label : $score_value)); ?>"><?php echo esc_html($score_value); ?></span>
                        <span class="bjlg-reliability__unit" aria-hidden="true">/100</span>
                    </div>
                    <p class="screen-reader-text" data-field="reliability_score_label"><?php echo esc_html($score_label !== '' ? $score_label : $score_value . ' / 100'); ?></p>
                    <span class="bjlg-reliability__level" data-field="reliability_level"><?php echo esc_html($level); ?></span>
                    <p class="bjlg-reliability__description" data-field="reliability_description"><?php echo esc_html($description); ?></p>
                </div>

                <ul class="bjlg-reliability__pillars" data-role="reliability-pillars">
                    <?php if (empty($pillars)): ?>
                        <li class="bjlg-reliability-pillar bjlg-reliability-pillar--empty">
                            <?php esc_html_e('Les signaux clés apparaîtront après vos premières sauvegardes.', 'backup-jlg'); ?>
                        </li>
                    <?php else: ?>
                        <?php foreach ($pillars as $pillar):
                            if (!is_array($pillar)) {
                                continue;
                            }

                            $pillar_intent = isset($pillar['intent']) ? sanitize_key((string) $pillar['intent']) : (isset($pillar['status']) ? sanitize_key((string) $pillar['status']) : 'info');
                            $pillar_icon = isset($pillar['icon']) ? sanitize_html_class((string) $pillar['icon']) : 'dashicons-shield-alt';
                            $pillar_label = isset($pillar['label']) ? (string) $pillar['label'] : '';
                            $pillar_message = isset($pillar['message']) ? (string) $pillar['message'] : '';
                            ?>
                            <li class="bjlg-reliability-pillar" data-intent="<?php echo esc_attr($pillar_intent ?: 'info'); ?>">
                                <span class="bjlg-reliability-pillar__icon dashicons <?php echo esc_attr($pillar_icon); ?>" aria-hidden="true"></span>
                                <div class="bjlg-reliability-pillar__content">
                                    <?php if ($pillar_label !== ''): ?>
                                        <span class="bjlg-reliability-pillar__label"><?php echo esc_html($pillar_label); ?></span>
                                    <?php endif; ?>
                                    <?php if ($pillar_message !== ''): ?>
                                        <span class="bjlg-reliability-pillar__message"><?php echo esc_html($pillar_message); ?></span>
                                    <?php endif; ?>
                                </div>
                            </li>
                        <?php endforeach; ?>
                    <?php endif; ?>
                </ul>
            </div>

            <div class="bjlg-reliability__actions" data-role="reliability-actions"<?php echo empty($recommendations) ? ' hidden' : ''; ?>>
                <?php foreach ($recommendations as $recommendation):
                    if (!is_array($recommendation) || empty($recommendation['label'])) {
                        continue;
                    }

                    $action_label = (string) $recommendation['label'];
                    $action_url = isset($recommendation['url']) ? esc_url($recommendation['url']) : '#';
                    $action_intent = isset($recommendation['intent']) ? sanitize_key((string) $recommendation['intent']) : 'secondary';
                    $action_class = $action_intent === 'primary' ? 'button button-primary' : 'button button-secondary';
                    ?>
                    <a class="<?php echo esc_attr($action_class); ?>" href="<?php echo $action_url; ?>">
                        <?php echo esc_html($action_label); ?>
                    </a>
                <?php endforeach; ?>
            </div>
        </section>
        <?php
    }

    /**
     * Render the dashboard widget content displayed on the WordPress dashboard.
     */
    public function render_dashboard_widget() {
        $snapshot = $this->get_dashboard_widget_snapshot();

        if (empty($snapshot['ok'])) {
            $message = !empty($snapshot['error']) ? $snapshot['error'] : __('Impossible de charger les informations de sauvegarde pour le moment.', 'backup-jlg');
            echo '<p>' . esc_html($message) . '</p>';
            return;
        }

        $summary = $snapshot['summary'];
        $alerts = $snapshot['alerts'];
        $backups = $snapshot['backups'];
        $actions = $snapshot['actions'];
        $generated_at = $snapshot['generated_at'];

        ?>
        <div class="bjlg-dashboard-widget" role="region" aria-live="polite" aria-atomic="true">
            <header class="bjlg-dashboard-widget__header">
                <h3 class="bjlg-dashboard-widget__title"><?php esc_html_e('Vue d’ensemble des sauvegardes', 'backup-jlg'); ?></h3>
                <?php if (!empty($generated_at)): ?>
                    <span class="bjlg-dashboard-widget__timestamp"><?php echo esc_html(sprintf(__('Actualisé le %s', 'backup-jlg'), $generated_at)); ?></span>
                <?php endif; ?>
            </header>

            <div class="bjlg-dashboard-widget__summary" role="status" aria-live="polite" aria-atomic="true">
                <div class="bjlg-dashboard-widget__stat">
                    <span class="bjlg-dashboard-widget__stat-label"><?php esc_html_e('Dernière sauvegarde', 'backup-jlg'); ?></span>
                    <span class="bjlg-dashboard-widget__stat-value"><?php echo esc_html($summary['history_last_backup'] ?? __('Aucune sauvegarde effectuée', 'backup-jlg')); ?></span>
                    <?php if (!empty($summary['history_last_backup_relative'])): ?>
                        <span class="bjlg-dashboard-widget__stat-meta"><?php echo esc_html($summary['history_last_backup_relative']); ?></span>
                    <?php endif; ?>
                </div>
                <div class="bjlg-dashboard-widget__stat">
                    <span class="bjlg-dashboard-widget__stat-label"><?php esc_html_e('Prochaine sauvegarde planifiée', 'backup-jlg'); ?></span>
                    <span class="bjlg-dashboard-widget__stat-value"><?php echo esc_html($summary['scheduler_next_run'] ?? __('Non planifié', 'backup-jlg')); ?></span>
                    <?php if (!empty($summary['scheduler_next_run_relative'])): ?>
                        <span class="bjlg-dashboard-widget__stat-meta"><?php echo esc_html($summary['scheduler_next_run_relative']); ?></span>
                    <?php endif; ?>
                </div>
                <div class="bjlg-dashboard-widget__stat">
                    <span class="bjlg-dashboard-widget__stat-label"><?php esc_html_e('Archives stockées', 'backup-jlg'); ?></span>
                    <span class="bjlg-dashboard-widget__stat-value"><?php echo esc_html(number_format_i18n($summary['storage_backup_count'] ?? 0)); ?></span>
                    <?php if (!empty($summary['storage_total_size_human'])): ?>
                        <span class="bjlg-dashboard-widget__stat-meta"><?php echo esc_html($summary['storage_total_size_human']); ?></span>
                    <?php endif; ?>
                </div>
            </div>

            <?php if (!empty($actions['backup']['url'])): ?>
                <div class="bjlg-dashboard-widget__actions">
                    <a class="bjlg-dashboard-widget__button" href="<?php echo esc_url($actions['backup']['url']); ?>">
                        <?php echo esc_html($actions['backup']['label']); ?>
                    </a>
                    <?php if (!empty($actions['restore']['url'])): ?>
                        <a class="bjlg-dashboard-widget__button bjlg-dashboard-widget__button--secondary" href="<?php echo esc_url($actions['restore']['url']); ?>">
                            <?php echo esc_html($actions['restore']['label']); ?>
                        </a>
                    <?php endif; ?>
                </div>
            <?php endif; ?>

            <?php if (!empty($alerts)): ?>
                <div class="bjlg-dashboard-widget__alerts">
                    <?php foreach (array_slice($alerts, 0, 3) as $alert): ?>
                        <?php
                        $type = isset($alert['type']) && in_array($alert['type'], ['info', 'success', 'warning', 'error'], true)
                            ? $alert['type']
                            : 'info';
                        ?>
                        <div class="bjlg-dashboard-widget__alert bjlg-dashboard-widget__alert--<?php echo esc_attr($type); ?>">
                            <div class="bjlg-dashboard-widget__alert-body">
                                <?php if (!empty($alert['title'])): ?>
                                    <strong><?php echo esc_html($alert['title']); ?></strong>
                                <?php endif; ?>
                                <?php if (!empty($alert['message'])): ?>
                                    <p><?php echo esc_html($alert['message']); ?></p>
                                <?php endif; ?>
                            </div>
                            <?php if (!empty($alert['action']['label']) && !empty($alert['action']['url'])): ?>
                                <a class="bjlg-dashboard-widget__alert-link" href="<?php echo esc_url($alert['action']['url']); ?>">
                                    <?php echo esc_html($alert['action']['label']); ?>
                                </a>
                            <?php endif; ?>
                        </div>
                    <?php endforeach; ?>
                </div>
            <?php endif; ?>

            <div class="bjlg-dashboard-widget__recent">
                <h4 class="bjlg-dashboard-widget__section-title"><?php esc_html_e('Dernières archives', 'backup-jlg'); ?></h4>
                <?php if (!empty($backups)): ?>
                    <ul class="bjlg-dashboard-widget__backup-list">
                        <?php foreach ($backups as $backup): ?>
                            <li class="bjlg-dashboard-widget__backup-item">
                                <span class="bjlg-dashboard-widget__backup-name"><?php echo esc_html($backup['filename']); ?></span>
                                <span class="bjlg-dashboard-widget__backup-meta">
                                    <?php echo esc_html($backup['created_at_relative']); ?>
                                    <?php if (!empty($backup['size'])): ?>
                                        · <?php echo esc_html($backup['size']); ?>
                                    <?php endif; ?>
                                </span>
                            </li>
                        <?php endforeach; ?>
                    </ul>
                <?php else: ?>
                    <p class="bjlg-dashboard-widget__empty"><?php esc_html_e('Aucune sauvegarde récente disponible.', 'backup-jlg'); ?></p>
                <?php endif; ?>
            </div>
        </div>
        <?php
    }

    /**
     * Build the data displayed inside the dashboard widget.
     */
    private function get_dashboard_widget_snapshot(): array {
        if (!function_exists('bjlg_can_manage_plugin') || !bjlg_can_manage_plugin()) {
            return [
                'ok' => false,
                'error' => __('Vous n’avez pas l’autorisation de consulter ces informations.', 'backup-jlg'),
            ];
        }

        if (!$this->advanced_admin) {
            return [
                'ok' => false,
                'error' => __('Les métriques du tableau de bord ne sont pas disponibles.', 'backup-jlg'),
            ];
        }

        $metrics = $this->advanced_admin->get_dashboard_metrics();
        $summary = $metrics['summary'] ?? [];
        $alerts = $metrics['alerts'] ?? [];
        $generated_at = $metrics['generated_at'] ?? '';

        return [
            'ok' => true,
            'summary' => $summary,
            'alerts' => $alerts,
            'generated_at' => $generated_at,
            'backups' => $this->get_recent_backups(self::DASHBOARD_RECENT_BACKUPS_LIMIT),
            'actions' => $this->get_dashboard_widget_actions(),
        ];
    }

    /**
     * Provide action links used in the dashboard widget.
     */
    private function get_dashboard_widget_actions(): array {
        $backup_tab_url = add_query_arg(
            [
                'page' => 'backup-jlg',
                'tab' => 'backup_restore',
            ],
            admin_url('admin.php')
        );

        return [
            'backup' => [
                'label' => __('Lancer une sauvegarde', 'backup-jlg'),
                'url' => $backup_tab_url . '#bjlg-backup-creation-form',
            ],
            'restore' => [
                'label' => __('Restaurer une archive', 'backup-jlg'),
                'url' => $backup_tab_url . '#bjlg-restore-form',
            ],
        ];
    }

    /**
     * Retrieve the most recent backups to display in the dashboard widget.
     */
    private function get_recent_backups(int $limit): array {
        if (!function_exists('rest_do_request')) {
            return [];
        }

        $limit = max(1, $limit);
        $request = new WP_REST_Request('GET', '/backup-jlg/v1/backups');
        $request->set_param('per_page', $limit);

        $response = rest_do_request($request);

        if (!($response instanceof WP_REST_Response)) {
            return [];
        }

        $data = $response->get_data();

        if (!is_array($data) || empty($data['backups']) || !is_array($data['backups'])) {
            return [];
        }

        $now = current_time('timestamp');
        $prepared = [];

        foreach ($data['backups'] as $backup) {
            if (!is_array($backup)) {
                continue;
            }

            $created_at = isset($backup['created_at']) ? strtotime((string) $backup['created_at']) : false;
            $prepared[] = [
                'filename' => $backup['filename'] ?? '',
                'size' => $backup['size_formatted'] ?? '',
                'created_at_relative' => $created_at ? sprintf(__('il y a %s', 'backup-jlg'), human_time_diff($created_at, $now)) : '',
            ];
        }

        return $prepared;
    }

    /**
     * Section : Création de sauvegarde
     */
    private function render_backup_creation_section() {
        $include_patterns = get_option('bjlg_backup_include_patterns', []);
        $exclude_patterns = get_option('bjlg_backup_exclude_patterns', []);
        $post_checks = get_option('bjlg_backup_post_checks', ['checksum' => true, 'dry_run' => false]);
        if (!is_array($post_checks)) {
            $post_checks = ['checksum' => true, 'dry_run' => false];
        }
        $secondary_destinations = get_option('bjlg_backup_secondary_destinations', []);
        if (!is_array($secondary_destinations)) {
            $secondary_destinations = [];
        }

        $include_text = esc_textarea(implode("\n", array_map('strval', (array) $include_patterns)));
        $exclude_text = esc_textarea(implode("\n", array_map('strval', (array) $exclude_patterns)));
        $destination_choices = $this->get_destination_choices();
        $google_drive_unavailable = $this->is_google_drive_unavailable();
        $presets = BJLG_Settings::get_backup_presets();
        $presets_json = !empty($presets) ? wp_json_encode(array_values($presets)) : '';

        $include_suggestions = [
            [
                'value' => 'wp-content/uploads/**/*.webp',
                'label' => __('Médias WebP', 'backup-jlg'),
            ],
            [
                'value' => 'wp-content/mu-plugins/',
                'label' => __('MU-plugins', 'backup-jlg'),
            ],
            [
                'value' => 'wp-content/languages/*.mo',
                'label' => __('Fichiers de langue (.mo)', 'backup-jlg'),
            ],
        ];

        $exclude_suggestions = [
            [
                'value' => 'wp-content/cache/**/*',
                'label' => __('Caches WordPress', 'backup-jlg'),
            ],
            [
                'value' => 'node_modules/**/*',
                'label' => __('Dépendances node_modules', 'backup-jlg'),
            ],
            [
                'value' => 'vendor/**/*',
                'label' => __('Dossiers vendor compilés', 'backup-jlg'),
            ],
        ];

        $include_placeholder = isset($include_suggestions[0]['value']) ? $include_suggestions[0]['value'] : 'wp-content/uploads/**/*';
        $exclude_placeholder = isset($exclude_suggestions[0]['value']) ? $exclude_suggestions[0]['value'] : 'wp-content/cache/**/*';

        $backup_redirect = add_query_arg(
            [
                'page' => 'backup-jlg',
                'tab' => 'backup_restore',
            ],
            admin_url('admin.php')
        );
        $backup_redirect .= '#bjlg-backup-step-3';
        ?>
        <div class="bjlg-section">
            <h2>Créer une sauvegarde</h2>
            <form id="bjlg-backup-creation-form" method="post" action="<?php echo esc_url(admin_url('admin-post.php')); ?>">
                <?php wp_nonce_field('bjlg_create_backup', 'bjlg_create_backup_nonce'); ?>
                <input type="hidden" name="action" value="bjlg_create_backup">
                <input type="hidden" name="redirect_to" value="<?php echo esc_url($backup_redirect); ?>">
                <p>Choisissez les composants à inclure dans votre sauvegarde.</p>
                <div class="bjlg-backup-steps" data-current-step="1">
                    <ol class="bjlg-backup-steps__nav" role="list">
                        <li class="bjlg-backup-steps__item is-active">
                            <button type="button"
                                    class="bjlg-backup-steps__button"
                                    data-step-target="1"
                                    aria-controls="bjlg-backup-step-1"
                                    aria-current="step">
                                1. Choix rapides
                            </button>
                        </li>
                        <li class="bjlg-backup-steps__item">
                            <button type="button"
                                    class="bjlg-backup-steps__button"
                                    data-step-target="2"
                                    aria-controls="bjlg-backup-step-2">
                                2. Options avancées
                            </button>
                        </li>
                        <li class="bjlg-backup-steps__item">
                            <button type="button"
                                    class="bjlg-backup-steps__button"
                                    data-step-target="3"
                                    aria-controls="bjlg-backup-step-3">
                                3. Confirmation
                            </button>
                        </li>
                    </ol>

                    <section class="bjlg-backup-step"
                             id="bjlg-backup-step-1"
                             data-step-index="1"
                             aria-labelledby="bjlg-backup-step-1-title">
                        <h3 id="bjlg-backup-step-1-title">Étape 1 — Choix rapides</h3>
                        <p>Appliquez un modèle existant ou configurez en quelques clics le contenu principal de la sauvegarde.</p>
                        <div class="bjlg-backup-presets"<?php echo $presets_json ? ' data-bjlg-presets=' . "'" . esc_attr($presets_json) . "'" : ''; ?>>
                            <h4>Modèles</h4>
                            <div class="bjlg-backup-presets__controls">
                                <label class="screen-reader-text" for="bjlg-backup-preset-select">Sélectionner un modèle de sauvegarde</label>
                                <select id="bjlg-backup-preset-select" class="bjlg-backup-presets__select">
                                    <option value="">Sélectionnez un modèle…</option>
                                    <?php foreach ($presets as $preset): ?>
                                        <option value="<?php echo esc_attr($preset['id']); ?>"><?php echo esc_html($preset['label']); ?></option>
                                    <?php endforeach; ?>
                                </select>
                                <button type="button" class="button bjlg-backup-presets__apply">Appliquer</button>
                                <button type="button" class="button button-secondary bjlg-backup-presets__save">Enregistrer la configuration</button>
                            </div>
                            <p class="description">Choisissez un modèle enregistré ou créez-en un nouveau pour accélérer vos futurs lancements.</p>
                            <p class="bjlg-backup-presets__status" role="status" aria-live="polite"></p>
                        </div>
                        <table class="form-table">
                            <tbody>
                                <tr>
                                    <th scope="row">Contenu de la sauvegarde</th>
                                    <td>
                                        <div class="bjlg-field-control">
                                            <fieldset aria-describedby="bjlg-backup-components-description">
                                                <legend class="bjlg-fieldset-title">Sélection des composants</legend>
                                                <label><input type="checkbox" name="backup_components[]" value="db" checked> <strong>Base de données</strong> <span class="description">Toutes les tables WordPress</span></label><br>
                                                <label><input type="checkbox" name="backup_components[]" value="plugins" checked> Extensions (<code>/wp-content/plugins</code>)</label><br>
                                                <label><input type="checkbox" name="backup_components[]" value="themes" checked> Thèmes (<code>/wp-content/themes</code>)</label><br>
                                                <label><input type="checkbox" name="backup_components[]" value="uploads" checked> Médias (<code>/wp-content/uploads</code>)</label>
                                            </fieldset>
                                            <p id="bjlg-backup-components-description" class="description">Décochez les éléments que vous ne souhaitez pas inclure dans le fichier final.</p>
                                        </div>
                                    </td>
                                </tr>
                                <tr>
                                    <th scope="row">Options essentielles</th>
                                    <td>
                                        <div class="bjlg-field-control">
                                            <fieldset aria-describedby="bjlg-backup-options-description">
                                                <legend class="bjlg-fieldset-title">Options principales</legend>
                                                <label for="bjlg-encrypt-backup">
                                                    <input
                                                        type="checkbox"
                                                        id="bjlg-encrypt-backup"
                                                        name="encrypt_backup"
                                                        value="1"
                                                        aria-describedby="bjlg-encrypt-backup-description"
                                                    >
                                                    Chiffrer la sauvegarde (AES-256)
                                                </label>
                                                <p id="bjlg-encrypt-backup-description" class="description">
                                                    Sécurise votre fichier de sauvegarde avec un chiffrement robuste. Indispensable si vous stockez vos sauvegardes sur un service cloud tiers.
                                                </p>
                                                <br>
                                                <label for="bjlg-incremental-backup">
                                                    <input
                                                        type="checkbox"
                                                        id="bjlg-incremental-backup"
                                                        name="incremental_backup"
                                                        value="1"
                                                        aria-describedby="bjlg-incremental-backup-description"
                                                    >
                                                    Sauvegarde incrémentale
                                                </label>
                                                <p id="bjlg-incremental-backup-description" class="description">
                                                    Ne sauvegarde que les fichiers modifiés depuis la dernière sauvegarde complète. Plus rapide et utilise moins d'espace disque.
                                                </p>
                                            </fieldset>
                                            <p id="bjlg-backup-options-description" class="description">Activez les optimisations essentielles avant de lancer la sauvegarde.</p>
                                        </div>
                                    </td>
                                </tr>
                            </tbody>
                        </table>
                        <div class="bjlg-backup-step__actions">
                            <button type="button" class="button button-primary" data-step-action="next">Continuer vers les options avancées</button>
                        </div>
                    </section>

                    <section class="bjlg-backup-step"
                             id="bjlg-backup-step-2"
                             data-step-index="2"
                             aria-labelledby="bjlg-backup-step-2-title">
                        <h3 id="bjlg-backup-step-2-title">Étape 2 — Options avancées</h3>
                        <p>Ajustez précisément les dossiers inclus, les vérifications post-sauvegarde et les destinations secondaires.</p>
                        <table class="form-table bjlg-advanced-table">
                            <tbody>
                                <tr>
                                    <th scope="row"><?php esc_html_e('Affinage avancé', 'backup-jlg'); ?></th>
                                    <td>
                                        <div class="bjlg-field-control bjlg-advanced-accordion" data-role="advanced-panels">
                                            <details class="bjlg-advanced-panel" data-panel="filters" open>
                                                <summary>
                                                    <span><?php esc_html_e('Motifs personnalisés', 'backup-jlg'); ?></span>
                                                </summary>
                                                <div class="bjlg-advanced-panel__content">
                                                    <p class="description"><?php echo wp_kses_post(__('Ajoutez des inclusions ou exclusions ciblées. Les jokers glob (<code>*</code>) sont pris en charge.', 'backup-jlg')); ?></p>
                                                    <div class="bjlg-pattern-columns">
                                                        <div class="bjlg-pattern-editor" data-pattern-type="include">
                                                            <label class="bjlg-pattern-editor__label" for="bjlg-include-patterns"><?php esc_html_e('Inclusions personnalisées', 'backup-jlg'); ?></label>
                                                            <textarea
                                                                id="bjlg-include-patterns"
                                                                name="include_patterns"
                                                                rows="6"
                                                                placeholder="<?php echo esc_attr($include_placeholder); ?>"
                                                                data-role="pattern-input"
                                                                data-pattern-type="include"
                                                            ><?php echo $include_text; ?></textarea>
                                                            <div class="bjlg-pattern-helper" data-role="pattern-helper" data-pattern-type="include">
                                                                <label class="bjlg-pattern-helper__label" for="bjlg-include-pattern-input"><?php esc_html_e('Ajouter un motif suggéré', 'backup-jlg'); ?></label>
                                                                <div class="bjlg-pattern-helper__controls">
                                                                    <input
                                                                        type="text"
                                                                        id="bjlg-include-pattern-input"
                                                                        class="regular-text"
                                                                        list="bjlg-include-patterns-datalist"
                                                                        data-role="pattern-autocomplete"
                                                                        data-pattern-type="include"
                                                                        placeholder="<?php echo esc_attr($include_placeholder); ?>"
                                                                    >
                                                                    <button type="button" class="button button-secondary" data-role="pattern-add" data-pattern-type="include"><?php esc_html_e('Ajouter', 'backup-jlg'); ?></button>
                                                                </div>
                                                                <datalist id="bjlg-include-patterns-datalist">
                                                                    <?php foreach ($include_suggestions as $suggestion): ?>
                                                                        <option value="<?php echo esc_attr($suggestion['value']); ?>"><?php echo esc_html($suggestion['label']); ?></option>
                                                                    <?php endforeach; ?>
                                                                </datalist>
                                                            </div>
                                                            <ul class="bjlg-pattern-suggestions" data-role="pattern-suggestions" aria-label="<?php esc_attr_e('Exemples rapides d\'inclusion', 'backup-jlg'); ?>">
                                                                <?php foreach ($include_suggestions as $suggestion): ?>
                                                                    <li>
                                                                        <button type="button" class="button-link bjlg-pattern-suggestions__item" data-pattern-value="<?php echo esc_attr($suggestion['value']); ?>"><?php echo esc_html($suggestion['label']); ?></button>
                                                                    </li>
                                                                <?php endforeach; ?>
                                                            </ul>
                                                            <p class="bjlg-pattern-feedback" data-role="pattern-feedback" data-pattern-type="include" data-success-message="<?php echo esc_attr__('Motifs valides.', 'backup-jlg'); ?>" data-error-message="<?php echo esc_attr__('Motifs non reconnus : ', 'backup-jlg'); ?>" aria-live="polite"></p>
                                                        </div>
                                                        <div class="bjlg-pattern-editor" data-pattern-type="exclude">
                                                            <label class="bjlg-pattern-editor__label" for="bjlg-exclude-patterns"><?php esc_html_e('Exclusions personnalisées', 'backup-jlg'); ?></label>
                                                            <textarea
                                                                id="bjlg-exclude-patterns"
                                                                name="exclude_patterns"
                                                                rows="6"
                                                                placeholder="<?php echo esc_attr($exclude_placeholder); ?>"
                                                                data-role="pattern-input"
                                                                data-pattern-type="exclude"
                                                            ><?php echo $exclude_text; ?></textarea>
                                                            <div class="bjlg-pattern-helper" data-role="pattern-helper" data-pattern-type="exclude">
                                                                <label class="bjlg-pattern-helper__label" for="bjlg-exclude-pattern-input"><?php esc_html_e('Ajouter un motif d\'exclusion', 'backup-jlg'); ?></label>
                                                                <div class="bjlg-pattern-helper__controls">
                                                                    <input
                                                                        type="text"
                                                                        id="bjlg-exclude-pattern-input"
                                                                        class="regular-text"
                                                                        list="bjlg-exclude-patterns-datalist"
                                                                        data-role="pattern-autocomplete"
                                                                        data-pattern-type="exclude"
                                                                        placeholder="<?php echo esc_attr($exclude_placeholder); ?>"
                                                                    >
                                                                    <button type="button" class="button button-secondary" data-role="pattern-add" data-pattern-type="exclude"><?php esc_html_e('Ajouter', 'backup-jlg'); ?></button>
                                                                </div>
                                                                <datalist id="bjlg-exclude-patterns-datalist">
                                                                    <?php foreach ($exclude_suggestions as $suggestion): ?>
                                                                        <option value="<?php echo esc_attr($suggestion['value']); ?>"><?php echo esc_html($suggestion['label']); ?></option>
                                                                    <?php endforeach; ?>
                                                                </datalist>
                                                            </div>
                                                            <ul class="bjlg-pattern-suggestions" data-role="pattern-suggestions" aria-label="<?php esc_attr_e('Exemples rapides d\'exclusion', 'backup-jlg'); ?>">
                                                                <?php foreach ($exclude_suggestions as $suggestion): ?>
                                                                    <li>
                                                                        <button type="button" class="button-link bjlg-pattern-suggestions__item" data-pattern-value="<?php echo esc_attr($suggestion['value']); ?>"><?php echo esc_html($suggestion['label']); ?></button>
                                                                    </li>
                                                                <?php endforeach; ?>
                                                            </ul>
                                                            <p class="bjlg-pattern-feedback" data-role="pattern-feedback" data-pattern-type="exclude" data-success-message="<?php echo esc_attr__('Motifs valides.', 'backup-jlg'); ?>" data-error-message="<?php echo esc_attr__('Motifs non reconnus : ', 'backup-jlg'); ?>" aria-live="polite"></p>
                                                        </div>
                                                    </div>
                                                </div>
                                            </details>

                                            <details class="bjlg-advanced-panel" data-panel="post-checks">
                                                <summary>
                                                    <span><?php esc_html_e('Vérifications post-sauvegarde', 'backup-jlg'); ?></span>
                                                </summary>
                                                <div class="bjlg-advanced-panel__content" aria-describedby="bjlg-post-checks-description">
                                                    <p class="description"><?php esc_html_e('Ajoutez des contrôles automatiques pour valider l’archive une fois générée.', 'backup-jlg'); ?></p>
                                                    <div class="bjlg-advanced-fieldset">
                                                        <label for="bjlg-post-checks-checksum">
                                                            <input type="checkbox"
                                                                   id="bjlg-post-checks-checksum"
                                                                   name="post_checks[]"
                                                                   value="checksum"
                                                                   <?php checked(!empty($post_checks['checksum'])); ?>>
                                                            <?php esc_html_e('Vérifier l’intégrité (SHA-256)', 'backup-jlg'); ?>
                                                        </label>
                                                        <p class="description"><?php esc_html_e('Calcule un hachage de l’archive pour détecter toute corruption.', 'backup-jlg'); ?></p>
                                                        <label for="bjlg-post-checks-dry-run">
                                                            <input type="checkbox"
                                                                   id="bjlg-post-checks-dry-run"
                                                                   name="post_checks[]"
                                                                   value="dry_run"
                                                                   <?php checked(!empty($post_checks['dry_run'])); ?>>
                                                            <?php esc_html_e('Test de restauration à blanc', 'backup-jlg'); ?>
                                                        </label>
                                                        <p class="description" id="bjlg-post-checks-description"><?php esc_html_e('Ouvre l’archive pour vérifier sa structure (hors archives chiffrées).', 'backup-jlg'); ?></p>
                                                    </div>
                                                </div>
                                            </details>

                                            <details class="bjlg-advanced-panel" data-panel="destinations">
                                                <summary>
                                                    <span><?php esc_html_e('Destinations secondaires', 'backup-jlg'); ?></span>
                                                </summary>
                                                <div class="bjlg-advanced-panel__content" aria-describedby="bjlg-secondary-destinations-description">
                                                    <p class="description"><?php esc_html_e('Diffusez la sauvegarde vers des services distants en complément du stockage local.', 'backup-jlg'); ?></p>
                                                    <div class="bjlg-advanced-fieldset">
                                                        <?php if (!empty($destination_choices)): ?>
                                                            <?php foreach ($destination_choices as $destination_id => $destination_label):
                                                                $is_google_drive = $destination_id === 'google_drive';
                                                                $is_unavailable = $is_google_drive && $google_drive_unavailable;
                                                                ?>
                                                                <div class="bjlg-destination-option-group">
                                                                    <label class="bjlg-destination-option">
                                                                        <input type="checkbox"
                                                                               name="secondary_destinations[]"
                                                                               value="<?php echo esc_attr($destination_id); ?>"
                                                                               <?php checked(in_array($destination_id, $secondary_destinations, true)); ?>
                                                                               <?php disabled($is_unavailable); ?>>
                                                                        <?php echo esc_html($destination_label); ?>
                                                                    </label>
                                                                    <?php if ($is_unavailable): ?>
                                                                        <p class="description bjlg-destination-unavailable"><?php echo esc_html($this->get_google_drive_unavailable_notice()); ?></p>
                                                                    <?php endif; ?>
                                                                </div>
                                                            <?php endforeach; ?>
                                                        <?php else: ?>
                                                            <p class="description"><?php esc_html_e('Aucune destination distante n’est configurée pour le moment.', 'backup-jlg'); ?></p>
                                                        <?php endif; ?>
                                                        <p class="description" id="bjlg-secondary-destinations-description"><?php esc_html_e('Les destinations sélectionnées seront tentées l’une après l’autre en cas d’échec.', 'backup-jlg'); ?></p>
                                                    </div>
                                                </div>
                                            </details>
                                        </div>
                                    </td>
                                </tr>
                            </tbody>
                        </table>
                        <div class="bjlg-backup-step__actions">
                            <button type="button" class="button button-secondary" data-step-action="prev">Retour aux choix rapides</button>
                            <button type="button" class="button button-primary" data-step-action="next">Accéder à la confirmation</button>
                        </div>
                    </section>

                    <section class="bjlg-backup-step"
                             id="bjlg-backup-step-3"
                             data-step-index="3"
                             aria-labelledby="bjlg-backup-step-3-title">
                        <h3 id="bjlg-backup-step-3-title">Étape 3 — Confirmation</h3>
                        <p>Revérifiez votre configuration avant de lancer la sauvegarde.</p>
                        <div class="bjlg-backup-summary" data-role="backup-summary">
                            <p class="description">Votre récapitulatif apparaîtra ici lorsque vous atteignez cette étape.</p>
                        </div>
                        <div class="notice notice-error" data-role="backup-summary-warning" style="display:none;">
                            <p>Veuillez sélectionner au moins un composant à sauvegarder avant de lancer l'opération.</p>
                        </div>
                        <div class="bjlg-backup-step__actions">
                            <button type="button" class="button button-secondary" data-step-action="prev">Modifier les options</button>
                            <button id="bjlg-create-backup" type="submit" class="button button-primary button-hero">
                                <span class="dashicons dashicons-backup" aria-hidden="true"></span> Lancer la création de la sauvegarde
                            </button>
                        </div>
                    </section>
                </div>
            </form>
            <div id="bjlg-backup-progress-area" style="display: none;">
                <h3>Progression</h3>
                <div class="bjlg-progress-bar"><div
                        class="bjlg-progress-bar-inner"
                        id="bjlg-backup-progress-bar"
                        role="progressbar"
                        aria-valuemin="0"
                        aria-valuemax="100"
                        aria-valuenow="0"
                        aria-valuetext="0%"
                        aria-live="off"
                        aria-atomic="true"
                        aria-busy="false">0%</div></div>
                <p id="bjlg-backup-status-text"
                   role="status"
                   aria-live="polite"
                   aria-atomic="true"
                   aria-busy="false">Initialisation...</p>
            </div>
            <div id="bjlg-backup-debug-wrapper" style="display: none;">
                <h3><span class="dashicons dashicons-info" aria-hidden="true"></span> Détails techniques</h3>
                <pre id="bjlg-backup-ajax-debug" class="bjlg-log-textarea"></pre>
            </div>
        </div>
        <?php
    }
    /**
     * Section : Liste des sauvegardes
     */
    private function render_backup_list_section() {
        ?>
        <div class="bjlg-section" id="bjlg-backup-list-section" data-default-page="1" data-default-per-page="10">
            <h2>Sauvegardes disponibles</h2>
            <p class="description">Consultez vos archives, filtrez-les et téléchargez-les en un clic.</p>
            <div class="bjlg-backup-toolbar">
                <div class="bjlg-toolbar-controls actions">
                    <label for="bjlg-backup-filter-type">
                        <span class="screen-reader-text">Filtrer par type</span>
                        <select id="bjlg-backup-filter-type" aria-label="Filtrer les sauvegardes par type">
                            <option value="all" selected>Toutes les sauvegardes</option>
                            <option value="full">Complètes</option>
                            <option value="incremental">Incrémentales</option>
                            <option value="database">Base de données</option>
                            <option value="files">Fichiers</option>
                        </select>
                    </label>
                    <label for="bjlg-backup-per-page">
                        <span class="screen-reader-text">Nombre de sauvegardes par page</span>
                        <select id="bjlg-backup-per-page" aria-label="Nombre de sauvegardes par page">
                            <option value="5">5</option>
                            <option value="10" selected>10</option>
                            <option value="20">20</option>
                            <option value="50">50</option>
                        </select>
                    </label>
                    <button type="button" class="button" id="bjlg-backup-refresh">
                        <span class="dashicons dashicons-update" aria-hidden="true"></span>
                        Actualiser
                    </button>
                </div>
                <div class="bjlg-toolbar-summary">
                    <span class="bjlg-summary-label">Résumé :</span>
                    <div class="bjlg-summary-content" id="bjlg-backup-summary" aria-live="polite"></div>
                </div>
            </div>
            <div id="bjlg-backup-list-feedback" class="notice notice-error" role="alert" style="display:none;"></div>
            <table
                class="wp-list-table widefat striped bjlg-responsive-table bjlg-backup-table"
                aria-describedby="bjlg-backup-summary bjlg-backup-list-caption"
            >
                <caption id="bjlg-backup-list-caption" class="bjlg-table-caption">
                    Tableau listant les sauvegardes disponibles avec leurs composants, tailles,
                    dates et actions possibles.
                </caption>
                <thead>
                    <tr>
                        <th scope="col">Nom du fichier</th>
                        <th scope="col">Composants</th>
                        <th scope="col">Taille</th>
                        <th scope="col">Date</th>
                        <th scope="col">Actions</th>
                    </tr>
                </thead>
                <tbody id="bjlg-backup-table-body">
                    <tr class="bjlg-backup-loading-row">
                        <td colspan="5">
                            <span class="spinner is-active" aria-hidden="true"></span>
                            <span>Chargement des sauvegardes...</span>
                        </td>
                    </tr>
                </tbody>
            </table>
            <div class="tablenav bottom">
                <div class="tablenav-pages" id="bjlg-backup-pagination" aria-live="polite"></div>
            </div>
            <noscript>
                <div class="notice notice-warning"><p>JavaScript est requis pour afficher la liste des sauvegardes.</p></div>
            </noscript>
        </div>
        <?php
    }

    /**
     * Section : Planification
     */
    private function render_schedule_section() {
        $schedule_collection = $this->get_schedule_settings_for_display();
        $schedules = is_array($schedule_collection['schedules']) ? $schedule_collection['schedules'] : [];
        $next_runs = is_array($schedule_collection['next_runs']) ? $schedule_collection['next_runs'] : [];
        $recurrence_labels = [
            'disabled' => 'Désactivée',
            'hourly' => 'Toutes les heures',
            'twice_daily' => 'Deux fois par jour',
            'daily' => 'Journalière',
            'weekly' => 'Hebdomadaire',
            'monthly' => 'Mensuelle',
        ];
        $schedules_json = esc_attr(wp_json_encode($schedules));
        $next_runs_json = esc_attr(wp_json_encode($next_runs));
        $timezone_string = function_exists('wp_timezone_string') ? wp_timezone_string() : '';
        if ($timezone_string === '' && function_exists('wp_timezone')) {
            $timezone_object = wp_timezone();
            if ($timezone_object instanceof \DateTimeZone) {
                $timezone_string = $timezone_object->getName();
            }
        }
        $timezone_offset = get_option('gmt_offset', 0);
        $current_timestamp = current_time('timestamp');
        ?>
        <div class="bjlg-section bjlg-schedule-section">
            <h2>Planification des sauvegardes</h2>
            <p class="description">Activez, suspendez ou inspectez vos tâches planifiées en un coup d’œil.</p>
            <div
                id="bjlg-schedule-overview"
                class="bjlg-schedule-overview"
                aria-live="polite"
                data-next-runs="<?php echo $next_runs_json; ?>"
                data-schedules="<?php echo $schedules_json; ?>"
            >
                <header class="bjlg-schedule-overview-header">
                    <span class="dashicons dashicons-calendar-alt" aria-hidden="true"></span>
                    <strong>Sauvegardes planifiées</strong>
                </header>
                <div class="bjlg-schedule-overview-list">
                    <?php if (!empty($schedules)): ?>
                        <?php foreach ($schedules as $index => $schedule):
                            if (!is_array($schedule)) {
                                continue;
                            }

                            $schedule_id = isset($schedule['id']) && $schedule['id'] !== ''
                                ? (string) $schedule['id']
                                : 'schedule_' . ($index + 1);
                            $label = isset($schedule['label']) && $schedule['label'] !== ''
                                ? (string) $schedule['label']
                                : sprintf('Planification #%d', $index + 1);
                            $components = isset($schedule['components']) && is_array($schedule['components'])
                                ? $schedule['components']
                                : [];
                            $encrypt = !empty($schedule['encrypt']);
                            $incremental = !empty($schedule['incremental']);
                            $post_checks = isset($schedule['post_checks']) && is_array($schedule['post_checks'])
                                ? $schedule['post_checks']
                                : [];
                            $destinations = isset($schedule['secondary_destinations']) && is_array($schedule['secondary_destinations'])
                                ? $schedule['secondary_destinations']
                                : [];
                            $include_patterns = isset($schedule['include_patterns']) && is_array($schedule['include_patterns'])
                                ? $schedule['include_patterns']
                                : [];
                            $exclude_patterns = isset($schedule['exclude_patterns']) && is_array($schedule['exclude_patterns'])
                                ? $schedule['exclude_patterns']
                                : [];
                            $recurrence = isset($schedule['recurrence']) ? (string) $schedule['recurrence'] : 'disabled';
                            $time = isset($schedule['time']) ? (string) $schedule['time'] : '';
                            $custom_cron = isset($schedule['custom_cron']) ? (string) $schedule['custom_cron'] : '';
                            $recurrence_label = $recurrence_labels[$recurrence] ?? ucfirst($recurrence);
                            $next_run_summary = $next_runs[$schedule_id] ?? [];
                            $next_run_formatted = isset($next_run_summary['next_run_formatted']) && $next_run_summary['next_run_formatted'] !== ''
                                ? (string) $next_run_summary['next_run_formatted']
                                : 'Non planifié';
                            $next_run_relative = isset($next_run_summary['next_run_relative']) && $next_run_summary['next_run_relative'] !== ''
                                ? (string) $next_run_summary['next_run_relative']
                                : '';
                            $next_run_timestamp = isset($next_run_summary['next_run']) && $next_run_summary['next_run']
                                ? (int) $next_run_summary['next_run']
                                : null;
                            $is_active = $recurrence !== 'disabled';
                            $has_next_run = $is_active && !empty($next_run_timestamp);
                            $status_key = $is_active ? ($has_next_run ? 'active' : 'pending') : 'paused';
                            $status_labels = [
                                'active' => 'Active',
                                'pending' => 'En attente',
                                'paused' => 'En pause',
                            ];
                            $status_label = $status_labels[$status_key] ?? '—';
                            $status_class = 'bjlg-status-badge--' . $status_key;
                            $toggle_label = $is_active ? 'Mettre en pause' : 'Reprendre';
                            $summary_markup = $this->get_schedule_summary_markup(
                                $components,
                                $encrypt,
                                $incremental,
                                $post_checks,
                                $destinations,
                                $include_patterns,
                                $exclude_patterns,
                                $recurrence,
<<<<<<< HEAD
                                $schedule['custom_cron'] ?? ''
=======
                                $time,
                                $custom_cron
>>>>>>> c11d493c
                            );
                            ?>
                            <article
                                class="bjlg-schedule-overview-card"
                                data-schedule-id="<?php echo esc_attr($schedule_id); ?>"
                                data-recurrence="<?php echo esc_attr($recurrence); ?>"
                                data-status="<?php echo esc_attr($status_key); ?>"
                            >
                                <header class="bjlg-schedule-overview-card__header">
                                    <h4 class="bjlg-schedule-overview-card__title"><?php echo esc_html($label); ?></h4>
                                    <p class="bjlg-schedule-overview-frequency" data-prefix="Fréquence : ">
                                        Fréquence : <?php echo esc_html($recurrence_label); ?>
                                    </p>
                                    <p class="bjlg-schedule-overview-next-run">
                                        <strong>Prochaine exécution :</strong>
                                        <span class="bjlg-next-run-value"><?php echo esc_html($next_run_formatted); ?></span>
                                        <span class="bjlg-next-run-relative"<?php echo $next_run_relative === '' ? ' style="display:none;"' : ''; ?>>
                                            <?php echo $next_run_relative !== '' ? '(' . esc_html($next_run_relative) . ')' : ''; ?>
                                        </span>
                                    </p>
                                    <p class="bjlg-schedule-overview-status">
                                        <span class="bjlg-status-badge <?php echo esc_attr($status_class); ?>"><?php echo esc_html($status_label); ?></span>
                                    </p>
                                </header>
                                <div class="bjlg-schedule-overview-card__summary">
                                    <?php echo $summary_markup; // phpcs:ignore WordPress.Security.EscapeOutput.OutputNotEscaped ?>
                                </div>
                                <footer class="bjlg-schedule-overview-card__footer">
                                    <div class="bjlg-schedule-overview-card__actions" role="group" aria-label="Actions de planification">
                                        <button type="button"
                                                class="button button-primary button-small bjlg-schedule-action"
                                                data-action="run"
                                                data-schedule-id="<?php echo esc_attr($schedule_id); ?>">
                                            Exécuter
                                        </button>
                                        <button type="button"
                                                class="button button-secondary button-small bjlg-schedule-action"
                                                data-action="toggle"
                                                data-target-state="<?php echo $is_active ? 'pause' : 'resume'; ?>"
                                                data-schedule-id="<?php echo esc_attr($schedule_id); ?>">
                                            <?php echo esc_html($toggle_label); ?>
                                        </button>
                                        <button type="button"
                                                class="button button-secondary button-small bjlg-schedule-action"
                                                data-action="duplicate"
                                                data-schedule-id="<?php echo esc_attr($schedule_id); ?>">
                                            Dupliquer
                                        </button>
                                    </div>
                                </footer>
                            </article>
                        <?php endforeach; ?>
                    <?php else: ?>
                        <p class="description">Aucune planification active pour le moment.</p>
                    <?php endif; ?>
                </div>
            </div>
            <div
                id="bjlg-schedule-timeline"
                class="bjlg-schedule-timeline"
                aria-live="polite"
                data-schedules="<?php echo $schedules_json; ?>"
                data-next-runs="<?php echo $next_runs_json; ?>"
                data-timezone="<?php echo esc_attr($timezone_string); ?>"
                data-offset="<?php echo esc_attr((string) $timezone_offset); ?>"
                data-now="<?php echo esc_attr((string) $current_timestamp); ?>"
            >
                <header class="bjlg-schedule-timeline__header">
                    <div class="bjlg-schedule-timeline__title">
                        <span class="dashicons dashicons-schedule" aria-hidden="true"></span>
                        <strong>Timeline des occurrences</strong>
                    </div>
                    <div class="bjlg-schedule-timeline__controls" role="group" aria-label="Changer la vue de la timeline">
                        <button type="button" class="button button-secondary is-active" data-role="timeline-view" data-view="week">Semaine</button>
                        <button type="button" class="button button-secondary" data-role="timeline-view" data-view="month">Mois</button>
                    </div>
                </header>
                <div class="bjlg-schedule-timeline__legend">
                    <span class="bjlg-status-badge bjlg-status-badge--active">Active</span>
                    <span class="bjlg-status-badge bjlg-status-badge--pending">En attente</span>
                    <span class="bjlg-status-badge bjlg-status-badge--paused">En pause</span>
                </div>
                <div class="bjlg-schedule-timeline__body">
                    <div class="bjlg-schedule-timeline__grid" data-role="timeline-grid"></div>
                    <ul class="bjlg-schedule-timeline__list" data-role="timeline-list"></ul>
                    <p class="bjlg-schedule-timeline__empty" data-role="timeline-empty" hidden>Enregistrez ou activez une planification pour afficher la timeline.</p>
                </div>
            </div>
        </div>
        <?php
    }
    /**
     * Section : Restauration
     */
    private function render_restore_section() {
        $restore_redirect = add_query_arg(
            [
                'page' => 'backup-jlg',
                'tab' => 'backup_restore',
            ],
            admin_url('admin.php')
        );
        $restore_redirect .= '#bjlg-restore-form';

        ?>
        <div class="bjlg-section">
            <h2>Restaurer depuis un fichier</h2>
            <p>Si vous avez un fichier de sauvegarde sur votre ordinateur, vous pouvez le téléverser ici pour lancer une restauration.</p>
            <form id="bjlg-restore-form" method="post" enctype="multipart/form-data" action="<?php echo esc_url(admin_url('admin-post.php')); ?>">
                <?php wp_nonce_field('bjlg_restore_backup', 'bjlg_restore_backup_nonce'); ?>
                <input type="hidden" name="action" value="bjlg_restore_backup">
                <input type="hidden" name="redirect_to" value="<?php echo esc_url($restore_redirect); ?>">
                <input type="hidden" name="restore_environment" value="production" data-role="restore-environment-field">
                <div class="bjlg-restore-username-field bjlg-screen-reader-only">
                    <label class="bjlg-screen-reader-only" for="bjlg-restore-username">Nom d'utilisateur</label>
                    <input type="text"
                           id="bjlg-restore-username"
                           name="username"
                           class="regular-text bjlg-screen-reader-only"
                           autocomplete="username"
                           aria-label="Nom d'utilisateur">
                </div>
                <table class="form-table">
                    <tbody>
                        <tr>
                            <th scope="row"><label for="bjlg-restore-file-input">Fichier de sauvegarde</label></th>
                            <td>
                                <div class="bjlg-field-control">
                                    <input type="file" id="bjlg-restore-file-input" name="restore_file" accept=".zip,.zip.enc" required>
                                    <p class="description">Formats acceptés : .zip, .zip.enc (chiffré)</p>
                                </div>
                            </td>
                        </tr>
                        <tr>
                            <th scope="row"><label for="bjlg-restore-password">Mot de passe</label></th>
                            <td>
                                <div class="bjlg-field-control">
                                    <input type="password"
                                           id="bjlg-restore-password"
                                           name="password"
                                           class="regular-text"
                                           autocomplete="current-password"
                                           aria-describedby="bjlg-restore-password-help"
                                           placeholder="Requis pour les archives .zip.enc">
                                    <p class="description"
                                       id="bjlg-restore-password-help"
                                       data-default-text="<?php echo esc_attr('Requis pour restaurer les sauvegardes chiffrées (.zip.enc). Laissez vide pour les archives non chiffrées.'); ?>"
                                       data-encrypted-text="<?php echo esc_attr('Mot de passe obligatoire : renseignez-le pour déchiffrer l\'archive (.zip.enc).'); ?>">
                                        Requis pour restaurer les sauvegardes chiffrées (<code>.zip.enc</code>). Laissez vide pour les archives non chiffrées.
                                    </p>
                                </div>
                            </td>
                        </tr>
                        <tr>
                            <th scope="row">Options</th>
                            <td>
                                <div class="bjlg-field-control">
                                    <label><input type="checkbox" name="create_backup_before_restore" value="1" checked> Créer une sauvegarde de sécurité avant la restauration</label>
                                </div>
                            </td>
                        </tr>
                        <?php if (BJLG_Restore::user_can_use_sandbox()) : ?>
                        <tr>
                            <th scope="row">Environnement de test</th>
                            <td>
                                <div class="bjlg-field-control">
                                    <label>
                                        <input type="checkbox" name="restore_to_sandbox" value="1">
                                        Restaurer dans un environnement de test
                                    </label>
                                    <p class="description">Les fichiers seront restaurés dans un dossier isolé sans impacter la production.</p>
                                    <label for="bjlg-restore-sandbox-path" class="screen-reader-text">Chemin de la sandbox</label>
                                    <input type="text"
                                           id="bjlg-restore-sandbox-path"
                                           name="sandbox_path"
                                           class="regular-text"
                                           placeholder="Laisser vide pour utiliser le dossier sandbox automatique"
                                           disabled>
                                </div>
                            </td>
                        </tr>
                        <?php endif; ?>
                    </tbody>
                </table>
                <div id="bjlg-restore-errors" class="notice notice-error" style="display: none;" role="alert"></div>
                <p class="submit">
                    <button type="submit" class="button button-primary"><span class="dashicons dashicons-upload" aria-hidden="true"></span> Téléverser et Restaurer</button>
                </p>
            </form>
            <div id="bjlg-restore-status" style="display: none;">
                <h3>Statut de la restauration</h3>
                <div class="bjlg-progress-bar"><div
                        class="bjlg-progress-bar-inner"
                        id="bjlg-restore-progress-bar"
                        role="progressbar"
                        aria-valuemin="0"
                        aria-valuemax="100"
                        aria-valuenow="0"
                        aria-valuetext="0%"
                        aria-live="off"
                        aria-atomic="true"
                        aria-busy="false">0%</div></div>
                <p id="bjlg-restore-status-text"
                   role="status"
                   aria-live="polite"
                   aria-atomic="true"
                   aria-busy="false">Préparation...</p>
            </div>
            <div id="bjlg-restore-debug-wrapper" style="display: none;">
                <h3><span class="dashicons dashicons-info" aria-hidden="true"></span> Détails techniques</h3>
                <pre id="bjlg-restore-ajax-debug" class="bjlg-log-textarea"></pre>
            </div>
        </div>
        <?php
    }

    /**
     * Section : Historique
     */
    private function render_history_section() {
        $history = class_exists(BJLG_History::class) ? BJLG_History::get_history(50) : [];
        ?>
        <div class="bjlg-section">
            <h2>Historique des 50 dernières actions</h2>
            <?php if (!empty($history)): ?>
                <table class="wp-list-table widefat striped bjlg-responsive-table bjlg-history-table">
                    <caption class="bjlg-table-caption">
                        Historique des 50 dernières actions liées aux sauvegardes et restaurations,
                        incluant leur date, statut et détails.
                    </caption>
                    <thead>
                        <tr>
                            <th scope="col" style="width: 180px;">Date</th>
                            <th scope="col">Action</th>
                            <th scope="col" style="width: 100px;">Statut</th>
                            <th scope="col">Détails</th>
                        </tr>
                    </thead>
                    <tbody>
                        <?php foreach ($history as $entry):
                            $status_class = ''; $status_icon = '';
                            switch ($entry['status']) {
                                case 'success': $status_class = 'success'; $status_icon = '✅'; break;
                                case 'failure': $status_class = 'error'; $status_icon = '❌'; break;
                                case 'info': $status_class = 'info'; $status_icon = 'ℹ️'; break;
                            } ?>
                            <tr class="bjlg-card-row">
                                <td class="bjlg-card-cell" data-label="Date"><?php echo date_i18n(get_option('date_format') . ' ' . get_option('time_format'), strtotime($entry['timestamp'])); ?></td>
                                <td class="bjlg-card-cell" data-label="Action"><strong><?php echo esc_html(str_replace('_', ' ', ucfirst($entry['action_type']))); ?></strong></td>
                                <td class="bjlg-card-cell" data-label="Statut"><span class="bjlg-status <?php echo esc_attr($status_class); ?>"><?php echo $status_icon . ' ' . esc_html(ucfirst($entry['status'])); ?></span></td>
                                <td class="bjlg-card-cell" data-label="Détails"><?php echo esc_html($entry['details']); ?></td>
                            </tr>
                        <?php endforeach; ?>
                    </tbody>
                </table>
            <?php else: ?>
                <div class="notice notice-info"><p>Aucun historique trouvé.</p></div>
            <?php endif; ?>
            <p class="description" style="margin-top: 20px;">L'historique est conservé pendant 30 jours. Les entrées plus anciennes sont automatiquement supprimées.</p>
        </div>
        <?php
    }

    /**
     * Section : Bilan de santé
     */
    private function render_health_check_section() {
        $health_checker = new BJLG_Health_Check();
        $results = $health_checker->get_all_checks();
        $plugin_checks = ['debug_mode' => 'Mode Débogage', 'cron_status' => 'Tâches planifiées (Cron)'];
        $server_checks = ['backup_dir' => 'Dossier de sauvegarde', 'disk_space' => 'Espace disque', 'php_memory_limit' => 'Limite Mémoire PHP', 'php_execution_time' => 'Temps d\'exécution PHP'];
        ?>
        <div class="bjlg-section">
            <h2>Bilan de Santé du Système</h2>
            <h3>État du Plugin</h3>
            <table class="wp-list-table widefat striped bjlg-health-check-table">
                <tbody>
                    <?php foreach ($plugin_checks as $key => $title): $result = $results[$key]; ?>
                        <tr>
                            <td style="width: 30px; text-align: center; font-size: 1.5em;"><?php echo ($result['status'] === 'success') ? '✅' : (($result['status'] === 'info') ? 'ℹ️' : '⚠️'); ?></td>
                            <td style="width: 250px;"><strong><?php echo esc_html($title); ?></strong></td>
                            <td><?php echo wp_kses_post($result['message']); ?></td>
                        </tr>
                    <?php endforeach; ?>
                </tbody>
            </table>
            <h3>Configuration Serveur</h3>
            <table class="wp-list-table widefat striped bjlg-health-check-table">
                <tbody>
                    <?php foreach ($server_checks as $key => $title): $result = $results[$key]; ?>
                        <tr>
                            <td style="width: 30px; text-align: center; font-size: 1.5em;"><?php echo ($result['status'] === 'success') ? '✅' : (($result['status'] === 'warning') ? '⚠️' : '❌'); ?></td>
                            <td style="width: 250px;"><strong><?php echo esc_html($title); ?></strong></td>
                            <td><?php echo wp_kses_post($result['message']); ?></td>
                        </tr>
                    <?php endforeach; ?>
                </tbody>
            </table>
            <p style="margin-top: 20px;"><button class="button" onclick="window.location.reload();"><span class="dashicons dashicons-update" aria-hidden="true"></span> Relancer les vérifications</button></p>
        </div>
        <?php
    }

    /**
     * Section : Réglages
     */
    private function render_settings_section() {
        $cleanup_settings = get_option('bjlg_cleanup_settings', ['by_number' => 3, 'by_age' => 0]);
        $incremental_defaults = [
            'max_incrementals' => 10,
            'max_full_age_days' => 30,
            'rotation_enabled' => true,
        ];
        $incremental_settings = get_option('bjlg_incremental_settings', []);
        if (!is_array($incremental_settings)) {
            $incremental_settings = [];
        }
        $incremental_settings = wp_parse_args($incremental_settings, $incremental_defaults);
        $schedule_collection = $this->get_schedule_settings_for_display();
        $schedules = isset($schedule_collection['schedules']) && is_array($schedule_collection['schedules'])
            ? array_values($schedule_collection['schedules'])
            : [];
        $next_runs = isset($schedule_collection['next_runs']) && is_array($schedule_collection['next_runs'])
            ? $schedule_collection['next_runs']
            : [];
        $default_schedule = isset($schedule_collection['default']) && is_array($schedule_collection['default'])
            ? $schedule_collection['default']
            : BJLG_Settings::get_default_schedule_entry();
        $schedules_json = esc_attr(wp_json_encode($schedules));
        $next_runs_json = esc_attr(wp_json_encode($next_runs));

        $components_labels = [
            'db' => 'Base de données',
            'plugins' => 'Extensions',
            'themes' => 'Thèmes',
            'uploads' => 'Médias',
        ];
        $default_next_run_summary = [
            'next_run_formatted' => 'Non planifié',
            'next_run_relative' => '',
        ];
        $destination_choices = $this->get_destination_choices();
        $wl_settings = get_option('bjlg_whitelabel_settings', ['plugin_name' => '', 'hide_from_non_admins' => false]);
        $required_permission = \bjlg_get_required_capability();
        $permission_choices = $this->get_permission_choices();
        $is_custom_permission = $required_permission !== ''
            && !isset($permission_choices['roles'][$required_permission])
            && !isset($permission_choices['capabilities'][$required_permission]);
        $webhook_key = class_exists(BJLG_Webhooks::class) ? BJLG_Webhooks::get_webhook_key() : '';

        $notification_defaults = [
            'enabled' => false,
            'email_recipients' => '',
            'events' => [
                'backup_complete' => true,
                'backup_failed' => true,
                'cleanup_complete' => false,
                'storage_warning' => true,
            ],
            'channels' => [
                'email' => ['enabled' => false],
                'slack' => ['enabled' => false, 'webhook_url' => ''],
                'discord' => ['enabled' => false, 'webhook_url' => ''],
            ],
        ];

        $notification_settings = get_option('bjlg_notification_settings', []);
        if (!is_array($notification_settings)) {
            $notification_settings = [];
        }
        $notification_settings = wp_parse_args($notification_settings, $notification_defaults);
        $notification_settings['events'] = isset($notification_settings['events']) && is_array($notification_settings['events'])
            ? wp_parse_args($notification_settings['events'], $notification_defaults['events'])
            : $notification_defaults['events'];
        $notification_settings['channels'] = isset($notification_settings['channels']) && is_array($notification_settings['channels'])
            ? wp_parse_args($notification_settings['channels'], $notification_defaults['channels'])
            : $notification_defaults['channels'];

        foreach ($notification_defaults['channels'] as $channel_key => $channel_defaults) {
            if (!isset($notification_settings['channels'][$channel_key]) || !is_array($notification_settings['channels'][$channel_key])) {
                $notification_settings['channels'][$channel_key] = $channel_defaults;
            } else {
                $notification_settings['channels'][$channel_key] = wp_parse_args($notification_settings['channels'][$channel_key], $channel_defaults);
            }
        }

        $notification_recipients_display = '';
        if (!empty($notification_settings['email_recipients'])) {
            $emails = preg_split('/[,;\r\n]+/', (string) $notification_settings['email_recipients']);
            if (is_array($emails)) {
                $emails = array_filter(array_map('trim', $emails));
                $notification_recipients_display = implode("\n", $emails);
            }
        }

        $performance_defaults = [
            'multi_threading' => false,
            'max_workers' => 2,
            'chunk_size' => 50,
            'compression_level' => 6,
        ];
        $performance_settings = get_option('bjlg_performance_settings', []);
        if (!is_array($performance_settings)) {
            $performance_settings = [];
        }
        $performance_settings = wp_parse_args($performance_settings, $performance_defaults);

        $webhook_defaults = [
            'enabled' => false,
            'urls' => [
                'backup_complete' => '',
                'backup_failed' => '',
                'cleanup_complete' => '',
            ],
            'secret' => '',
        ];
        $webhook_settings = get_option('bjlg_webhook_settings', []);
        if (!is_array($webhook_settings)) {
            $webhook_settings = [];
        }
        $webhook_settings = wp_parse_args($webhook_settings, $webhook_defaults);
        $webhook_settings['urls'] = isset($webhook_settings['urls']) && is_array($webhook_settings['urls'])
            ? wp_parse_args($webhook_settings['urls'], $webhook_defaults['urls'])
            : $webhook_defaults['urls'];
        ?>
        <div class="bjlg-section">
            <h2>Configuration du Plugin</h2>
            
            <h3><span class="dashicons dashicons-cloud" aria-hidden="true"></span> Destinations Cloud</h3>
            <div class="bjlg-settings-destinations">
                <?php
                if (!empty($this->destinations)) {
                    foreach ($this->destinations as $destination) {
                        $destination->render_settings();
                    }
                } else {
                    echo '<p class="description">Aucune destination cloud configurée. Activez Google Drive ou Amazon S3 en complétant leurs réglages.</p>';
                }
                ?>
            </div>
            
            <h3><span class="dashicons dashicons-calendar-alt" aria-hidden="true"></span> Planification des Sauvegardes</h3>
            <form
                id="bjlg-schedule-form"
                data-default-schedule="<?php echo esc_attr(wp_json_encode($default_schedule)); ?>"
                data-next-runs="<?php echo $next_runs_json; ?>"
                data-schedules="<?php echo $schedules_json; ?>"
            >
                <div id="bjlg-schedule-feedback" class="notice" role="status" aria-live="polite" style="display:none;"></div>
                <div class="bjlg-schedule-list">
                    <?php if (!empty($schedules)): ?>
                        <?php foreach ($schedules as $index => $schedule):
                            if (!is_array($schedule)) {
                                continue;
                            }

                            $schedule_id = isset($schedule['id']) ? (string) $schedule['id'] : '';
                            $next_run_summary = $schedule_id !== '' && isset($next_runs[$schedule_id])
                                ? $next_runs[$schedule_id]
                                : $default_next_run_summary;

                            echo $this->render_schedule_item(
                                $schedule,
                                is_array($next_run_summary) ? $next_run_summary : $default_next_run_summary,
                                $components_labels,
                                $destination_choices,
                                $index,
                                false
                            );
                        endforeach; ?>
                    <?php else: ?>
                        <?php
                        echo $this->render_schedule_item(
                            $default_schedule,
                            $default_next_run_summary,
                            $components_labels,
                            $destination_choices,
                            0,
                            false
                        );
                        ?>
                    <?php endif; ?>
                    <?php
                    echo $this->render_schedule_item(
                        $default_schedule,
                        $default_next_run_summary,
                        $components_labels,
                        $destination_choices,
                        count($schedules),
                        true
                    );
                    ?>
                </div>
                <p class="bjlg-schedule-actions">
                    <button type="button" class="button button-secondary bjlg-add-schedule">
                        <span class="dashicons dashicons-plus" aria-hidden="true"></span>
                        Ajouter une planification
                    </button>
                </p>
                <p class="submit"><button type="submit" class="button button-primary">Enregistrer les planifications</button></p>
            </form>
            
            <h3><span class="dashicons dashicons-admin-links" aria-hidden="true"></span> Webhook</h3>
            <form id="bjlg-webhook-tools" class="bjlg-webhook-form" aria-labelledby="bjlg-webhook-tools-title">
                <p id="bjlg-webhook-tools-title">Utilisez ce point de terminaison pour déclencher une sauvegarde à distance en toute sécurité :</p>
                <div class="bjlg-webhook-url bjlg-mb-10">
                    <label for="bjlg-webhook-endpoint" class="bjlg-label-block bjlg-fw-600">Point de terminaison</label>
                    <div class="bjlg-form-field-group">
                        <div class="bjlg-form-field-control">
                            <input type="text" id="bjlg-webhook-endpoint" readonly value="<?php echo esc_url(BJLG_Webhooks::get_webhook_endpoint()); ?>" class="regular-text code">
                        </div>
                        <div class="bjlg-form-field-actions">
                            <button type="button" class="button bjlg-copy-field" data-copy-target="#bjlg-webhook-endpoint">Copier l'URL</button>
                        </div>
                    </div>
                </div>
                <div class="bjlg-webhook-url bjlg-mb-10">
                    <label for="bjlg-webhook-key" class="bjlg-label-block bjlg-fw-600">Clé secrète</label>
                    <div class="bjlg-form-field-group bjlg-secret-field">
                        <div class="bjlg-form-field-control">
                            <input type="password"
                                   id="bjlg-webhook-key"
                                   readonly
                                   value="<?php echo esc_attr($webhook_key); ?>"
                                   class="regular-text code"
                                   data-lpignore="true">
                        </div>
                        <div class="bjlg-form-field-actions">
                            <button type="button"
                                    class="button bjlg-toggle-secret"
                                    data-target="#bjlg-webhook-key"
                                    data-label-show="Afficher la clé secrète"
                                    data-label-hide="Masquer la clé secrète"
                                    aria-label="Afficher la clé secrète"
                                    aria-pressed="false">
                                <span class="dashicons dashicons-visibility" aria-hidden="true"></span>
                                <span class="screen-reader-text">Afficher la clé secrète</span>
                            </button>
                            <button type="button" class="button bjlg-copy-field" data-copy-target="#bjlg-webhook-key">Copier la clé</button>
                            <button type="button" class="button" id="bjlg-regenerate-webhook">Régénérer</button>
                        </div>
                    </div>
                </div>
                <p class="description">Envoyez une requête <strong>POST</strong> à l'URL ci-dessus en ajoutant l'en-tête <code><?php echo esc_html(BJLG_Webhooks::WEBHOOK_HEADER); ?></code> (ou <code>Authorization: Bearer &lt;clé&gt;</code>) contenant votre clé.</p>
                <pre class="code"><code><?php echo esc_html(sprintf("curl -X POST %s \\n  -H 'Content-Type: application/json' \\n  -H '%s: %s'", BJLG_Webhooks::get_webhook_endpoint(), BJLG_Webhooks::WEBHOOK_HEADER, $webhook_key)); ?></code></pre>
                <p class="description"><strong>Compatibilité :</strong> L'ancien format <code><?php echo esc_html(add_query_arg(BJLG_Webhooks::WEBHOOK_QUERY_VAR, 'VOTRE_CLE', home_url('/'))); ?></code> reste supporté provisoirement mais sera retiré après la période de transition.</p>
            </form>

            <form class="bjlg-settings-form">
                <div class="bjlg-settings-feedback notice bjlg-hidden" role="status" aria-live="polite"></div>
                <h3><span class="dashicons dashicons-trash" aria-hidden="true"></span> Rétention des Sauvegardes</h3>
                <table class="form-table">
                    <tr>
                        <th scope="row">Conserver par nombre</th>
                        <td>
                            <div class="bjlg-field-control">
                                <div class="bjlg-form-field-group">
                                    <div class="bjlg-form-field-control">
                                        <input name="by_number" type="number" class="small-text" value="<?php echo esc_attr(isset($cleanup_settings['by_number']) ? $cleanup_settings['by_number'] : 3); ?>" min="0">
                                    </div>
                                    <div class="bjlg-form-field-actions">
                                        <span class="bjlg-form-field-unit">sauvegardes</span>
                                    </div>
                                </div>
                                <p class="description">0 = illimité</p>
                            </div>
                        </td>
                    </tr>
                    <tr>
                        <th scope="row"><label for="bjlg-cleanup-by-age">Conserver par ancienneté</label></th>
                        <td>
                            <div class="bjlg-field-control">
                                <div class="bjlg-form-field-group">
                                    <div class="bjlg-form-field-control">
                                        <input
                                            id="bjlg-cleanup-by-age"
                                            name="by_age"
                                            type="number"
                                            class="small-text"
                                            value="<?php echo esc_attr(isset($cleanup_settings['by_age']) ? $cleanup_settings['by_age'] : 0); ?>"
                                            min="0"
                                            aria-describedby="bjlg-cleanup-by-age-description"
                                        >
                                    </div>
                                    <div class="bjlg-form-field-actions">
                                        <span class="bjlg-form-field-unit">jours</span>
                                    </div>
                                </div>
                                <p id="bjlg-cleanup-by-age-description" class="description">0 = illimité</p>
                            </div>
                        </td>
                    </tr>
                </table>

                <h3><span class="dashicons dashicons-update" aria-hidden="true"></span> Sauvegardes incrémentales</h3>
                <table class="form-table">
                    <tr>
                        <th scope="row"><label for="bjlg-incremental-max-age">Age maximal de la sauvegarde complète</label></th>
                        <td>
                            <div class="bjlg-field-control">
                                <div class="bjlg-form-field-group">
                                    <div class="bjlg-form-field-control">
                                        <input
                                            id="bjlg-incremental-max-age"
                                            name="incremental_max_age"
                                            type="number"
                                            class="small-text"
                                            value="<?php echo esc_attr($incremental_settings['max_full_age_days']); ?>"
                                            min="0"
                                            aria-describedby="bjlg-incremental-max-age-description"
                                        >
                                    </div>
                                    <div class="bjlg-form-field-actions">
                                        <span class="bjlg-form-field-unit">jours</span>
                                    </div>
                                </div>
                                <p id="bjlg-incremental-max-age-description" class="description">Au-delà de cette limite, une nouvelle sauvegarde complète est forcée. 0 = illimité.</p>
                            </div>
                        </td>
                    </tr>
                    <tr>
                        <th scope="row"><label for="bjlg-incremental-max-count">Nombre d'incréments consécutifs</label></th>
                        <td>
                            <div class="bjlg-field-control">
                                <div class="bjlg-form-field-group">
                                    <div class="bjlg-form-field-control">
                                        <input
                                            id="bjlg-incremental-max-count"
                                            name="incremental_max_incrementals"
                                            type="number"
                                            class="small-text"
                                            value="<?php echo esc_attr($incremental_settings['max_incrementals']); ?>"
                                            min="0"
                                            aria-describedby="bjlg-incremental-max-count-description"
                                        >
                                    </div>
                                    <div class="bjlg-form-field-actions">
                                        <span class="bjlg-form-field-unit">incréments</span>
                                    </div>
                                </div>
                                <p id="bjlg-incremental-max-count-description" class="description">0 = illimité. Au-delà, les incréments les plus anciens sont fusionnés automatiquement.</p>
                            </div>
                        </td>
                    </tr>
                    <tr>
                        <th scope="row">Rotation automatique</th>
                        <td>
                            <div class="bjlg-field-control">
                                <label>
                                    <input
                                        type="checkbox"
                                        name="incremental_rotation_enabled"
                                        value="1"
                                        <?php checked(!empty($incremental_settings['rotation_enabled'])); ?>
                                    >
                                    Activer la fusion automatique en sauvegarde synthétique («&nbsp;synth full&nbsp;»)
                                </label>
                                <p class="description">Lorsque la limite d'incréments est atteinte, les plus anciens sont fusionnés dans la dernière complète sans lancer un nouvel export complet.</p>
                            </div>
                        </td>
                    </tr>
                </table>

                <h3><span class="dashicons dashicons-admin-appearance" aria-hidden="true"></span> Marque Blanche</h3>
                <table class="form-table">
                    <tr>
                        <th scope="row"><label for="bjlg-plugin-name">Nom du plugin</label></th>
                        <td>
                            <div class="bjlg-field-control">
                                <input
                                    type="text"
                                    id="bjlg-plugin-name"
                                    name="plugin_name"
                                    value="<?php echo esc_attr(isset($wl_settings['plugin_name']) ? $wl_settings['plugin_name'] : ''); ?>"
                                    class="regular-text"
                                    placeholder="Backup - JLG"
                                    aria-describedby="bjlg-plugin-name-description"
                                >
                                <p id="bjlg-plugin-name-description" class="description">Laissez vide pour utiliser le nom par défaut</p>
                            </div>
                        </td>
                    </tr>
                    <tr>
                        <th scope="row">Visibilité</th>
                        <td>
                            <div class="bjlg-field-control">
                                <label><input type="checkbox" name="hide_from_non_admins" <?php checked(isset($wl_settings['hide_from_non_admins']) && $wl_settings['hide_from_non_admins']); ?>> Cacher le plugin pour les non-administrateurs</label>
                            </div>
                        </td>
                    </tr>
                    <tr>
                        <th scope="row"><label for="bjlg-required-capability"><?php esc_html_e('Permissions requises', 'backup-jlg'); ?></label></th>
                        <td>
                            <div class="bjlg-field-control">
                                <select id="bjlg-required-capability" name="required_capability" class="regular-text">
                                    <?php if ($is_custom_permission): ?>
                                        <option value="<?php echo esc_attr($required_permission); ?>" selected>
                                            <?php echo esc_html(sprintf(__('Personnalisé : %s', 'backup-jlg'), $required_permission)); ?>
                                        </option>
                                    <?php endif; ?>
                                    <?php if (!empty($permission_choices['roles'])): ?>
                                        <optgroup label="<?php esc_attr_e('Rôles', 'backup-jlg'); ?>">
                                            <?php foreach ($permission_choices['roles'] as $role_key => $role_label): ?>
                                                <option value="<?php echo esc_attr($role_key); ?>" <?php selected($required_permission, $role_key); ?>>
                                                    <?php echo esc_html($role_label); ?>
                                                </option>
                                            <?php endforeach; ?>
                                        </optgroup>
                                    <?php endif; ?>
                                    <?php if (!empty($permission_choices['capabilities'])): ?>
                                        <optgroup label="<?php esc_attr_e('Capacités', 'backup-jlg'); ?>">
                                            <?php foreach ($permission_choices['capabilities'] as $capability_key => $capability_label): ?>
                                                <option value="<?php echo esc_attr($capability_key); ?>" <?php selected($required_permission, $capability_key); ?>>
                                                    <?php echo esc_html($capability_label); ?>
                                                </option>
                                            <?php endforeach; ?>
                                        </optgroup>
                                    <?php endif; ?>
                                </select>
                                <p class="description"><?php esc_html_e('Sélectionnez le rôle ou la capability requis pour accéder au plugin.', 'backup-jlg'); ?></p>
                            </div>
                        </td>
                    </tr>
                </table>

                <p class="submit"><button type="submit" class="button button-primary">Enregistrer les Réglages</button></p>
            </form>

            <h3><span class="dashicons dashicons-megaphone" aria-hidden="true"></span> Notifications</h3>
            <form class="bjlg-settings-form bjlg-notification-preferences-form" data-success-message="Notifications mises à jour." data-error-message="Impossible de sauvegarder les notifications.">
                <table class="form-table">
                    <tr>
                        <th scope="row">Notifications automatiques</th>
                        <td>
                            <div class="bjlg-field-control">
                                <label for="bjlg-notifications-enabled">
                                    <input
                                        type="checkbox"
                                        id="bjlg-notifications-enabled"
                                        name="notifications_enabled"
                                        <?php checked(!empty($notification_settings['enabled'])); ?>
                                        aria-describedby="bjlg-notifications-enabled-description"
                                    >
                                    Activer l'envoi automatique des notifications
                                </label>
                                <p id="bjlg-notifications-enabled-description" class="description">Recevez des alertes lorsqu'une action importante est exécutée.</p>
                            </div>
                        </td>
                    </tr>
                    <tr>
                        <th scope="row"><label for="bjlg-notification-recipients">Destinataires e-mail</label></th>
                        <td>
                            <div class="bjlg-field-control">
                                <textarea
                                    id="bjlg-notification-recipients"
                                    name="email_recipients"
                                    rows="3"
                                    class="large-text code"
                                    placeholder="admin@example.com&#10;contact@example.com"
                                    aria-describedby="bjlg-notification-recipients-description"
                                ><?php echo esc_textarea($notification_recipients_display); ?></textarea>
                                <p id="bjlg-notification-recipients-description" class="description">Une adresse par ligne ou séparée par une virgule. Obligatoire si le canal e-mail est activé.</p>
                            </div>
                        </td>
                    </tr>
                    <tr>
                        <th scope="row">Événements surveillés</th>
                        <td>
                            <div class="bjlg-field-control">
                                <fieldset aria-describedby="bjlg-notifications-events-description">
                                    <legend class="screen-reader-text"><?php esc_html_e('Événements surveillés', 'backup-jlg'); ?></legend>
                                    <ul class="bjlg-checkbox-list" role="list">
                                        <li>
                                            <label for="bjlg-notify-backup-complete">
                                                <input type="checkbox" id="bjlg-notify-backup-complete" name="notify_backup_complete" <?php checked(!empty($notification_settings['events']['backup_complete'])); ?>>
                                                <span><?php esc_html_e('Sauvegarde terminée', 'backup-jlg'); ?></span>
                                            </label>
                                        </li>
                                        <li>
                                            <label for="bjlg-notify-backup-failed">
                                                <input type="checkbox" id="bjlg-notify-backup-failed" name="notify_backup_failed" <?php checked(!empty($notification_settings['events']['backup_failed'])); ?>>
                                                <span><?php esc_html_e('Échec de sauvegarde', 'backup-jlg'); ?></span>
                                            </label>
                                        </li>
                                        <li>
                                            <label for="bjlg-notify-cleanup-complete">
                                                <input type="checkbox" id="bjlg-notify-cleanup-complete" name="notify_cleanup_complete" <?php checked(!empty($notification_settings['events']['cleanup_complete'])); ?>>
                                                <span><?php esc_html_e('Nettoyage finalisé', 'backup-jlg'); ?></span>
                                            </label>
                                        </li>
                                        <li>
                                            <label for="bjlg-notify-storage-warning">
                                                <input type="checkbox" id="bjlg-notify-storage-warning" name="notify_storage_warning" <?php checked(!empty($notification_settings['events']['storage_warning'])); ?>>
                                                <span><?php esc_html_e('Alerte de stockage', 'backup-jlg'); ?></span>
                                            </label>
                                        </li>
                                        <li>
                                            <label for="bjlg-notify-remote-purge-failed">
                                                <input type="checkbox" id="bjlg-notify-remote-purge-failed" name="notify_remote_purge_failed" <?php checked(!empty($notification_settings['events']['remote_purge_failed'])); ?>>
                                                <span><?php esc_html_e('Purge distante en échec', 'backup-jlg'); ?></span>
                                            </label>
                                        </li>
                                    </ul>
                                </fieldset>
                                <p id="bjlg-notifications-events-description" class="description"><?php esc_html_e('Choisissez quels événements déclenchent un envoi de notification.', 'backup-jlg'); ?></p>
                            </div>
                        </td>
                    </tr>
                </table>

                <p class="submit"><button type="submit" class="button button-primary">Enregistrer les notifications</button></p>
            </form>

            <div class="bjlg-notification-test">
                <button
                    type="button"
                    class="button button-secondary bjlg-notification-test-button"
                    data-loading-label="<?php esc_attr_e('Envoi…', 'backup-jlg'); ?>"
                >
                    <?php esc_html_e('Envoyer une notification de test', 'backup-jlg'); ?>
                </button>
                <span class="spinner" aria-hidden="true"></span>
                <p class="description"><?php esc_html_e('La notification de test utilise les canaux et destinataires renseignés ci-dessus, même si les modifications ne sont pas encore enregistrées.', 'backup-jlg'); ?></p>
                <div class="notice bjlg-notification-test-feedback bjlg-hidden" role="status" aria-live="polite"></div>
            </div>

            <h3><span class="dashicons dashicons-admin-site-alt3" aria-hidden="true"></span> Canaux</h3>
            <form class="bjlg-settings-form bjlg-notification-channels-form" data-success-message="Canaux mis à jour." data-error-message="Impossible de mettre à jour les canaux.">
                <table class="form-table">
                    <tr>
                        <th scope="row">Canaux disponibles</th>
                        <td>
                            <div class="bjlg-field-control">
                                <fieldset aria-describedby="bjlg-notifications-channels-description">
                                    <legend class="screen-reader-text"><?php esc_html_e('Canaux de notification actifs', 'backup-jlg'); ?></legend>
                                    <ul class="bjlg-checkbox-list" role="list">
                                        <li>
                                            <label for="bjlg-channel-email">
                                                <input type="checkbox" id="bjlg-channel-email" name="channel_email" <?php checked(!empty($notification_settings['channels']['email']['enabled'])); ?>>
                                                <span><?php esc_html_e('E-mail', 'backup-jlg'); ?></span>
                                            </label>
                                        </li>
                                        <li>
                                            <label for="bjlg-channel-slack">
                                                <input type="checkbox" id="bjlg-channel-slack" name="channel_slack" <?php checked(!empty($notification_settings['channels']['slack']['enabled'])); ?>>
                                                <span><?php esc_html_e('Slack', 'backup-jlg'); ?></span>
                                            </label>
                                        </li>
                                        <li>
                                            <label for="bjlg-channel-discord">
                                                <input type="checkbox" id="bjlg-channel-discord" name="channel_discord" <?php checked(!empty($notification_settings['channels']['discord']['enabled'])); ?>>
                                                <span><?php esc_html_e('Discord', 'backup-jlg'); ?></span>
                                            </label>
                                        </li>
                                    </ul>
                                </fieldset>
                                <p id="bjlg-notifications-channels-description" class="description"><?php esc_html_e('Activez les canaux qui doivent recevoir vos notifications.', 'backup-jlg'); ?></p>
                            </div>
                        </td>
                    </tr>
                    <tr>
                        <th scope="row">Webhook Slack</th>
                        <td>
                            <div class="bjlg-field-control">
                                <input type="url" name="slack_webhook_url" class="regular-text" value="<?php echo esc_attr($notification_settings['channels']['slack']['webhook_url']); ?>" placeholder="https://hooks.slack.com/...">
                                <p class="description">URL du webhook entrant Slack. Obligatoire si le canal Slack est activé.</p>
                            </div>
                        </td>
                    </tr>
                    <tr>
                        <th scope="row">Webhook Discord</th>
                        <td>
                            <div class="bjlg-field-control">
                                <input type="url" name="discord_webhook_url" class="regular-text" value="<?php echo esc_attr($notification_settings['channels']['discord']['webhook_url']); ?>" placeholder="https://discord.com/api/webhooks/...">
                                <p class="description">URL du webhook Discord. Obligatoire si le canal Discord est activé.</p>
                            </div>
                        </td>
                    </tr>
                </table>

                <h4>Webhooks personnalisés</h4>
                <table class="form-table">
                    <tr>
                        <th scope="row">Activation</th>
                        <td>
                            <div class="bjlg-field-control">
                                <label><input type="checkbox" name="webhook_enabled" <?php checked(!empty($webhook_settings['enabled'])); ?>> Activer les webhooks personnalisés</label>
                                <p class="description">Déclenche des requêtes HTTP sortantes vers vos intégrations.</p>
                            </div>
                        </td>
                    </tr>
                    <tr>
                        <th scope="row">Sauvegarde terminée</th>
                        <td>
                            <div class="bjlg-field-control">
                                <input type="url" name="webhook_backup_complete" class="regular-text" value="<?php echo esc_attr($webhook_settings['urls']['backup_complete']); ?>" placeholder="https://exemple.com/webhooks/backup-success">
                            </div>
                        </td>
                    </tr>
                    <tr>
                        <th scope="row">Sauvegarde échouée</th>
                        <td>
                            <div class="bjlg-field-control">
                                <input type="url" name="webhook_backup_failed" class="regular-text" value="<?php echo esc_attr($webhook_settings['urls']['backup_failed']); ?>" placeholder="https://exemple.com/webhooks/backup-failed">
                            </div>
                        </td>
                    </tr>
                    <tr>
                        <th scope="row">Nettoyage terminé</th>
                        <td>
                            <div class="bjlg-field-control">
                                <input type="url" name="webhook_cleanup_complete" class="regular-text" value="<?php echo esc_attr($webhook_settings['urls']['cleanup_complete']); ?>" placeholder="https://exemple.com/webhooks/cleanup">
                            </div>
                        </td>
                    </tr>
                    <tr>
                        <th scope="row">Clé secrète</th>
                        <td>
                            <div class="bjlg-field-control">
                                <input type="text" name="webhook_secret" class="regular-text" value="<?php echo esc_attr($webhook_settings['secret']); ?>" placeholder="signature partagée">
                                <p class="description">Optionnel : transmis dans l'entête <code>X-BJLG-Webhook-Secret</code>.</p>
                            </div>
                        </td>
                    </tr>
                </table>

                <p class="submit"><button type="submit" class="button button-primary">Enregistrer les canaux</button></p>
            </form>

            <h3><span class="dashicons dashicons-performance" aria-hidden="true"></span> Performance</h3>
            <form class="bjlg-settings-form" data-success-message="Paramètres de performance sauvegardés." data-error-message="Impossible de sauvegarder la configuration de performance.">
                <table class="form-table">
                    <tr>
                        <th scope="row">Traitement parallèle</th>
                        <td>
                            <div class="bjlg-field-control">
                                <label><input type="checkbox" name="multi_threading" <?php checked(!empty($performance_settings['multi_threading'])); ?>> Activer le multi-threading</label>
                                <p class="description">Permet de répartir certaines opérations sur plusieurs travailleurs.</p>
                            </div>
                        </td>
                    </tr>
                    <tr>
                        <th scope="row">Travailleurs maximum</th>
                        <td>
                            <div class="bjlg-form-field-group">
                                <div class="bjlg-form-field-control">
                                    <input type="number" name="max_workers" class="small-text" value="<?php echo esc_attr($performance_settings['max_workers']); ?>" min="1" max="20">
                                </div>
                                <div class="bjlg-form-field-actions">
                                    <span class="bjlg-form-field-unit">processus</span>
                                </div>
                            </div>
                            <p class="description">Limite la charge sur votre hébergement.</p>
                        </td>
                    </tr>
                    <tr>
                        <th scope="row">Taille des blocs</th>
                        <td>
                            <div class="bjlg-form-field-group">
                                <div class="bjlg-form-field-control">
                                    <input type="number" name="chunk_size" class="small-text" value="<?php echo esc_attr($performance_settings['chunk_size']); ?>" min="1" max="500">
                                </div>
                                <div class="bjlg-form-field-actions">
                                    <span class="bjlg-form-field-unit">Mo</span>
                                </div>
                            </div>
                            <p class="description">Ajustez la taille des blocs traités pour optimiser le débit.</p>
                        </td>
                    </tr>
                    <tr>
                        <th scope="row">Niveau de compression</th>
                        <td>
                            <div class="bjlg-form-field-group">
                                <div class="bjlg-form-field-control">
                                    <input type="number" name="compression_level" class="small-text" value="<?php echo esc_attr($performance_settings['compression_level']); ?>" min="0" max="9">
                                </div>
                                <div class="bjlg-form-field-actions">
                                    <span class="bjlg-form-field-unit">0-9</span>
                                </div>
                            </div>
                            <p class="description">0 = aucune compression, 9 = compression maximale (plus lent).</p>
                        </td>
                    </tr>
                </table>

                <p class="submit"><button type="submit" class="button button-primary">Enregistrer les performances</button></p>
            </form>
        </div>
        <?php
    }

    /**
     * Section : Logs et outils
     */
    private function render_logs_section() {
        $relative_backup_dir = str_replace(untrailingslashit(ABSPATH), '', BJLG_BACKUP_DIR);
        ?>
        <div class="bjlg-section">
            <h2>Journaux et Outils de Diagnostic</h2>

            <h3>Emplacements des Fichiers</h3>
            <p class="description">
                <strong>Sauvegardes :</strong> <code><?php echo esc_html($relative_backup_dir); ?></code><br>
                <strong>Journal du Plugin :</strong> <code>/wp-content/bjlg-debug.log</code> (si <code>BJLG_DEBUG</code> est activé)<br>
                <strong>Journal d'erreurs WP :</strong> <code>/wp-content/debug.log</code> (si <code>WP_DEBUG_LOG</code> est activé)
            </p>
            <hr>

            <h3 id="bjlg-diagnostics-tests">Vérifier l'installation</h3>
            <p class="description">
                <?php esc_html_e('Lancez la suite de tests automatisés pour vérifier que l’environnement du plugin est opérationnel.', 'backup-jlg'); ?>
            </p>
            <ol>
                <li><?php esc_html_e('Ouvrez un terminal à la racine du plugin.', 'backup-jlg'); ?></li>
                <li><?php esc_html_e('Exécutez les dépendances Composer si nécessaire :', 'backup-jlg'); ?></li>
            </ol>
            <pre class="code"><code>composer install</code></pre>
            <ol start="3">
                <li><?php esc_html_e('Lancez ensuite les tests PHPUnit :', 'backup-jlg'); ?></li>
            </ol>
            <pre class="code"><code>composer test</code></pre>
            <p class="description">
                <?php esc_html_e('Tous les tests doivent être verts avant de mettre le plugin en production.', 'backup-jlg'); ?>
            </p>

            <h3>Journal d'activité du Plugin</h3>
            <p class="description">
                Pour activer : ajoutez <code>define('BJLG_DEBUG', true);</code> dans votre <code>wp-config.php</code>
            </p>
            <textarea class="bjlg-log-textarea" readonly><?php echo esc_textarea(class_exists(BJLG_Debug::class) ? BJLG_Debug::get_plugin_log_content() : 'Classe BJLG_Debug non trouvée.'); ?></textarea>

            <h3>Journal d'erreurs PHP de WordPress</h3>
            <p class="description">
                Pour activer : ajoutez <code>define('WP_DEBUG_LOG', true);</code> dans votre <code>wp-config.php</code>
            </p>
            <textarea class="bjlg-log-textarea" readonly><?php echo esc_textarea(class_exists(BJLG_Debug::class) ? BJLG_Debug::get_wp_error_log_content() : 'Classe BJLG_Debug non trouvée.'); ?></textarea>
            
            <h3>Outils de Support</h3>
            <p>Générez un pack de support contenant les journaux et les informations système pour faciliter le diagnostic.</p>
            <p>
                <button id="bjlg-generate-support-package" class="button button-primary">
                    <span class="dashicons dashicons-download" aria-hidden="true"></span> Créer un pack de support
                </button>
            </p>
            <div id="bjlg-support-package-status" style="display: none;">
                <p class="description">Génération du pack de support en cours...</p>
            </div>
        </div>
        <?php
    }

    /**
     * Section : API & Intégrations
     */
    private function render_api_section() {
        $keys = BJLG_API_Keys::get_keys();
        $has_keys = !empty($keys);
        ?>
        <div class="bjlg-section" id="bjlg-api-keys-section">
            <h2>API &amp; Intégrations</h2>
            <p class="description">
                Gérez les clés d'accès utilisées par vos intégrations externes. Créez une nouvelle clé pour chaque service,
                puis régénérez-la ou révoquez-la si nécessaire.
            </p>

            <div id="bjlg-api-keys-feedback" class="notice" style="display:none;" aria-live="polite"></div>

            <form id="bjlg-create-api-key" class="bjlg-inline-form">
                <h3>Créer une nouvelle clé</h3>
                <p class="description">Donnez un nom à la clé pour identifier l'intégration correspondante.</p>
                <div class="bjlg-form-field-group">
                    <div class="bjlg-form-field-control">
                        <label for="bjlg-api-key-label" class="screen-reader-text">Nom de la clé API</label>
                        <input type="text" id="bjlg-api-key-label" name="label" class="regular-text"
                               placeholder="Ex. : CRM Marketing" autocomplete="off" />
                    </div>
                    <div class="bjlg-form-field-actions">
                        <button type="submit" class="button button-primary">
                            <span class="dashicons dashicons-plus" aria-hidden="true"></span> Générer une clé API
                        </button>
                    </div>
                </div>
            </form>

            <p class="description bjlg-api-keys-empty"<?php echo $has_keys ? ' style="display:none;"' : ''; ?>>
                Aucune clé API n'a été générée pour le moment.
            </p>

            <table id="bjlg-api-keys-table" class="wp-list-table widefat striped bjlg-responsive-table"<?php echo $has_keys ? '' : ' style="display:none;"'; ?>>
                <thead>
                    <tr>
                        <th scope="col">Nom</th>
                        <th scope="col">Clé</th>
                        <th scope="col">Créée le</th>
                        <th scope="col">Dernière rotation</th>
                        <th scope="col">Actions</th>
                    </tr>
                </thead>
                <tbody>
                <?php foreach ($keys as $key): ?>
                    <?php
                    $is_hidden = !empty($key['is_secret_hidden']);
                    $secret_value = isset($key['display_secret']) ? (string) $key['display_secret'] : '';
                    $secret_classes = 'bjlg-api-key-value';

                    if ($is_hidden) {
                        $secret_classes .= ' bjlg-api-key-value--hidden';
                    }

                    $masked_value = isset($key['masked_secret']) ? (string) $key['masked_secret'] : __('Clé masquée', 'backup-jlg');
                    $secret_value = $secret_value !== '' ? $secret_value : $masked_value;
                    ?>
                    <tr data-key-id="<?php echo esc_attr($key['id']); ?>"
                        data-created-at="<?php echo esc_attr($key['created_at']); ?>"
                        data-last-rotated-at="<?php echo esc_attr($key['last_rotated_at']); ?>"
                        data-secret-hidden="<?php echo $is_hidden ? '1' : '0'; ?>">
                        <td>
                            <strong class="bjlg-api-key-label"><?php echo esc_html($key['label']); ?></strong>
                        </td>
                        <td>
                            <code class="<?php echo esc_attr($secret_classes); ?>" aria-label="<?php echo esc_attr($is_hidden ? __('Clé API masquée', 'backup-jlg') : __('Clé API', 'backup-jlg')); ?>">
                                <?php echo esc_html($secret_value); ?>
                            </code>
                            <?php if ($is_hidden): ?>
                                <span class="bjlg-api-key-hidden-note"><?php esc_html_e('Secret masqué. Régénérez la clé pour obtenir un nouveau secret.', 'backup-jlg'); ?></span>
                            <?php endif; ?>
                        </td>
                        <td>
                            <time class="bjlg-api-key-created" datetime="<?php echo esc_attr($key['created_at_iso']); ?>">
                                <?php echo esc_html($key['created_at_human']); ?>
                            </time>
                        </td>
                        <td>
                            <time class="bjlg-api-key-rotated" datetime="<?php echo esc_attr($key['last_rotated_at_iso']); ?>">
                                <?php echo esc_html($key['last_rotated_at_human']); ?>
                            </time>
                        </td>
                        <td>
                            <div class="bjlg-api-key-actions">
                                <button type="button" class="button bjlg-rotate-api-key" data-key-id="<?php echo esc_attr($key['id']); ?>">
                                    <span class="dashicons dashicons-update" aria-hidden="true"></span> Régénérer
                                </button>
                                <button type="button" class="button button-link-delete bjlg-revoke-api-key" data-key-id="<?php echo esc_attr($key['id']); ?>">
                                    <span class="dashicons dashicons-no" aria-hidden="true"></span> Révoquer
                                </button>
                            </div>
                        </td>
                    </tr>
                <?php endforeach; ?>
                </tbody>
            </table>
        </div>
        <?php
    }

    private function get_permission_choices() {
        $roles = [];
        $capabilities = [];

        $wp_roles = function_exists('wp_roles') ? wp_roles() : null;

        if ($wp_roles && class_exists('WP_Roles') && $wp_roles instanceof \WP_Roles) {
            foreach ($wp_roles->roles as $role_key => $role_details) {
                $label = isset($role_details['name']) ? (string) $role_details['name'] : $role_key;
                if (function_exists('translate_user_role')) {
                    $label = translate_user_role($label);
                }
                $roles[$role_key] = $label;

                if (!empty($role_details['capabilities']) && is_array($role_details['capabilities'])) {
                    foreach ($role_details['capabilities'] as $capability => $granted) {
                        if ($granted) {
                            $capabilities[$capability] = $capability;
                        }
                    }
                }
            }
        }

        ksort($roles);
        ksort($capabilities);

        $sanitize = static function ($items) {
            $result = [];
            if (!is_array($items)) {
                return $result;
            }

            foreach ($items as $key => $label) {
                if (!is_string($key) || $key === '') {
                    continue;
                }

                $result[$key] = is_string($label) && $label !== '' ? $label : $key;
            }

            return $result;
        };

        $choices = [
            'roles' => $sanitize($roles),
            'capabilities' => $sanitize($capabilities),
        ];

        /** @var array<string, array<string, string>>|null $filtered */
        $filtered = apply_filters('bjlg_required_capability_choices', $choices);
        if (is_array($filtered)) {
            $roles_filtered = $sanitize($filtered['roles'] ?? $choices['roles']);
            $caps_filtered = $sanitize($filtered['capabilities'] ?? $choices['capabilities']);

            return [
                'roles' => $roles_filtered,
                'capabilities' => $caps_filtered,
            ];
        }

        return $choices;
    }

    private function get_destination_choices() {
        $choices = [];

        if (!empty($this->destinations)) {
            foreach ($this->destinations as $id => $destination) {
                if (is_object($destination) && method_exists($destination, 'get_name')) {
                    $choices[$id] = $destination->get_name();
                }
            }
        }

        if (empty($choices)) {
            $choices = [
                'google_drive' => 'Google Drive',
                'aws_s3' => 'Amazon S3',
                'dropbox' => 'Dropbox',
                'azure_blob' => 'Azure Blob Storage',
                'backblaze_b2' => 'Backblaze B2',
                'onedrive' => 'Microsoft OneDrive',
                'pcloud' => 'pCloud',
                'sftp' => 'Serveur SFTP',
                'wasabi' => 'Wasabi',
            ];
        }

        /** @var array<string, string>|false $filtered */
        $filtered = apply_filters('bjlg_admin_destination_choices', $choices, $this->destinations);
        if (is_array($filtered) && !empty($filtered)) {
            $normalized = [];
            foreach ($filtered as $key => $label) {
                if (!is_scalar($key)) {
                    continue;
                }
                $slug = sanitize_key((string) $key);
                if ($slug === '') {
                    continue;
                }
                $normalized[$slug] = (string) $label;
            }

            if (!empty($normalized)) {
                return $normalized;
            }
        }

        return $choices;
    }

    private function get_schedule_settings_for_display() {
        $default_schedule = BJLG_Settings::get_default_schedule_entry();
        $default_schedule['id'] = '';
        $default_schedule['label'] = 'Nouvelle planification';

        $schedules = [];
        $next_runs = [];

        if (class_exists(BJLG_Scheduler::class)) {
            $scheduler = BJLG_Scheduler::instance();
            if ($scheduler && method_exists($scheduler, 'get_schedule_settings')) {
                $collection = $scheduler->get_schedule_settings();
                if (is_array($collection) && isset($collection['schedules']) && is_array($collection['schedules'])) {
                    $schedules = $collection['schedules'];
                }

                if ($scheduler && method_exists($scheduler, 'get_next_runs_summary')) {
                    $next_runs = $scheduler->get_next_runs_summary($schedules);
                }
            }
        }

        if (empty($schedules)) {
            $stored = get_option('bjlg_schedule_settings', []);
            $collection = BJLG_Settings::sanitize_schedule_collection($stored);
            $schedules = $collection['schedules'];
        }

        if (empty($next_runs)) {
            foreach ($schedules as $schedule) {
                if (!is_array($schedule) || empty($schedule['id'])) {
                    continue;
                }
                $next_runs[$schedule['id']] = [
                    'id' => $schedule['id'],
                    'label' => $schedule['label'] ?? $schedule['id'],
                    'recurrence' => $schedule['recurrence'] ?? 'disabled',
                    'enabled' => ($schedule['recurrence'] ?? 'disabled') !== 'disabled',
                    'next_run' => null,
                    'next_run_formatted' => 'Non planifié',
                    'next_run_relative' => null,
                ];
            }
        }

        if (empty($schedules)) {
            $schedules = [$default_schedule];
        }

        return [
            'schedules' => $schedules,
            'next_runs' => $next_runs,
            'default' => $default_schedule,
        ];
    }

    private function get_schedule_summary_markup(
        array $components,
        $encrypt,
        $incremental,
        array $post_checks = [],
        array $destinations = [],
        array $include_patterns = [],
        array $exclude_patterns = [],
        string $recurrence = 'disabled',
<<<<<<< HEAD
=======
        string $time = '',
>>>>>>> c11d493c
        string $custom_cron = ''
    ) {
        $recurrence_labels = [
            'disabled' => 'Désactivée',
            'every_five_minutes' => 'Toutes les 5 minutes',
            'every_fifteen_minutes' => 'Toutes les 15 minutes',
            'hourly' => 'Toutes les heures',
            'twice_daily' => 'Deux fois par jour',
            'daily' => 'Journalière',
            'weekly' => 'Hebdomadaire',
            'monthly' => 'Mensuelle',
<<<<<<< HEAD
            'custom' => 'Expression Cron personnalisée',
        ];

        $normalized_recurrence = trim(strtolower($recurrence));
        $frequency_label = $recurrence_labels[$normalized_recurrence] ?? ucfirst(str_replace('_', ' ', $recurrence));

        if ($normalized_recurrence === 'custom') {
            $custom_cron = trim($custom_cron);
            if ($custom_cron !== '') {
                $frequency_label = sprintf('%s (%s)', $frequency_label, $custom_cron);
            }
        }

        if ($frequency_label === '') {
            $frequency_label = '—';
        }

        $frequency_badges = [
            $this->format_schedule_badge($frequency_label, 'bjlg-badge-bg-indigo', 'bjlg-badge-frequency')
        ];

=======
            'custom' => 'Expression Cron',
        ];

        $recurrence_badges = [];
        $recurrence_key = $recurrence !== '' ? $recurrence : 'disabled';

        if ($recurrence_key === 'custom') {
            $cron_label = trim($custom_cron) !== '' ? trim($custom_cron) : 'Expression requise';
            $color = trim($custom_cron) !== '' ? 'bjlg-badge-bg-amber' : 'bjlg-badge-bg-rose';
            $extra = 'bjlg-badge-recurrence bjlg-badge-recurrence-custom' . (trim($custom_cron) === '' ? ' bjlg-badge-state-off' : '');
            $recurrence_badges[] = $this->format_schedule_badge($cron_label, $color, $extra);
        } else {
            $label = $recurrence_labels[$recurrence_key] ?? ucfirst(str_replace('_', ' ', $recurrence_key));
            $color = $recurrence_key === 'disabled' ? 'bjlg-badge-bg-slate' : 'bjlg-badge-bg-sky';
            $extra = 'bjlg-badge-recurrence' . ($recurrence_key === 'disabled' ? ' bjlg-badge-state-off' : '');
            $recurrence_badges[] = $this->format_schedule_badge($label, $color, $extra);

            $time = trim($time);
            if ($time !== '' && in_array($recurrence_key, ['daily', 'weekly', 'monthly', 'twice_daily'], true)) {
                $recurrence_badges[] = $this->format_schedule_badge(
                    sprintf('Heure %s', $time),
                    'bjlg-badge-bg-blue',
                    'bjlg-badge-time'
                );
            }
        }

>>>>>>> c11d493c
        $component_config = [
            'db' => ['label' => 'Base de données', 'color_class' => 'bjlg-badge-bg-indigo'],
            'plugins' => ['label' => 'Extensions', 'color_class' => 'bjlg-badge-bg-amber'],
            'themes' => ['label' => 'Thèmes', 'color_class' => 'bjlg-badge-bg-emerald'],
            'uploads' => ['label' => 'Médias', 'color_class' => 'bjlg-badge-bg-blue'],
        ];

        $component_badges = [];
        foreach ($components as $component) {
            if (isset($component_config[$component])) {
                $component_badges[] = $this->format_schedule_badge(
                    $component_config[$component]['label'],
                    $component_config[$component]['color_class'],
                    'bjlg-badge-component bjlg-badge-component-' . $component
                );
            }
        }

        if (empty($component_badges)) {
            $component_badges[] = '<span class="description">Aucun composant sélectionné</span>';
        }

        $option_badges = [];
        $option_badges[] = $this->format_schedule_badge(
            $encrypt ? 'Chiffrée' : 'Non chiffrée',
            $encrypt ? 'bjlg-badge-bg-purple' : 'bjlg-badge-bg-slate',
            'bjlg-badge-encrypted ' . ($encrypt ? 'bjlg-badge-state-on' : 'bjlg-badge-state-off')
        );
        $option_badges[] = $this->format_schedule_badge(
            $incremental ? 'Incrémentale' : 'Complète',
            $incremental ? 'bjlg-badge-bg-cobalt' : 'bjlg-badge-bg-gray',
            'bjlg-badge-incremental ' . ($incremental ? 'bjlg-badge-state-on' : 'bjlg-badge-state-off')
        );

        $include_badges = [];
        $include_count = count(array_filter($include_patterns, static function ($value) {
            return is_string($value) && trim($value) !== '';
        }));
        if ($include_count > 0) {
            $include_badges[] = $this->format_schedule_badge(
                sprintf('%d motif(s)', $include_count),
                'bjlg-badge-bg-sky',
                'bjlg-badge-include bjlg-badge-include-count'
            );
        } else {
            $include_badges[] = $this->format_schedule_badge('Tout le contenu', 'bjlg-badge-bg-emerald', 'bjlg-badge-include bjlg-badge-include-all');
        }

        $exclude_badges = [];
        $exclude_count = count(array_filter($exclude_patterns, static function ($value) {
            return is_string($value) && trim($value) !== '';
        }));
        if ($exclude_count > 0) {
            $exclude_badges[] = $this->format_schedule_badge(
                sprintf('%d exclusion(s)', $exclude_count),
                'bjlg-badge-bg-orange',
                'bjlg-badge-exclude bjlg-badge-exclude-count'
            );
        } else {
            $exclude_badges[] = $this->format_schedule_badge('Aucune', 'bjlg-badge-bg-slate', 'bjlg-badge-exclude bjlg-badge-exclude-none');
        }

        $control_badges = [];
        $checksum_enabled = !empty($post_checks['checksum']);
        $dry_run_enabled = !empty($post_checks['dry_run']);

        if ($checksum_enabled) {
            $control_badges[] = $this->format_schedule_badge('Checksum', 'bjlg-badge-bg-cobalt', 'bjlg-badge-checksum');
        }
        if ($dry_run_enabled) {
            $control_badges[] = $this->format_schedule_badge('Test restauration', 'bjlg-badge-bg-purple', 'bjlg-badge-restore');
        }
        if (empty($control_badges)) {
            $control_badges[] = $this->format_schedule_badge('Aucun contrôle', 'bjlg-badge-bg-slate', 'bjlg-badge-control');
        }

        $destination_badges = [];
        $available_destinations = $this->get_destination_choices();
        foreach ($destinations as $destination_id) {
            $label = $available_destinations[$destination_id] ?? ucfirst(str_replace('_', ' ', (string) $destination_id));
            $destination_badges[] = $this->format_schedule_badge($label, 'bjlg-badge-bg-sky', 'bjlg-badge-destination');
        }
        if (empty($destination_badges)) {
            $destination_badges[] = $this->format_schedule_badge('Stockage local', 'bjlg-badge-bg-slate', 'bjlg-badge-destination');
        }

<<<<<<< HEAD
        return $this->wrap_schedule_badge_group('Fréquence', $frequency_badges)
=======
        return $this->wrap_schedule_badge_group('Fréquence', $recurrence_badges)
>>>>>>> c11d493c
            . $this->wrap_schedule_badge_group('Composants', $component_badges)
            . $this->wrap_schedule_badge_group('Options', $option_badges)
            . $this->wrap_schedule_badge_group('Inclusions', $include_badges)
            . $this->wrap_schedule_badge_group('Exclusions', $exclude_badges)
            . $this->wrap_schedule_badge_group('Contrôles', $control_badges)
            . $this->wrap_schedule_badge_group('Destinations', $destination_badges);
    }

    private function render_schedule_item(
        array $schedule,
        array $next_run_summary,
        array $components_labels,
        array $destination_choices,
        int $index,
        bool $is_template = false
    ) {
        $schedule_id = isset($schedule['id']) ? (string) $schedule['id'] : '';
        $label = isset($schedule['label']) ? (string) $schedule['label'] : '';
        if ($label === '' && !$is_template) {
            $label = sprintf('Planification #%d', $index + 1);
        }

        $recurrence = isset($schedule['recurrence']) ? (string) $schedule['recurrence'] : 'disabled';
        $day = isset($schedule['day']) ? (string) $schedule['day'] : 'sunday';
        $time = isset($schedule['time']) ? (string) $schedule['time'] : '23:59';
        $custom_cron = isset($schedule['custom_cron']) ? (string) $schedule['custom_cron'] : '';
        $day_of_month = isset($schedule['day_of_month']) ? (int) $schedule['day_of_month'] : 1;
        if ($day_of_month < 1 || $day_of_month > 31) {
            $day_of_month = 1;
        }
        $previous_recurrence = isset($schedule['previous_recurrence']) ? (string) $schedule['previous_recurrence'] : '';

        $schedule_components = isset($schedule['components']) && is_array($schedule['components']) ? $schedule['components'] : [];
        $include_patterns = isset($schedule['include_patterns']) && is_array($schedule['include_patterns']) ? $schedule['include_patterns'] : [];
        $exclude_patterns = isset($schedule['exclude_patterns']) && is_array($schedule['exclude_patterns']) ? $schedule['exclude_patterns'] : [];
        $post_checks = isset($schedule['post_checks']) && is_array($schedule['post_checks']) ? $schedule['post_checks'] : [];
        $secondary_destinations = isset($schedule['secondary_destinations']) && is_array($schedule['secondary_destinations'])
            ? $schedule['secondary_destinations']
            : [];

        $google_drive_unavailable = $this->is_google_drive_unavailable();

        $encrypt_enabled = !empty($schedule['encrypt']);
        $incremental_enabled = !empty($schedule['incremental']);

        $include_text = esc_textarea(implode("\n", array_map('strval', $include_patterns)));
        $exclude_text = esc_textarea(implode("\n", array_map('strval', $exclude_patterns)));

        $weekly_hidden = $recurrence !== 'weekly';
        $monthly_hidden = $recurrence !== 'monthly';
<<<<<<< HEAD
        $time_hidden = in_array($recurrence, ['disabled', 'custom'], true);
        $custom_hidden = $recurrence !== 'custom';
=======
        $time_hidden = $recurrence === 'disabled';
        $custom_hidden = $recurrence !== 'custom';

>>>>>>> c11d493c
        $weekly_classes = 'bjlg-schedule-weekly-options' . ($weekly_hidden ? ' bjlg-hidden' : '');
        $monthly_classes = 'bjlg-schedule-monthly-options' . ($monthly_hidden ? ' bjlg-hidden' : '');
        $time_classes = 'bjlg-schedule-time-options' . ($time_hidden ? ' bjlg-hidden' : '');
        $custom_classes = 'bjlg-schedule-custom-options' . ($custom_hidden ? ' bjlg-hidden' : '');

        $next_run_text = isset($next_run_summary['next_run_formatted']) && $next_run_summary['next_run_formatted'] !== ''
            ? $next_run_summary['next_run_formatted']
            : 'Non planifié';
        $next_run_relative = isset($next_run_summary['next_run_relative']) && $next_run_summary['next_run_relative'] !== ''
            ? $next_run_summary['next_run_relative']
            : '';

        $field_prefix = $schedule_id !== '' ? $schedule_id : 'schedule_' . ($index + 1);
        if ($is_template) {
            $field_prefix = '__index__';
        }

        $label_id = 'bjlg-schedule-label-' . $field_prefix;
        $time_id_template = 'bjlg-schedule-time-%s';
        $time_description_id_template = 'bjlg-schedule-time-%s-description';
        $custom_id_template = 'bjlg-schedule-custom-%s';
        $custom_description_id_template = 'bjlg-schedule-custom-%s-description';
        $day_of_month_id_template = 'bjlg-schedule-day-of-month-%s';
        $day_of_month_description_id_template = 'bjlg-schedule-day-of-month-%s-description';
        $include_id_template = 'bjlg-schedule-include-%s';
        $exclude_id_template = 'bjlg-schedule-exclude-%s';
        $custom_id_template = 'bjlg-schedule-custom-%s';
        $custom_description_id_template = 'bjlg-schedule-custom-%s-description';
        $time_id = sprintf($time_id_template, $field_prefix);
        $time_description_id = sprintf($time_description_id_template, $field_prefix);
        $custom_id = sprintf($custom_id_template, $field_prefix);
        $custom_description_id = sprintf($custom_description_id_template, $field_prefix);
        $day_of_month_id = sprintf($day_of_month_id_template, $field_prefix);
        $day_of_month_description_id = sprintf($day_of_month_description_id_template, $field_prefix);
        $include_id = sprintf($include_id_template, $field_prefix);
        $exclude_id = sprintf($exclude_id_template, $field_prefix);
        $custom_id = sprintf($custom_id_template, $field_prefix);
        $custom_description_id = sprintf($custom_description_id_template, $field_prefix);

        $summary_html = $this->get_schedule_summary_markup(
            $schedule_components,
            $encrypt_enabled,
            $incremental_enabled,
            $post_checks,
            $secondary_destinations,
            $include_patterns,
            $exclude_patterns,
            $recurrence,
<<<<<<< HEAD
            $schedule['custom_cron'] ?? ''
=======
            $time,
            $custom_cron
>>>>>>> c11d493c
        );

        $classes = ['bjlg-schedule-item'];
        if ($is_template) {
            $classes[] = 'bjlg-schedule-item--template';
        }

        ob_start();
        ?>
        <div class="<?php echo esc_attr(implode(' ', $classes)); ?>"
             data-schedule-id="<?php echo esc_attr($schedule_id); ?>"
             <?php echo $is_template ? "data-template='true' style='display:none;'" : ''; ?>>
            <input type="hidden" data-field="id" value="<?php echo esc_attr($schedule_id); ?>">
            <input type="hidden"
                   data-field="previous_recurrence"
                   name="schedules[<?php echo esc_attr($field_prefix); ?>][previous_recurrence]"
                   value="<?php echo esc_attr($previous_recurrence); ?>">
            <header class="bjlg-schedule-item__header">
                <div class="bjlg-schedule-item__title">
                    <span class="dashicons dashicons-calendar-alt" aria-hidden="true"></span>
                    <label class="screen-reader-text" for="<?php echo esc_attr($label_id); ?>" data-for-template="bjlg-schedule-label-%s">Nom de la planification</label>
                    <input type="text"
                           id="<?php echo esc_attr($label_id); ?>"
                           class="regular-text"
                           data-field="label"
                           value="<?php echo esc_attr($label); ?>"
                           data-id-template="bjlg-schedule-label-%s"
                           placeholder="Nom de la planification">
                </div>
                <div class="bjlg-schedule-item__meta">
                    <p class="description bjlg-schedule-next-run" data-field="next_run_display">
                        <strong>Prochaine exécution :</strong>
                        <span class="bjlg-next-run-value"><?php echo esc_html($next_run_text); ?></span>
                        <?php if ($next_run_relative !== ''): ?>
                            <span class="bjlg-next-run-relative">(<?php echo esc_html($next_run_relative); ?>)</span>
                        <?php endif; ?>
                    </p>
                    <button type="button" class="button-link-delete bjlg-remove-schedule"<?php echo $is_template ? ' disabled' : ''; ?>>Supprimer</button>
                </div>
            </header>
            <div class="bjlg-schedule-item__body">
                <table class="form-table">
                    <tr>
                        <th scope="row">Fréquence</th>
                        <td>
                            <select data-field="recurrence" name="schedules[<?php echo esc_attr($field_prefix); ?>][recurrence]">
                                <option value="disabled" <?php selected($recurrence, 'disabled'); ?>>Désactivée</option>
                                <option value="every_five_minutes" <?php selected($recurrence, 'every_five_minutes'); ?>>Toutes les 5 minutes</option>
                                <option value="every_fifteen_minutes" <?php selected($recurrence, 'every_fifteen_minutes'); ?>>Toutes les 15 minutes</option>
                                <option value="hourly" <?php selected($recurrence, 'hourly'); ?>>Toutes les heures</option>
                                <option value="twice_daily" <?php selected($recurrence, 'twice_daily'); ?>>Deux fois par jour</option>
                                <option value="daily" <?php selected($recurrence, 'daily'); ?>>Journalière</option>
                                <option value="weekly" <?php selected($recurrence, 'weekly'); ?>>Hebdomadaire</option>
                                <option value="monthly" <?php selected($recurrence, 'monthly'); ?>>Mensuelle</option>
                                <option value="custom" <?php selected($recurrence, 'custom'); ?>>Expression Cron</option>
                            </select>
                        </td>
                    </tr>
                    <tr class="<?php echo esc_attr($weekly_classes); ?>" aria-hidden="<?php echo esc_attr($weekly_hidden ? 'true' : 'false'); ?>">
                        <th scope="row">Jour de la semaine</th>
                        <td>
                            <select data-field="day" name="schedules[<?php echo esc_attr($field_prefix); ?>][day]">
                                <?php $days = ['monday' => 'Lundi', 'tuesday' => 'Mardi', 'wednesday' => 'Mercredi', 'thursday' => 'Jeudi', 'friday' => 'Vendredi', 'saturday' => 'Samedi', 'sunday' => 'Dimanche'];
                                foreach ($days as $day_key => $day_name): ?>
                                    <option value="<?php echo esc_attr($day_key); ?>" <?php selected($day, $day_key); ?>><?php echo esc_html($day_name); ?></option>
                                <?php endforeach; ?>
                            </select>
                        </td>
                    </tr>
                    <tr class="<?php echo esc_attr($monthly_classes); ?>" aria-hidden="<?php echo esc_attr($monthly_hidden ? 'true' : 'false'); ?>">
                        <th scope="row"><label for="<?php echo esc_attr($day_of_month_id); ?>" data-for-template="bjlg-schedule-day-of-month-%s">Jour du mois</label></th>
                        <td>
                            <input type="number"
                                   id="<?php echo esc_attr($day_of_month_id); ?>"
                                   class="small-text"
                                   data-field="day_of_month"
                                   data-id-template="bjlg-schedule-day-of-month-%s"
                                   data-describedby-template="bjlg-schedule-day-of-month-%s-description"
                                   name="schedules[<?php echo esc_attr($field_prefix); ?>][day_of_month]"
                                   value="<?php echo esc_attr((string) $day_of_month); ?>"
                                   min="1"
                                   max="31"
                                   aria-describedby="<?php echo esc_attr($day_of_month_description_id); ?>">
                            <p id="<?php echo esc_attr($day_of_month_description_id); ?>"
                               class="description"
                               data-id-template="bjlg-schedule-day-of-month-%s-description">
                                Choisissez un jour entre 1 et 31. Le dernier jour sera ajusté selon le mois.
                            </p>
                        </td>
                    </tr>
                    <tr class="<?php echo esc_attr($time_classes); ?>" aria-hidden="<?php echo esc_attr($time_hidden ? 'true' : 'false'); ?>">
                        <th scope="row"><label for="<?php echo esc_attr($time_id); ?>" data-for-template="bjlg-schedule-time-%s">Heure</label></th>
                        <td>
                            <input type="time"
                                   id="<?php echo esc_attr($time_id); ?>"
                                   data-field="time"
                                   data-id-template="bjlg-schedule-time-%s"
                                   data-describedby-template="bjlg-schedule-time-%s-description"
                                   name="schedules[<?php echo esc_attr($field_prefix); ?>][time]"
                                   value="<?php echo esc_attr($time); ?>"
                                   aria-describedby="<?php echo esc_attr($time_description_id); ?>">
                            <p id="<?php echo esc_attr($time_description_id); ?>" class="description" data-id-template="bjlg-schedule-time-%s-description">Heure locale du site</p>
                        </td>
                    </tr>
                    <tr class="<?php echo esc_attr($custom_classes); ?>" aria-hidden="<?php echo esc_attr($custom_hidden ? 'true' : 'false'); ?>">
                        <th scope="row"><label for="<?php echo esc_attr($custom_id); ?>" data-for-template="bjlg-schedule-custom-%s">Expression Cron</label></th>
                        <td>
                            <input type="text"
                                   id="<?php echo esc_attr($custom_id); ?>"
<<<<<<< HEAD
                                   class="regular-text code"
=======
                                   class="regular-text"
>>>>>>> c11d493c
                                   data-field="custom_cron"
                                   data-id-template="bjlg-schedule-custom-%s"
                                   data-describedby-template="bjlg-schedule-custom-%s-description"
                                   name="schedules[<?php echo esc_attr($field_prefix); ?>][custom_cron]"
<<<<<<< HEAD
                                   value="<?php echo esc_attr($schedule['custom_cron'] ?? ''); ?>"
                                   placeholder="0 3 * * mon-fri"
                                   aria-describedby="<?php echo esc_attr($custom_description_id); ?>">
                            <p id="<?php echo esc_attr($custom_description_id); ?>" class="description" data-id-template="bjlg-schedule-custom-%s-description">
                                Utilisez une expression Cron standard à cinq champs (minute, heure, jour du mois, mois, jour de semaine).
=======
                                   value="<?php echo esc_attr($custom_cron); ?>"
                                   placeholder="0 3 * * *"
                                   aria-describedby="<?php echo esc_attr($custom_description_id); ?>">
                            <p id="<?php echo esc_attr($custom_description_id); ?>"
                               class="description"
                               data-id-template="bjlg-schedule-custom-%s-description">
                                Format standard minute heure jour mois jour-semaine (ex. <code>0 3 * * *</code> pour 3h chaque jour).
>>>>>>> c11d493c
                            </p>
                        </td>
                    </tr>
                    <tr>
                        <th scope="row">Composants</th>
                        <td>
                            <fieldset aria-describedby="<?php echo esc_attr($field_prefix); ?>-components-help">
                                <legend class="bjlg-fieldset-title">Choisir les éléments à inclure</legend>
                                <?php foreach ($components_labels as $component_key => $component_label): ?>
                                    <label class="bjlg-label-block bjlg-mb-4">
                                        <input type="checkbox"
                                               data-field="components"
                                               name="schedules[<?php echo esc_attr($field_prefix); ?>][components][]"
                                               value="<?php echo esc_attr($component_key); ?>"
                                               <?php checked(in_array($component_key, $schedule_components, true)); ?>>
                                        <?php if ($component_key === 'db'): ?>
                                            <strong><?php echo esc_html($component_label); ?></strong>
                                            <span class="description">Toutes les tables WordPress</span>
                                        <?php else: ?>
                                            <?php echo esc_html($component_label); ?>
                                        <?php endif; ?>
                                    </label>
                                <?php endforeach; ?>
                                <p id="<?php echo esc_attr($field_prefix); ?>-components-help" class="description">Ces composants seront sauvegardés pour chaque occurrence de cette planification.</p>
                            </fieldset>
                        </td>
                    </tr>
                    <tr>
                        <th scope="row">Options</th>
                        <td>
                            <label class="bjlg-label-block">
                                <input type="checkbox"
                                       data-field="encrypt"
                                       name="schedules[<?php echo esc_attr($field_prefix); ?>][encrypt]"
                                       value="1" <?php checked($encrypt_enabled); ?>>
                                Chiffrer la sauvegarde
                            </label>
                            <label class="bjlg-label-block">
                                <input type="checkbox"
                                       data-field="incremental"
                                       name="schedules[<?php echo esc_attr($field_prefix); ?>][incremental]"
                                       value="1" <?php checked($incremental_enabled); ?>>
                                Sauvegarde incrémentale
                            </label>
                        </td>
                    </tr>
                    <tr>
                        <th scope="row"><label for="<?php echo esc_attr($include_id); ?>" data-for-template="bjlg-schedule-include-%s">Inclusions</label></th>
                        <td>
                            <textarea rows="3"
                                      class="large-text code"
                                      data-field="include_patterns"
                                      id="<?php echo esc_attr($include_id); ?>"
                                      data-id-template="bjlg-schedule-include-%s"
                                      name="schedules[<?php echo esc_attr($field_prefix); ?>][include_patterns]"
                                      placeholder="wp-content/uploads/*&#10;wp-content/themes/mon-theme/*"><?php echo $include_text; ?></textarea>
                        </td>
                    </tr>
                    <tr>
                        <th scope="row"><label for="<?php echo esc_attr($exclude_id); ?>" data-for-template="bjlg-schedule-exclude-%s">Exclusions</label></th>
                        <td>
                            <textarea rows="3"
                                      class="large-text code"
                                      data-field="exclude_patterns"
                                      id="<?php echo esc_attr($exclude_id); ?>"
                                      data-id-template="bjlg-schedule-exclude-%s"
                                      name="schedules[<?php echo esc_attr($field_prefix); ?>][exclude_patterns]"
                                      placeholder="*/cache/*&#10;*.tmp"><?php echo $exclude_text; ?></textarea>
                        </td>
                    </tr>
                    <tr>
                        <th scope="row">Contrôles post-sauvegarde</th>
                        <td>
                            <label class="bjlg-label-block">
                                <input type="checkbox"
                                       data-field="post_checks"
                                       name="schedules[<?php echo esc_attr($field_prefix); ?>][post_checks][]"
                                       value="checksum" <?php checked(!empty($post_checks['checksum'])); ?>>
                                Vérification checksum
                            </label>
                            <label class="bjlg-label-block">
                                <input type="checkbox"
                                       data-field="post_checks"
                                       name="schedules[<?php echo esc_attr($field_prefix); ?>][post_checks][]"
                                       value="dry_run" <?php checked(!empty($post_checks['dry_run'])); ?>>
                                Test de restauration
                            </label>
                        </td>
                    </tr>
                    <tr>
                        <th scope="row">Destinations secondaires</th>
                        <td>
                            <?php if (!empty($destination_choices)): ?>
                                <?php foreach ($destination_choices as $destination_id => $destination_label):
                                    $is_google_drive = $destination_id === 'google_drive';
                                    $is_unavailable = $is_google_drive && $google_drive_unavailable;
                                    ?>
                                    <div class="bjlg-destination-option-group">
                                        <label class="bjlg-label-block bjlg-destination-option">
                                            <input type="checkbox"
                                                   data-field="secondary_destinations"
                                                   name="schedules[<?php echo esc_attr($field_prefix); ?>][secondary_destinations][]"
                                                   value="<?php echo esc_attr($destination_id); ?>"
                                                   <?php checked(in_array($destination_id, $secondary_destinations, true)); ?>
                                                   <?php disabled($is_unavailable); ?>>
                                            <?php echo esc_html($destination_label); ?>
                                        </label>
                                        <?php if ($is_unavailable): ?>
                                            <p class="description bjlg-destination-unavailable"><?php echo esc_html($this->get_google_drive_unavailable_notice()); ?></p>
                                        <?php endif; ?>
                                    </div>
                                <?php endforeach; ?>
                                <p class="description">En cas d'échec de la première destination, les suivantes seront tentées.</p>
                            <?php else: ?>
                                <p class="description">Aucune destination distante disponible.</p>
                            <?php endif; ?>
                        </td>
                    </tr>
                    <tr>
                        <th scope="row">Résumé</th>
                        <td>
                            <div class="bjlg-schedule-summary" data-field="summary" aria-live="polite">
                                <?php echo $summary_html; // phpcs:ignore WordPress.Security.EscapeOutput.OutputNotEscaped ?>
                            </div>
                        </td>
                    </tr>
                </table>
                <p class="bjlg-schedule-inline-actions">
                    <button type="button" class="button button-secondary bjlg-run-schedule-now"<?php echo $is_template ? ' disabled' : ''; ?>>Exécuter maintenant</button>
                </p>
            </div>
        </div>
        <?php
        return ob_get_clean();
    }

    private function wrap_schedule_badge_group($title, array $badges) {
        return sprintf(
            '<div class="bjlg-badge-group"><strong class="bjlg-badge-group-title">%s :</strong>%s</div>',
            esc_html($title),
            implode('', $badges)
        );
    }

    private function format_schedule_badge($label, $color_class, $extra_class = '') {
        $classes = ['bjlg-badge'];

        if (is_string($color_class) && $color_class !== '') {
            $classes[] = $color_class;
        } else {
            $classes[] = 'bjlg-badge-bg-slate';
        }

        if (!empty($extra_class)) {
            $classes[] = $extra_class;
        }

        return sprintf(
            '<span class="%s">%s</span>',
            esc_attr(implode(' ', $classes)),
            esc_html($label)
        );
    }
}<|MERGE_RESOLUTION|>--- conflicted
+++ resolved
@@ -1576,12 +1576,7 @@
                                 $include_patterns,
                                 $exclude_patterns,
                                 $recurrence,
-<<<<<<< HEAD
                                 $schedule['custom_cron'] ?? ''
-=======
-                                $time,
-                                $custom_cron
->>>>>>> c11d493c
                             );
                             ?>
                             <article
@@ -2914,10 +2909,6 @@
         array $include_patterns = [],
         array $exclude_patterns = [],
         string $recurrence = 'disabled',
-<<<<<<< HEAD
-=======
-        string $time = '',
->>>>>>> c11d493c
         string $custom_cron = ''
     ) {
         $recurrence_labels = [
@@ -2929,7 +2920,6 @@
             'daily' => 'Journalière',
             'weekly' => 'Hebdomadaire',
             'monthly' => 'Mensuelle',
-<<<<<<< HEAD
             'custom' => 'Expression Cron personnalisée',
         ];
 
@@ -2951,35 +2941,6 @@
             $this->format_schedule_badge($frequency_label, 'bjlg-badge-bg-indigo', 'bjlg-badge-frequency')
         ];
 
-=======
-            'custom' => 'Expression Cron',
-        ];
-
-        $recurrence_badges = [];
-        $recurrence_key = $recurrence !== '' ? $recurrence : 'disabled';
-
-        if ($recurrence_key === 'custom') {
-            $cron_label = trim($custom_cron) !== '' ? trim($custom_cron) : 'Expression requise';
-            $color = trim($custom_cron) !== '' ? 'bjlg-badge-bg-amber' : 'bjlg-badge-bg-rose';
-            $extra = 'bjlg-badge-recurrence bjlg-badge-recurrence-custom' . (trim($custom_cron) === '' ? ' bjlg-badge-state-off' : '');
-            $recurrence_badges[] = $this->format_schedule_badge($cron_label, $color, $extra);
-        } else {
-            $label = $recurrence_labels[$recurrence_key] ?? ucfirst(str_replace('_', ' ', $recurrence_key));
-            $color = $recurrence_key === 'disabled' ? 'bjlg-badge-bg-slate' : 'bjlg-badge-bg-sky';
-            $extra = 'bjlg-badge-recurrence' . ($recurrence_key === 'disabled' ? ' bjlg-badge-state-off' : '');
-            $recurrence_badges[] = $this->format_schedule_badge($label, $color, $extra);
-
-            $time = trim($time);
-            if ($time !== '' && in_array($recurrence_key, ['daily', 'weekly', 'monthly', 'twice_daily'], true)) {
-                $recurrence_badges[] = $this->format_schedule_badge(
-                    sprintf('Heure %s', $time),
-                    'bjlg-badge-bg-blue',
-                    'bjlg-badge-time'
-                );
-            }
-        }
-
->>>>>>> c11d493c
         $component_config = [
             'db' => ['label' => 'Base de données', 'color_class' => 'bjlg-badge-bg-indigo'],
             'plugins' => ['label' => 'Extensions', 'color_class' => 'bjlg-badge-bg-amber'],
@@ -3066,11 +3027,7 @@
             $destination_badges[] = $this->format_schedule_badge('Stockage local', 'bjlg-badge-bg-slate', 'bjlg-badge-destination');
         }
 
-<<<<<<< HEAD
         return $this->wrap_schedule_badge_group('Fréquence', $frequency_badges)
-=======
-        return $this->wrap_schedule_badge_group('Fréquence', $recurrence_badges)
->>>>>>> c11d493c
             . $this->wrap_schedule_badge_group('Composants', $component_badges)
             . $this->wrap_schedule_badge_group('Options', $option_badges)
             . $this->wrap_schedule_badge_group('Inclusions', $include_badges)
@@ -3121,14 +3078,8 @@
 
         $weekly_hidden = $recurrence !== 'weekly';
         $monthly_hidden = $recurrence !== 'monthly';
-<<<<<<< HEAD
         $time_hidden = in_array($recurrence, ['disabled', 'custom'], true);
         $custom_hidden = $recurrence !== 'custom';
-=======
-        $time_hidden = $recurrence === 'disabled';
-        $custom_hidden = $recurrence !== 'custom';
-
->>>>>>> c11d493c
         $weekly_classes = 'bjlg-schedule-weekly-options' . ($weekly_hidden ? ' bjlg-hidden' : '');
         $monthly_classes = 'bjlg-schedule-monthly-options' . ($monthly_hidden ? ' bjlg-hidden' : '');
         $time_classes = 'bjlg-schedule-time-options' . ($time_hidden ? ' bjlg-hidden' : '');
@@ -3177,12 +3128,7 @@
             $include_patterns,
             $exclude_patterns,
             $recurrence,
-<<<<<<< HEAD
             $schedule['custom_cron'] ?? ''
-=======
-            $time,
-            $custom_cron
->>>>>>> c11d493c
         );
 
         $classes = ['bjlg-schedule-item'];
@@ -3292,30 +3238,16 @@
                         <td>
                             <input type="text"
                                    id="<?php echo esc_attr($custom_id); ?>"
-<<<<<<< HEAD
                                    class="regular-text code"
-=======
-                                   class="regular-text"
->>>>>>> c11d493c
                                    data-field="custom_cron"
                                    data-id-template="bjlg-schedule-custom-%s"
                                    data-describedby-template="bjlg-schedule-custom-%s-description"
                                    name="schedules[<?php echo esc_attr($field_prefix); ?>][custom_cron]"
-<<<<<<< HEAD
                                    value="<?php echo esc_attr($schedule['custom_cron'] ?? ''); ?>"
                                    placeholder="0 3 * * mon-fri"
                                    aria-describedby="<?php echo esc_attr($custom_description_id); ?>">
                             <p id="<?php echo esc_attr($custom_description_id); ?>" class="description" data-id-template="bjlg-schedule-custom-%s-description">
                                 Utilisez une expression Cron standard à cinq champs (minute, heure, jour du mois, mois, jour de semaine).
-=======
-                                   value="<?php echo esc_attr($custom_cron); ?>"
-                                   placeholder="0 3 * * *"
-                                   aria-describedby="<?php echo esc_attr($custom_description_id); ?>">
-                            <p id="<?php echo esc_attr($custom_description_id); ?>"
-                               class="description"
-                               data-id-template="bjlg-schedule-custom-%s-description">
-                                Format standard minute heure jour mois jour-semaine (ex. <code>0 3 * * *</code> pour 3h chaque jour).
->>>>>>> c11d493c
                             </p>
                         </td>
                     </tr>
