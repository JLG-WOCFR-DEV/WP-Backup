<?php
namespace BJLG;

use WP_REST_Request;
use WP_REST_Response;

if (!defined('ABSPATH')) {
    exit;
}

require_once __DIR__ . '/class-bjlg-scheduler.php';
require_once __DIR__ . '/class-bjlg-rbac.php';

/**
 * Gère la création et l'affichage de l'interface d'administration du plugin.
 */
class BJLG_Admin {

    private const DASHBOARD_RECENT_BACKUPS_LIMIT = 3;

    private const ONBOARDING_PROGRESS_META_KEY = 'bjlg_onboarding_progress';

    private $destinations = [];
    private $advanced_admin;
    private $google_drive_notice;
    private $onboarding_progress = [];
    private $is_network_screen = false;
    private static $schedule_data_injected = false;

    public function __construct() {
        $this->load_destinations();
        $this->advanced_admin = class_exists(BJLG_Admin_Advanced::class) ? new BJLG_Admin_Advanced() : null;
        $this->onboarding_progress = $this->get_user_onboarding_progress();
        add_action('admin_menu', [$this, 'create_admin_page']);
        add_action('network_admin_menu', [$this, 'create_network_admin_page']);
        add_filter('bjlg_admin_tabs', [$this, 'get_default_tabs']);
        add_filter('bjlg_admin_sections', [$this, 'get_default_sections']);
        add_action('wp_dashboard_setup', [$this, 'register_dashboard_widget']);
        add_action('admin_enqueue_scripts', [$this, 'enqueue_dashboard_widget_assets']);
        add_action('wp_ajax_bjlg_update_onboarding_progress', [$this, 'ajax_update_onboarding_progress']);
        add_action('wp_ajax_bjlg_notification_ack', [$this, 'ajax_acknowledge_notification']);
        add_action('wp_ajax_bjlg_notification_resolve', [$this, 'ajax_resolve_notification']);
    }

    /**
     * Détermine si Google Drive est indisponible faute de SDK.
     */
    private function is_google_drive_unavailable() {
        $google_drive_destination = isset($this->destinations['google_drive'])
            ? $this->destinations['google_drive']
            : null;

        if (!is_object($google_drive_destination) || !method_exists($google_drive_destination, 'is_sdk_available')) {
            return false;
        }

        return !$google_drive_destination->is_sdk_available();
    }

    /**
     * Retourne le message à afficher quand le SDK Google Drive est manquant.
     */
    private function get_google_drive_unavailable_notice() {
        if ($this->google_drive_notice === null) {
            $this->google_drive_notice = esc_html__(
                "Le SDK Google n'est pas disponible. Installez les dépendances via Composer pour activer cette destination.",
                'backup-jlg'
            );
        }

        return $this->google_drive_notice;
    }

    /**
     * Charge les classes de destination disponibles.
     */
    private function load_destinations() {
        if (class_exists(BJLG_Google_Drive::class)) {
            $this->destinations['google_drive'] = new BJLG_Google_Drive();
        }
        if (class_exists(BJLG_AWS_S3::class)) {
            $this->destinations['aws_s3'] = new BJLG_AWS_S3();
        }
        if (class_exists(BJLG_Wasabi::class)) {
            $this->destinations['wasabi'] = new BJLG_Wasabi();
        }
        if (class_exists(BJLG_Managed_Vault::class)) {
            $this->destinations['managed_vault'] = new BJLG_Managed_Vault();
        }
        if (class_exists(BJLG_Dropbox::class)) {
            $this->destinations['dropbox'] = new BJLG_Dropbox();
        }
        if (class_exists(BJLG_Azure_Blob::class)) {
            $this->destinations['azure_blob'] = new BJLG_Azure_Blob();
        }
        if (class_exists(BJLG_Backblaze_B2::class)) {
            $this->destinations['backblaze_b2'] = new BJLG_Backblaze_B2();
        }
        if (class_exists(BJLG_OneDrive::class)) {
            $this->destinations['onedrive'] = new BJLG_OneDrive();
        }
        if (class_exists(BJLG_PCloud::class)) {
            $this->destinations['pcloud'] = new BJLG_PCloud();
        }
        if (class_exists(BJLG_SFTP::class)) {
            $this->destinations['sftp'] = new BJLG_SFTP();
        }
        if (class_exists(BJLG_Managed_Replication::class)) {
            $this->destinations['managed_replication'] = new BJLG_Managed_Replication();
        }
    }

    private function get_scope_choices(): array {
        $choices = [
            BJLG_Site_Context::HISTORY_SCOPE_SITE => __('Site courant', 'backup-jlg'),
        ];

        if (!function_exists('is_multisite') || !is_multisite()) {
            return $choices;
        }

        $can_view_network = function_exists('bjlg_can_manage_plugin') && bjlg_can_manage_plugin(null, 'manage_network');

        if ($can_view_network) {
            $choices[BJLG_Site_Context::HISTORY_SCOPE_NETWORK] = __('Réseau', 'backup-jlg');
        }

        return $choices;
    }

    private function determine_active_scope(array $choices): string {
        $default = $this->is_network_screen ? BJLG_Site_Context::HISTORY_SCOPE_NETWORK : BJLG_Site_Context::HISTORY_SCOPE_SITE;

        $requested = isset($_GET['bjlg_scope'])
            ? sanitize_key((string) wp_unslash($_GET['bjlg_scope']))
            : $default;

        if (!isset($choices[$requested])) {
            $requested = $default;
        }

        if (!isset($choices[$requested])) {
            $requested = (string) array_key_first($choices);
        }

        if ($requested === '') {
            $requested = BJLG_Site_Context::HISTORY_SCOPE_SITE;
        }

        return $requested;
    }

    private function collect_metrics_for_scope(string $scope): array {
        if (!$this->advanced_admin) {
            return [];
        }

        return $this->run_with_scope(function () {
            return $this->advanced_admin->get_dashboard_metrics();
        }, $scope);
    }

    private function run_with_scope(callable $callback, ?string $scope = null)
    {
        $target_scope = $scope ?? $this->active_scope;

        if ($target_scope === BJLG_Site_Context::HISTORY_SCOPE_NETWORK) {
            return BJLG_Site_Context::with_network($callback);
        }

        return $callback();
    }

    private function render_scope_switcher(array $choices, string $active_scope): void {
        if (count($choices) < 2) {
            return;
        }

        $preserved_params = [];

        foreach ($_GET as $key => $value) {
            if ($key === 'bjlg_scope') {
                continue;
            }

            $sanitized_key = sanitize_key((string) $key);

            if ($sanitized_key === '') {
                continue;
            }

            if (is_scalar($value)) {
                $preserved_params[$sanitized_key] = sanitize_text_field((string) wp_unslash($value));
            }
        }

        ?>
        <form method="get" class="bjlg-scope-switcher">
            <?php foreach ($preserved_params as $param_key => $param_value): ?>
                <input type="hidden" name="<?php echo esc_attr($param_key); ?>" value="<?php echo esc_attr($param_value); ?>">
            <?php endforeach; ?>
            <label class="screen-reader-text" for="bjlg-scope-select"><?php esc_html_e('Périmètre des données', 'backup-jlg'); ?></label>
            <select id="bjlg-scope-select" name="bjlg_scope" class="bjlg-scope-switcher__select" onchange="this.form.submit()">
                <?php foreach ($choices as $scope_value => $label): ?>
                    <option value="<?php echo esc_attr($scope_value); ?>" <?php selected($active_scope, $scope_value); ?>>
                        <?php echo esc_html($label); ?>
                    </option>
                <?php endforeach; ?>
            </select>
            <noscript>
                <button type="submit" class="button button-secondary"><?php esc_html_e('Appliquer', 'backup-jlg'); ?></button>
            </noscript>
        </form>
        <?php
    }

    /**
     * Retourne les onglets par défaut
     */
    public function get_default_tabs($tabs) {
        $defaults = [
            'backup_restore' => 'Sauvegarde & Restauration',
            'scheduling' => 'Planification',
            'history' => 'Historique',
            'health_check' => 'Bilan de Santé',
            'settings' => 'Réglages',
            'logs' => 'Logs & Outils',
            'api' => 'API & Intégrations',
        ];

        if (is_array($tabs) && !empty($tabs)) {
            return array_merge($defaults, $tabs);
        }

        return $defaults;
    }

    private function get_user_onboarding_progress(): array {
        if (!\function_exists('get_current_user_id') || !\function_exists('get_user_meta')) {
            return [];
        }

        $user_id = \get_current_user_id();
        if (!$user_id) {
            return [];
        }

        $progress = \get_user_meta($user_id, self::ONBOARDING_PROGRESS_META_KEY, true);

        if (!is_array($progress) || empty($progress)) {
            return [];
        }

        $completed = [];
        foreach ($progress as $step_id) {
            $key = sanitize_key((string) $step_id);
            if ($key !== '') {
                $completed[] = $key;
            }
        }

        return array_values(array_unique($completed));
    }

    private function save_user_onboarding_progress(array $completed) {
        if (!\function_exists('get_current_user_id') || !\function_exists('update_user_meta')) {
            return;
        }

        $user_id = \get_current_user_id();
        if (!$user_id) {
            return;
        }

        $normalized = [];
        foreach ($completed as $step_id) {
            $key = sanitize_key((string) $step_id);
            if ($key !== '') {
                $normalized[] = $key;
            }
        }

        \update_user_meta($user_id, self::ONBOARDING_PROGRESS_META_KEY, array_values(array_unique($normalized)));
        $this->onboarding_progress = $this->get_user_onboarding_progress();
    }

    /**
     * Retourne les sections par défaut affichées dans l'application React.
     */
    public function get_default_sections($sections) {
        $defaults = [
            'monitoring' => [
                'label' => __('Monitoring', 'backup-jlg'),
                'icon' => 'chart-line',
            ],
            'backup' => [
                'label' => __('Sauvegarde', 'backup-jlg'),
                'icon' => 'database-export',
            ],
            'restore' => [
                'label' => __('Restauration', 'backup-jlg'),
                'icon' => 'update-alt',
            ],
            'settings' => [
                'label' => __('Réglages', 'backup-jlg'),
                'icon' => 'admin-generic',
            ],
            'rbac' => [
                'label' => __('Contrôles d’accès', 'backup-jlg'),
                'icon' => 'lock',
            ],
            'integrations' => [
                'label' => __('Intégrations', 'backup-jlg'),
                'icon' => 'admin-network',
            ],
        ];

        if ($this->is_network_screen) {
            $defaults = array_merge(
                [
                    'network' => [
                        'label' => __('Réseau', 'backup-jlg'),
                        'icon' => 'admin-network',
                    ],
                ],
                $defaults
            );
        }

        if (is_array($sections) && !empty($sections)) {
            return array_merge($defaults, $sections);
        }

        return $defaults;
    }

    /**
     * Crée la page de menu dans l'administration.
     */
    public function create_admin_page() {
        $wl_settings = \bjlg_get_option('bjlg_whitelabel_settings', []);
        $plugin_name = !empty($wl_settings['plugin_name']) ? $wl_settings['plugin_name'] : 'Backup - JLG';

        add_menu_page(
            $plugin_name,
            $plugin_name,
            'bjlg_manage_plugin',
            'backup-jlg',
            [$this, 'render_admin_page'],
            'dashicons-database-export',
            81
        );
    }

    public function create_network_admin_page() {
        if (!function_exists('is_multisite') || !is_multisite()) {
            return;
        }

        $wl_settings = \bjlg_get_option('bjlg_whitelabel_settings', [], ['network' => true]);
        $plugin_name = !empty($wl_settings['plugin_name']) ? $wl_settings['plugin_name'] : 'Backup - JLG';

        add_menu_page(
            $plugin_name,
            $plugin_name,
            'bjlg_manage_plugin',
            'backup-jlg-network',
            [$this, 'render_network_admin_page'],
            'dashicons-database-export',
            81
        );
    }

    public function render_network_admin_page() {
        $previous_state = $this->is_network_screen;
        $this->is_network_screen = true;

        bjlg_with_network(function () {
            $this->handle_network_admin_actions();
        });

        $network_mode_enabled = BJLG_Site_Context::is_network_mode_enabled();
        $sites_snapshot = $this->collect_network_site_snapshot();
        $sites_json = !empty($sites_snapshot) ? wp_json_encode($sites_snapshot) : '[]';

        $this->is_network_screen = $previous_state;

        ?>
        <div class="wrap bjlg-wrap bjlg-network-wrap">
            <h1 class="wp-heading-inline"><?php esc_html_e('Gestion des sauvegardes réseau', 'backup-jlg'); ?></h1>

            <?php if (!$network_mode_enabled): ?>
                <div class="notice notice-warning"><p><?php esc_html_e('Le mode réseau est actuellement désactivé. Activez-le pour partager les historiques, quotas et paramètres à l’échelle du réseau.', 'backup-jlg'); ?></p></div>
            <?php endif; ?>

            <div id="bjlg-network-admin-app"
                 data-network-enabled="<?php echo $network_mode_enabled ? '1' : '0'; ?>"
                 data-sites="<?php echo esc_attr($sites_json); ?>">
                <noscript><p><?php esc_html_e('Activez JavaScript pour administrer les sites du réseau.', 'backup-jlg'); ?></p></noscript>

                <div class="bjlg-network-app__panel" aria-live="polite" aria-atomic="true">
                    <div class="bjlg-network-app__loading"><?php esc_html_e('Chargement des données réseau…', 'backup-jlg'); ?></div>
                </div>

                <div class="bjlg-network-app__fallback" data-has-sites="<?php echo empty($sites_snapshot) ? '0' : '1'; ?>">
                    <?php if (!empty($sites_snapshot)): ?>
                        <table class="widefat striped">
                            <thead>
                            <tr>
                                <th><?php esc_html_e('Site', 'backup-jlg'); ?></th>
                                <th><?php esc_html_e('Dernières activités', 'backup-jlg'); ?></th>
                                <th><?php esc_html_e('Quotas utilisés', 'backup-jlg'); ?></th>
                            </tr>
                            </thead>
                            <tbody>
                            <?php foreach ($sites_snapshot as $site): ?>
                                <tr>
                                    <td>
                                        <strong><?php echo esc_html($site['name']); ?></strong><br>
                                        <a href="<?php echo esc_url($site['admin_url']); ?>" class="button button-small"><?php esc_html_e('Ouvrir', 'backup-jlg'); ?></a>
                                    </td>
                                    <td>
                                        <?php
                                        $history = $site['history'];
                                        printf(
                                            /* translators: 1: total entries, 2: number of successful entries */
                                            esc_html__('Total : %1$d · Réussites : %2$d', 'backup-jlg'),
                                            (int) ($history['total_actions'] ?? 0),
                                            (int) ($history['successful'] ?? 0)
                                        );
                                        ?>
                                    </td>
                                    <td>
                                        <?php
                                        $quota_used = isset($site['quota']['used']) ? (int) $site['quota']['used'] : 0;
                                        echo esc_html(size_format($quota_used, 2));
                                        ?>
                                    </td>
                                </tr>
                            <?php endforeach; ?>
                            </tbody>
                        </table>
                    <?php else: ?>
                        <p><?php esc_html_e('Aucun site réseau disponible ou données indisponibles.', 'backup-jlg'); ?></p>
                    <?php endif; ?>
                </div>
            </div>
        </div>
        <?php
    }

    /**
     * Register the dashboard widget shown on the main WordPress dashboard.
     */
    public function register_dashboard_widget() {
        if (!function_exists('bjlg_can_manage_plugin') || !bjlg_can_manage_plugin()) {
            return;
        }

        wp_add_dashboard_widget(
            'bjlg_dashboard_status',
            __('Sauvegardes - aperçu', 'backup-jlg'),
            [$this, 'render_dashboard_widget']
        );
    }

    /**
     * Enqueue assets required for the dashboard widget.
     */
    public function enqueue_dashboard_widget_assets($hook_suffix) {
        if ($hook_suffix !== 'index.php') {
            return;
        }

        if (!function_exists('bjlg_can_manage_plugin') || !bjlg_can_manage_plugin()) {
            return;
        }

        wp_enqueue_style(
            'bjlg-dashboard-widget',
            BJLG_PLUGIN_URL . 'assets/css/dashboard-widget.css',
            [],
            BJLG_VERSION
        );
    }

    public function ajax_update_onboarding_progress() {
        if (!function_exists('bjlg_can_manage_plugin') || !bjlg_can_manage_plugin()) {
            wp_send_json_error(['message' => __('Vous n’avez pas la permission de modifier cette checklist.', 'backup-jlg')], 403);
        }

        $nonce = isset($_POST['nonce']) ? sanitize_text_field(wp_unslash($_POST['nonce'])) : '';
        if (!wp_verify_nonce($nonce, 'bjlg_onboarding_progress')) {
            wp_send_json_error(['message' => __('Jeton de sécurité invalide.', 'backup-jlg')], 403);
        }

        $steps = isset($_POST['completed']) ? (array) wp_unslash($_POST['completed']) : [];
        $completed = [];

        foreach ($steps as $step_id) {
            $key = sanitize_key((string) $step_id);
            if ($key !== '') {
                $completed[] = $key;
            }
        }

        $this->save_user_onboarding_progress($completed);

        wp_send_json_success([
            'completed' => $this->onboarding_progress,
        ]);
    }

    private function get_dashboard_metrics_snapshot(): array {
        if ($this->advanced_admin instanceof BJLG_Admin_Advanced) {
            return $this->advanced_admin->get_dashboard_metrics();
        }

        if (class_exists(BJLG_Admin_Advanced::class)) {
            $advanced = new BJLG_Admin_Advanced();

            return $advanced->get_dashboard_metrics();
        }

        return [];
    }

    public function ajax_acknowledge_notification() {
        if (!function_exists('bjlg_can_manage_backups') || !bjlg_can_manage_backups()) {
            wp_send_json_error(['message' => __('Permission refusée.', 'backup-jlg')], 403);
        }

        check_ajax_referer('bjlg_nonce', 'nonce');

        $entry_id = isset($_POST['entry_id']) ? sanitize_text_field(wp_unslash($_POST['entry_id'])) : '';
        $channel = isset($_POST['channel']) ? sanitize_key(wp_unslash($_POST['channel'])) : '';

        if ($entry_id === '') {
            wp_send_json_error(['message' => __('Identifiant de notification manquant.', 'backup-jlg')], 400);
        }

        $user_id = function_exists('get_current_user_id') ? get_current_user_id() : null;

        $acknowledged = $channel !== ''
            ? BJLG_Notification_Queue::acknowledge_channel($entry_id, $channel, $user_id)
            : BJLG_Notification_Queue::acknowledge_entry($entry_id, $user_id);

        if (!$acknowledged) {
            wp_send_json_error(['message' => __('Impossible de marquer cette notification comme accusée.', 'backup-jlg')], 500);
        }

        $metrics = $this->get_dashboard_metrics_snapshot();

        wp_send_json_success([
            'message' => __('Notification marquée comme accusée.', 'backup-jlg'),
            'metrics' => $metrics,
        ]);
    }

    public function ajax_resolve_notification() {
        if (!function_exists('bjlg_can_manage_backups') || !bjlg_can_manage_backups()) {
            wp_send_json_error(['message' => __('Permission refusée.', 'backup-jlg')], 403);
        }

        check_ajax_referer('bjlg_nonce', 'nonce');

        $entry_id = isset($_POST['entry_id']) ? sanitize_text_field(wp_unslash($_POST['entry_id'])) : '';
        $channel = isset($_POST['channel']) ? sanitize_key(wp_unslash($_POST['channel'])) : '';
        $notes = isset($_POST['notes']) ? wp_unslash($_POST['notes']) : '';

        if ($entry_id === '') {
            wp_send_json_error(['message' => __('Identifiant de notification manquant.', 'backup-jlg')], 400);
        }

        $user_id = function_exists('get_current_user_id') ? get_current_user_id() : null;

        $resolved = $channel !== ''
            ? BJLG_Notification_Queue::resolve_channel($entry_id, $channel, $user_id, $notes)
            : BJLG_Notification_Queue::resolve_entry($entry_id, $user_id, $notes);

        if (!$resolved) {
            wp_send_json_error(['message' => __('Impossible de clore cette notification.', 'backup-jlg')], 500);
        }

        $metrics = $this->get_dashboard_metrics_snapshot();

        wp_send_json_success([
            'message' => __('Notification résolue.', 'backup-jlg'),
            'metrics' => $metrics,
        ]);
    }

    private function map_legacy_tab_to_section(string $tab): string {
        switch ($tab) {
            case 'backup_restore':
            case 'scheduling':
                return 'backup';
            case 'history':
            case 'health_check':
            case 'logs':
                return 'monitoring';
            case 'settings':
                return 'settings';
            case 'api':
                return 'integrations';
            default:
                return $tab !== '' ? sanitize_key($tab) : 'monitoring';
        }
    }

    private function get_section_module_mapping(): array {
        return [
            'monitoring' => ['dashboard', 'logs'],
            'backup' => ['dashboard', 'backup', 'scheduling'],
            'restore' => ['backup'],
            'settings' => ['settings'],
            'integrations' => ['api'],
        ];
    }

    private function build_sidebar_summary_items(array $metrics): array {
        $summary = isset($metrics['summary']) && is_array($metrics['summary']) ? $metrics['summary'] : [];
        $reliability = isset($metrics['reliability']) && is_array($metrics['reliability']) ? $metrics['reliability'] : [];

        $items = [];

        $items[] = [
            'label' => __('Dernière sauvegarde', 'backup-jlg'),
            'value' => $summary['history_last_backup_relative'] ?? ($summary['history_last_backup'] ?? __('Aucune sauvegarde effectuée', 'backup-jlg')),
            'meta' => $summary['history_last_backup'] ?? '',
            'icon' => 'dashicons-backup',
        ];

        $items[] = [
            'label' => __('Prochaine planification', 'backup-jlg'),
            'value' => $summary['scheduler_next_run_relative'] ?? ($summary['scheduler_next_run'] ?? __('Non planifié', 'backup-jlg')),
            'meta' => $summary['scheduler_next_run'] ?? '',
            'icon' => 'dashicons-clock',
        ];

        $count_archives = (int) ($summary['storage_backup_count'] ?? 0);
        $count_formatted = \function_exists('number_format_i18n')
            ? \number_format_i18n($count_archives)
            : number_format($count_archives);

        if (\function_exists('_n')) {
            $meta_label = sprintf(
                \_n('%s archive', '%s archives', $count_archives, 'backup-jlg'),
                $count_formatted
            );
        } else {
            $meta_label = sprintf(
                $count_archives === 1 ? '%s archive' : '%s archives',
                $count_formatted
            );
        }

        $items[] = [
            'label' => __('Stockage local', 'backup-jlg'),
            'value' => $summary['storage_total_size_human'] ?? size_format(0),
            'meta' => $meta_label,
            'icon' => 'dashicons-database',
        ];

        if (!empty($reliability)) {
            $score = isset($reliability['score']) ? max(0, min(100, (int) $reliability['score'])) : null;
            $score_label = $reliability['score_label'] ?? '';
            $items[] = [
                'label' => __('Indice de fiabilité', 'backup-jlg'),
                'value' => $score !== null ? sprintf(__('%s /100', 'backup-jlg'), number_format_i18n($score)) : __('Non disponible', 'backup-jlg'),
                'meta' => $score_label,
                'icon' => 'dashicons-shield-alt',
            ];
        }

        return $items;
    }

    private function has_api_keys(): bool {
        if (!class_exists(BJLG_API_Keys::class)) {
            return false;
        }

        $keys = $this->run_with_scope(static function () {
            return BJLG_API_Keys::get_keys();
        });

        return is_array($keys) && !empty($keys);
    }

    private function build_onboarding_steps(array $metrics): array {
        $summary = isset($metrics['summary']) && is_array($metrics['summary']) ? $metrics['summary'] : [];
        $scheduler = isset($metrics['scheduler']) && is_array($metrics['scheduler']) ? $metrics['scheduler'] : [];
        $encryption = isset($metrics['encryption']) && is_array($metrics['encryption']) ? $metrics['encryption'] : [];
        $has_backup = (int) ($summary['history_successful_backups'] ?? 0) > 0;
        $has_schedule = (int) ($scheduler['active_count'] ?? 0) > 0;
        $encryption_enabled = !empty($encryption['encryption_enabled']);
        $has_api_key = $this->has_api_keys();

        $steps = [
            [
                'id' => 'create-first-backup',
                'title' => __('Créer une sauvegarde immédiate', 'backup-jlg'),
                'description' => __('Assurez-vous d’avoir une archive complète en lançant une sauvegarde à la demande.', 'backup-jlg'),
                'cta' => [
                    'label' => __('Lancer une sauvegarde', 'backup-jlg'),
                    'href' => add_query_arg(['page' => 'backup-jlg', 'section' => 'backup'], admin_url('admin.php')) . '#bjlg-backup-creation-form',
                ],
                'completed' => $has_backup,
                'locked' => false,
            ],
            [
                'id' => 'configure-schedule',
                'title' => __('Planifier des sauvegardes automatiques', 'backup-jlg'),
                'description' => __('Activez au moins une planification récurrente pour couvrir vos besoins métier.', 'backup-jlg'),
                'cta' => [
                    'label' => __('Configurer la planification', 'backup-jlg'),
                    'href' => add_query_arg(['page' => 'backup-jlg', 'section' => 'backup'], admin_url('admin.php')) . '#bjlg-scheduling',
                ],
                'completed' => $has_schedule,
                'locked' => false,
            ],
            [
                'id' => 'enable-encryption',
                'title' => __('Activer le chiffrement AES-256', 'backup-jlg'),
                'description' => __('Protégez vos archives en générant une clé AES-256 puis en activant l’option « Sauvegarde chiffrée » dans Paramètres → Chiffrement.', 'backup-jlg'),
                'cta' => [
                    'label' => __('Ouvrir Paramètres → Chiffrement', 'backup-jlg'),
                    'href' => add_query_arg(['page' => 'backup-jlg', 'section' => 'settings'], admin_url('admin.php')) . '#bjlg-encryption-settings',
                ],
                'completed' => $encryption_enabled,
                'locked' => true,
            ],
            [
                'id' => 'generate-api-key',
                'title' => __('Générer une clé API', 'backup-jlg'),
                'description' => __('Créez une clé API dédiée pour vos intégrations externes et automatisez vos workflows.', 'backup-jlg'),
                'cta' => [
                    'label' => __('Créer une clé API', 'backup-jlg'),
                    'href' => add_query_arg(['page' => 'backup-jlg', 'section' => 'integrations'], admin_url('admin.php')) . '#bjlg-create-api-key',
                    'action' => 'open-api-key',
                ],
                'completed' => $has_api_key,
                'locked' => true,
            ],
        ];

        return $steps;
    }

    /**
     * Affiche le contenu de la page principale et gère le routage des onglets.
     */
    public function render_admin_page() {
        $admin_url_callback = $this->is_network_screen ? 'network_admin_url' : 'admin_url';
        $requested_section = isset($_GET['section']) ? sanitize_key($_GET['section']) : '';
        $legacy_tab = isset($_GET['tab']) ? sanitize_key($_GET['tab']) : '';
        if ($requested_section === '' && $legacy_tab !== '') {
            $requested_section = $this->map_legacy_tab_to_section($legacy_tab);
        }

        $raw_sections = apply_filters('bjlg_admin_sections', []);
        if (!is_array($raw_sections) || empty($raw_sections)) {
            $raw_sections = $this->get_default_sections([]);
        }

        $sections = [];
        foreach ($raw_sections as $key => $data) {
            $slug = sanitize_key((string) $key);
            if ($slug === '') {
                $slug = 'section-' . substr(md5((string) $key), 0, 8);
            }

            $label = '';
            $icon_candidate = 'admin-generic';
            if (is_array($data)) {
                $label = isset($data['label']) ? (string) $data['label'] : '';
                $icon_candidate = isset($data['icon']) ? (string) $data['icon'] : 'admin-generic';
            } else {
                $label = (string) $data;
            }

            if (strpos($icon_candidate, 'dashicons-') !== 0) {
                $icon_candidate = 'dashicons-' . $icon_candidate;
            }

            if ($label === '') {
                $label = ucwords(str_replace(['_', '-'], ' ', $slug));
            }

            $sections[$slug] = [
                'key' => $slug,
                'label' => $label,
                'icon' => sanitize_html_class($icon_candidate),
                'url' => add_query_arg(
                    [
                        'page' => $this->is_network_screen ? 'backup-jlg-network' : 'backup-jlg',
                        'section' => $slug,
                    ],
                    $admin_url_callback('admin.php')
                ),
            ];
        }

        if (empty($sections)) {
            return;
        }

        if ($requested_section === '' || !isset($sections[$requested_section])) {
            $active_section = (string) array_key_first($sections);
        } else {
            $active_section = $requested_section;
        }

        $scope_choices = $this->get_scope_choices();
        $this->active_scope = $this->determine_active_scope($scope_choices);
        $metrics = $this->collect_metrics_for_scope($this->active_scope);

        $notice_type = isset($_GET['bjlg_notice']) ? sanitize_key($_GET['bjlg_notice']) : '';
        $notice_message = '';

        if (isset($_GET['bjlg_notice_message'])) {
            $raw_notice = rawurldecode((string) $_GET['bjlg_notice_message']);
            $notice_message = sanitize_text_field(wp_unslash($raw_notice));
        }

        $notice_classes = [
            'success' => 'notice notice-success',
            'error' => 'notice notice-error',
            'warning' => 'notice notice-warning',
            'info' => 'notice notice-info',
        ];

        if (is_array($this->network_notice) && !empty($this->network_notice['message'])) {
            $type = isset($this->network_notice['type']) ? (string) $this->network_notice['type'] : 'info';
            $class = $notice_classes[$type] ?? $notice_classes['info'];
            printf(
                '<div class="%1$s"><p>%2$s</p></div>',
                esc_attr($class),
                esc_html((string) $this->network_notice['message'])
            );
        }

        $section_modules_map = $this->get_section_module_mapping();
        $sections_for_js = array_values($sections);
        $sections_json = !empty($sections_for_js) ? wp_json_encode($sections_for_js) : '';
        $modules_json = !empty($section_modules_map) ? wp_json_encode($section_modules_map) : '';
        $onboarding_steps = $this->build_onboarding_steps($metrics);
        $onboarding_payload = [
            'steps' => $onboarding_steps,
            'completed' => $this->onboarding_progress,
        ];
        $onboarding_json = !empty($onboarding_steps) ? wp_json_encode($onboarding_payload) : '';

        $summary_items = $this->build_sidebar_summary_items($metrics);
        $reliability = isset($metrics['reliability']) && is_array($metrics['reliability']) ? $metrics['reliability'] : [];
        $reliability_level = $reliability['level'] ?? __('Indisponible', 'backup-jlg');
        $reliability_intent = isset($reliability['intent']) ? sanitize_html_class((string) $reliability['intent']) : 'info';
        $reliability_score = isset($reliability['score']) ? max(0, min(100, (int) $reliability['score'])) : null;

        $breadcrumb_items = [
            [
                'label' => __('Console Backup JLG', 'backup-jlg'),
                'url' => add_query_arg([
                    'page' => $this->is_network_screen ? 'backup-jlg-network' : 'backup-jlg',
                ], $admin_url_callback('admin.php')),
            ],
            [
                'label' => $sections[$active_section]['label'],
                'url' => '',
            ],
        ];

        $app_sections_attr = $sections_json ? ' data-bjlg-sections="' . esc_attr($sections_json) . '"' : '';
        $app_modules_attr = $modules_json ? ' data-bjlg-modules="' . esc_attr($modules_json) . '"' : '';
        $app_onboarding_attr = $onboarding_json ? ' data-bjlg-onboarding="' . esc_attr($onboarding_json) . '"' : '';

        ?>
        <a class="bjlg-skip-link" href="#bjlg-main-content">
            <?php esc_html_e('Aller au contenu principal', 'backup-jlg'); ?>
        </a>
        <div id="bjlg-main-content" class="wrap bjlg-wrap is-light" data-bjlg-theme="light" role="main" tabindex="-1" data-active-section="<?php echo esc_attr($active_section); ?>" data-bjlg-scope="<?php echo esc_attr($this->active_scope); ?>">
            <header class="bjlg-page-header">
                <h1>
                    <span class="dashicons dashicons-database-export" aria-hidden="true"></span>
                    <?php echo esc_html(get_admin_page_title()); ?>
                    <span class="bjlg-version">v<?php echo esc_html(BJLG_VERSION); ?></span>
                </h1>
                <div class="bjlg-utility-bar">
                    <button
                        type="button"
                        class="button button-secondary bjlg-contrast-toggle"
                        id="bjlg-contrast-toggle"
                        data-dark-label="<?php echo esc_attr__('Activer le contraste renforcé', 'backup-jlg'); ?>"
                        data-light-label="<?php echo esc_attr__('Revenir au thème clair', 'backup-jlg'); ?>"
                        aria-pressed="false"
                    >
                        <?php echo esc_html__('Activer le contraste renforcé', 'backup-jlg'); ?>
                    </button>
                    <?php $this->render_scope_switcher($scope_choices, $this->active_scope); ?>
                </div>
            </header>

            <?php if ($notice_type && $notice_message !== ''): ?>
                <?php $notice_class = isset($notice_classes[$notice_type]) ? $notice_classes[$notice_type] : $notice_classes['info']; ?>
                <div class="<?php echo esc_attr($notice_class); ?>">
                    <p><?php echo esc_html($notice_message); ?></p>
                </div>
            <?php endif; ?>

            <div class="bjlg-admin-shell" data-active-section="<?php echo esc_attr($active_section); ?>">
                <aside id="bjlg-shell-sidebar" class="bjlg-admin-shell__sidebar" data-collapsible="true">
                    <div class="bjlg-sidebar__header">
                        <h2><?php esc_html_e('Navigation', 'backup-jlg'); ?></h2>
                        <button type="button" class="bjlg-sidebar__close button button-link" id="bjlg-sidebar-close">
                            <span class="dashicons dashicons-no-alt" aria-hidden="true"></span>
                            <span class="screen-reader-text"><?php esc_html_e('Fermer le menu', 'backup-jlg'); ?></span>
                        </button>
                    </div>
                    <div class="bjlg-sidebar__summary" role="region" aria-label="<?php esc_attr_e('Résumé d’état global', 'backup-jlg'); ?>">
                        <h3><?php esc_html_e('Résumé d’état', 'backup-jlg'); ?></h3>
                        <ul class="bjlg-sidebar-summary-list">
                            <?php foreach ($summary_items as $item): ?>
                                <li class="bjlg-sidebar-summary-list__item">
                                    <span class="bjlg-sidebar-summary-list__icon dashicons <?php echo esc_attr($item['icon']); ?>" aria-hidden="true"></span>
                                    <div class="bjlg-sidebar-summary-list__content">
                                        <span class="bjlg-sidebar-summary-list__label"><?php echo esc_html($item['label']); ?></span>
                                        <span class="bjlg-sidebar-summary-list__value"><?php echo esc_html($item['value']); ?></span>
                                        <?php if (!empty($item['meta'])): ?>
                                            <span class="bjlg-sidebar-summary-list__meta"><?php echo esc_html($item['meta']); ?></span>
                                        <?php endif; ?>
                                    </div>
                                </li>
                            <?php endforeach; ?>
                        </ul>
                    </div>
                    <nav class="bjlg-sidebar__nav" aria-label="<?php esc_attr_e('Navigation principale', 'backup-jlg'); ?>">
                        <ul>
                            <?php foreach ($sections as $section_key => $section): ?>
                                <li>
                                    <a class="bjlg-sidebar__nav-link<?php echo $section_key === $active_section ? ' is-active' : ''; ?>"
                                       href="<?php echo esc_url($section['url']); ?>"
                                       data-section="<?php echo esc_attr($section_key); ?>">
                                        <span class="dashicons <?php echo esc_attr($section['icon']); ?>" aria-hidden="true"></span>
                                        <span><?php echo esc_html($section['label']); ?></span>
                                    </a>
                                </li>
                            <?php endforeach; ?>
                        </ul>
                    </nav>
                </aside>

                <div class="bjlg-admin-shell__main">
                    <div class="bjlg-shell-topbar">
                        <button type="button" class="button button-secondary bjlg-shell-topbar__toggle" id="bjlg-sidebar-toggle" aria-controls="bjlg-shell-sidebar" aria-expanded="false">
                            <span class="dashicons dashicons-menu" aria-hidden="true"></span>
                            <span class="screen-reader-text"><?php esc_html_e('Afficher le menu latéral', 'backup-jlg'); ?></span>
                        </button>
                        <nav class="bjlg-breadcrumbs" aria-label="<?php esc_attr_e('Fil d’Ariane', 'backup-jlg'); ?>">
                            <ol>
                                <?php $crumb_count = count($breadcrumb_items); ?>
                                <?php foreach ($breadcrumb_items as $index => $crumb): ?>
                                    <li<?php echo $index === $crumb_count - 1 ? ' aria-current="page"' : ''; ?>>
                                        <?php if (!empty($crumb['url']) && $index !== $crumb_count - 1): ?>
                                            <a href="<?php echo esc_url($crumb['url']); ?>"><?php echo esc_html($crumb['label']); ?></a>
                                        <?php else: ?>
                                            <span><?php echo esc_html($crumb['label']); ?></span>
                                        <?php endif; ?>
                                    </li>
                                <?php endforeach; ?>
                            </ol>
                        </nav>
                        <div class="bjlg-shell-topbar__status" data-intent="<?php echo esc_attr($reliability_intent); ?>">
                            <span class="bjlg-shell-topbar__label"><?php esc_html_e('Indice de fiabilité', 'backup-jlg'); ?></span>
                            <strong class="bjlg-shell-topbar__value">
                                <?php echo $reliability_score !== null ? esc_html(number_format_i18n($reliability_score)) : '—'; ?>
                            </strong>
                            <span class="bjlg-shell-topbar__meta"><?php echo esc_html($reliability_level); ?></span>
                        </div>
                    </div>

                    <div id="bjlg-section-announcer" class="screen-reader-text" aria-live="polite" aria-atomic="true"></div>

                    <div id="bjlg-admin-app" class="bjlg-admin-app" data-active-section="<?php echo esc_attr($active_section); ?>"<?php echo $app_sections_attr . $app_modules_attr . $app_onboarding_attr; ?>>
                        <div id="bjlg-admin-app-nav" class="bjlg-admin-app__nav"></div>
                        <div class="bjlg-admin-app__panels">
                            <?php foreach ($sections as $section_key => $section):
                                $panel_id = 'bjlg-section-' . $section_key;
                                $panel_label_id = $panel_id . '-title';
                                $is_active = ($section_key === $active_section);
                                $panel_modules = isset($section_modules_map[$section_key]) ? array_filter(array_map('sanitize_key', (array) $section_modules_map[$section_key])) : [];
                                $panel_modules_attr = $panel_modules ? ' data-bjlg-modules="' . esc_attr(implode(' ', array_unique($panel_modules))) . '"' : '';
                                ?>
                                <section
                                    id="<?php echo esc_attr($panel_id); ?>"
                                    class="bjlg-shell-section"
                                    data-section="<?php echo esc_attr($section_key); ?>"
                                    data-bjlg-label-id="<?php echo esc_attr($panel_label_id); ?>"
                                    role="tabpanel"
                                    aria-hidden="<?php echo $is_active ? 'false' : 'true'; ?>"
                                    aria-labelledby="<?php echo esc_attr($panel_label_id); ?>"
                                    tabindex="0"<?php echo $is_active ? '' : ' hidden'; ?><?php echo $panel_modules_attr; ?>>
                                    <h2 id="<?php echo esc_attr($panel_label_id); ?>" class="screen-reader-text"><?php echo esc_html($section['label']); ?></h2>
                                    <?php $this->render_section_content($section_key, $active_section, $metrics, $onboarding_payload); ?>
                                </section>
                            <?php endforeach; ?>
                        </div>
                    </div>
                </div>
            </div>
        </div>
        <?php
    }

    private function render_section_content($section_key, $active_section, array $metrics, array $onboarding_payload) {
        $handled = true;

        switch ($section_key) {
            case 'monitoring':
                $this->render_dashboard_overview($metrics, $onboarding_payload);
                $this->render_history_section();
                $this->render_health_check_section();
                $this->render_logs_section();
                break;
            case 'backup':
                $this->render_backup_creation_section();
                $this->render_backup_list_section();
                $this->render_schedule_section();
                break;
            case 'restore':
                $this->render_restore_section();
                break;
            case 'settings':
                $this->render_settings_section();
                break;
            case 'rbac':
                $this->render_rbac_section();
                break;
            case 'integrations':
                $this->render_api_section();
                break;
            case 'network':
                if ($this->is_network_screen) {
                    $this->render_network_section();
                } else {
                    $handled = false;
                }
                break;
            default:
                $handled = false;
                break;
        }

        /**
         * Permet aux extensions d'ajouter du contenu après le rendu d'une section.
         *
         * @param string $section_key     Clé de la section affichée.
         * @param string $active_section  Section actuellement active.
         * @param array  $metrics         Dernières métriques calculées.
         * @param bool   $handled         Indique si la section a été gérée par le cœur du plugin.
         */
        do_action('bjlg_render_admin_section', $section_key, $active_section, $metrics, $handled);

        if (!$handled) {
            do_action('bjlg_render_admin_tab', $section_key, $active_section);
        }
    }

    private function get_tab_module_mapping() {
        return $this->get_section_module_mapping();
    }

    /**
     * Affiche l'encart de synthèse des métriques et l'onboarding.
     */
    private function render_dashboard_overview(array $metrics, array $onboarding_payload = []) {
        $summary = $metrics['summary'] ?? [];
        $alerts = $metrics['alerts'] ?? [];
        $queues = isset($metrics['queues']) && is_array($metrics['queues']) ? $metrics['queues'] : [];
        $reliability = isset($metrics['reliability']) && is_array($metrics['reliability']) ? $metrics['reliability'] : [];
        $data_attr = !empty($metrics) ? wp_json_encode($metrics) : '';

        $backup_tab_url = add_query_arg(
            [
                'page' => 'backup-jlg',
                'section' => 'backup',
            ],
            admin_url('admin.php')
        );

        $backup_cta_url = $backup_tab_url . '#bjlg-backup-creation-form';
        $restore_cta_url = $backup_tab_url . '#bjlg-restore-form';
        $checklist_json = !empty($onboarding_payload) ? wp_json_encode($onboarding_payload) : '';
        $checklist_attr = $checklist_json ? ' data-bjlg-checklist="' . esc_attr($checklist_json) . '"' : '';

        ?>
        <section class="bjlg-dashboard-overview" <?php echo $data_attr ? 'data-bjlg-dashboard="' . esc_attr($data_attr) . '"' : ''; ?>>
            <header class="bjlg-dashboard-overview__header">
                <h2><?php esc_html_e('Vue d’ensemble', 'backup-jlg'); ?></h2>
                <?php if (!empty($metrics['generated_at'])): ?>
                    <span class="bjlg-dashboard-overview__timestamp">
                        <?php echo esc_html(sprintf(__('Actualisé à %s', 'backup-jlg'), $metrics['generated_at'])); ?>
                    </span>
                <?php endif; ?>
            </header>

            <div id="bjlg-dashboard-live-region" class="screen-reader-text" role="status" aria-live="polite" aria-atomic="true"></div>

            <div class="bjlg-dashboard-actions" data-role="actions" role="region" aria-live="polite" aria-atomic="true">
                <article class="bjlg-action-card" data-action="backup">
                    <div class="bjlg-action-card__content">
                        <h3 class="bjlg-action-card__title"><?php esc_html_e('Lancer une sauvegarde', 'backup-jlg'); ?></h3>
                        <p class="bjlg-action-card__meta" data-field="cta_backup_last_backup">
                            <?php echo esc_html($summary['history_last_backup_relative'] ?? __('Aucune sauvegarde récente.', 'backup-jlg')); ?>
                        </p>
                        <p class="bjlg-action-card__meta" data-field="cta_backup_next_run">
                            <?php echo esc_html($summary['scheduler_next_run_relative'] ?? __('Aucune planification active.', 'backup-jlg')); ?>
                        </p>
                    </div>
                    <a class="button button-primary button-hero bjlg-action-card__cta" href="<?php echo esc_url($backup_cta_url); ?>">
                        <span class="dashicons dashicons-backup" aria-hidden="true"></span>
                        <?php esc_html_e('Créer une sauvegarde', 'backup-jlg'); ?>
                    </a>
                </article>

                <article class="bjlg-action-card" data-action="restore">
                    <div class="bjlg-action-card__content">
                        <h3 class="bjlg-action-card__title"><?php esc_html_e('Restaurer une sauvegarde', 'backup-jlg'); ?></h3>
                        <p class="bjlg-action-card__meta" data-field="cta_restore_last_backup">
                            <?php echo esc_html($summary['history_last_backup'] ?? __('Aucune sauvegarde disponible.', 'backup-jlg')); ?>
                        </p>
                        <p class="bjlg-action-card__meta">
                            <?php esc_html_e('Archives stockées :', 'backup-jlg'); ?>
                            <span data-field="cta_restore_backup_count"><?php echo esc_html(number_format_i18n($summary['storage_backup_count'] ?? 0)); ?></span>
                        </p>
                    </div>
                    <a class="button button-secondary button-hero bjlg-action-card__cta" data-action-target="restore" href="<?php echo esc_url($restore_cta_url); ?>">
                        <span class="dashicons dashicons-update" aria-hidden="true"></span>
                        <?php esc_html_e('Ouvrir l’assistant de restauration', 'backup-jlg'); ?>
                    </a>
                </article>
            </div>

            <?php $this->render_reliability_section($reliability); ?>

            <div class="bjlg-alerts" data-role="alerts" role="status" aria-live="polite" aria-atomic="true">
                <?php foreach ($alerts as $alert): ?>
                    <div class="bjlg-alert bjlg-alert--<?php echo esc_attr($alert['type'] ?? 'info'); ?>">
                        <div class="bjlg-alert__content">
                            <strong class="bjlg-alert__title"><?php echo esc_html($alert['title'] ?? ''); ?></strong>
                            <?php if (!empty($alert['message'])): ?>
                                <p class="bjlg-alert__message"><?php echo esc_html($alert['message']); ?></p>
                            <?php endif; ?>
                        </div>
                        <?php if (!empty($alert['action']['label']) && !empty($alert['action']['url'])): ?>
                            <a class="bjlg-alert__action button button-secondary" href="<?php echo esc_url($alert['action']['url']); ?>">
                                <?php echo esc_html($alert['action']['label']); ?>
                            </a>
                        <?php endif; ?>
                    </div>
                <?php endforeach; ?>
            </div>

            <div class="bjlg-cards-grid">
                <article class="bjlg-card bjlg-card--stat" data-metric="history">
                    <span class="bjlg-card__kicker"><?php esc_html_e('Activité 30 jours', 'backup-jlg'); ?></span>
                    <h3 class="bjlg-card__title"><?php esc_html_e('Actions enregistrées', 'backup-jlg'); ?></h3>
                    <div class="bjlg-card__value" data-field="history_total_actions"><?php echo esc_html(number_format_i18n($summary['history_total_actions'] ?? 0)); ?></div>
                    <p class="bjlg-card__meta">
                        <span data-field="history_successful_backups"><?php echo esc_html(number_format_i18n($summary['history_successful_backups'] ?? 0)); ?></span>
                        <?php esc_html_e(' sauvegardes réussies', 'backup-jlg'); ?>
                    </p>
                </article>

                <article class="bjlg-card bjlg-card--stat" data-metric="last-backup">
                    <span class="bjlg-card__kicker"><?php esc_html_e('Dernière sauvegarde', 'backup-jlg'); ?></span>
                    <h3 class="bjlg-card__title"><?php esc_html_e('Statut récent', 'backup-jlg'); ?></h3>
                    <div class="bjlg-card__value" data-field="history_last_backup"><?php echo esc_html($summary['history_last_backup'] ?? __('Aucune sauvegarde effectuée', 'backup-jlg')); ?></div>
                    <p class="bjlg-card__meta" data-field="history_last_backup_relative">
                        <?php echo esc_html($summary['history_last_backup_relative'] ?? ''); ?>
                    </p>
                </article>

                <article class="bjlg-card bjlg-card--stat" data-metric="scheduler">
                    <span class="bjlg-card__kicker"><?php esc_html_e('Planification', 'backup-jlg'); ?></span>
                    <h3 class="bjlg-card__title"><?php esc_html_e('Prochaine exécution', 'backup-jlg'); ?></h3>
                    <div class="bjlg-card__value" data-field="scheduler_next_run"><?php echo esc_html($summary['scheduler_next_run'] ?? __('Non planifié', 'backup-jlg')); ?></div>
                    <p class="bjlg-card__meta" data-field="scheduler_next_run_relative"><?php echo esc_html($summary['scheduler_next_run_relative'] ?? ''); ?></p>
                    <p class="bjlg-card__footnote">
                        <?php esc_html_e('Planifications actives :', 'backup-jlg'); ?>
                        <span data-field="scheduler_active_count"><?php echo esc_html(number_format_i18n($summary['scheduler_active_count'] ?? 0)); ?></span>
                        • <?php esc_html_e('Taux de succès :', 'backup-jlg'); ?>
                        <span data-field="scheduler_success_rate"><?php echo esc_html($summary['scheduler_success_rate'] ?? '0%'); ?></span>
                    </p>
                </article>

                <article class="bjlg-card bjlg-card--stat" data-metric="storage">
                    <span class="bjlg-card__kicker"><?php esc_html_e('Stockage', 'backup-jlg'); ?></span>
                    <h3 class="bjlg-card__title"><?php esc_html_e('Espace utilisé', 'backup-jlg'); ?></h3>
                    <div class="bjlg-card__value" data-field="storage_total_size_human"><?php echo esc_html($summary['storage_total_size_human'] ?? size_format(0)); ?></div>
                    <p class="bjlg-card__meta">
                        <?php esc_html_e('Fichiers archivés :', 'backup-jlg'); ?>
                        <span data-field="storage_backup_count"><?php echo esc_html(number_format_i18n($summary['storage_backup_count'] ?? 0)); ?></span>
                    </p>
                </article>

                <?php
                $remote_destinations = isset($metrics['storage']['remote_destinations']) && is_array($metrics['storage']['remote_destinations'])
                    ? $metrics['storage']['remote_destinations']
                    : [];
                $remote_total = count($remote_destinations);
                $remote_connected = 0;
                $remote_summary = __('Aucune destination distante configurée.', 'backup-jlg');
                $remote_caption = __('Connectez une destination distante pour suivre les quotas.', 'backup-jlg');
                $capacity_watch = [];
                $offline_destinations = [];
                $remote_threshold = isset($metrics['storage']['remote_warning_threshold'])
                    ? max(1.0, min(100.0, (float) $metrics['storage']['remote_warning_threshold']))
                    : 85.0;
                $remote_threshold_ratio = isset($metrics['storage']['remote_warning_threshold_ratio'])
                    ? max(0.01, min(1.0, (float) $metrics['storage']['remote_warning_threshold_ratio']))
                    : ($remote_threshold / 100);
                $remote_last_refresh_formatted = isset($metrics['storage']['remote_last_refreshed_formatted'])
                    ? (string) $metrics['storage']['remote_last_refreshed_formatted']
                    : '';
                $remote_last_refresh_relative = isset($metrics['storage']['remote_last_refreshed_relative'])
                    ? (string) $metrics['storage']['remote_last_refreshed_relative']
                    : '';
                $remote_refresh_stale = !empty($metrics['storage']['remote_refresh_stale']);
                if ($remote_last_refresh_formatted !== '' && $remote_last_refresh_relative === '') {
                    $remote_last_refresh_relative = $remote_last_refresh_formatted;
                }
                $remote_refresh_text = $remote_last_refresh_formatted !== ''
                    ? ($remote_refresh_stale
                        ? sprintf(__('Rafraîchi %s — données à actualiser', 'backup-jlg'), $remote_last_refresh_relative)
                        : sprintf(__('Rafraîchi %s', 'backup-jlg'), $remote_last_refresh_relative))
                    : __('Aucun rafraîchissement enregistré.', 'backup-jlg');

                if ($remote_total > 0) {
                    foreach ($remote_destinations as $destination) {
                        if (!is_array($destination)) {
                            continue;
                        }

                        $name = isset($destination['name']) && $destination['name'] !== ''
                            ? sanitize_text_field((string) $destination['name'])
                            : sanitize_text_field((string) ($destination['id'] ?? __('Destination inconnue', 'backup-jlg')));

                        $connected = !empty($destination['connected']);
                        if ($connected) {
                            $remote_connected++;
                        } else {
                            $offline_destinations[] = $name;
                        }

                        $errors = isset($destination['errors']) && is_array($destination['errors'])
                            ? array_filter(array_map('sanitize_text_field', $destination['errors']))
                            : [];

                        if (!empty($errors)) {
                            $offline_destinations[] = $name;
                        }

                        $replica_status = isset($destination['replica_status']) && is_array($destination['replica_status'])
                            ? $destination['replica_status']
                            : [];
                        foreach ($replica_status as $replica_region => $replica) {
                            if (!is_array($replica)) {
                                continue;
                            }
                            $replica_state = isset($replica['status']) ? (string) $replica['status'] : '';
                            if ($replica_state !== '' && $replica_state !== 'ok' && $replica_state !== 'skipped') {
                                $offline_destinations[] = sprintf('%s (%s)', $name, sanitize_text_field((string) $replica_region));
                            }
                        }

                        $used_bytes = isset($destination['used_bytes']) ? (int) $destination['used_bytes'] : null;
                        $quota_bytes = isset($destination['quota_bytes']) ? (int) $destination['quota_bytes'] : null;
                        $ratio = isset($destination['utilization_ratio']) ? (float) $destination['utilization_ratio'] : null;

                        if ($ratio === null && $connected && $quota_bytes && $quota_bytes > 0 && $used_bytes !== null) {
                            $ratio = max(0, min(1, $used_bytes / $quota_bytes));
                        }

                        if ($ratio !== null && $ratio >= $remote_threshold_ratio) {
                            $capacity_watch[] = $name;
                        }
                    }

                    $remote_summary = sprintf(
                        _n('%1$s destination distante active sur %2$s', '%1$s destinations distantes actives sur %2$s', $remote_connected, 'backup-jlg'),
                        number_format_i18n($remote_connected),
                        number_format_i18n($remote_total)
                    );

                    $unique_offline = array_values(array_unique($offline_destinations));
                    $unique_watch = array_values(array_unique($capacity_watch));

                    if (!empty($unique_offline)) {
                        $remote_caption = sprintf(
                            __('Attention : vérifier %s', 'backup-jlg'),
                            implode(', ', $unique_offline)
                        );
                    } elseif (!empty($unique_watch)) {
                        $remote_caption = sprintf(
                            __('Capacité > %1$s%% pour %2$s', 'backup-jlg'),
                            number_format_i18n((int) round($remote_threshold)),
                            implode(', ', $unique_watch)
                        );
                    } else {
                        $remote_caption = __('Capacité hors-site nominale.', 'backup-jlg');
                    }
                }
                ?>
                <article class="bjlg-card bjlg-card--stat" data-metric="remote-storage">
                    <span class="bjlg-card__kicker"><?php esc_html_e('Stockage distant', 'backup-jlg'); ?></span>
                    <h3 class="bjlg-card__title"><?php esc_html_e('Capacité hors-site', 'backup-jlg'); ?></h3>
                    <div class="bjlg-card__value" data-field="remote_storage_connected"><?php echo esc_html($remote_summary); ?></div>
                    <p class="bjlg-card__meta" data-field="remote_storage_caption"><?php echo esc_html($remote_caption); ?></p>
                    <p class="bjlg-card__footnote" data-field="remote_storage_refresh"><?php echo esc_html($remote_refresh_text); ?></p>
                    <ul class="bjlg-card__list" data-field="remote_storage_list">
                        <?php if (empty($remote_destinations)): ?>
                            <li class="bjlg-card__list-item" data-empty="true"><?php esc_html_e('Aucune donnée distante disponible.', 'backup-jlg'); ?></li>
                        <?php else: ?>
                            <?php foreach ($remote_destinations as $destination):
                                if (!is_array($destination)) {
                                    continue;
                                }

                                $name = isset($destination['name']) && $destination['name'] !== ''
                                    ? sanitize_text_field((string) $destination['name'])
                                    : sanitize_text_field((string) ($destination['id'] ?? __('Destination inconnue', 'backup-jlg')));

                                $used_human = isset($destination['used_human']) ? (string) $destination['used_human'] : '';
                                $quota_human = isset($destination['quota_human']) ? (string) $destination['quota_human'] : '';
                                $free_human = isset($destination['free_human']) ? (string) $destination['free_human'] : '';
                                $backups_count = isset($destination['backups_count']) ? (int) $destination['backups_count'] : 0;
                                $used_bytes = isset($destination['used_bytes']) ? (int) $destination['used_bytes'] : null;
                                $quota_bytes = isset($destination['quota_bytes']) ? (int) $destination['quota_bytes'] : null;
                                $connected = !empty($destination['connected']);
                                $errors = isset($destination['errors']) && is_array($destination['errors'])
                                    ? array_filter(array_map('sanitize_text_field', $destination['errors']))
                                    : [];

                                $detail_parts = [];
                                if ($used_human !== '' && $quota_human !== '') {
                                    $detail_parts[] = sprintf(__('Utilisé : %1$s / %2$s', 'backup-jlg'), $used_human, $quota_human);
                                } elseif ($used_human !== '') {
                                    $detail_parts[] = sprintf(__('Utilisé : %s', 'backup-jlg'), $used_human);
                                }

                                if ($free_human !== '') {
                                    $detail_parts[] = sprintf(__('Libre : %s', 'backup-jlg'), $free_human);
                                }

                                if ($backups_count > 0) {
                                    $detail_parts[] = sprintf(
                                        _n('%s archive stockée', '%s archives stockées', $backups_count, 'backup-jlg'),
                                        number_format_i18n($backups_count)
                                    );
                                }

                                $replica_status = isset($destination['replica_status']) && is_array($destination['replica_status'])
                                    ? $destination['replica_status']
                                    : [];
                                if (!empty($replica_status)) {
                                    $replica_parts = [];
                                    foreach ($replica_status as $replica_region => $replica) {
                                        if (!is_array($replica)) {
                                            continue;
                                        }
                                        $replica_state = isset($replica['status']) ? (string) $replica['status'] : '';
                                        if ($replica_state === '') {
                                            continue;
                                        }
                                        $latency = isset($replica['latency_ms']) ? (int) $replica['latency_ms'] : null;
                                        $label = sprintf('%s : %s', sanitize_text_field((string) $replica_region), ucfirst($replica_state));
                                        if ($latency !== null && $latency > 0) {
                                            $label .= sprintf(' (%s ms)', number_format_i18n($latency));
                                        }
                                        $replica_parts[] = $label;
                                    }
                                    if (!empty($replica_parts)) {
                                        $detail_parts[] = sprintf(__('Réplicas : %s', 'backup-jlg'), implode(', ', $replica_parts));
                                    }
                                }

                                $ratio = isset($destination['utilization_ratio']) ? (float) $destination['utilization_ratio'] : null;
                                if ($ratio === null && $quota_bytes && $quota_bytes > 0 && $used_bytes !== null) {
                                    $ratio = max(0, min(1, $used_bytes / $quota_bytes));
                                }
                                if ($ratio !== null) {
                                    $detail_parts[] = sprintf(__('Utilisation : %s%%', 'backup-jlg'), number_format_i18n((int) round($ratio * 100)));
                                }
                                $latency_ms = isset($destination['latency_ms']) ? (int) $destination['latency_ms'] : null;
                                if ($latency_ms !== null && $latency_ms > 0) {
                                    $detail_parts[] = sprintf(__('Relevé en %s ms', 'backup-jlg'), number_format_i18n($latency_ms));
                                }

                                $intent = 'info';
                                if (!$connected || !empty($errors)) {
                                    $intent = 'error';
                                } elseif ($ratio !== null && $ratio >= $remote_threshold_ratio) {
                                    $intent = 'warning';
                                }
                                ?>
                                <li class="bjlg-card__list-item bjlg-card__list-item--<?php echo esc_attr($intent); ?>" data-intent="<?php echo esc_attr($intent); ?>">
                                    <strong><?php echo esc_html($name); ?></strong>
                                    <?php if (!empty($detail_parts)): ?>
                                        <span class="bjlg-card__list-meta"><?php echo esc_html(implode(' • ', $detail_parts)); ?></span>
                                    <?php endif; ?>
                                    <?php if (!empty($errors)): ?>
                                        <span class="bjlg-card__list-error"><?php echo esc_html(implode(' • ', $errors)); ?></span>
                                    <?php endif; ?>
                                </li>
                            <?php endforeach; ?>
                        <?php endif; ?>
                    </ul>
                    <div class="bjlg-card__actions" data-field="remote_storage_actions">
                        <a class="button button-secondary" href="<?php echo esc_url(add_query_arg(['page' => 'backup-jlg', 'section' => 'settings'], admin_url('admin.php'))); ?>"><?php esc_html_e('Configurer les destinations', 'backup-jlg'); ?></a>
                        <a class="button button-link" href="<?php echo esc_url(add_query_arg(['page' => 'backup-jlg', 'section' => 'monitoring'], admin_url('admin.php'))); ?>"><?php esc_html_e('Ouvrir le monitoring', 'backup-jlg'); ?></a>
                    </div>
                </article>

                <?php
                $remote_purge_queue = isset($metrics['queues']['remote_purge']) && is_array($metrics['queues']['remote_purge'])
                    ? $metrics['queues']['remote_purge']
                    : [];
                $remote_purge_sla = isset($remote_purge_queue['sla']) && is_array($remote_purge_queue['sla'])
                    ? $remote_purge_queue['sla']
                    : [];

                if (!empty($remote_purge_sla)) {
                    $pending_total = isset($remote_purge_sla['pending_total']) ? (int) $remote_purge_sla['pending_total'] : 0;
                    $pending_total_label = number_format_i18n($pending_total);
                    $pending_over_threshold = isset($remote_purge_sla['pending_over_threshold'])
                        ? (int) $remote_purge_sla['pending_over_threshold']
                        : 0;
                    $pending_average = isset($remote_purge_sla['pending_average']) && $remote_purge_sla['pending_average'] !== ''
                        ? (string) $remote_purge_sla['pending_average']
                        : '—';
                    $pending_oldest = isset($remote_purge_sla['pending_oldest']) && $remote_purge_sla['pending_oldest'] !== ''
                        ? (string) $remote_purge_sla['pending_oldest']
                        : '—';
                    $pending_destinations = isset($remote_purge_sla['pending_destinations'])
                        ? (string) $remote_purge_sla['pending_destinations']
                        : '';
                    $throughput_average = isset($remote_purge_sla['throughput_average']) && $remote_purge_sla['throughput_average'] !== ''
                        ? (string) $remote_purge_sla['throughput_average']
                        : '—';
                    $last_completion = isset($remote_purge_sla['throughput_last_completion']) && $remote_purge_sla['throughput_last_completion'] !== ''
                        ? (string) $remote_purge_sla['throughput_last_completion']
                        : '—';
                    $last_completion_relative = isset($remote_purge_sla['throughput_last_completion_relative'])
                        ? (string) $remote_purge_sla['throughput_last_completion_relative']
                        : '';
                    $failures_total = isset($remote_purge_sla['failures_total']) ? (int) $remote_purge_sla['failures_total'] : 0;
                    $failures_total_label = number_format_i18n($failures_total);
                    $last_failure_relative = isset($remote_purge_sla['last_failure_relative'])
                        ? (string) $remote_purge_sla['last_failure_relative']
                        : '';
                    $last_failure_message = isset($remote_purge_sla['last_failure_message'])
                        ? (string) $remote_purge_sla['last_failure_message']
                        : '';
                    $updated_relative = isset($remote_purge_sla['updated_relative'])
                        ? (string) $remote_purge_sla['updated_relative']
                        : '';
                    $updated_formatted = isset($remote_purge_sla['updated_formatted'])
                        ? (string) $remote_purge_sla['updated_formatted']
                        : '';

                    $pending_intent = $pending_over_threshold > 0 ? 'warning' : 'info';
                    $failures_intent = $failures_total > 0 ? 'error' : 'info';
                    ?>
                    <article class="bjlg-card bjlg-card--sla" data-metric="remote-purge-sla">
                        <span class="bjlg-card__kicker"><?php esc_html_e('Purge distante', 'backup-jlg'); ?></span>
                        <h3 class="bjlg-card__title"><?php esc_html_e('SLA opérationnel', 'backup-jlg'); ?></h3>

                        <div class="bjlg-card__stats">
                            <div class="bjlg-card__stat" data-intent="<?php echo esc_attr($pending_intent); ?>">
                                <span class="bjlg-card__stat-label"><?php esc_html_e('Entrées en file', 'backup-jlg'); ?></span>
                                <span class="bjlg-card__stat-value"><?php echo esc_html($pending_total_label); ?></span>
                            </div>
                            <?php if ($pending_over_threshold > 0): ?>
                                <p class="bjlg-card__stat-meta" data-intent="warning">
                                    <?php
                                    printf(
                                        /* translators: %s: number of entries above SLA threshold. */
                                        esc_html__('Seuil dépassé pour %s entrée(s).', 'backup-jlg'),
                                        esc_html(number_format_i18n($pending_over_threshold))
                                    );
                                    ?>
                                </p>
                            <?php endif; ?>

                            <div class="bjlg-card__stat">
                                <span class="bjlg-card__stat-label"><?php esc_html_e('Attente moyenne', 'backup-jlg'); ?></span>
                                <span class="bjlg-card__stat-value"><?php echo esc_html($pending_average); ?></span>
                            </div>

                            <div class="bjlg-card__stat" data-intent="<?php echo esc_attr($pending_intent); ?>">
                                <span class="bjlg-card__stat-label"><?php esc_html_e('Plus ancien en file', 'backup-jlg'); ?></span>
                                <span class="bjlg-card__stat-value"><?php echo esc_html($pending_oldest); ?></span>
                            </div>

                            <div class="bjlg-card__stat">
                                <span class="bjlg-card__stat-label"><?php esc_html_e('Durée moyenne d’une purge', 'backup-jlg'); ?></span>
                                <span class="bjlg-card__stat-value"><?php echo esc_html($throughput_average); ?></span>
                            </div>

                            <div class="bjlg-card__stat">
                                <span class="bjlg-card__stat-label"><?php esc_html_e('Dernière purge finalisée', 'backup-jlg'); ?></span>
                                <span class="bjlg-card__stat-value"><?php echo esc_html($last_completion); ?></span>
                            </div>
                            <?php if ($last_completion_relative !== ''): ?>
                                <p class="bjlg-card__stat-meta">
                                    <?php
                                    printf(
                                        /* translators: %s: relative time. */
                                        esc_html__('Terminée %s', 'backup-jlg'),
                                        esc_html($last_completion_relative)
                                    );
                                    ?>
                                </p>
                            <?php endif; ?>

                            <div class="bjlg-card__stat" data-intent="<?php echo esc_attr($failures_intent); ?>">
                                <span class="bjlg-card__stat-label"><?php esc_html_e('Échecs détectés', 'backup-jlg'); ?></span>
                                <span class="bjlg-card__stat-value"><?php echo esc_html($failures_total_label); ?></span>
                            </div>
                            <?php if ($last_failure_relative !== ''): ?>
                                <p class="bjlg-card__stat-meta" data-intent="<?php echo esc_attr($failures_intent); ?>">
                                    <?php
                                    printf(
                                        /* translators: %s: relative time. */
                                        esc_html__('Dernier incident %s', 'backup-jlg'),
                                        esc_html($last_failure_relative)
                                    );
                                    ?>
                                </p>
                            <?php endif; ?>
                        </div>

                        <?php if ($pending_destinations !== ''): ?>
                            <p class="bjlg-card__note">
                                <?php
                                printf(
                                    /* translators: %s: list of destinations. */
                                    esc_html__('Destinations impactées : %s', 'backup-jlg'),
                                    esc_html($pending_destinations)
                                );
                                ?>
                            </p>
                        <?php endif; ?>

                        <?php if ($last_failure_message !== ''): ?>
                            <p class="bjlg-card__note" data-intent="<?php echo esc_attr($failures_intent); ?>">
                                <?php echo esc_html($last_failure_message); ?>
                            </p>
                        <?php endif; ?>

                        <?php if ($updated_relative !== '' || $updated_formatted !== ''): ?>
                            <p class="bjlg-card__meta">
                                <?php
                                if ($updated_relative !== '') {
                                    printf(
                                        /* translators: %s: relative time. */
                                        esc_html__('Actualisé %s', 'backup-jlg'),
                                        esc_html($updated_relative)
                                    );
                                } elseif ($updated_formatted !== '') {
                                    printf(
                                        /* translators: %s: formatted date. */
                                        esc_html__('Actualisé le %s', 'backup-jlg'),
                                        esc_html($updated_formatted)
                                    );
                                }
                                ?>
                            </p>
                        <?php endif; ?>
                    </article>
                <?php }
                ?>
            </div>

            <div class="bjlg-onboarding-checklist" id="bjlg-onboarding-checklist" role="region" aria-live="polite" aria-atomic="true"<?php echo $checklist_attr; ?>>
                <div class="bjlg-onboarding-checklist__placeholder">
                    <span class="spinner is-active" aria-hidden="true"></span>
                    <p><?php esc_html_e('Chargement de votre checklist personnalisée…', 'backup-jlg'); ?></p>
                </div>
                <noscript>
                    <p class="bjlg-onboarding-checklist__noscript"><?php esc_html_e('Activez JavaScript pour utiliser la checklist interactive.', 'backup-jlg'); ?></p>
                </noscript>
            </div>

            <div class="bjlg-dashboard-charts" data-role="charts">
                <article class="bjlg-chart-card" data-chart="history-trend">
                    <header class="bjlg-chart-card__header">
                        <h3 class="bjlg-chart-card__title"><?php esc_html_e('Tendance des sauvegardes', 'backup-jlg'); ?></h3>
                        <p class="bjlg-chart-card__subtitle" data-field="chart_history_subtitle">
                            <?php esc_html_e('Actions réussies et échouées sur 30 jours.', 'backup-jlg'); ?>
                        </p>
                    </header>
                    <canvas class="bjlg-chart-card__canvas" id="bjlg-history-trend" aria-hidden="true"></canvas>
                    <p class="bjlg-chart-card__empty" data-role="empty-message"><?php esc_html_e('Données de tendance indisponibles pour le moment.', 'backup-jlg'); ?></p>
                </article>

                <article class="bjlg-chart-card" data-chart="storage-trend">
                    <header class="bjlg-chart-card__header">
                        <h3 class="bjlg-chart-card__title"><?php esc_html_e('Evolution du stockage', 'backup-jlg'); ?></h3>
                        <p class="bjlg-chart-card__subtitle" data-field="chart_storage_subtitle">
                            <?php esc_html_e('Capacité utilisée par vos archives.', 'backup-jlg'); ?>
                        </p>
                    </header>
                    <canvas class="bjlg-chart-card__canvas" id="bjlg-storage-trend" aria-hidden="true"></canvas>
                    <p class="bjlg-chart-card__empty" data-role="empty-message"><?php esc_html_e('Aucune mesure d’utilisation disponible.', 'backup-jlg'); ?></p>
                </article>
            </div>

            <?php if (!empty($queues)): ?>
                <section class="bjlg-queues" aria-labelledby="bjlg-queues-title">
                    <header class="bjlg-queues__header">
                        <h2 id="bjlg-queues-title"><?php esc_html_e('Files d’attente', 'backup-jlg'); ?></h2>
                        <p class="bjlg-queues__description">
                            <?php esc_html_e('Suivez les notifications et purges distantes en attente directement depuis le tableau de bord.', 'backup-jlg'); ?>
                        </p>
                    </header>

                    <div class="bjlg-queues__grid">
                        <?php foreach ($queues as $queue_key => $queue):
                            if (!is_array($queue)) {
                                continue;
                            }

                            $total = isset($queue['total']) ? (int) $queue['total'] : 0;
                            $status_counts = isset($queue['status_counts']) && is_array($queue['status_counts']) ? $queue['status_counts'] : [];
                            $pending_count = isset($status_counts['pending']) ? (int) $status_counts['pending'] : 0;
                            $retry_count = isset($status_counts['retry']) ? (int) $status_counts['retry'] : 0;
                            $failed_count = isset($status_counts['failed']) ? (int) $status_counts['failed'] : 0;
                            $delayed_count = isset($queue['delayed_count']) ? (int) $queue['delayed_count'] : 0;
                            $next_relative = isset($queue['next_attempt_relative']) ? (string) $queue['next_attempt_relative'] : '';
                            $oldest_relative = isset($queue['oldest_entry_relative']) ? (string) $queue['oldest_entry_relative'] : '';
                            $entries = isset($queue['entries']) && is_array($queue['entries']) ? $queue['entries'] : [];
                            ?>
                            <article class="bjlg-queue-card" data-queue="<?php echo esc_attr($queue_key); ?>">
                                <header class="bjlg-queue-card__header">
                                    <h3 class="bjlg-queue-card__title"><?php echo esc_html($queue['label'] ?? ucfirst((string) $queue_key)); ?></h3>
                                    <span class="bjlg-queue-card__count" data-field="total">
                                        <?php
                                        echo esc_html(
                                            sprintf(
                                                _n('%s entrée', '%s entrées', $total, 'backup-jlg'),
                                                number_format_i18n($total)
                                            )
                                        );
                                        ?>
                                    </span>
                                </header>

                                <p class="bjlg-queue-card__meta" data-field="status-counts">
                                    <?php
                                    printf(
                                        /* translators: 1: number of pending entries, 2: number of retry entries, 3: number of failed entries. */
                                        esc_html__('En attente : %1$s • Nouvel essai : %2$s • Échecs : %3$s', 'backup-jlg'),
                                        esc_html(number_format_i18n($pending_count)),
                                        esc_html(number_format_i18n($retry_count)),
                                        esc_html(number_format_i18n($failed_count))
                                    );
                                    ?>
                                </p>

                                <p class="bjlg-queue-card__meta" data-field="next">
                                    <?php if ($next_relative !== ''): ?>
                                        <?php printf(esc_html__('Prochain passage %s', 'backup-jlg'), esc_html($next_relative)); ?>
                                    <?php else: ?>
                                        <?php esc_html_e('Aucun traitement planifié.', 'backup-jlg'); ?>
                                    <?php endif; ?>
                                </p>

                                <p class="bjlg-queue-card__meta" data-field="oldest">
                                    <?php if ($oldest_relative !== ''): ?>
                                        <?php printf(esc_html__('Entrée la plus ancienne %s', 'backup-jlg'), esc_html($oldest_relative)); ?>
                                    <?php endif; ?>
                                </p>

                                <?php if (!empty($delayed_count)): ?>
                                    <p class="bjlg-queue-card__meta bjlg-queue-card__meta--alert" data-field="delayed">
                                        <?php printf(esc_html__('%s purge(s) en retard', 'backup-jlg'), esc_html(number_format_i18n($delayed_count))); ?>
                                    </p>
                                <?php endif; ?>

                                <?php if ($queue_key === 'remote_purge' && !empty($queue['sla']) && is_array($queue['sla'])):
                                    $sla = $queue['sla'];
                                ?>
                                    <div class="bjlg-queue-card__metrics" data-field="sla">
                                        <?php if (!empty($sla['updated_relative'])): ?>
                                            <p class="bjlg-queue-card__metrics-caption"><?php printf(esc_html__('Mise à jour %s', 'backup-jlg'), esc_html($sla['updated_relative'])); ?></p>
                                        <?php endif; ?>
                                        <ul class="bjlg-queue-card__metrics-list">
                                            <?php if (!empty($sla['pending_average'])): ?>
                                                <li><?php printf(esc_html__('Âge moyen en file : %s', 'backup-jlg'), esc_html($sla['pending_average'])); ?></li>
                                            <?php endif; ?>
                                            <?php if (!empty($sla['pending_oldest'])): ?>
                                                <li><?php printf(esc_html__('Plus ancien : %s', 'backup-jlg'), esc_html($sla['pending_oldest'])); ?></li>
                                            <?php endif; ?>
                                            <?php if (!empty($sla['pending_over_threshold'])): ?>
                                                <li><?php printf(esc_html__('%s entrée(s) au-delà du seuil', 'backup-jlg'), esc_html(number_format_i18n((int) $sla['pending_over_threshold']))); ?></li>
                                            <?php endif; ?>
                                            <?php if (!empty($sla['pending_destinations'])): ?>
                                                <li><?php printf(esc_html__('Destinations impactées : %s', 'backup-jlg'), esc_html($sla['pending_destinations'])); ?></li>
                                            <?php endif; ?>
                                            <?php if (!empty($sla['throughput_average'])): ?>
                                                <li><?php printf(esc_html__('Durée moyenne de purge : %s', 'backup-jlg'), esc_html($sla['throughput_average'])); ?></li>
                                            <?php endif; ?>
                                            <?php if (!empty($sla['throughput_last_completion_relative'])): ?>
                                                <li><?php printf(esc_html__('Dernière purge réussie %s', 'backup-jlg'), esc_html($sla['throughput_last_completion_relative'])); ?></li>
                                            <?php endif; ?>
                                            <?php if (!empty($sla['failures_total'])): ?>
                                                <li><?php printf(esc_html__('Échecs cumulés : %s', 'backup-jlg'), esc_html(number_format_i18n((int) $sla['failures_total']))); ?></li>
                                            <?php endif; ?>
                                            <?php if (!empty($sla['last_failure_relative']) && !empty($sla['last_failure_message'])): ?>
                                                <li><?php printf(esc_html__('Dernier échec %1$s : %2$s', 'backup-jlg'), esc_html($sla['last_failure_relative']), esc_html($sla['last_failure_message'])); ?></li>
                                            <?php elseif (!empty($sla['last_failure_relative'])): ?>
                                                <li><?php printf(esc_html__('Dernier échec %s', 'backup-jlg'), esc_html($sla['last_failure_relative'])); ?></li>
                                            <?php endif; ?>
                                        </ul>
                                    </div>
                                <?php endif; ?>

                                <?php if ($queue_key === 'remote_purge'): ?>
                                    <p class="bjlg-queue-card__note"><?php esc_html_e('Prochaine étape : générer des prédictions de saturation et automatiser les corrections.', 'backup-jlg'); ?></p>
                                <?php endif; ?>

                                <ul class="bjlg-queue-card__entries" data-role="entries">
                                    <?php if (!empty($entries)): ?>
                                        <?php foreach ($entries as $entry):
                                            if (!is_array($entry)) {
                                                continue;
                                            }

                                            $status_intent = isset($entry['status_intent']) ? (string) $entry['status_intent'] : 'info';
                                            $status_label = isset($entry['status_label']) ? (string) $entry['status_label'] : '';
                                            $attempt_label = isset($entry['attempt_label']) ? (string) $entry['attempt_label'] : '';
                                            $next_attempt_relative = isset($entry['next_attempt_relative']) ? (string) $entry['next_attempt_relative'] : '';
                                            $created_relative = isset($entry['created_relative']) ? (string) $entry['created_relative'] : '';
                                            $details = isset($entry['details']) && is_array($entry['details']) ? $entry['details'] : [];
                                            $entry_id = isset($entry['id']) ? (string) $entry['id'] : '';
                                            $entry_file = isset($entry['file']) ? (string) $entry['file'] : '';
                                            $entry_delay_flag = !empty($entry['delayed']);
                                            $delay_label = isset($entry['delay_label']) ? (string) $entry['delay_label'] : '';
                                            $severity_label = isset($entry['severity_label']) ? (string) $entry['severity_label'] : '';
                                            $severity_intent = isset($entry['severity_intent']) ? (string) $entry['severity_intent'] : 'info';
                                            $severity_value = isset($entry['severity']) ? (string) $entry['severity'] : '';
                                            ?>
                                            <li class="bjlg-queue-card__entry"
                                                data-status="<?php echo esc_attr($status_intent); ?>"
                                                data-severity="<?php echo esc_attr($severity_value); ?>"
                                                data-entry-id="<?php echo esc_attr($entry_id); ?>"
                                                data-entry-file="<?php echo esc_attr($entry_file); ?>">
                                                <header class="bjlg-queue-card__entry-header">
                                                    <span class="bjlg-queue-card__entry-title"><?php echo esc_html($entry['title'] ?? ''); ?></span>
                                                    <?php if ($status_label !== ''): ?>
                                                        <span class="bjlg-queue-card__entry-status bjlg-queue-card__entry-status--<?php echo esc_attr($status_intent); ?>"><?php echo esc_html($status_label); ?></span>
                                                    <?php endif; ?>
                                                </header>

                                                <p class="bjlg-queue-card__entry-meta">
                                                    <?php if ($severity_label !== ''): ?>
                                                        <span class="bjlg-queue-card__entry-severity bjlg-queue-card__entry-severity--<?php echo esc_attr($severity_intent); ?>">
                                                            <?php printf(esc_html__('Gravité : %s', 'backup-jlg'), esc_html($severity_label)); ?>
                                                        </span>
                                                    <?php endif; ?>
                                                    <?php if ($attempt_label !== ''): ?>
                                                        <span><?php echo esc_html($attempt_label); ?></span>
                                                    <?php endif; ?>
                                                </p>

                                                <p class="bjlg-queue-card__entry-meta" data-field="timestamps">
                                                    <?php if ($created_relative !== ''): ?>
                                                        <span><?php printf(esc_html__('Créée %s', 'backup-jlg'), esc_html($created_relative)); ?></span>
                                                    <?php endif; ?>
                                                    <?php if ($next_attempt_relative !== ''): ?>
                                                        <span><?php printf(esc_html__('Rejouée %s', 'backup-jlg'), esc_html($next_attempt_relative)); ?></span>
                                                    <?php endif; ?>
                                                </p>

                                                <?php if (!empty($details['destinations'])): ?>
                                                    <p class="bjlg-queue-card__entry-meta">
                                                        <?php printf(esc_html__('Destinations : %s', 'backup-jlg'), esc_html($details['destinations'])); ?>
                                                    </p>
                                                <?php endif; ?>

                                                <?php if ($entry_delay_flag): ?>
                                                    <p class="bjlg-queue-card__entry-flag" data-field="delay">
                                                        <?php if ($delay_label !== ''): ?>
                                                            <?php printf(esc_html__('Retard max : %s', 'backup-jlg'), esc_html($delay_label)); ?>
                                                        <?php else: ?>
                                                            <?php esc_html_e('Retard détecté', 'backup-jlg'); ?>
                                                        <?php endif; ?>
                                                    </p>
                                                <?php endif; ?>

                                                <?php if (!empty($details['quiet_until_relative'])): ?>
                                                    <p class="bjlg-queue-card__entry-flag" data-field="quiet-until">
                                                        <?php printf(
                                                            esc_html__('Silence actif jusqu’à %s', 'backup-jlg'),
                                                            esc_html($details['quiet_until_relative'])
                                                        ); ?>
                                                    </p>
                                                <?php endif; ?>

                                                <?php if (!empty($details['escalation_channels'])): ?>
                                                    <p class="bjlg-queue-card__entry-flag" data-field="escalation">
                                                        <?php
                                                        $escalation_parts = [];
                                                        $escalation_parts[] = sprintf(
                                                            esc_html__('Escalade vers %s', 'backup-jlg'),
                                                            esc_html($details['escalation_channels'])
                                                        );
                                                        if (!empty($details['escalation_delay'])) {
                                                            $escalation_parts[] = sprintf(
                                                                esc_html__('délai : %s', 'backup-jlg'),
                                                                esc_html($details['escalation_delay'])
                                                            );
                                                        }
                                                        if (!empty($details['escalation_next_relative'])) {
                                                            $escalation_parts[] = sprintf(
                                                                esc_html__('prochaine tentative %s', 'backup-jlg'),
                                                                esc_html($details['escalation_next_relative'])
                                                            );
                                                        }

                                                        echo esc_html(implode(' • ', $escalation_parts));
                                                        ?>
                                                    </p>
                                                <?php endif; ?>

                                                <?php if (!empty($entry['message'])): ?>
                                                    <p class="bjlg-queue-card__entry-message"><?php echo esc_html($entry['message']); ?></p>
                                                <?php endif; ?>

                                                <div class="bjlg-queue-card__entry-actions">
                                                    <?php if ($queue_key === 'notifications' && $entry_id !== ''): ?>
                                                        <button type="button" class="button button-secondary button-small" data-queue-action="retry-notification" data-entry-id="<?php echo esc_attr($entry_id); ?>">
                                                            <?php esc_html_e('Relancer', 'backup-jlg'); ?>
                                                        </button>
                                                        <button type="button" class="button button-link-delete" data-queue-action="clear-notification" data-entry-id="<?php echo esc_attr($entry_id); ?>">
                                                            <?php esc_html_e('Ignorer', 'backup-jlg'); ?>
                                                        </button>
                                                    <?php elseif ($queue_key === 'remote_purge' && $entry_file !== ''): ?>
                                                        <button type="button" class="button button-secondary button-small" data-queue-action="retry-remote-purge" data-file="<?php echo esc_attr($entry_file); ?>">
                                                            <?php esc_html_e('Relancer la purge', 'backup-jlg'); ?>
                                                        </button>
                                                        <button type="button" class="button button-link-delete" data-queue-action="clear-remote-purge" data-file="<?php echo esc_attr($entry_file); ?>">
                                                            <?php esc_html_e('Retirer de la file', 'backup-jlg'); ?>
                                                        </button>
                                                    <?php endif; ?>
                                                </div>
                                            </li>
                                        <?php endforeach; ?>
                                    <?php else: ?>
                                        <li class="bjlg-queue-card__entry bjlg-queue-card__entry--empty">
                                            <?php esc_html_e('Aucune entrée en attente.', 'backup-jlg'); ?>
                                        </li>
                                    <?php endif; ?>
                                </ul>
                            </article>
                        <?php endforeach; ?>
                    </div>
                </section>
            <?php endif; ?>
        </section>
        <?php
    }

    private function render_reliability_section(array $reliability) {
        $score = isset($reliability['score']) ? (int) $reliability['score'] : null;
        $score_value = $score !== null ? number_format_i18n(max(0, min(100, $score))) : '—';
        $score_label = isset($reliability['score_label']) ? (string) $reliability['score_label'] : '';
        $level = isset($reliability['level']) ? (string) $reliability['level'] : __('Indisponible', 'backup-jlg');
        $description = isset($reliability['description']) ? (string) $reliability['description'] : __('Les données de fiabilité apparaîtront après vos premières sauvegardes.', 'backup-jlg');
        $caption = isset($reliability['caption']) ? (string) $reliability['caption'] : __('Comparaison avec les standards professionnels : planification, chiffrement et redondance.', 'backup-jlg');
        $intent = isset($reliability['intent']) ? sanitize_key((string) $reliability['intent']) : 'info';
        $pillars = isset($reliability['pillars']) && is_array($reliability['pillars']) ? $reliability['pillars'] : [];
        $recommendations = isset($reliability['recommendations']) && is_array($reliability['recommendations']) ? $reliability['recommendations'] : [];

        $section_intent = sanitize_html_class($intent !== '' ? $intent : 'info');

        ?>
        <section class="bjlg-reliability" data-role="reliability" data-intent="<?php echo esc_attr($section_intent); ?>" aria-labelledby="bjlg-reliability-title" role="region">
            <header class="bjlg-reliability__header">
                <h2 id="bjlg-reliability-title"><?php esc_html_e('Indice de fiabilité', 'backup-jlg'); ?></h2>
                <p class="bjlg-reliability__caption" data-field="reliability_caption"><?php echo esc_html($caption); ?></p>
            </header>

            <div class="bjlg-reliability__grid">
                <div class="bjlg-reliability__score" data-role="reliability-score">
                    <div class="bjlg-reliability__score-main" aria-live="polite" aria-atomic="true">
                        <span class="bjlg-reliability__value" data-field="reliability_score_value" aria-label="<?php echo esc_attr(sprintf(__('Indice de fiabilité sur 100 : %s', 'backup-jlg'), $score_label !== '' ? $score_label : $score_value)); ?>"><?php echo esc_html($score_value); ?></span>
                        <span class="bjlg-reliability__unit" aria-hidden="true">/100</span>
                    </div>
                    <p class="screen-reader-text" data-field="reliability_score_label"><?php echo esc_html($score_label !== '' ? $score_label : $score_value . ' / 100'); ?></p>
                    <span class="bjlg-reliability__level" data-field="reliability_level"><?php echo esc_html($level); ?></span>
                    <p class="bjlg-reliability__description" data-field="reliability_description"><?php echo esc_html($description); ?></p>
                </div>

                <ul class="bjlg-reliability__pillars" data-role="reliability-pillars">
                    <?php if (empty($pillars)): ?>
                        <li class="bjlg-reliability-pillar bjlg-reliability-pillar--empty">
                            <?php esc_html_e('Les signaux clés apparaîtront après vos premières sauvegardes.', 'backup-jlg'); ?>
                        </li>
                    <?php else: ?>
                        <?php foreach ($pillars as $pillar):
                            if (!is_array($pillar)) {
                                continue;
                            }

                            $pillar_intent = isset($pillar['intent']) ? sanitize_key((string) $pillar['intent']) : (isset($pillar['status']) ? sanitize_key((string) $pillar['status']) : 'info');
                            $pillar_icon = isset($pillar['icon']) ? sanitize_html_class((string) $pillar['icon']) : 'dashicons-shield-alt';
                            $pillar_label = isset($pillar['label']) ? (string) $pillar['label'] : '';
                            $pillar_message = isset($pillar['message']) ? (string) $pillar['message'] : '';
                            ?>
                            <li class="bjlg-reliability-pillar" data-intent="<?php echo esc_attr($pillar_intent ?: 'info'); ?>">
                                <span class="bjlg-reliability-pillar__icon dashicons <?php echo esc_attr($pillar_icon); ?>" aria-hidden="true"></span>
                                <div class="bjlg-reliability-pillar__content">
                                    <?php if ($pillar_label !== ''): ?>
                                        <span class="bjlg-reliability-pillar__label"><?php echo esc_html($pillar_label); ?></span>
                                    <?php endif; ?>
                                    <?php if ($pillar_message !== ''): ?>
                                        <span class="bjlg-reliability-pillar__message"><?php echo esc_html($pillar_message); ?></span>
                                    <?php endif; ?>
                                </div>
                            </li>
                        <?php endforeach; ?>
                    <?php endif; ?>
                </ul>
            </div>

            <div class="bjlg-reliability__actions" data-role="reliability-actions"<?php echo empty($recommendations) ? ' hidden' : ''; ?>>
                <?php foreach ($recommendations as $recommendation):
                    if (!is_array($recommendation) || empty($recommendation['label'])) {
                        continue;
                    }

                    $action_label = (string) $recommendation['label'];
                    $action_url = isset($recommendation['url']) ? esc_url($recommendation['url']) : '#';
                    $action_intent = isset($recommendation['intent']) ? sanitize_key((string) $recommendation['intent']) : 'secondary';
                    $action_class = $action_intent === 'primary' ? 'button button-primary' : 'button button-secondary';
                    ?>
                    <a class="<?php echo esc_attr($action_class); ?>" href="<?php echo $action_url; ?>">
                        <?php echo esc_html($action_label); ?>
                    </a>
                <?php endforeach; ?>
            </div>
        </section>
        <?php
    }

    /**
     * Render the dashboard widget content displayed on the WordPress dashboard.
     */
    public function render_dashboard_widget() {
        $snapshot = $this->get_dashboard_widget_snapshot();

        if (empty($snapshot['ok'])) {
            $message = !empty($snapshot['error']) ? $snapshot['error'] : __('Impossible de charger les informations de sauvegarde pour le moment.', 'backup-jlg');
            echo '<p>' . esc_html($message) . '</p>';
            return;
        }

        $summary = $snapshot['summary'];
        $alerts = $snapshot['alerts'];
        $backups = $snapshot['backups'];
        $actions = $snapshot['actions'];
        $generated_at = $snapshot['generated_at'];

        ?>
        <div class="bjlg-dashboard-widget" role="region" aria-live="polite" aria-atomic="true">
            <header class="bjlg-dashboard-widget__header">
                <h3 class="bjlg-dashboard-widget__title"><?php esc_html_e('Vue d’ensemble des sauvegardes', 'backup-jlg'); ?></h3>
                <?php if (!empty($generated_at)): ?>
                    <span class="bjlg-dashboard-widget__timestamp"><?php echo esc_html(sprintf(__('Actualisé le %s', 'backup-jlg'), $generated_at)); ?></span>
                <?php endif; ?>
            </header>

            <div class="bjlg-dashboard-widget__summary" role="status" aria-live="polite" aria-atomic="true">
                <div class="bjlg-dashboard-widget__stat">
                    <span class="bjlg-dashboard-widget__stat-label"><?php esc_html_e('Dernière sauvegarde', 'backup-jlg'); ?></span>
                    <span class="bjlg-dashboard-widget__stat-value"><?php echo esc_html($summary['history_last_backup'] ?? __('Aucune sauvegarde effectuée', 'backup-jlg')); ?></span>
                    <?php if (!empty($summary['history_last_backup_relative'])): ?>
                        <span class="bjlg-dashboard-widget__stat-meta"><?php echo esc_html($summary['history_last_backup_relative']); ?></span>
                    <?php endif; ?>
                </div>
                <div class="bjlg-dashboard-widget__stat">
                    <span class="bjlg-dashboard-widget__stat-label"><?php esc_html_e('Prochaine sauvegarde planifiée', 'backup-jlg'); ?></span>
                    <span class="bjlg-dashboard-widget__stat-value"><?php echo esc_html($summary['scheduler_next_run'] ?? __('Non planifié', 'backup-jlg')); ?></span>
                    <?php if (!empty($summary['scheduler_next_run_relative'])): ?>
                        <span class="bjlg-dashboard-widget__stat-meta"><?php echo esc_html($summary['scheduler_next_run_relative']); ?></span>
                    <?php endif; ?>
                </div>
                <div class="bjlg-dashboard-widget__stat">
                    <span class="bjlg-dashboard-widget__stat-label"><?php esc_html_e('Archives stockées', 'backup-jlg'); ?></span>
                    <span class="bjlg-dashboard-widget__stat-value"><?php echo esc_html(number_format_i18n($summary['storage_backup_count'] ?? 0)); ?></span>
                    <?php if (!empty($summary['storage_total_size_human'])): ?>
                        <span class="bjlg-dashboard-widget__stat-meta"><?php echo esc_html($summary['storage_total_size_human']); ?></span>
                    <?php endif; ?>
                </div>
            </div>

            <?php if (!empty($actions['backup']['url'])): ?>
                <div class="bjlg-dashboard-widget__actions">
                    <a class="bjlg-dashboard-widget__button" href="<?php echo esc_url($actions['backup']['url']); ?>">
                        <?php echo esc_html($actions['backup']['label']); ?>
                    </a>
                    <?php if (!empty($actions['restore']['url'])): ?>
                        <a class="bjlg-dashboard-widget__button bjlg-dashboard-widget__button--secondary" href="<?php echo esc_url($actions['restore']['url']); ?>">
                            <?php echo esc_html($actions['restore']['label']); ?>
                        </a>
                    <?php endif; ?>
                </div>
            <?php endif; ?>

            <?php if (!empty($alerts)): ?>
                <div class="bjlg-dashboard-widget__alerts">
                    <?php foreach (array_slice($alerts, 0, 3) as $alert): ?>
                        <?php
                        $type = isset($alert['type']) && in_array($alert['type'], ['info', 'success', 'warning', 'error'], true)
                            ? $alert['type']
                            : 'info';
                        ?>
                        <div class="bjlg-dashboard-widget__alert bjlg-dashboard-widget__alert--<?php echo esc_attr($type); ?>">
                            <div class="bjlg-dashboard-widget__alert-body">
                                <?php if (!empty($alert['title'])): ?>
                                    <strong><?php echo esc_html($alert['title']); ?></strong>
                                <?php endif; ?>
                                <?php if (!empty($alert['message'])): ?>
                                    <p><?php echo esc_html($alert['message']); ?></p>
                                <?php endif; ?>
                            </div>
                            <?php if (!empty($alert['action']['label']) && !empty($alert['action']['url'])): ?>
                                <a class="bjlg-dashboard-widget__alert-link" href="<?php echo esc_url($alert['action']['url']); ?>">
                                    <?php echo esc_html($alert['action']['label']); ?>
                                </a>
                            <?php endif; ?>
                        </div>
                    <?php endforeach; ?>
                </div>
            <?php endif; ?>

            <div class="bjlg-dashboard-widget__recent">
                <h4 class="bjlg-dashboard-widget__section-title"><?php esc_html_e('Dernières archives', 'backup-jlg'); ?></h4>
                <?php if (!empty($backups)): ?>
                    <ul class="bjlg-dashboard-widget__backup-list">
                        <?php foreach ($backups as $backup): ?>
                            <li class="bjlg-dashboard-widget__backup-item">
                                <span class="bjlg-dashboard-widget__backup-name"><?php echo esc_html($backup['filename']); ?></span>
                                <span class="bjlg-dashboard-widget__backup-meta">
                                    <?php echo esc_html($backup['created_at_relative']); ?>
                                    <?php if (!empty($backup['size'])): ?>
                                        · <?php echo esc_html($backup['size']); ?>
                                    <?php endif; ?>
                                </span>
                            </li>
                        <?php endforeach; ?>
                    </ul>
                <?php else: ?>
                    <p class="bjlg-dashboard-widget__empty"><?php esc_html_e('Aucune sauvegarde récente disponible.', 'backup-jlg'); ?></p>
                <?php endif; ?>
            </div>
        </div>
        <?php
    }

    /**
     * Build the data displayed inside the dashboard widget.
     */
    private function get_dashboard_widget_snapshot(): array {
        if (!function_exists('bjlg_can_manage_plugin') || !bjlg_can_manage_plugin()) {
            return [
                'ok' => false,
                'error' => __('Vous n’avez pas l’autorisation de consulter ces informations.', 'backup-jlg'),
            ];
        }

        if (!$this->advanced_admin) {
            return [
                'ok' => false,
                'error' => __('Les métriques du tableau de bord ne sont pas disponibles.', 'backup-jlg'),
            ];
        }

        $metrics = $this->advanced_admin->get_dashboard_metrics();
        $summary = $metrics['summary'] ?? [];
        $alerts = $metrics['alerts'] ?? [];
        $generated_at = $metrics['generated_at'] ?? '';

        return [
            'ok' => true,
            'summary' => $summary,
            'alerts' => $alerts,
            'generated_at' => $generated_at,
            'backups' => $this->get_recent_backups(self::DASHBOARD_RECENT_BACKUPS_LIMIT),
            'actions' => $this->get_dashboard_widget_actions(),
        ];
    }

    /**
     * Provide action links used in the dashboard widget.
     */
    private function get_dashboard_widget_actions(): array {
        $backup_tab_url = add_query_arg(
            [
                'page' => 'backup-jlg',
                'section' => 'backup',
            ],
            admin_url('admin.php')
        );

        return [
            'backup' => [
                'label' => __('Lancer une sauvegarde', 'backup-jlg'),
                'url' => $backup_tab_url . '#bjlg-backup-creation-form',
            ],
            'restore' => [
                'label' => __('Restaurer une archive', 'backup-jlg'),
                'url' => $backup_tab_url . '#bjlg-restore-form',
            ],
        ];
    }

    /**
     * Retrieve the most recent backups to display in the dashboard widget.
     */
    private function get_recent_backups(int $limit): array {
        if (!function_exists('rest_do_request')) {
            return [];
        }

        $limit = max(1, $limit);
        $request = new WP_REST_Request('GET', '/backup-jlg/v1/backups');
        $request->set_param('per_page', $limit);

        $response = rest_do_request($request);

        if (!($response instanceof WP_REST_Response)) {
            return [];
        }

        $data = $response->get_data();

        if (!is_array($data) || empty($data['backups']) || !is_array($data['backups'])) {
            return [];
        }

        $now = current_time('timestamp');
        $prepared = [];

        foreach ($data['backups'] as $backup) {
            if (!is_array($backup)) {
                continue;
            }

            $created_at = isset($backup['created_at']) ? strtotime((string) $backup['created_at']) : false;
            $prepared[] = [
                'filename' => $backup['filename'] ?? '',
                'size' => $backup['size_formatted'] ?? '',
                'created_at_relative' => $created_at ? sprintf(__('il y a %s', 'backup-jlg'), human_time_diff($created_at, $now)) : '',
            ];
        }

        return $prepared;
    }

    /**
     * Section : Création de sauvegarde
     */
    private function render_backup_creation_section() {
        $include_patterns = \bjlg_get_option('bjlg_backup_include_patterns', []);
        $exclude_patterns = \bjlg_get_option('bjlg_backup_exclude_patterns', []);
        $post_checks = \bjlg_get_option('bjlg_backup_post_checks', ['checksum' => true, 'dry_run' => false]);
        if (!is_array($post_checks)) {
            $post_checks = ['checksum' => true, 'dry_run' => false];
        }
        $secondary_destinations = \bjlg_get_option('bjlg_backup_secondary_destinations', []);
        if (!is_array($secondary_destinations)) {
            $secondary_destinations = [];
        }

        $include_text = esc_textarea(implode("\n", array_map('strval', (array) $include_patterns)));
        $exclude_text = esc_textarea(implode("\n", array_map('strval', (array) $exclude_patterns)));
        $destination_choices = $this->get_destination_choices();
        $google_drive_unavailable = $this->is_google_drive_unavailable();
        $presets = BJLG_Settings::get_backup_presets();
        $presets_json = !empty($presets) ? wp_json_encode(array_values($presets)) : '';

        $include_suggestions = [
            [
                'value' => 'wp-content/uploads/**/*.webp',
                'label' => __('Médias WebP', 'backup-jlg'),
            ],
            [
                'value' => 'wp-content/mu-plugins/',
                'label' => __('MU-plugins', 'backup-jlg'),
            ],
            [
                'value' => 'wp-content/languages/*.mo',
                'label' => __('Fichiers de langue (.mo)', 'backup-jlg'),
            ],
        ];

        $exclude_suggestions = [
            [
                'value' => 'wp-content/cache/**/*',
                'label' => __('Caches WordPress', 'backup-jlg'),
            ],
            [
                'value' => 'node_modules/**/*',
                'label' => __('Dépendances node_modules', 'backup-jlg'),
            ],
            [
                'value' => 'vendor/**/*',
                'label' => __('Dossiers vendor compilés', 'backup-jlg'),
            ],
        ];

        $include_placeholder = isset($include_suggestions[0]['value']) ? $include_suggestions[0]['value'] : 'wp-content/uploads/**/*';
        $exclude_placeholder = isset($exclude_suggestions[0]['value']) ? $exclude_suggestions[0]['value'] : 'wp-content/cache/**/*';

        $backup_redirect = add_query_arg(
            [
                'page' => 'backup-jlg',
                'section' => 'backup',
            ],
            admin_url('admin.php')
        );
        $backup_redirect .= '#bjlg-backup-step-3';

        $encryption_settings_url = add_query_arg(
            [
                'page' => 'backup-jlg',
                'section' => 'settings',
            ],
            admin_url('admin.php')
        );
        $encryption_settings_url .= '#bjlg-encryption-settings';
        ?>
        <div class="bjlg-section">
            <h2>Créer une sauvegarde</h2>
            <form id="bjlg-backup-creation-form" method="post" action="<?php echo esc_url(admin_url('admin-post.php')); ?>">
                <?php wp_nonce_field('bjlg_create_backup', 'bjlg_create_backup_nonce'); ?>
                <input type="hidden" name="action" value="bjlg_create_backup">
                <input type="hidden" name="redirect_to" value="<?php echo esc_url($backup_redirect); ?>">
                <p>Choisissez les composants à inclure dans votre sauvegarde.</p>
                <div class="bjlg-backup-steps" data-current-step="1">
                    <ol class="bjlg-backup-steps__nav" role="list">
                        <li class="bjlg-backup-steps__item is-active">
                            <button type="button"
                                    class="bjlg-backup-steps__button"
                                    data-step-target="1"
                                    aria-controls="bjlg-backup-step-1"
                                    aria-current="step">
                                1. Choix rapides
                            </button>
                        </li>
                        <li class="bjlg-backup-steps__item">
                            <button type="button"
                                    class="bjlg-backup-steps__button"
                                    data-step-target="2"
                                    aria-controls="bjlg-backup-step-2">
                                2. Options avancées
                            </button>
                        </li>
                        <li class="bjlg-backup-steps__item">
                            <button type="button"
                                    class="bjlg-backup-steps__button"
                                    data-step-target="3"
                                    aria-controls="bjlg-backup-step-3">
                                3. Confirmation
                            </button>
                        </li>
                    </ol>

                    <section class="bjlg-backup-step"
                             id="bjlg-backup-step-1"
                             data-step-index="1"
                             aria-labelledby="bjlg-backup-step-1-title">
                        <h3 id="bjlg-backup-step-1-title">Étape 1 — Choix rapides</h3>
                        <p>Appliquez un modèle existant ou configurez en quelques clics le contenu principal de la sauvegarde.</p>
                        <div class="bjlg-backup-presets"<?php echo $presets_json ? ' data-bjlg-presets=' . "'" . esc_attr($presets_json) . "'" : ''; ?>>
                            <h4>Modèles</h4>
                            <div class="bjlg-backup-presets__controls">
                                <label class="screen-reader-text" for="bjlg-backup-preset-select">Sélectionner un modèle de sauvegarde</label>
                                <select id="bjlg-backup-preset-select" class="bjlg-backup-presets__select">
                                    <option value="">Sélectionnez un modèle…</option>
                                    <?php foreach ($presets as $preset): ?>
                                        <option value="<?php echo esc_attr($preset['id']); ?>"><?php echo esc_html($preset['label']); ?></option>
                                    <?php endforeach; ?>
                                </select>
                                <button type="button" class="button bjlg-backup-presets__apply">Appliquer</button>
                                <button type="button" class="button button-secondary bjlg-backup-presets__save">Enregistrer la configuration</button>
                            </div>
                            <p class="description">Choisissez un modèle enregistré ou créez-en un nouveau pour accélérer vos futurs lancements.</p>
                            <p class="bjlg-backup-presets__status" role="status" aria-live="polite"></p>
                        </div>
                        <table class="form-table">
                            <tbody>
                                <tr>
                                    <th scope="row">Contenu de la sauvegarde</th>
                                    <td>
                                        <div class="bjlg-field-control">
                                            <fieldset aria-describedby="bjlg-backup-components-description">
                                                <legend class="bjlg-fieldset-title">Sélection des composants</legend>
                                                <label><input type="checkbox" name="backup_components[]" value="db" checked> <strong>Base de données</strong> <span class="description">Toutes les tables WordPress</span></label><br>
                                                <label><input type="checkbox" name="backup_components[]" value="plugins" checked> Extensions (<code>/wp-content/plugins</code>)</label><br>
                                                <label><input type="checkbox" name="backup_components[]" value="themes" checked> Thèmes (<code>/wp-content/themes</code>)</label><br>
                                                <label><input type="checkbox" name="backup_components[]" value="uploads" checked> Médias (<code>/wp-content/uploads</code>)</label>
                                            </fieldset>
                                            <p id="bjlg-backup-components-description" class="description">Décochez les éléments que vous ne souhaitez pas inclure dans le fichier final.</p>
                                        </div>
                                    </td>
                                </tr>
                                <tr>
                                    <th scope="row">Options essentielles</th>
                                    <td>
                                        <div class="bjlg-field-control">
                                            <fieldset aria-describedby="bjlg-backup-options-description">
                                                <legend class="bjlg-fieldset-title">Options principales</legend>
                                                <label for="bjlg-encrypt-backup">
                                                    <input
                                                        type="checkbox"
                                                        id="bjlg-encrypt-backup"
                                                        name="encrypt_backup"
                                                        value="1"
                                                        aria-describedby="bjlg-encrypt-backup-description"
                                                    >
                                                    Chiffrer la sauvegarde (AES-256)
                                                </label>
                                                <p id="bjlg-encrypt-backup-description" class="description">
                                                    <?php
                                                    echo $this->sanitize_with_kses(
                                                        sprintf(
                                                            /* translators: %s: URL to encryption settings */
                                                            __('Sécurise votre fichier de sauvegarde avec un chiffrement robuste. Indispensable si vous stockez vos sauvegardes sur un service cloud tiers. <strong>Pour activer le module</strong>, ouvrez <a href="%s">Paramètres → Chiffrement</a>, générez une clé AES-256 puis activez l’option « Sauvegarde chiffrée ».', 'backup-jlg'),
                                                            esc_url($encryption_settings_url)
                                                        ),
                                                        [
                                                            'strong' => [],
                                                            'a' => [
                                                                'href' => [],
                                                            ],
                                                        ]
                                                    );
                                                    ?>
                                                </p>
                                                <br>
                                                <label for="bjlg-incremental-backup">
                                                    <input
                                                        type="checkbox"
                                                        id="bjlg-incremental-backup"
                                                        name="incremental_backup"
                                                        value="1"
                                                        aria-describedby="bjlg-incremental-backup-description"
                                                    >
                                                    Sauvegarde incrémentale
                                                </label>
                                                <p id="bjlg-incremental-backup-description" class="description">
                                                    Ne sauvegarde que les fichiers modifiés depuis la dernière sauvegarde complète. Plus rapide et utilise moins d'espace disque.
                                                </p>
                                            </fieldset>
                                            <p id="bjlg-backup-options-description" class="description">Activez les optimisations essentielles avant de lancer la sauvegarde.</p>
                                        </div>
                                    </td>
                                </tr>
                            </tbody>
                        </table>
                        <div class="bjlg-backup-step__actions">
                            <button type="button" class="button button-primary" data-step-action="next">Continuer vers les options avancées</button>
                        </div>
                    </section>

                    <section class="bjlg-backup-step"
                             id="bjlg-backup-step-2"
                             data-step-index="2"
                             aria-labelledby="bjlg-backup-step-2-title">
                        <h3 id="bjlg-backup-step-2-title">Étape 2 — Options avancées</h3>
                        <p>Ajustez précisément les dossiers inclus, les vérifications post-sauvegarde et les destinations secondaires.</p>
                        <table class="form-table bjlg-advanced-table">
                            <tbody>
                                <tr>
                                    <th scope="row"><?php esc_html_e('Affinage avancé', 'backup-jlg'); ?></th>
                                    <td>
                                        <div class="bjlg-field-control bjlg-advanced-accordion" data-role="advanced-panels">
                                            <details class="bjlg-advanced-panel" data-panel="filters" open>
                                                <summary>
                                                    <span><?php esc_html_e('Motifs personnalisés', 'backup-jlg'); ?></span>
                                                </summary>
                                                <div class="bjlg-advanced-panel__content">
                                                    <p class="description"><?php echo wp_kses_post(__('Ajoutez des inclusions ou exclusions ciblées. Les jokers glob (<code>*</code>) sont pris en charge.', 'backup-jlg')); ?></p>
                                                    <div class="bjlg-pattern-columns">
                                                        <div class="bjlg-pattern-editor" data-pattern-type="include">
                                                            <label class="bjlg-pattern-editor__label" for="bjlg-include-patterns"><?php esc_html_e('Inclusions personnalisées', 'backup-jlg'); ?></label>
                                                            <textarea
                                                                id="bjlg-include-patterns"
                                                                name="include_patterns"
                                                                rows="6"
                                                                placeholder="<?php echo esc_attr($include_placeholder); ?>"
                                                                data-role="pattern-input"
                                                                data-pattern-type="include"
                                                            ><?php echo $include_text; ?></textarea>
                                                            <div class="bjlg-pattern-helper" data-role="pattern-helper" data-pattern-type="include">
                                                                <label class="bjlg-pattern-helper__label" for="bjlg-include-pattern-input"><?php esc_html_e('Ajouter un motif suggéré', 'backup-jlg'); ?></label>
                                                                <div class="bjlg-pattern-helper__controls">
                                                                    <input
                                                                        type="text"
                                                                        id="bjlg-include-pattern-input"
                                                                        class="regular-text"
                                                                        list="bjlg-include-patterns-datalist"
                                                                        data-role="pattern-autocomplete"
                                                                        data-pattern-type="include"
                                                                        placeholder="<?php echo esc_attr($include_placeholder); ?>"
                                                                    >
                                                                    <button type="button" class="button button-secondary" data-role="pattern-add" data-pattern-type="include"><?php esc_html_e('Ajouter', 'backup-jlg'); ?></button>
                                                                </div>
                                                                <datalist id="bjlg-include-patterns-datalist">
                                                                    <?php foreach ($include_suggestions as $suggestion): ?>
                                                                        <option value="<?php echo esc_attr($suggestion['value']); ?>"><?php echo esc_html($suggestion['label']); ?></option>
                                                                    <?php endforeach; ?>
                                                                </datalist>
                                                            </div>
                                                            <ul class="bjlg-pattern-suggestions" data-role="pattern-suggestions" aria-label="<?php esc_attr_e('Exemples rapides d\'inclusion', 'backup-jlg'); ?>">
                                                                <?php foreach ($include_suggestions as $suggestion): ?>
                                                                    <li>
                                                                        <button type="button" class="button-link bjlg-pattern-suggestions__item" data-pattern-value="<?php echo esc_attr($suggestion['value']); ?>"><?php echo esc_html($suggestion['label']); ?></button>
                                                                    </li>
                                                                <?php endforeach; ?>
                                                            </ul>
                                                            <p class="bjlg-pattern-feedback" data-role="pattern-feedback" data-pattern-type="include" data-success-message="<?php echo esc_attr__('Motifs valides.', 'backup-jlg'); ?>" data-error-message="<?php echo esc_attr__('Motifs non reconnus : ', 'backup-jlg'); ?>" aria-live="polite"></p>
                                                        </div>
                                                        <div class="bjlg-pattern-editor" data-pattern-type="exclude">
                                                            <label class="bjlg-pattern-editor__label" for="bjlg-exclude-patterns"><?php esc_html_e('Exclusions personnalisées', 'backup-jlg'); ?></label>
                                                            <textarea
                                                                id="bjlg-exclude-patterns"
                                                                name="exclude_patterns"
                                                                rows="6"
                                                                placeholder="<?php echo esc_attr($exclude_placeholder); ?>"
                                                                data-role="pattern-input"
                                                                data-pattern-type="exclude"
                                                            ><?php echo $exclude_text; ?></textarea>
                                                            <div class="bjlg-pattern-helper" data-role="pattern-helper" data-pattern-type="exclude">
                                                                <label class="bjlg-pattern-helper__label" for="bjlg-exclude-pattern-input"><?php esc_html_e('Ajouter un motif d\'exclusion', 'backup-jlg'); ?></label>
                                                                <div class="bjlg-pattern-helper__controls">
                                                                    <input
                                                                        type="text"
                                                                        id="bjlg-exclude-pattern-input"
                                                                        class="regular-text"
                                                                        list="bjlg-exclude-patterns-datalist"
                                                                        data-role="pattern-autocomplete"
                                                                        data-pattern-type="exclude"
                                                                        placeholder="<?php echo esc_attr($exclude_placeholder); ?>"
                                                                    >
                                                                    <button type="button" class="button button-secondary" data-role="pattern-add" data-pattern-type="exclude"><?php esc_html_e('Ajouter', 'backup-jlg'); ?></button>
                                                                </div>
                                                                <datalist id="bjlg-exclude-patterns-datalist">
                                                                    <?php foreach ($exclude_suggestions as $suggestion): ?>
                                                                        <option value="<?php echo esc_attr($suggestion['value']); ?>"><?php echo esc_html($suggestion['label']); ?></option>
                                                                    <?php endforeach; ?>
                                                                </datalist>
                                                            </div>
                                                            <ul class="bjlg-pattern-suggestions" data-role="pattern-suggestions" aria-label="<?php esc_attr_e('Exemples rapides d\'exclusion', 'backup-jlg'); ?>">
                                                                <?php foreach ($exclude_suggestions as $suggestion): ?>
                                                                    <li>
                                                                        <button type="button" class="button-link bjlg-pattern-suggestions__item" data-pattern-value="<?php echo esc_attr($suggestion['value']); ?>"><?php echo esc_html($suggestion['label']); ?></button>
                                                                    </li>
                                                                <?php endforeach; ?>
                                                            </ul>
                                                            <p class="bjlg-pattern-feedback" data-role="pattern-feedback" data-pattern-type="exclude" data-success-message="<?php echo esc_attr__('Motifs valides.', 'backup-jlg'); ?>" data-error-message="<?php echo esc_attr__('Motifs non reconnus : ', 'backup-jlg'); ?>" aria-live="polite"></p>
                                                        </div>
                                                    </div>
                                                </div>
                                            </details>

                                            <details class="bjlg-advanced-panel" data-panel="post-checks">
                                                <summary>
                                                    <span><?php esc_html_e('Vérifications post-sauvegarde', 'backup-jlg'); ?></span>
                                                </summary>
                                                <div class="bjlg-advanced-panel__content" aria-describedby="bjlg-post-checks-description">
                                                    <p class="description"><?php esc_html_e('Ajoutez des contrôles automatiques pour valider l’archive une fois générée.', 'backup-jlg'); ?></p>
                                                    <div class="bjlg-advanced-fieldset">
                                                        <label for="bjlg-post-checks-checksum">
                                                            <input type="checkbox"
                                                                   id="bjlg-post-checks-checksum"
                                                                   name="post_checks[]"
                                                                   value="checksum"
                                                                   <?php checked(!empty($post_checks['checksum'])); ?>>
                                                            <?php esc_html_e('Vérifier l’intégrité (SHA-256)', 'backup-jlg'); ?>
                                                        </label>
                                                        <p class="description"><?php esc_html_e('Calcule un hachage de l’archive pour détecter toute corruption.', 'backup-jlg'); ?></p>
                                                        <label for="bjlg-post-checks-dry-run">
                                                            <input type="checkbox"
                                                                   id="bjlg-post-checks-dry-run"
                                                                   name="post_checks[]"
                                                                   value="dry_run"
                                                                   <?php checked(!empty($post_checks['dry_run'])); ?>>
                                                            <?php esc_html_e('Test de restauration à blanc', 'backup-jlg'); ?>
                                                        </label>
                                                        <p class="description" id="bjlg-post-checks-description"><?php esc_html_e('Ouvre l’archive pour vérifier sa structure (hors archives chiffrées).', 'backup-jlg'); ?></p>
                                                    </div>
                                                </div>
                                            </details>

                                            <details class="bjlg-advanced-panel" data-panel="destinations">
                                                <summary>
                                                    <span><?php esc_html_e('Destinations secondaires', 'backup-jlg'); ?></span>
                                                </summary>
                                                <div class="bjlg-advanced-panel__content" aria-describedby="bjlg-secondary-destinations-description">
                                                    <p class="description"><?php esc_html_e('Diffusez la sauvegarde vers des services distants en complément du stockage local.', 'backup-jlg'); ?></p>
                                                    <div class="bjlg-advanced-fieldset">
                                                        <?php if (!empty($destination_choices)): ?>
                                                            <?php foreach ($destination_choices as $destination_id => $destination_label):
                                                                $is_google_drive = $destination_id === 'google_drive';
                                                                $is_unavailable = $is_google_drive && $google_drive_unavailable;
                                                                ?>
                                                                <div class="bjlg-destination-option-group">
                                                                    <label class="bjlg-destination-option">
                                                                        <input type="checkbox"
                                                                               name="secondary_destinations[]"
                                                                               value="<?php echo esc_attr($destination_id); ?>"
                                                                               <?php checked(in_array($destination_id, $secondary_destinations, true)); ?>
                                                                               <?php disabled($is_unavailable); ?>>
                                                                        <?php echo esc_html($destination_label); ?>
                                                                    </label>
                                                                    <?php if ($is_unavailable): ?>
                                                                        <p class="description bjlg-destination-unavailable"><?php echo esc_html($this->get_google_drive_unavailable_notice()); ?></p>
                                                                    <?php endif; ?>
                                                                </div>
                                                            <?php endforeach; ?>
                                                        <?php else: ?>
                                                            <p class="description"><?php esc_html_e('Aucune destination distante n’est configurée pour le moment.', 'backup-jlg'); ?></p>
                                                        <?php endif; ?>
                                                        <p class="description" id="bjlg-secondary-destinations-description"><?php esc_html_e('Les destinations sélectionnées seront tentées l’une après l’autre en cas d’échec.', 'backup-jlg'); ?></p>
                                                    </div>
                                                </div>
                                            </details>
                                        </div>
                                    </td>
                                </tr>
                            </tbody>
                        </table>
                        <div class="bjlg-backup-step__actions">
                            <button type="button" class="button button-secondary" data-step-action="prev">Retour aux choix rapides</button>
                            <button type="button" class="button button-primary" data-step-action="next">Accéder à la confirmation</button>
                        </div>
                    </section>

                    <section class="bjlg-backup-step"
                             id="bjlg-backup-step-3"
                             data-step-index="3"
                             aria-labelledby="bjlg-backup-step-3-title">
                        <h3 id="bjlg-backup-step-3-title">Étape 3 — Confirmation</h3>
                        <p>Revérifiez votre configuration avant de lancer la sauvegarde.</p>
                        <div class="bjlg-backup-summary" data-role="backup-summary">
                            <p class="description">Votre récapitulatif apparaîtra ici lorsque vous atteignez cette étape.</p>
                        </div>
                        <div class="notice notice-error" data-role="backup-summary-warning" style="display:none;">
                            <p>Veuillez sélectionner au moins un composant à sauvegarder avant de lancer l'opération.</p>
                        </div>
                        <div class="bjlg-backup-step__actions">
                            <button type="button" class="button button-secondary" data-step-action="prev">Modifier les options</button>
                            <button id="bjlg-create-backup" type="submit" class="button button-primary button-hero">
                                <span class="dashicons dashicons-backup" aria-hidden="true"></span> Lancer la création de la sauvegarde
                            </button>
                        </div>
                    </section>
                </div>
            </form>
            <div id="bjlg-backup-progress-area" style="display: none;">
                <h3>Progression</h3>
                <div class="bjlg-progress-bar"><div
                        class="bjlg-progress-bar-inner"
                        id="bjlg-backup-progress-bar"
                        role="progressbar"
                        aria-valuemin="0"
                        aria-valuemax="100"
                        aria-valuenow="0"
                        aria-valuetext="0%"
                        aria-live="off"
                        aria-atomic="true"
                        aria-busy="false">0%</div></div>
                <p id="bjlg-backup-status-text"
                   role="status"
                   aria-live="polite"
                   aria-atomic="true"
                   aria-busy="false">Initialisation...</p>
            </div>
            <div id="bjlg-backup-debug-wrapper" style="display: none;">
                <h3><span class="dashicons dashicons-info" aria-hidden="true"></span> Détails techniques</h3>
                <pre id="bjlg-backup-ajax-debug" class="bjlg-log-textarea"></pre>
            </div>
        </div>
        <?php
    }
    /**
     * Section : Liste des sauvegardes
     */
    private function render_backup_list_section() {
        ?>
        <div class="bjlg-section" id="bjlg-backup-list-section" data-default-page="1" data-default-per-page="10">
            <h2>Sauvegardes disponibles</h2>
            <p class="description">Consultez vos archives, filtrez-les et téléchargez-les en un clic.</p>
            <div class="bjlg-backup-toolbar">
                <div class="bjlg-toolbar-controls actions">
                    <label for="bjlg-backup-filter-type">
                        <span class="screen-reader-text">Filtrer par type</span>
                        <select id="bjlg-backup-filter-type" aria-label="Filtrer les sauvegardes par type">
                            <option value="all" selected>Toutes les sauvegardes</option>
                            <option value="full">Complètes</option>
                            <option value="incremental">Incrémentales</option>
                            <option value="database">Base de données</option>
                            <option value="files">Fichiers</option>
                        </select>
                    </label>
                    <label for="bjlg-backup-per-page">
                        <span class="screen-reader-text">Nombre de sauvegardes par page</span>
                        <select id="bjlg-backup-per-page" aria-label="Nombre de sauvegardes par page">
                            <option value="5">5</option>
                            <option value="10" selected>10</option>
                            <option value="20">20</option>
                            <option value="50">50</option>
                        </select>
                    </label>
                    <button type="button" class="button" id="bjlg-backup-refresh">
                        <span class="dashicons dashicons-update" aria-hidden="true"></span>
                        Actualiser
                    </button>
                </div>
                <div class="bjlg-toolbar-summary">
                    <span class="bjlg-summary-label">Résumé :</span>
                    <div class="bjlg-summary-content" id="bjlg-backup-summary" aria-live="polite"></div>
                </div>
            </div>
            <div id="bjlg-backup-list-feedback" class="notice notice-error" role="alert" style="display:none;"></div>
            <table
                class="wp-list-table widefat striped bjlg-responsive-table bjlg-backup-table"
                aria-describedby="bjlg-backup-summary bjlg-backup-list-caption"
            >
                <caption id="bjlg-backup-list-caption" class="bjlg-table-caption">
                    Tableau listant les sauvegardes disponibles avec leurs composants, tailles,
                    dates et actions possibles.
                </caption>
                <thead>
                    <tr>
                        <th scope="col">Nom du fichier</th>
                        <th scope="col">Composants</th>
                        <th scope="col">Taille</th>
                        <th scope="col">Date</th>
                        <th scope="col">Actions</th>
                    </tr>
                </thead>
                <tbody id="bjlg-backup-table-body">
                    <tr class="bjlg-backup-loading-row">
                        <td colspan="5">
                            <span class="spinner is-active" aria-hidden="true"></span>
                            <span>Chargement des sauvegardes...</span>
                        </td>
                    </tr>
                </tbody>
            </table>
            <div class="tablenav bottom">
                <div class="tablenav-pages" id="bjlg-backup-pagination" aria-live="polite"></div>
            </div>
            <noscript>
                <div class="notice notice-warning"><p>JavaScript est requis pour afficher la liste des sauvegardes.</p></div>
            </noscript>
        </div>
        <?php
    }

    /**
     * Section : Planification
     */
    private function ensure_schedule_js_data() {
        if (self::$schedule_data_injected) {
            return;
        }

        if (!function_exists('wp_add_inline_script')) {
            return;
        }

        $data = [
            'cron_assistant' => [
                'examples' => $this->get_cron_assistant_examples(),
                'scenarios' => $this->get_cron_assistant_scenarios(),
                'risk_thresholds' => BJLG_Scheduler::get_cron_risk_thresholds(),
                'labels' => [
                    'suggestions_title' => __('Suggestions recommandées', 'backup-jlg'),
                    'suggestions_empty' => __('Sélectionnez des composants pour obtenir des suggestions adaptées.', 'backup-jlg'),
                    'suggestions_missing' => __('Ajoute %s', 'backup-jlg'),
                    'risk_low' => __('Risque faible', 'backup-jlg'),
                    'risk_medium' => __('Risque modéré', 'backup-jlg'),
                    'risk_high' => __('Risque élevé', 'backup-jlg'),
                    'risk_unknown' => __('Risque indéterminé', 'backup-jlg'),
                ],
            ],
        ];

        $event_defaults = BJLG_Scheduler::get_event_trigger_defaults();
        $data['event_triggers'] = [
            'defaults' => $event_defaults['triggers'],
            'labels' => [
                'filesystem' => [
                    'title' => __('Fichiers & médias', 'backup-jlg'),
                    'description' => __('Déclenche une sauvegarde lors des modifications sur le système de fichiers.', 'backup-jlg'),
                ],
                'database' => [
                    'title' => __('Base de données', 'backup-jlg'),
                    'description' => __('Surveille les changements de contenu, d’options et de commentaires.', 'backup-jlg'),
                ],
            ],
        ];

        wp_add_inline_script('bjlg-admin', 'window.bjlgSchedulingData = ' . wp_json_encode($data) . ';', 'before');
        self::$schedule_data_injected = true;
    }

    private function get_cron_assistant_examples(): array {
        return [
            [
                'label' => __('Tous les jours à 03h00', 'backup-jlg'),
                'expression' => '0 3 * * *',
            ],
            [
                'label' => __('Chaque lundi à 01h30', 'backup-jlg'),
                'expression' => '30 1 * * 1',
            ],
            [
                'label' => __('Du lundi au vendredi à 22h00', 'backup-jlg'),
                'expression' => '0 22 * * 1-5',
            ],
            [
                'label' => __('Le premier jour du mois à 04h15', 'backup-jlg'),
                'expression' => '15 4 1 * *',
            ],
            [
                'label' => __('Toutes les deux heures', 'backup-jlg'),
                'expression' => '0 */2 * * *',
            ],
        ];
    }

    private function get_cron_assistant_scenarios(): array {
        return [
            [
                'id' => 'pre_deploy',
                'label' => __('Snapshot pré-déploiement', 'backup-jlg'),
                'description' => __('Rafraîchit la base, les extensions et les thèmes toutes les 10 minutes pendant une fenêtre de changement.', 'backup-jlg'),
                'expression' => '*/10 * * * *',
                'adjustments' => [
                    'label' => __('Snapshot pré-déploiement', 'backup-jlg'),
                    'components' => ['db', 'plugins', 'themes'],
                    'incremental' => false,
                    'encrypt' => true,
                    'post_checks' => ['checksum', 'dry_run'],
                ],
            ],
            [
                'id' => 'nightly_full',
                'label' => __('Archive complète nocturne', 'backup-jlg'),
                'description' => __('Capture intégrale chaque nuit à 02:30 avec chiffrement et vérification.', 'backup-jlg'),
                'expression' => '30 2 * * *',
                'adjustments' => [
                    'label' => __('Archive nocturne', 'backup-jlg'),
                    'components' => ['db', 'plugins', 'themes', 'uploads'],
                    'incremental' => false,
                    'encrypt' => true,
                    'post_checks' => ['checksum'],
                ],
            ],
            [
                'id' => 'weekly_media',
                'label' => __('Médias hebdomadaires', 'backup-jlg'),
                'description' => __('Synchronise spécifiquement les médias chaque dimanche à 04:00 en incrémental.', 'backup-jlg'),
                'expression' => '0 4 * * sun',
                'adjustments' => [
                    'label' => __('Médias hebdomadaires', 'backup-jlg'),
                    'components' => ['uploads'],
                    'incremental' => true,
                    'encrypt' => false,
                    'post_checks' => [],
                ],
            ],
        ];
    }

    private function render_schedule_section() {
        $this->ensure_schedule_js_data();
        $schedule_collection = $this->get_schedule_settings_for_display();
        $schedules = is_array($schedule_collection['schedules']) ? $schedule_collection['schedules'] : [];
        $next_runs = is_array($schedule_collection['next_runs']) ? $schedule_collection['next_runs'] : [];
        $recurrence_labels = [
            'disabled' => 'Désactivée',
            'hourly' => 'Toutes les heures',
            'twice_daily' => 'Deux fois par jour',
            'daily' => 'Journalière',
            'weekly' => 'Hebdomadaire',
            'monthly' => 'Mensuelle',
        ];
        $schedules_json = esc_attr(wp_json_encode($schedules));
        $next_runs_json = esc_attr(wp_json_encode($next_runs));
        $timezone_string = function_exists('wp_timezone_string') ? wp_timezone_string() : '';
        if ($timezone_string === '' && function_exists('wp_timezone')) {
            $timezone_object = wp_timezone();
            if ($timezone_object instanceof \DateTimeZone) {
                $timezone_string = $timezone_object->getName();
            }
        }
        $timezone_offset = get_option('gmt_offset', 0);
        $current_timestamp = current_time('timestamp');
        ?>
        <div class="bjlg-section bjlg-schedule-section">
            <h2>Planification des sauvegardes</h2>
            <p class="description">Activez, suspendez ou inspectez vos tâches planifiées en un coup d’œil.</p>
            <div
                id="bjlg-schedule-overview"
                class="bjlg-schedule-overview"
                aria-live="polite"
                data-next-runs="<?php echo $next_runs_json; ?>"
                data-schedules="<?php echo $schedules_json; ?>"
            >
                <header class="bjlg-schedule-overview-header">
                    <span class="dashicons dashicons-calendar-alt" aria-hidden="true"></span>
                    <strong>Sauvegardes planifiées</strong>
                </header>
                <div class="bjlg-schedule-overview-list">
                    <?php if (!empty($schedules)): ?>
                        <?php foreach ($schedules as $index => $schedule):
                            if (!is_array($schedule)) {
                                continue;
                            }

                            $schedule_id = isset($schedule['id']) && $schedule['id'] !== ''
                                ? (string) $schedule['id']
                                : 'schedule_' . ($index + 1);
                            $label = isset($schedule['label']) && $schedule['label'] !== ''
                                ? (string) $schedule['label']
                                : sprintf('Planification #%d', $index + 1);
                            $components = isset($schedule['components']) && is_array($schedule['components'])
                                ? $schedule['components']
                                : [];
                            $encrypt = !empty($schedule['encrypt']);
                            $incremental = !empty($schedule['incremental']);
                            $post_checks = isset($schedule['post_checks']) && is_array($schedule['post_checks'])
                                ? $schedule['post_checks']
                                : [];
                            $destinations = isset($schedule['secondary_destinations']) && is_array($schedule['secondary_destinations'])
                                ? $schedule['secondary_destinations']
                                : [];
                            $include_patterns = isset($schedule['include_patterns']) && is_array($schedule['include_patterns'])
                                ? $schedule['include_patterns']
                                : [];
                            $exclude_patterns = isset($schedule['exclude_patterns']) && is_array($schedule['exclude_patterns'])
                                ? $schedule['exclude_patterns']
                                : [];
                            $recurrence = isset($schedule['recurrence']) ? (string) $schedule['recurrence'] : 'disabled';
                            $time = isset($schedule['time']) ? (string) $schedule['time'] : '';
                            $custom_cron = isset($schedule['custom_cron']) ? (string) $schedule['custom_cron'] : '';
                            $recurrence_label = $recurrence_labels[$recurrence] ?? ucfirst($recurrence);
                            $next_run_summary = $next_runs[$schedule_id] ?? [];
                            $next_run_formatted = isset($next_run_summary['next_run_formatted']) && $next_run_summary['next_run_formatted'] !== ''
                                ? (string) $next_run_summary['next_run_formatted']
                                : 'Non planifié';
                            $next_run_relative = isset($next_run_summary['next_run_relative']) && $next_run_summary['next_run_relative'] !== ''
                                ? (string) $next_run_summary['next_run_relative']
                                : '';
                            $next_run_timestamp = isset($next_run_summary['next_run']) && $next_run_summary['next_run']
                                ? (int) $next_run_summary['next_run']
                                : null;
                            $is_active = $recurrence !== 'disabled';
                            $has_next_run = $is_active && !empty($next_run_timestamp);
                            $status_key = $is_active ? ($has_next_run ? 'active' : 'pending') : 'paused';
                            $status_labels = [
                                'active' => 'Active',
                                'pending' => 'En attente',
                                'paused' => 'En pause',
                            ];
                            $status_label = $status_labels[$status_key] ?? '—';
                            $status_class = 'bjlg-status-badge--' . $status_key;
                            $toggle_label = $is_active ? 'Mettre en pause' : 'Reprendre';
                            $summary_markup = $this->get_schedule_summary_markup(
                                $components,
                                $encrypt,
                                $incremental,
                                $post_checks,
                                $destinations,
                                $include_patterns,
                                $exclude_patterns,
                                $recurrence,
                                $schedule['custom_cron'] ?? ''
                            );
                            ?>
                            <article
                                class="bjlg-schedule-overview-card"
                                data-schedule-id="<?php echo esc_attr($schedule_id); ?>"
                                data-recurrence="<?php echo esc_attr($recurrence); ?>"
                                data-status="<?php echo esc_attr($status_key); ?>"
                            >
                                <header class="bjlg-schedule-overview-card__header">
                                    <h4 class="bjlg-schedule-overview-card__title"><?php echo esc_html($label); ?></h4>
                                    <p class="bjlg-schedule-overview-frequency" data-prefix="Fréquence : ">
                                        Fréquence : <?php echo esc_html($recurrence_label); ?>
                                    </p>
                                    <p class="bjlg-schedule-overview-next-run">
                                        <strong>Prochaine exécution :</strong>
                                        <span class="bjlg-next-run-value"><?php echo esc_html($next_run_formatted); ?></span>
                                        <span class="bjlg-next-run-relative"<?php echo $next_run_relative === '' ? ' style="display:none;"' : ''; ?>>
                                            <?php echo $next_run_relative !== '' ? '(' . esc_html($next_run_relative) . ')' : ''; ?>
                                        </span>
                                    </p>
                                    <p class="bjlg-schedule-overview-status">
                                        <span class="bjlg-status-badge <?php echo esc_attr($status_class); ?>"><?php echo esc_html($status_label); ?></span>
                                    </p>
                                </header>
                                <div class="bjlg-schedule-overview-card__summary">
                                    <?php echo $summary_markup; // phpcs:ignore WordPress.Security.EscapeOutput.OutputNotEscaped ?>
                                </div>
                                <footer class="bjlg-schedule-overview-card__footer">
                                    <div class="bjlg-schedule-overview-card__actions" role="group" aria-label="Actions de planification">
                                        <button type="button"
                                                class="button button-primary button-small bjlg-schedule-action"
                                                data-action="run"
                                                data-schedule-id="<?php echo esc_attr($schedule_id); ?>">
                                            Exécuter
                                        </button>
                                        <button type="button"
                                                class="button button-secondary button-small bjlg-schedule-action"
                                                data-action="toggle"
                                                data-target-state="<?php echo $is_active ? 'pause' : 'resume'; ?>"
                                                data-schedule-id="<?php echo esc_attr($schedule_id); ?>">
                                            <?php echo esc_html($toggle_label); ?>
                                        </button>
                                        <button type="button"
                                                class="button button-secondary button-small bjlg-schedule-action"
                                                data-action="duplicate"
                                                data-schedule-id="<?php echo esc_attr($schedule_id); ?>">
                                            Dupliquer
                                        </button>
                                    </div>
                                </footer>
                            </article>
                        <?php endforeach; ?>
                    <?php else: ?>
                        <p class="description">Aucune planification active pour le moment.</p>
                    <?php endif; ?>
                </div>
            </div>
            <div
                id="bjlg-schedule-timeline"
                class="bjlg-schedule-timeline"
                aria-live="polite"
                data-schedules="<?php echo $schedules_json; ?>"
                data-next-runs="<?php echo $next_runs_json; ?>"
                data-timezone="<?php echo esc_attr($timezone_string); ?>"
                data-offset="<?php echo esc_attr((string) $timezone_offset); ?>"
                data-now="<?php echo esc_attr((string) $current_timestamp); ?>"
            >
                <header class="bjlg-schedule-timeline__header">
                    <div class="bjlg-schedule-timeline__title">
                        <span class="dashicons dashicons-schedule" aria-hidden="true"></span>
                        <strong>Timeline des occurrences</strong>
                    </div>
                    <div class="bjlg-schedule-timeline__controls" role="group" aria-label="Changer la vue de la timeline">
                        <button type="button" class="button button-secondary is-active" data-role="timeline-view" data-view="week">Semaine</button>
                        <button type="button" class="button button-secondary" data-role="timeline-view" data-view="month">Mois</button>
                    </div>
                </header>
                <div class="bjlg-schedule-timeline__legend">
                    <span class="bjlg-status-badge bjlg-status-badge--active">Active</span>
                    <span class="bjlg-status-badge bjlg-status-badge--pending">En attente</span>
                    <span class="bjlg-status-badge bjlg-status-badge--paused">En pause</span>
                </div>
                <div class="bjlg-schedule-timeline__body">
                    <div class="bjlg-schedule-timeline__grid" data-role="timeline-grid"></div>
                    <ul class="bjlg-schedule-timeline__list" data-role="timeline-list"></ul>
                    <p class="bjlg-schedule-timeline__empty" data-role="timeline-empty" hidden>Enregistrez ou activez une planification pour afficher la timeline.</p>
                </div>
            </div>
        </div>
        <?php
    }
    /**
     * Section : Restauration
     */
    private function render_restore_section() {
        $restore_redirect = add_query_arg(
            [
                'page' => 'backup-jlg',
                'section' => 'restore',
            ],
            admin_url('admin.php')
        );
        $restore_redirect .= '#bjlg-restore-form';

        ?>
        <div class="bjlg-section">
            <h2>Restaurer depuis un fichier</h2>
            <p>Si vous avez un fichier de sauvegarde sur votre ordinateur, vous pouvez le téléverser ici pour lancer une restauration.</p>
            <form id="bjlg-restore-form" method="post" enctype="multipart/form-data" action="<?php echo esc_url(admin_url('admin-post.php')); ?>">
                <?php wp_nonce_field('bjlg_restore_backup', 'bjlg_restore_backup_nonce'); ?>
                <input type="hidden" name="action" value="bjlg_restore_backup">
                <input type="hidden" name="redirect_to" value="<?php echo esc_url($restore_redirect); ?>">
                <input type="hidden" name="restore_environment" value="production" data-role="restore-environment-field">
                <div class="bjlg-restore-username-field bjlg-screen-reader-only">
                    <label class="bjlg-screen-reader-only" for="bjlg-restore-username">Nom d'utilisateur</label>
                    <input type="text"
                           id="bjlg-restore-username"
                           name="username"
                           class="regular-text bjlg-screen-reader-only"
                           autocomplete="username"
                           aria-label="Nom d'utilisateur">
                </div>
                <table class="form-table">
                    <tbody>
                        <tr>
                            <th scope="row"><label for="bjlg-restore-file-input">Fichier de sauvegarde</label></th>
                            <td>
                                <div class="bjlg-field-control">
                                    <input type="file" id="bjlg-restore-file-input" name="restore_file" accept=".zip,.zip.enc" required>
                                    <p class="description">Formats acceptés : .zip, .zip.enc (chiffré)</p>
                                </div>
                            </td>
                        </tr>
                        <tr>
                            <th scope="row"><label for="bjlg-restore-password">Mot de passe</label></th>
                            <td>
                                <div class="bjlg-field-control">
                                    <input type="password"
                                           id="bjlg-restore-password"
                                           name="password"
                                           class="regular-text"
                                           autocomplete="current-password"
                                           aria-describedby="bjlg-restore-password-help"
                                           placeholder="Requis pour les archives .zip.enc">
                                    <p class="description"
                                       id="bjlg-restore-password-help"
                                       data-default-text="<?php echo esc_attr('Requis pour restaurer les sauvegardes chiffrées (.zip.enc). Laissez vide pour les archives non chiffrées.'); ?>"
                                       data-encrypted-text="<?php echo esc_attr('Mot de passe obligatoire : renseignez-le pour déchiffrer l\'archive (.zip.enc).'); ?>">
                                        Requis pour restaurer les sauvegardes chiffrées (<code>.zip.enc</code>). Laissez vide pour les archives non chiffrées.
                                    </p>
                                </div>
                            </td>
                        </tr>
                        <tr>
                            <th scope="row">Options</th>
                            <td>
                                <div class="bjlg-field-control">
                                    <label><input type="checkbox" name="create_backup_before_restore" value="1" checked> Créer une sauvegarde de sécurité avant la restauration</label>
                                </div>
                            </td>
                        </tr>
                        <?php if (BJLG_Restore::user_can_use_sandbox()) : ?>
                        <tr>
                            <th scope="row">Environnement de test</th>
                            <td>
                                <div class="bjlg-field-control">
                                    <label>
                                        <input type="checkbox" name="restore_to_sandbox" value="1">
                                        Restaurer dans un environnement de test
                                    </label>
                                    <p class="description">Les fichiers seront restaurés dans un dossier isolé sans impacter la production.</p>
                                    <label for="bjlg-restore-sandbox-path" class="screen-reader-text">Chemin de la sandbox</label>
                                    <input type="text"
                                           id="bjlg-restore-sandbox-path"
                                           name="sandbox_path"
                                           class="regular-text"
                                           placeholder="Laisser vide pour utiliser le dossier sandbox automatique"
                                           disabled>
                                </div>
                            </td>
                        </tr>
                        <?php endif; ?>
                    </tbody>
                </table>
                <div id="bjlg-restore-errors" class="notice notice-error" style="display: none;" role="alert"></div>
                <p class="submit">
                    <button type="submit" class="button button-primary"><span class="dashicons dashicons-upload" aria-hidden="true"></span> Téléverser et Restaurer</button>
                </p>
            </form>
            <div id="bjlg-restore-status" style="display: none;">
                <h3>Statut de la restauration</h3>
                <div class="bjlg-progress-bar"><div
                        class="bjlg-progress-bar-inner"
                        id="bjlg-restore-progress-bar"
                        role="progressbar"
                        aria-valuemin="0"
                        aria-valuemax="100"
                        aria-valuenow="0"
                        aria-valuetext="0%"
                        aria-live="off"
                        aria-atomic="true"
                        aria-busy="false">0%</div></div>
                <p id="bjlg-restore-status-text"
                   role="status"
                   aria-live="polite"
                   aria-atomic="true"
                   aria-busy="false">Préparation...</p>
            </div>
            <div id="bjlg-restore-debug-wrapper" style="display: none;">
                <h3><span class="dashicons dashicons-info" aria-hidden="true"></span> Détails techniques</h3>
                <pre id="bjlg-restore-ajax-debug" class="bjlg-log-textarea"></pre>
            </div>
        </div>
        <?php
    }

    /**
     * Section : Historique
     */
    private function render_history_section() {
        $history = class_exists(BJLG_History::class) ? BJLG_History::get_history(50) : [];
        $report_links = $this->get_self_test_report_links();
        ?>
        <div class="bjlg-section">
            <h2>Historique des 50 dernières actions</h2>
            <?php if (!empty($report_links)): ?>
                <div class="bjlg-history-report-actions">
                    <?php foreach ($report_links as $link): ?>
                        <a class="button" href="<?php echo esc_url($link['url']); ?>">
                            <span class="dashicons dashicons-media-default" aria-hidden="true"></span>
                            <?php echo esc_html($link['label']); ?>
                        </a>
                    <?php endforeach; ?>
                </div>
            <?php endif; ?>
            <?php if (!empty($history)): ?>
                <table class="wp-list-table widefat striped bjlg-responsive-table bjlg-history-table">
                    <caption class="bjlg-table-caption">
                        Historique des 50 dernières actions liées aux sauvegardes et restaurations,
                        incluant leur date, statut et détails.
                    </caption>
                    <thead>
                        <tr>
                            <th scope="col" style="width: 180px;">Date</th>
                            <th scope="col">Action</th>
                            <th scope="col" style="width: 100px;">Statut</th>
                            <th scope="col">Détails</th>
                        </tr>
                    </thead>
                    <tbody>
                        <?php foreach ($history as $entry):
                            $status_class = ''; $status_icon = '';
                            switch ($entry['status']) {
                                case 'success': $status_class = 'success'; $status_icon = '✅'; break;
                                case 'failure': $status_class = 'error'; $status_icon = '❌'; break;
                                case 'info': $status_class = 'info'; $status_icon = 'ℹ️'; break;
                            } ?>
                            <tr class="bjlg-card-row">
                                <td class="bjlg-card-cell" data-label="Date"><?php echo date_i18n(get_option('date_format') . ' ' . get_option('time_format'), strtotime($entry['timestamp'])); ?></td>
                                <td class="bjlg-card-cell" data-label="Action"><strong><?php echo esc_html(str_replace('_', ' ', ucfirst($entry['action_type']))); ?></strong></td>
                                <td class="bjlg-card-cell" data-label="Statut"><span class="bjlg-status <?php echo esc_attr($status_class); ?>"><?php echo $status_icon . ' ' . esc_html(ucfirst($entry['status'])); ?></span></td>
                                <td class="bjlg-card-cell" data-label="Détails"><?php echo esc_html($entry['details']); ?></td>
                            </tr>
                        <?php endforeach; ?>
                    </tbody>
                </table>
            <?php else: ?>
                <div class="notice notice-info"><p>Aucun historique trouvé.</p></div>
            <?php endif; ?>
            <p class="description" style="margin-top: 20px;">L'historique est conservé pendant 30 jours. Les entrées plus anciennes sont automatiquement supprimées.</p>
        </div>
        <?php
    }

    private function get_self_test_report_links(): array {
        $snapshot = get_option('bjlg_restore_self_test_report', []);
        if (!is_array($snapshot) || empty($snapshot['files'])) {
            return [];
        }

        $files = is_array($snapshot['files']) ? $snapshot['files'] : [];
        $links = [];
        $nonce_action = 'bjlg_download_self_test_report';
        $base_url = admin_url('admin-post.php');

        $targets = [
            'html' => __('Télécharger le rapport HTML', 'backup-jlg'),
            'json' => __('Télécharger le rapport JSON', 'backup-jlg'),
            'markdown' => __('Télécharger le résumé Markdown', 'backup-jlg'),
        ];

        foreach ($targets as $type => $label) {
            if (empty($files[$type]['path'])) {
                continue;
            }

            $url = add_query_arg(
                [
                    'action' => 'bjlg_download_self_test_report',
                    'type' => $type,
                ],
                $base_url
            );

            $url = function_exists('wp_nonce_url')
                ? wp_nonce_url($url, $nonce_action)
                : add_query_arg('_wpnonce', wp_create_nonce($nonce_action), $url);

            $links[] = [
                'type' => $type,
                'label' => $label,
                'url' => $url,
            ];
        }

        return $links;
    }

    public function handle_download_self_test_report() {
        if (!bjlg_can_manage_backups()) {
            wp_die(__('Permission refusée.', 'backup-jlg'), '', ['response' => 403]);
        }

        $nonce = isset($_GET['_wpnonce']) ? $_GET['_wpnonce'] : '';
        if (function_exists('wp_verify_nonce') && !wp_verify_nonce($nonce, 'bjlg_download_self_test_report')) {
            wp_die(__('Jeton de sécurité invalide.', 'backup-jlg'), '', ['response' => 403]);
        }

        $type = isset($_GET['type']) ? sanitize_key((string) wp_unslash($_GET['type'])) : 'html';
        if (!in_array($type, ['html', 'json', 'markdown'], true)) {
            $type = 'html';
        }

        $snapshot = get_option('bjlg_restore_self_test_report', []);
        if (!is_array($snapshot) || empty($snapshot['files'])) {
            wp_die(__('Aucun rapport disponible.', 'backup-jlg'), '', ['response' => 404]);
        }

        $files = is_array($snapshot['files']) ? $snapshot['files'] : [];
        $entry = isset($files[$type]) && is_array($files[$type]) ? $files[$type] : null;

        if (!$entry || empty($entry['path'])) {
            wp_die(__('Le fichier demandé est introuvable.', 'backup-jlg'), '', ['response' => 404]);
        }

        $path = (string) $entry['path'];
        $real_path = realpath($path);
        if ($real_path === false || !is_readable($real_path)) {
            wp_die(__('Impossible de lire le rapport demandé.', 'backup-jlg'), '', ['response' => 404]);
        }

        $base_path = isset($files['base_path']) ? (string) $files['base_path'] : dirname($real_path);
        $normalized_base = realpath($base_path);
        if ($normalized_base !== false) {
            $normalized_base = rtrim(str_replace('\\', '/', $normalized_base), '/') . '/';
            $normalized_target = str_replace('\\', '/', $real_path);
            if (strpos($normalized_target, $normalized_base) !== 0) {
                wp_die(__('Accès au rapport refusé.', 'backup-jlg'), '', ['response' => 403]);
            }
        }

        $mime_type = isset($entry['mime_type']) && $entry['mime_type'] !== '' ? (string) $entry['mime_type'] : 'application/octet-stream';
        if (strpos($mime_type, 'text/') === 0) {
            $mime_type .= '; charset=utf-8';
        }

        $filename = isset($entry['filename']) && $entry['filename'] !== ''
            ? sanitize_file_name($entry['filename'])
            : basename($real_path);

        if (function_exists('nocache_headers')) {
            nocache_headers();
        }
        header('Content-Type: ' . $mime_type);
        header('Content-Disposition: attachment; filename="' . $filename . '"');
        header('Content-Length: ' . filesize($real_path));

        $sent = readfile($real_path);
        if ($sent === false) {
            wp_die(__('Impossible de transmettre le rapport.', 'backup-jlg'), '', ['response' => 500]);
        }

        exit;
    }

    /**
     * Section : Bilan de santé
     */
    private function render_health_check_section() {
        $health_checker = new BJLG_Health_Check();
        $results = $health_checker->get_all_checks();
        $plugin_checks = ['debug_mode' => 'Mode Débogage', 'cron_status' => 'Tâches planifiées (Cron)'];
        $server_checks = ['backup_dir' => 'Dossier de sauvegarde', 'disk_space' => 'Espace disque', 'php_memory_limit' => 'Limite Mémoire PHP', 'php_execution_time' => 'Temps d\'exécution PHP'];
        ?>
        <div class="bjlg-section">
            <h2>Bilan de Santé du Système</h2>
            <h3>État du Plugin</h3>
            <table class="wp-list-table widefat striped bjlg-health-check-table">
                <tbody>
                    <?php foreach ($plugin_checks as $key => $title): $result = $results[$key]; ?>
                        <tr>
                            <td style="width: 30px; text-align: center; font-size: 1.5em;"><?php echo ($result['status'] === 'success') ? '✅' : (($result['status'] === 'info') ? 'ℹ️' : '⚠️'); ?></td>
                            <td style="width: 250px;"><strong><?php echo esc_html($title); ?></strong></td>
                            <td><?php echo wp_kses_post($result['message']); ?></td>
                        </tr>
                    <?php endforeach; ?>
                </tbody>
            </table>
            <h3>Configuration Serveur</h3>
            <table class="wp-list-table widefat striped bjlg-health-check-table">
                <tbody>
                    <?php foreach ($server_checks as $key => $title): $result = $results[$key]; ?>
                        <tr>
                            <td style="width: 30px; text-align: center; font-size: 1.5em;"><?php echo ($result['status'] === 'success') ? '✅' : (($result['status'] === 'warning') ? '⚠️' : '❌'); ?></td>
                            <td style="width: 250px;"><strong><?php echo esc_html($title); ?></strong></td>
                            <td><?php echo wp_kses_post($result['message']); ?></td>
                        </tr>
                    <?php endforeach; ?>
                </tbody>
            </table>
            <p style="margin-top: 20px;"><button class="button" onclick="window.location.reload();"><span class="dashicons dashicons-update" aria-hidden="true"></span> Relancer les vérifications</button></p>
        </div>
        <?php
    }

    /**
     * Section : Réglages
     */
    private function render_settings_section() {
        $cleanup_settings = \bjlg_get_option('bjlg_cleanup_settings', ['by_number' => 3, 'by_age' => 0]);
        $incremental_defaults = [
            'max_incrementals' => 10,
            'max_full_age_days' => 30,
            'rotation_enabled' => true,
        ];
        $incremental_settings = \bjlg_get_option('bjlg_incremental_settings', []);
        if (!is_array($incremental_settings)) {
            $incremental_settings = [];
        }
        $incremental_settings = wp_parse_args($incremental_settings, $incremental_defaults);
        $monitoring_settings = BJLG_Settings::get_monitoring_settings();
        $storage_threshold = isset($monitoring_settings['storage_quota_warning_threshold'])
            ? (float) $monitoring_settings['storage_quota_warning_threshold']
            : 85.0;
        $storage_threshold = max(1.0, min(100.0, $storage_threshold));
        $schedule_collection = $this->get_schedule_settings_for_display();
        $schedules = isset($schedule_collection['schedules']) && is_array($schedule_collection['schedules'])
            ? array_values($schedule_collection['schedules'])
            : [];
        $next_runs = isset($schedule_collection['next_runs']) && is_array($schedule_collection['next_runs'])
            ? $schedule_collection['next_runs']
            : [];
        $default_schedule = isset($schedule_collection['default']) && is_array($schedule_collection['default'])
            ? $schedule_collection['default']
            : BJLG_Settings::get_default_schedule_entry();
        $schedules_json = esc_attr(wp_json_encode($schedules));
        $next_runs_json = esc_attr(wp_json_encode($next_runs));
        $event_defaults = isset($schedule_collection['event_defaults']) && is_array($schedule_collection['event_defaults'])
            ? $schedule_collection['event_defaults']
            : BJLG_Scheduler::get_event_trigger_defaults()['triggers'];
        $event_triggers = isset($schedule_collection['event_triggers']) && is_array($schedule_collection['event_triggers'])
            ? wp_parse_args($schedule_collection['event_triggers'], $event_defaults)
            : $event_defaults;
        $event_triggers_json = esc_attr(wp_json_encode($event_triggers));
        $event_defaults_json = esc_attr(wp_json_encode($event_defaults));
        $restore_check = isset($schedule_collection['restore_check']) && is_array($schedule_collection['restore_check'])
            ? $schedule_collection['restore_check']
            : [
                'settings' => BJLG_Scheduler::sanitize_restore_check_settings([]),
                'state' => [
                    'last_run' => null,
                    'last_status' => null,
                    'last_message' => '',
                    'last_report' => null,
                ],
                'schedule' => [
                    'next_run' => null,
                    'next_run_formatted' => null,
                    'next_run_relative' => null,
                ],
            ];
        $restore_check_json = esc_attr(wp_json_encode($restore_check));
        $event_trigger_labels = [
            'filesystem' => [
                'title' => __('Fichiers & médias', 'backup-jlg'),
                'description' => __('Déclenche une sauvegarde lorsqu’un fichier est ajouté, modifié ou supprimé.', 'backup-jlg'),
            ],
            'database' => [
                'title' => __('Base de données', 'backup-jlg'),
                'description' => __('Surveille les modifications de contenu, d’options et de commentaires.', 'backup-jlg'),
            ],
        ];

        $monitoring_settings = BJLG_Settings::get_monitoring_settings();
        $storage_warning_threshold = isset($monitoring_settings['storage_quota_warning_threshold'])
            ? max(1.0, min(100.0, (float) $monitoring_settings['storage_quota_warning_threshold']))
            : 85.0;
        $remote_metrics_ttl = isset($monitoring_settings['remote_metrics_ttl_minutes'])
            ? max(5, min(1440, (int) $monitoring_settings['remote_metrics_ttl_minutes']))
            : 15;

        $components_labels = [
            'db' => 'Base de données',
            'plugins' => 'Extensions',
            'themes' => 'Thèmes',
            'uploads' => 'Médias',
        ];
        $update_guard_defaults = [
            'enabled' => true,
            'components' => ['db', 'plugins', 'themes', 'uploads'],
            'reminder' => [
                'enabled' => false,
                'message' => 'Pensez à déclencher une sauvegarde manuelle avant d\'appliquer vos mises à jour.',
            ],
        ];
        $raw_update_guard_settings = \bjlg_get_option('bjlg_update_guard_settings', []);
        if (!is_array($raw_update_guard_settings)) {
            $raw_update_guard_settings = [];
        }
        $update_guard_settings = BJLG_Settings::merge_settings_with_defaults($raw_update_guard_settings, $update_guard_defaults);
        $explicit_components = [];
        if (isset($raw_update_guard_settings['components']) && is_array($raw_update_guard_settings['components'])) {
            foreach ($raw_update_guard_settings['components'] as $component) {
                $key = sanitize_key((string) $component);
                if ($key === '' || isset($explicit_components[$key])) {
                    continue;
                }
                $explicit_components[$key] = true;
            }
        }
        $update_guard_components = array_keys($explicit_components);
        $valid_component_keys = array_keys($components_labels);
        $update_guard_components = array_values(array_filter(
            $update_guard_components,
            static function ($component) use ($valid_component_keys) {
                return in_array($component, $valid_component_keys, true);
            }
        ));
        if (!array_key_exists('components', $raw_update_guard_settings)) {
            $update_guard_components = $update_guard_settings['components'];
        }
        $update_guard_settings['components'] = $update_guard_components;

        $target_defaults = [
            'core' => true,
            'plugin' => true,
            'theme' => true,
        ];
        $current_targets = [];
        if (isset($update_guard_settings['targets']) && is_array($update_guard_settings['targets'])) {
            foreach ($update_guard_settings['targets'] as $target_key => $enabled) {
                $key = sanitize_key((string) $target_key);
                if ($key === '' || !array_key_exists($key, $target_defaults)) {
                    continue;
                }
                $current_targets[$key] = !empty($enabled);
            }
        }
        $update_guard_settings['targets'] = array_merge($target_defaults, $current_targets);

        $reminder_defaults = $update_guard_defaults['reminder'];
        $reminder_settings = isset($update_guard_settings['reminder']) && is_array($update_guard_settings['reminder'])
            ? $update_guard_settings['reminder']
            : $reminder_defaults;

        $reminder_settings['enabled'] = !empty($reminder_settings['enabled']);
        $reminder_settings['message'] = isset($reminder_settings['message']) && $reminder_settings['message'] !== ''
            ? (string) $reminder_settings['message']
            : $reminder_defaults['message'];

        $channel_defaults = $reminder_defaults['channels'];
        $channels = isset($reminder_settings['channels']) && is_array($reminder_settings['channels'])
            ? $reminder_settings['channels']
            : [];

        foreach ($channel_defaults as $channel_key => $channel_default) {
            if (!isset($channels[$channel_key]) || !is_array($channels[$channel_key])) {
                $channels[$channel_key] = $channel_default;
                continue;
            }

            $channels[$channel_key] = wp_parse_args($channels[$channel_key], $channel_default);
            $channels[$channel_key]['enabled'] = !empty($channels[$channel_key]['enabled']);
            if ($channel_key === 'email') {
                $channels[$channel_key]['recipients'] = isset($channels[$channel_key]['recipients'])
                    ? (string) $channels[$channel_key]['recipients']
                    : '';
            }
        }

        $reminder_settings['channels'] = $channels;
        $update_guard_settings['reminder'] = $reminder_settings;
        $update_guard_email_recipients_display = '';
        if (!empty($channels['email']['recipients'])) {
            $emails = preg_split('/[,;\r\n]+/', (string) $channels['email']['recipients']);
            if (is_array($emails)) {
                $emails = array_filter(array_map('trim', $emails));
                $update_guard_email_recipients_display = implode("\n", $emails);
            }
        }
        $default_next_run_summary = [
            'next_run_formatted' => 'Non planifié',
            'next_run_relative' => '',
        ];
        $destination_choices = $this->get_destination_choices();
        $wl_settings = \bjlg_get_option('bjlg_whitelabel_settings', ['plugin_name' => '', 'hide_from_non_admins' => false]);
        $required_permission = \bjlg_get_required_capability();
        $permission_choices = $this->get_permission_choices();
        $is_custom_permission = $required_permission !== ''
            && !isset($permission_choices['roles'][$required_permission])
            && !isset($permission_choices['capabilities'][$required_permission]);
        $webhook_key = class_exists(BJLG_Webhooks::class) ? BJLG_Webhooks::get_webhook_key() : '';

        $notification_defaults = [
            'enabled' => false,
            'email_recipients' => '',
            'events' => [
                'backup_complete' => true,
                'backup_failed' => true,
                'cleanup_complete' => false,
                'storage_warning' => true,
                'remote_purge_failed' => true,
                'remote_purge_delayed' => true,
                'restore_self_test_passed' => false,
                'restore_self_test_failed' => true,
            ],
            'channels' => [
                'email' => ['enabled' => false],
                'slack' => ['enabled' => false, 'webhook_url' => ''],
                'discord' => ['enabled' => false, 'webhook_url' => ''],
                'teams' => ['enabled' => false, 'webhook_url' => ''],
                'sms' => ['enabled' => false, 'webhook_url' => ''],
            ],
            'quiet_hours' => [
                'enabled' => false,
                'start' => '22:00',
                'end' => '07:00',
                'allow_critical' => true,
                'timezone' => '',
            ],
            'escalation' => [
                'enabled' => false,
                'delay_minutes' => 15,
                'only_critical' => true,
                'channels' => [
                    'email' => false,
                    'slack' => false,
                    'discord' => false,
                    'teams' => false,
                    'sms' => true,
                ],
            ],
        ];

        $notification_settings = \bjlg_get_option('bjlg_notification_settings', []);
        if (!is_array($notification_settings)) {
            $notification_settings = [];
        }
        $notification_settings = wp_parse_args($notification_settings, $notification_defaults);
        $notification_settings['events'] = isset($notification_settings['events']) && is_array($notification_settings['events'])
            ? wp_parse_args($notification_settings['events'], $notification_defaults['events'])
            : $notification_defaults['events'];
        $notification_settings['channels'] = isset($notification_settings['channels']) && is_array($notification_settings['channels'])
            ? wp_parse_args($notification_settings['channels'], $notification_defaults['channels'])
            : $notification_defaults['channels'];

        $notification_settings['quiet_hours'] = isset($notification_settings['quiet_hours']) && is_array($notification_settings['quiet_hours'])
            ? wp_parse_args($notification_settings['quiet_hours'], $notification_defaults['quiet_hours'])
            : $notification_defaults['quiet_hours'];

        $notification_settings['escalation'] = isset($notification_settings['escalation']) && is_array($notification_settings['escalation'])
            ? wp_parse_args($notification_settings['escalation'], $notification_defaults['escalation'])
            : $notification_defaults['escalation'];

        if (!isset($notification_settings['escalation']['channels']) || !is_array($notification_settings['escalation']['channels'])) {
            $notification_settings['escalation']['channels'] = $notification_defaults['escalation']['channels'];
        } else {
            $notification_settings['escalation']['channels'] = wp_parse_args($notification_settings['escalation']['channels'], $notification_defaults['escalation']['channels']);
        }

        foreach ($notification_defaults['channels'] as $channel_key => $channel_defaults) {
            if (!isset($notification_settings['channels'][$channel_key]) || !is_array($notification_settings['channels'][$channel_key])) {
                $notification_settings['channels'][$channel_key] = $channel_defaults;
            } else {
                $notification_settings['channels'][$channel_key] = wp_parse_args($notification_settings['channels'][$channel_key], $channel_defaults);
            }
        }

        $notification_recipients_display = '';
        if (!empty($notification_settings['email_recipients'])) {
            $emails = preg_split('/[,;\r\n]+/', (string) $notification_settings['email_recipients']);
            if (is_array($emails)) {
                $emails = array_filter(array_map('trim', $emails));
                $notification_recipients_display = implode("\n", $emails);
            }
        }

        $quiet_settings = $notification_settings['quiet_hours'];
        $escalation_settings = $notification_settings['escalation'];
        $quiet_timezone_label = $quiet_settings['timezone'] !== ''
            ? $quiet_settings['timezone']
            : (function_exists('wp_timezone_string') ? wp_timezone_string() : 'UTC');

        $escalation_mode = isset($escalation_settings['mode']) ? (string) $escalation_settings['mode'] : 'simple';
        if (!in_array($escalation_mode, ['simple', 'staged'], true)) {
            $escalation_mode = 'simple';
        }

        $escalation_stage_settings = isset($escalation_settings['stages']) && is_array($escalation_settings['stages'])
            ? $escalation_settings['stages']
            : [];

        $escalation_blueprint = class_exists(BJLG_Notifications::class) && method_exists(BJLG_Notifications::class, 'get_escalation_stage_blueprint')
            ? BJLG_Notifications::get_escalation_stage_blueprint()
            : [
                'slack' => [
                    'label' => __('Escalade Slack', 'backup-jlg'),
                    'description' => __('Diffuse l’alerte sur Slack pour mobiliser immédiatement le support.', 'backup-jlg'),
                    'default_delay_minutes' => 15,
                ],
                'discord' => [
                    'label' => __('Escalade Discord', 'backup-jlg'),
                    'description' => __('Préviens l’équipe on-call ou la communauté technique via Discord.', 'backup-jlg'),
                    'default_delay_minutes' => 15,
                ],
                'teams' => [
                    'label' => __('Escalade Microsoft Teams', 'backup-jlg'),
                    'description' => __('Alerte le helpdesk Teams et documente automatiquement l’incident.', 'backup-jlg'),
                    'default_delay_minutes' => 20,
                ],
                'sms' => [
                    'label' => __('Escalade SMS', 'backup-jlg'),
                    'description' => __('Notifie les astreintes par SMS lorsque l’incident persiste.', 'backup-jlg'),
                    'default_delay_minutes' => 30,
                ],
            ];

        $template_blueprint = class_exists(BJLG_Notifications::class) && method_exists(BJLG_Notifications::class, 'get_severity_template_blueprint')
            ? BJLG_Notifications::get_severity_template_blueprint()
            : [
                'info' => [
                    'label' => __('Information', 'backup-jlg'),
                    'intro' => __('Mise à jour de routine pour votre visibilité.', 'backup-jlg'),
                    'outro' => __('Aucune action immédiate n’est requise.', 'backup-jlg'),
                    'resolution' => __('Archivez l’événement une fois les vérifications terminées.', 'backup-jlg'),
                    'actions' => [
                        __('Ajoutez un commentaire dans l’historique si une vérification manuelle a été effectuée.', 'backup-jlg'),
                    ],
                ],
                'warning' => [
                    'label' => __('Avertissement', 'backup-jlg'),
                    'intro' => __('Surveillez l’incident : une intervention préventive peut être nécessaire.', 'backup-jlg'),
                    'outro' => __('Planifiez une action de suivi si la situation persiste.', 'backup-jlg'),
                    'resolution' => __('Actualisez l’état dans le panneau Monitoring pour informer l’équipe.', 'backup-jlg'),
                    'actions' => [
                        __('Vérifiez la capacité de stockage et les dernières purges distantes.', 'backup-jlg'),
                        __('Planifiez un nouveau point de contrôle pour confirmer que l’alerte diminue.', 'backup-jlg'),
                    ],
                ],
                'critical' => [
                    'label' => __('Critique', 'backup-jlg'),
                    'intro' => __('Action immédiate recommandée : l’incident est suivi et sera escaladé.', 'backup-jlg'),
                    'outro' => __('Une escalade automatique sera déclenchée si le statut ne change pas.', 'backup-jlg'),
                    'resolution' => __('Consignez la résolution dans le tableau de bord pour clôturer l’escalade.', 'backup-jlg'),
                    'actions' => [
                        __('Inspectez les journaux détaillés et identifiez la dernière action réussie.', 'backup-jlg'),
                        __('Contactez l’astreinte et préparez un plan de remédiation ou de restauration.', 'backup-jlg'),
                    ],
                ],
            ];
        $template_settings = isset($notification_settings['templates']) && is_array($notification_settings['templates'])
            ? $notification_settings['templates']
            : [];
        $notification_receipts = class_exists(BJLG_Notification_Receipts::class)
            ? BJLG_Notification_Receipts::get_recent_for_display(10)
            : [];
        $template_tokens = class_exists(BJLG_Notifications::class) && method_exists(BJLG_Notifications::class, 'get_template_tokens')
            ? BJLG_Notifications::get_template_tokens()
            : [
                'site_name' => __('Nom du site WordPress', 'backup-jlg'),
                'event_title' => __('Titre de l’événement', 'backup-jlg'),
                'timestamp' => __('Horodatage courant', 'backup-jlg'),
            ];

        $performance_defaults = [
            'multi_threading' => false,
            'max_workers' => 2,
            'chunk_size' => 50,
            'compression_level' => 6,
        ];
        $performance_settings = \bjlg_get_option('bjlg_performance_settings', []);
        if (!is_array($performance_settings)) {
            $performance_settings = [];
        }
        $performance_settings = wp_parse_args($performance_settings, $performance_defaults);

        $webhook_defaults = [
            'enabled' => false,
            'urls' => [
                'backup_complete' => '',
                'backup_failed' => '',
                'cleanup_complete' => '',
            ],
            'secret' => '',
        ];
        $webhook_settings = \bjlg_get_option('bjlg_webhook_settings', []);
        if (!is_array($webhook_settings)) {
            $webhook_settings = [];
        }
        $webhook_settings = wp_parse_args($webhook_settings, $webhook_defaults);
        $webhook_settings['urls'] = isset($webhook_settings['urls']) && is_array($webhook_settings['urls'])
            ? wp_parse_args($webhook_settings['urls'], $webhook_defaults['urls'])
            : $webhook_defaults['urls'];
        ?>
        <div class="bjlg-section">
            <h2>Configuration du Plugin</h2>
            
            <h3><span class="dashicons dashicons-cloud" aria-hidden="true"></span> Destinations Cloud</h3>
            <div class="bjlg-settings-destinations">
                <?php
                if (!empty($this->destinations)) {
                    foreach ($this->destinations as $destination) {
                        $destination->render_settings();
                    }
                } else {
                    echo '<p class="description">Aucune destination cloud configurée. Activez Google Drive ou Amazon S3 en complétant leurs réglages.</p>';
                }
                ?>
            </div>

            <h3><span class="dashicons dashicons-calendar-alt" aria-hidden="true"></span> Planification des Sauvegardes</h3>
            <div class="notice notice-info bjlg-schedule-help" aria-live="polite">
                <p><?php echo esc_html__(
                    'Les recommandations de charge et les scénarios suggérés sont calculés automatiquement lors de la modification d’une planification.',
                    'backup-jlg'
                ); ?></p>
                <p class="description"><?php echo esc_html__(
                    'Si JavaScript est désactivé, référez-vous aux conseils ci-dessous pour répartir vos sauvegardes et surveiller les chevauchements.',
                    'backup-jlg'
                ); ?></p>
            </div>
            <noscript>
                <div class="notice notice-warning">
                    <p><?php echo esc_html__(
                        'Activez JavaScript dans votre navigateur pour obtenir les analyses de capacité et les aides contextuelles.',
                        'backup-jlg'
                    ); ?></p>
                </div>
            </noscript>
            <form
                id="bjlg-schedule-form"
                data-default-schedule="<?php echo esc_attr(wp_json_encode($default_schedule)); ?>"
                data-next-runs="<?php echo $next_runs_json; ?>"
                data-schedules="<?php echo $schedules_json; ?>"
                data-event-triggers="<?php echo $event_triggers_json; ?>"
                data-event-defaults="<?php echo $event_defaults_json; ?>"
                data-restore-check="<?php echo $restore_check_json; ?>"
            >
                <div id="bjlg-schedule-feedback" class="notice" role="status" aria-live="polite" style="display:none;"></div>
                <div class="bjlg-schedule-list">
                    <?php if (!empty($schedules)): ?>
                        <?php foreach ($schedules as $index => $schedule):
                            if (!is_array($schedule)) {
                                continue;
                            }

                            $schedule_id = isset($schedule['id']) ? (string) $schedule['id'] : '';
                            $next_run_summary = $schedule_id !== '' && isset($next_runs[$schedule_id])
                                ? $next_runs[$schedule_id]
                                : $default_next_run_summary;

                            echo $this->render_schedule_item(
                                $schedule,
                                is_array($next_run_summary) ? $next_run_summary : $default_next_run_summary,
                                $components_labels,
                                $destination_choices,
                                $index,
                                false
                            );
                        endforeach; ?>
                    <?php else: ?>
                        <?php
                        echo $this->render_schedule_item(
                            $default_schedule,
                            $default_next_run_summary,
                            $components_labels,
                            $destination_choices,
                            0,
                            false
                        );
                        ?>
                    <?php endif; ?>
                    <?php
                    echo $this->render_schedule_item(
                        $default_schedule,
                        $default_next_run_summary,
                        $components_labels,
                        $destination_choices,
                        count($schedules),
                        true
                    );
                    ?>
                </div>
                <section class="bjlg-event-trigger-settings" aria-labelledby="bjlg-event-triggers-title">
                    <header class="bjlg-event-trigger-settings__header">
                        <h4 id="bjlg-event-triggers-title"><?php esc_html_e('Déclencheurs événementiels', 'backup-jlg'); ?></h4>
                        <p class="description"><?php esc_html_e('Automatisez des sauvegardes supplémentaires en réponse aux modifications détectées sur le site.', 'backup-jlg'); ?></p>
                    </header>
                    <div class="bjlg-event-trigger-settings__grid" data-role="event-trigger-list">
                        <?php foreach ($event_defaults as $trigger_key => $defaults):
                            if (!is_array($defaults)) {
                                continue;
                            }
                            $current = isset($event_triggers[$trigger_key]) && is_array($event_triggers[$trigger_key])
                                ? wp_parse_args($event_triggers[$trigger_key], $defaults)
                                : $defaults;
                            $enabled = !empty($current['enabled']);
                            $cooldown = (int) ($current['cooldown'] ?? $defaults['cooldown']);
                            $batch_window = (int) ($current['batch_window'] ?? $defaults['batch_window']);
                            $max_batch = (int) ($current['max_batch'] ?? $defaults['max_batch']);
                            $label_info = $event_trigger_labels[$trigger_key] ?? [
                                'title' => ucfirst($trigger_key),
                                'description' => '',
                            ];
                        ?>
                            <fieldset class="bjlg-event-trigger" data-event-trigger="<?php echo esc_attr($trigger_key); ?>">
                                <legend><?php echo esc_html($label_info['title']); ?></legend>
                                <?php if (!empty($label_info['description'])): ?>
                                    <p class="description"><?php echo esc_html($label_info['description']); ?></p>
                                <?php endif; ?>
                                <label class="bjlg-event-trigger__toggle">
                                    <input type="checkbox" data-field="event-enabled" name="event_triggers[<?php echo esc_attr($trigger_key); ?>][enabled]" value="1" <?php checked($enabled); ?>>
                                    <span><?php esc_html_e('Activer ce déclencheur', 'backup-jlg'); ?></span>
                                </label>
                                <div class="bjlg-event-trigger__controls">
                                    <label>
                                        <span><?php esc_html_e('Temps minimum entre deux sauvegardes (s)', 'backup-jlg'); ?></span>
                                        <input type="number" min="0" step="30" data-field="event-cooldown" name="event_triggers[<?php echo esc_attr($trigger_key); ?>][cooldown]" value="<?php echo esc_attr($cooldown); ?>" <?php disabled(!$enabled); ?>>
                                    </label>
                                    <label>
                                        <span><?php esc_html_e('Fenêtre de regroupement (s)', 'backup-jlg'); ?></span>
                                        <input type="number" min="0" step="10" data-field="event-batch-window" name="event_triggers[<?php echo esc_attr($trigger_key); ?>][batch_window]" value="<?php echo esc_attr($batch_window); ?>" <?php disabled(!$enabled); ?>>
                                    </label>
                                    <label>
                                        <span><?php esc_html_e('Seuil d’événements', 'backup-jlg'); ?></span>
                                        <input type="number" min="1" step="1" data-field="event-max-batch" name="event_triggers[<?php echo esc_attr($trigger_key); ?>][max_batch]" value="<?php echo esc_attr($max_batch); ?>" <?php disabled(!$enabled); ?>>
                                    </label>
                                </div>
                            </fieldset>
                        <?php endforeach; ?>
                    </div>
                </section>
                <p class="bjlg-schedule-actions">
                    <button type="button" class="button button-secondary bjlg-add-schedule">
                        <span class="dashicons dashicons-plus" aria-hidden="true"></span>
                        Ajouter une planification
                    </button>
                </p>
                <p class="submit"><button type="submit" class="button button-primary">Enregistrer les planifications</button></p>
            </form>

<<<<<<< HEAD
            <h3><span class="dashicons dashicons-shield" aria-hidden="true"></span> Snapshot pré-update</h3>
            <form class="bjlg-settings-form bjlg-update-guard-form"
                  data-success-message="Paramètres du snapshot pré-update sauvegardés."
                  data-error-message="Impossible de mettre à jour le snapshot pré-update.">
                <div class="bjlg-settings-feedback notice bjlg-hidden" role="status" aria-live="polite"></div>
                <table class="form-table">
                    <tr>
                        <th scope="row">Protection automatique</th>
                        <td>
                            <label for="bjlg-update-guard-enabled" class="bjlg-toggle">
                                <input type="checkbox"
                                       id="bjlg-update-guard-enabled"
                                       name="update_guard_enabled"
                                       value="1"
                                       <?php checked(!empty($update_guard_settings['enabled'])); ?>
                                       aria-describedby="bjlg-update-guard-enabled-description">
                                <span><?php esc_html_e('Déclencher un snapshot avant chaque mise à jour', 'backup-jlg'); ?></span>
                            </label>
                            <p id="bjlg-update-guard-enabled-description" class="description">
                                <?php esc_html_e('Lorsque cette option est active, un point de restauration est créé avant l’exécution des mises à jour correspondantes.', 'backup-jlg'); ?>
                            </p>
                        </td>
                    </tr>
                    <tr class="bjlg-update-guard-fields">
                        <th scope="row"><?php esc_html_e('Composants à inclure', 'backup-jlg'); ?></th>
                        <td>
                            <fieldset class="bjlg-update-guard-fieldset" aria-describedby="bjlg-update-guard-components-help">
                                <legend class="screen-reader-text"><?php esc_html_e('Sélectionner les composants à sauvegarder', 'backup-jlg'); ?></legend>
                                <ul class="bjlg-checkbox-list" role="list">
                                    <?php foreach ($components_labels as $component_key => $component_label): ?>
                                        <li>
                                            <label for="bjlg-update-guard-component-<?php echo esc_attr($component_key); ?>">
                                                <input type="checkbox"
                                                       id="bjlg-update-guard-component-<?php echo esc_attr($component_key); ?>"
                                                       name="update_guard_components[]"
                                                       value="<?php echo esc_attr($component_key); ?>"
                                                       <?php checked(in_array($component_key, $update_guard_settings['components'], true)); ?>>
                                                <span><?php echo esc_html($component_label); ?></span>
                                            </label>
                                        </li>
                                    <?php endforeach; ?>
                                </ul>
                            </fieldset>
                            <p id="bjlg-update-guard-components-help" class="description">
                                <?php esc_html_e('Conservez au minimum la base de données et les extensions pour les mises à jour critiques ; ajoutez les médias et thèmes lors des fenêtres de maintenance planifiées.', 'backup-jlg'); ?>
                            </p>
                        </td>
                    </tr>
                    <tr class="bjlg-update-guard-fields">
                        <th scope="row"><?php esc_html_e('Types de mise à jour', 'backup-jlg'); ?></th>
                        <td>
                            <?php $update_guard_target_labels = [
                                'core' => __('Cœur WordPress', 'backup-jlg'),
                                'plugin' => __('Extensions', 'backup-jlg'),
                                'theme' => __('Thèmes', 'backup-jlg'),
                            ]; ?>
                            <fieldset class="bjlg-update-guard-fieldset" aria-describedby="bjlg-update-guard-targets-help">
                                <legend class="screen-reader-text"><?php esc_html_e('Choisir les mises à jour surveillées', 'backup-jlg'); ?></legend>
                                <ul class="bjlg-checkbox-list" role="list">
                                    <?php foreach ($update_guard_target_labels as $target_key => $target_label): ?>
                                        <li>
                                            <label for="bjlg-update-guard-target-<?php echo esc_attr($target_key); ?>">
                                                <input type="checkbox"
                                                       id="bjlg-update-guard-target-<?php echo esc_attr($target_key); ?>"
                                                       name="update_guard_targets[]"
                                                       value="<?php echo esc_attr($target_key); ?>"
                                                       <?php checked(!empty($update_guard_settings['targets'][$target_key])); ?>>
                                                <span><?php echo esc_html($target_label); ?></span>
                                            </label>
                                        </li>
                                    <?php endforeach; ?>
                                </ul>
                            </fieldset>
                            <p id="bjlg-update-guard-targets-help" class="description">
                                <?php esc_html_e('Désactivez les snapshots pour les mises à jour mineures afin d’accélérer les correctifs ; conservez-les pour les évolutions majeures ou à fort impact.', 'backup-jlg'); ?>
                            </p>
                        </td>
                    </tr>
                    <tr class="bjlg-update-guard-fields">
                        <th scope="row"><?php esc_html_e('Rappels', 'backup-jlg'); ?></th>
                        <td>
                            <label for="bjlg-update-guard-reminder-enabled" class="bjlg-toggle">
                                <input type="checkbox"
                                       id="bjlg-update-guard-reminder-enabled"
                                       name="update_guard_reminder_enabled"
                                       value="1"
                                       <?php checked(!empty($update_guard_settings['reminder']['enabled'])); ?>
                                       aria-describedby="bjlg-update-guard-reminder-help">
                                <span><?php esc_html_e('Notifier lorsqu’un snapshot est ignoré', 'backup-jlg'); ?></span>
                            </label>
                            <p id="bjlg-update-guard-reminder-help" class="description">
                                <?php esc_html_e('Les rappels informent votre équipe qu’un snapshot est requis ou a été omis selon les règles ci-dessus.', 'backup-jlg'); ?>
                            </p>
                            <div class="bjlg-update-guard-reminder-fields">
                                <label for="bjlg-update-guard-reminder-message" class="bjlg-label-block bjlg-fw-600">
                                    <?php esc_html_e('Message affiché', 'backup-jlg'); ?>
                                </label>
                                <textarea id="bjlg-update-guard-reminder-message"
                                          name="update_guard_reminder_message"
                                          class="large-text"
                                          rows="3"
                                          aria-describedby="bjlg-update-guard-reminder-message-help"><?php echo esc_textarea($update_guard_settings['reminder']['message']); ?></textarea>
                                <p id="bjlg-update-guard-reminder-message-help" class="description">
                                    <?php esc_html_e('Décrivez les étapes à suivre (tests, validation, sauvegarde manuelle) pour que le rappel soit immédiatement exploitable.', 'backup-jlg'); ?>
                                </p>
                                <fieldset class="bjlg-update-guard-reminder-channels" aria-describedby="bjlg-update-guard-reminder-channels-help">
                                    <legend class="bjlg-fw-600"><?php esc_html_e('Canaux à utiliser', 'backup-jlg'); ?></legend>
                                    <ul class="bjlg-checkbox-list" role="list">
                                        <li>
                                            <label for="bjlg-update-guard-reminder-channel-notification">
                                                <input type="checkbox"
                                                       id="bjlg-update-guard-reminder-channel-notification"
                                                       name="update_guard_reminder_channel_notification"
                                                       value="1"
                                                       <?php checked(!empty($update_guard_settings['reminder']['channels']['notification']['enabled'])); ?>>
                                                <span><?php esc_html_e('Notification interne (journal & centre d’alertes)', 'backup-jlg'); ?></span>
                                            </label>
                                        </li>
                                        <li>
                                            <label for="bjlg-update-guard-reminder-channel-email">
                                                <input type="checkbox"
                                                       id="bjlg-update-guard-reminder-channel-email"
                                                       name="update_guard_reminder_channel_email"
                                                       value="1"
                                                       <?php checked(!empty($update_guard_settings['reminder']['channels']['email']['enabled'])); ?>>
                                                <span><?php esc_html_e('E-mail dédié', 'backup-jlg'); ?></span>
                                            </label>
                                        </li>
                                    </ul>
                                    <p id="bjlg-update-guard-reminder-channels-help" class="description">
                                        <?php esc_html_e('Activez uniquement les canaux pertinents pour éviter la lassitude : privilégiez l’e-mail pour les équipes d’astreinte, l’alerte interne pour le suivi quotidien.', 'backup-jlg'); ?>
                                    </p>
                                </fieldset>
                                <div class="bjlg-update-guard-reminder-email-fields">
                                    <label for="bjlg-update-guard-reminder-email-recipients" class="bjlg-label-block bjlg-fw-600">
                                        <?php esc_html_e('Destinataires e-mail', 'backup-jlg'); ?>
                                    </label>
                                    <textarea id="bjlg-update-guard-reminder-email-recipients"
                                              name="update_guard_reminder_email_recipients"
                                              class="large-text code"
                                              rows="3"
                                              placeholder="admin@example.com&#10;ops@example.com"
                                              aria-describedby="bjlg-update-guard-reminder-email-help"><?php echo esc_textarea($update_guard_email_recipients_display); ?></textarea>
                                    <p id="bjlg-update-guard-reminder-email-help" class="description">
                                        <?php esc_html_e('Une adresse par ligne ou séparée par une virgule. L’adresse e-mail d’administration du site est utilisée par défaut si cette liste est vide.', 'backup-jlg'); ?>
                                    </p>
                                </div>
                            </div>
                        </td>
                    </tr>
                </table>
                <p class="description">
                    <?php esc_html_e('Ces réglages sont disponibles via l’API REST afin de synchroniser votre politique de snapshots avec vos pipelines de déploiement.', 'backup-jlg'); ?>
                </p>
                <p class="submit"><button type="submit" class="button button-primary"><?php esc_html_e('Enregistrer la section Snapshot', 'backup-jlg'); ?></button></p>
            </form>
=======
            <section class="bjlg-restore-check" aria-labelledby="bjlg-restore-check-title">
                <header class="bjlg-restore-check__header">
                    <h4 id="bjlg-restore-check-title"><?php esc_html_e('Validation automatique des restaurations', 'backup-jlg'); ?></h4>
                    <p class="description"><?php esc_html_e('Planifiez une restauration vers une sandbox pour vérifier automatiquement vos sauvegardes et mesurer vos objectifs RTO/RPO.', 'backup-jlg'); ?></p>
                </header>
                <form id="bjlg-restore-check-form" data-restore-check="<?php echo $restore_check_json; ?>">
                    <div id="bjlg-restore-check-feedback" class="notice" role="status" aria-live="polite" style="display:none;"></div>
                    <table class="form-table">
                        <tr>
                            <th scope="row"><?php esc_html_e('Validation programmée', 'backup-jlg'); ?></th>
                            <td>
                                <label>
                                    <input type="checkbox" name="enabled" value="1" data-restore-field="enabled">
                                    <?php esc_html_e('Activer la validation périodique dans une sandbox isolée', 'backup-jlg'); ?>
                                </label>
                                <p class="description"><?php esc_html_e('Une restauration de contrôle sera effectuée avec les paramètres ci-dessous.', 'backup-jlg'); ?></p>
                            </td>
                        </tr>
                        <tr>
                            <th scope="row"><?php esc_html_e('Fréquence', 'backup-jlg'); ?></th>
                            <td>
                                <select name="recurrence" data-restore-field="recurrence">
                                    <option value="daily"><?php esc_html_e('Quotidienne', 'backup-jlg'); ?></option>
                                    <option value="twice_daily"><?php esc_html_e('Deux fois par jour', 'backup-jlg'); ?></option>
                                    <option value="hourly"><?php esc_html_e('Toutes les heures', 'backup-jlg'); ?></option>
                                    <option value="weekly"><?php esc_html_e('Hebdomadaire', 'backup-jlg'); ?></option>
                                    <option value="monthly"><?php esc_html_e('Mensuelle', 'backup-jlg'); ?></option>
                                </select>
                            </td>
                        </tr>
                        <tr class="bjlg-restore-check-weekly" aria-hidden="true">
                            <th scope="row"><?php esc_html_e('Jour de la semaine', 'backup-jlg'); ?></th>
                            <td>
                                <select name="day" data-restore-field="day">
                                    <?php
                                    $days = [
                                        'monday' => __('Lundi', 'backup-jlg'),
                                        'tuesday' => __('Mardi', 'backup-jlg'),
                                        'wednesday' => __('Mercredi', 'backup-jlg'),
                                        'thursday' => __('Jeudi', 'backup-jlg'),
                                        'friday' => __('Vendredi', 'backup-jlg'),
                                        'saturday' => __('Samedi', 'backup-jlg'),
                                        'sunday' => __('Dimanche', 'backup-jlg'),
                                    ];
                                    foreach ($days as $key => $label) {
                                        printf('<option value="%1$s">%2$s</option>', esc_attr($key), esc_html($label));
                                    }
                                    ?>
                                </select>
                            </td>
                        </tr>
                        <tr class="bjlg-restore-check-monthly" aria-hidden="true">
                            <th scope="row"><?php esc_html_e('Jour du mois', 'backup-jlg'); ?></th>
                            <td>
                                <input type="number" name="day_of_month" min="1" max="31" data-restore-field="day_of_month" class="small-text">
                            </td>
                        </tr>
                        <tr>
                            <th scope="row"><?php esc_html_e('Heure locale', 'backup-jlg'); ?></th>
                            <td>
                                <input type="time" name="time" data-restore-field="time">
                            </td>
                        </tr>
                        <tr>
                            <th scope="row"><?php esc_html_e('Composants restaurés', 'backup-jlg'); ?></th>
                            <td>
                                <label><input type="checkbox" name="components[]" value="db" data-restore-component="db"> <?php esc_html_e('Base de données', 'backup-jlg'); ?></label><br>
                                <label><input type="checkbox" name="components[]" value="plugins" data-restore-component="plugins"> <?php esc_html_e('Extensions', 'backup-jlg'); ?></label><br>
                                <label><input type="checkbox" name="components[]" value="themes" data-restore-component="themes"> <?php esc_html_e('Thèmes', 'backup-jlg'); ?></label><br>
                                <label><input type="checkbox" name="components[]" value="uploads" data-restore-component="uploads"> <?php esc_html_e('Médias', 'backup-jlg'); ?></label>
                                <p class="description"><?php esc_html_e('Sélectionnez les éléments à vérifier lors de la restauration.', 'backup-jlg'); ?></p>
                            </td>
                        </tr>
                        <tr>
                            <th scope="row"><?php esc_html_e('Chemin sandbox personnalisé', 'backup-jlg'); ?></th>
                            <td>
                                <input type="text" class="regular-text" name="sandbox_path" data-restore-field="sandbox_path" placeholder="/tmp/bjlg-sandbox">
                                <p class="description"><?php esc_html_e('Laissez vide pour utiliser le dossier sandbox par défaut.', 'backup-jlg'); ?></p>
                            </td>
                        </tr>
                        <tr class="bjlg-restore-check-next-run">
                            <th scope="row"><?php esc_html_e('Prochaine exécution', 'backup-jlg'); ?></th>
                            <td>
                                <span class="bjlg-restore-check-next-run-value" data-restore-next-run>—</span>
                                <span class="description" data-restore-next-run-relative></span>
                            </td>
                        </tr>
                        <tr class="bjlg-restore-check-last-run">
                            <th scope="row"><?php esc_html_e('Dernier résultat', 'backup-jlg'); ?></th>
                            <td>
                                <span class="bjlg-restore-check-last-status" data-restore-last-status>—</span>
                                <p class="description" data-restore-last-message></p>
                            </td>
                        </tr>
                    </table>
                    <p class="submit"><button type="submit" class="button button-secondary"><?php esc_html_e('Enregistrer la validation programmée', 'backup-jlg'); ?></button></p>
                </form>
            </section>
>>>>>>> 7329f0fc

            <h3><span class="dashicons dashicons-admin-links" aria-hidden="true"></span> Webhook</h3>
            <form id="bjlg-webhook-tools" class="bjlg-webhook-form" aria-labelledby="bjlg-webhook-tools-title">
                <p id="bjlg-webhook-tools-title">Utilisez ce point de terminaison pour déclencher une sauvegarde à distance en toute sécurité :</p>
                <div class="bjlg-webhook-url bjlg-mb-10">
                    <label for="bjlg-webhook-endpoint" class="bjlg-label-block bjlg-fw-600">Point de terminaison</label>
                    <div class="bjlg-form-field-group">
                        <div class="bjlg-form-field-control">
                            <input type="text" id="bjlg-webhook-endpoint" readonly value="<?php echo esc_url(BJLG_Webhooks::get_webhook_endpoint()); ?>" class="regular-text code" autocomplete="url">
                        </div>
                        <div class="bjlg-form-field-actions">
                            <button type="button" class="button bjlg-copy-field" data-copy-target="#bjlg-webhook-endpoint">Copier l'URL</button>
                        </div>
                    </div>
                </div>
                <div class="bjlg-webhook-url bjlg-mb-10">
                    <label for="bjlg-webhook-key" class="bjlg-label-block bjlg-fw-600">Clé secrète</label>
                    <div class="bjlg-form-field-group bjlg-secret-field">
                        <div class="bjlg-form-field-control">
                            <input type="password"
                                   id="bjlg-webhook-key"
                                   readonly
                                   value="<?php echo esc_attr($webhook_key); ?>"
                                   class="regular-text code"
                                   autocomplete="current-password"
                                   data-lpignore="true">
                        </div>
                        <div class="bjlg-form-field-actions">
                            <button type="button"
                                    class="button bjlg-toggle-secret"
                                    data-target="#bjlg-webhook-key"
                                    data-label-show="Afficher la clé secrète"
                                    data-label-hide="Masquer la clé secrète"
                                    aria-label="Afficher la clé secrète"
                                    aria-pressed="false">
                                <span class="dashicons dashicons-visibility" aria-hidden="true"></span>
                                <span class="screen-reader-text">Afficher la clé secrète</span>
                            </button>
                            <button type="button" class="button bjlg-copy-field" data-copy-target="#bjlg-webhook-key">Copier la clé</button>
                            <button type="button" class="button" id="bjlg-regenerate-webhook">Régénérer</button>
                        </div>
                    </div>
                </div>
                <p class="description">Envoyez une requête <strong>POST</strong> à l'URL ci-dessus en ajoutant l'en-tête <code><?php echo esc_html(BJLG_Webhooks::WEBHOOK_HEADER); ?></code> (ou <code>Authorization: Bearer &lt;clé&gt;</code>) contenant votre clé.</p>
                <pre class="code"><code><?php echo esc_html(sprintf("curl -X POST %s \\n  -H 'Content-Type: application/json' \\n  -H '%s: %s'", BJLG_Webhooks::get_webhook_endpoint(), BJLG_Webhooks::WEBHOOK_HEADER, $webhook_key)); ?></code></pre>
                <p class="description"><strong>Compatibilité :</strong> L'ancien format <code><?php echo esc_html(add_query_arg(BJLG_Webhooks::WEBHOOK_QUERY_VAR, 'VOTRE_CLE', home_url('/'))); ?></code> reste supporté provisoirement mais sera retiré après la période de transition.</p>
            </form>

            <form class="bjlg-settings-form">
                <div class="bjlg-settings-feedback notice bjlg-hidden" role="status" aria-live="polite"></div>
                <h3><span class="dashicons dashicons-chart-area" aria-hidden="true"></span> Monitoring du stockage distant</h3>
                <table class="form-table">
                    <tr>
                        <th scope="row"><label for="bjlg-storage-warning-threshold"><?php esc_html_e("Seuil d'alerte de capacité", 'backup-jlg'); ?></label></th>
                        <td>
                            <div class="bjlg-field-control">
                                <div class="bjlg-form-field-group">
                                    <div class="bjlg-form-field-control">
                                        <input
                                            type="number"
                                            id="bjlg-storage-warning-threshold"
                                            name="storage_quota_warning_threshold"
                                            class="small-text"
                                            value="<?php echo esc_attr($storage_warning_threshold); ?>"
                                            min="1"
                                            max="100"
                                            step="0.1"
                                            required
                                            aria-describedby="bjlg-storage-warning-threshold-description"
                                        >
                                    </div>
                                    <div class="bjlg-form-field-actions">
                                        <span class="bjlg-form-field-unit">%</span>
                                    </div>
                                </div>
                                <p id="bjlg-storage-warning-threshold-description" class="description">
                                    <?php
                                    printf(
                                        esc_html__("Déclenche une alerte lorsque l'utilisation dépasse ce seuil sur les destinations distantes. Par défaut : %s%%.", 'backup-jlg'),
                                        esc_html(number_format_i18n(85))
                                    );
                                    ?>
                                </p>
                            </div>
                        </td>
                    </tr>
                    <tr>
                        <th scope="row"><label for="bjlg-remote-metrics-ttl"><?php esc_html_e('Rafraîchissement des métriques distantes', 'backup-jlg'); ?></label></th>
                        <td>
                            <div class="bjlg-field-control">
                                <div class="bjlg-form-field-group">
                                    <div class="bjlg-form-field-control">
                                        <input
                                            type="number"
                                            id="bjlg-remote-metrics-ttl"
                                            name="remote_metrics_ttl_minutes"
                                            class="small-text"
                                            value="<?php echo esc_attr($remote_metrics_ttl); ?>"
                                            min="5"
                                            max="1440"
                                            step="5"
                                            required
                                            aria-describedby="bjlg-remote-metrics-ttl-description"
                                        >
                                    </div>
                                    <div class="bjlg-form-field-actions">
                                        <span class="bjlg-form-field-unit"><?php esc_html_e('minutes', 'backup-jlg'); ?></span>
                                    </div>
                                </div>
                                <p id="bjlg-remote-metrics-ttl-description" class="description"><?php esc_html_e('Détermine la durée maximale pendant laquelle un relevé distant est considéré comme à jour.', 'backup-jlg'); ?></p>
                            </div>
                        </td>
                    </tr>
                </table>

                <h3><span class="dashicons dashicons-trash" aria-hidden="true"></span> Rétention des Sauvegardes</h3>
                <table class="form-table">
                    <tr>
                        <th scope="row">Conserver par nombre</th>
                        <td>
                            <div class="bjlg-field-control">
                                <div class="bjlg-form-field-group">
                                    <div class="bjlg-form-field-control">
                                        <input name="by_number" type="number" class="small-text" value="<?php echo esc_attr(isset($cleanup_settings['by_number']) ? $cleanup_settings['by_number'] : 3); ?>" min="0">
                                    </div>
                                    <div class="bjlg-form-field-actions">
                                        <span class="bjlg-form-field-unit">sauvegardes</span>
                                    </div>
                                </div>
                                <p class="description">0 = illimité</p>
                            </div>
                        </td>
                    </tr>
                    <tr>
                        <th scope="row"><label for="bjlg-cleanup-by-age">Conserver par ancienneté</label></th>
                        <td>
                            <div class="bjlg-field-control">
                                <div class="bjlg-form-field-group">
                                    <div class="bjlg-form-field-control">
                                        <input
                                            id="bjlg-cleanup-by-age"
                                            name="by_age"
                                            type="number"
                                            class="small-text"
                                            value="<?php echo esc_attr(isset($cleanup_settings['by_age']) ? $cleanup_settings['by_age'] : 0); ?>"
                                            min="0"
                                            aria-describedby="bjlg-cleanup-by-age-description"
                                        >
                                    </div>
                                    <div class="bjlg-form-field-actions">
                                        <span class="bjlg-form-field-unit">jours</span>
                                    </div>
                                </div>
                                <p id="bjlg-cleanup-by-age-description" class="description">0 = illimité</p>
                            </div>
                        </td>
                    </tr>
                </table>

                <h3><span class="dashicons dashicons-update" aria-hidden="true"></span> Sauvegardes incrémentales</h3>
                <table class="form-table">
                    <tr>
                        <th scope="row"><label for="bjlg-incremental-max-age">Age maximal de la sauvegarde complète</label></th>
                        <td>
                            <div class="bjlg-field-control">
                                <div class="bjlg-form-field-group">
                                    <div class="bjlg-form-field-control">
                                        <input
                                            id="bjlg-incremental-max-age"
                                            name="incremental_max_age"
                                            type="number"
                                            class="small-text"
                                            value="<?php echo esc_attr($incremental_settings['max_full_age_days']); ?>"
                                            min="0"
                                            aria-describedby="bjlg-incremental-max-age-description"
                                        >
                                    </div>
                                    <div class="bjlg-form-field-actions">
                                        <span class="bjlg-form-field-unit">jours</span>
                                    </div>
                                </div>
                                <p id="bjlg-incremental-max-age-description" class="description">Au-delà de cette limite, une nouvelle sauvegarde complète est forcée. 0 = illimité.</p>
                            </div>
                        </td>
                    </tr>
                    <tr>
                        <th scope="row"><label for="bjlg-incremental-max-count">Nombre d'incréments consécutifs</label></th>
                        <td>
                            <div class="bjlg-field-control">
                                <div class="bjlg-form-field-group">
                                    <div class="bjlg-form-field-control">
                                        <input
                                            id="bjlg-incremental-max-count"
                                            name="incremental_max_incrementals"
                                            type="number"
                                            class="small-text"
                                            value="<?php echo esc_attr($incremental_settings['max_incrementals']); ?>"
                                            min="0"
                                            aria-describedby="bjlg-incremental-max-count-description"
                                        >
                                    </div>
                                    <div class="bjlg-form-field-actions">
                                        <span class="bjlg-form-field-unit">incréments</span>
                                    </div>
                                </div>
                                <p id="bjlg-incremental-max-count-description" class="description">0 = illimité. Au-delà, les incréments les plus anciens sont fusionnés automatiquement.</p>
                            </div>
                        </td>
                    </tr>
                    <tr>
                        <th scope="row">Rotation automatique</th>
                        <td>
                            <div class="bjlg-field-control">
                                <label>
                                    <input
                                        type="checkbox"
                                        name="incremental_rotation_enabled"
                                        value="1"
                                        <?php checked(!empty($incremental_settings['rotation_enabled'])); ?>
                                    >
                                    Activer la fusion automatique en sauvegarde synthétique («&nbsp;synth full&nbsp;»)
                                </label>
                                <p class="description">Lorsque la limite d'incréments est atteinte, les plus anciens sont fusionnés dans la dernière complète sans lancer un nouvel export complet.</p>
                            </div>
                        </td>
                    </tr>
                </table>

                <h3><span class="dashicons dashicons-chart-area" aria-hidden="true"></span> <?php esc_html_e('Surveillance du stockage', 'backup-jlg'); ?></h3>
                <table class="form-table">
                    <tr>
                        <th scope="row"><label for="bjlg-storage-warning-threshold"><?php esc_html_e("Seuil d'alerte quota", 'backup-jlg'); ?></label></th>
                        <td>
                            <div class="bjlg-field-control">
                                <div class="bjlg-form-field-group">
                                    <div class="bjlg-form-field-control">
                                        <input
                                            id="bjlg-storage-warning-threshold"
                                            name="storage_quota_warning_threshold"
                                            type="number"
                                            class="small-text"
                                            value="<?php echo esc_attr($storage_threshold); ?>"
                                            min="1"
                                            max="100"
                                            step="0.1"
                                            aria-describedby="bjlg-storage-warning-threshold-description"
                                        >
                                    </div>
                                    <div class="bjlg-form-field-actions">
                                        <span class="bjlg-form-field-unit">%</span>
                                    </div>
                                </div>
                                <p id="bjlg-storage-warning-threshold-description" class="description">
                                    <?php esc_html_e("Déclenche les alertes et notifications lorsque l'utilisation d'une destination distante dépasse ce seuil.", 'backup-jlg'); ?>
                                </p>
                            </div>
                        </td>
                    </tr>
                </table>

                <h3><span class="dashicons dashicons-admin-appearance" aria-hidden="true"></span> Marque Blanche</h3>
                <table class="form-table">
                    <tr>
                        <th scope="row"><label for="bjlg-plugin-name">Nom du plugin</label></th>
                        <td>
                            <div class="bjlg-field-control">
                                <input
                                    type="text"
                                    id="bjlg-plugin-name"
                                    name="plugin_name"
                                    value="<?php echo esc_attr(isset($wl_settings['plugin_name']) ? $wl_settings['plugin_name'] : ''); ?>"
                                    class="regular-text"
                                    placeholder="Backup - JLG"
                                    aria-describedby="bjlg-plugin-name-description"
                                >
                                <p id="bjlg-plugin-name-description" class="description">Laissez vide pour utiliser le nom par défaut</p>
                            </div>
                        </td>
                    </tr>
                    <tr>
                        <th scope="row">Visibilité</th>
                        <td>
                            <div class="bjlg-field-control">
                                <label><input type="checkbox" name="hide_from_non_admins" <?php checked(isset($wl_settings['hide_from_non_admins']) && $wl_settings['hide_from_non_admins']); ?>> Cacher le plugin pour les non-administrateurs</label>
                            </div>
                        </td>
                    </tr>
                    <tr>
                        <th scope="row"><label for="bjlg-required-capability"><?php esc_html_e('Permissions requises', 'backup-jlg'); ?></label></th>
                        <td>
                            <div class="bjlg-field-control">
                                <select id="bjlg-required-capability" name="required_capability" class="regular-text">
                                    <?php if ($is_custom_permission): ?>
                                        <option value="<?php echo esc_attr($required_permission); ?>" selected>
                                            <?php echo esc_html(sprintf(__('Personnalisé : %s', 'backup-jlg'), $required_permission)); ?>
                                        </option>
                                    <?php endif; ?>
                                    <?php if (!empty($permission_choices['roles'])): ?>
                                        <optgroup label="<?php esc_attr_e('Rôles', 'backup-jlg'); ?>">
                                            <?php foreach ($permission_choices['roles'] as $role_key => $role_label): ?>
                                                <option value="<?php echo esc_attr($role_key); ?>" <?php selected($required_permission, $role_key); ?>>
                                                    <?php echo esc_html($role_label); ?>
                                                </option>
                                            <?php endforeach; ?>
                                        </optgroup>
                                    <?php endif; ?>
                                    <?php if (!empty($permission_choices['capabilities'])): ?>
                                        <optgroup label="<?php esc_attr_e('Capacités', 'backup-jlg'); ?>">
                                            <?php foreach ($permission_choices['capabilities'] as $capability_key => $capability_label): ?>
                                                <option value="<?php echo esc_attr($capability_key); ?>" <?php selected($required_permission, $capability_key); ?>>
                                                    <?php echo esc_html($capability_label); ?>
                                                </option>
                                            <?php endforeach; ?>
                                        </optgroup>
                                    <?php endif; ?>
                                </select>
                                <p class="description"><?php esc_html_e('Sélectionnez le rôle ou la capability requis pour accéder au plugin.', 'backup-jlg'); ?></p>
                            </div>
                        </td>
                    </tr>
                </table>

                <p class="submit"><button type="submit" class="button button-primary">Enregistrer les Réglages</button></p>
            </form>

            <h3><span class="dashicons dashicons-megaphone" aria-hidden="true"></span> Notifications</h3>
            <form class="bjlg-settings-form bjlg-notification-preferences-form" data-success-message="Notifications mises à jour." data-error-message="Impossible de sauvegarder les notifications.">
                <table class="form-table">
                    <tr>
                        <th scope="row">Notifications automatiques</th>
                        <td>
                            <div class="bjlg-field-control">
                                <label for="bjlg-notifications-enabled">
                                    <input
                                        type="checkbox"
                                        id="bjlg-notifications-enabled"
                                        name="notifications_enabled"
                                        <?php checked(!empty($notification_settings['enabled'])); ?>
                                        aria-describedby="bjlg-notifications-enabled-description"
                                    >
                                    Activer l'envoi automatique des notifications
                                </label>
                                <p id="bjlg-notifications-enabled-description" class="description">Recevez des alertes lorsqu'une action importante est exécutée.</p>
                            </div>
                        </td>
                    </tr>
                    <tr>
                        <th scope="row"><label for="bjlg-notification-recipients">Destinataires e-mail</label></th>
                        <td>
                            <div class="bjlg-field-control">
                                <textarea
                                    id="bjlg-notification-recipients"
                                    name="email_recipients"
                                    rows="3"
                                    class="large-text code"
                                    placeholder="admin@example.com&#10;contact@example.com"
                                    aria-describedby="bjlg-notification-recipients-description"
                                ><?php echo esc_textarea($notification_recipients_display); ?></textarea>
                                <p id="bjlg-notification-recipients-description" class="description">Une adresse par ligne ou séparée par une virgule. Obligatoire si le canal e-mail est activé.</p>
                            </div>
                        </td>
                    </tr>
                    <tr>
                        <th scope="row">Événements surveillés</th>
                        <td>
                            <div class="bjlg-field-control">
                                <fieldset aria-describedby="bjlg-notifications-events-description">
                                    <legend class="screen-reader-text"><?php esc_html_e('Événements surveillés', 'backup-jlg'); ?></legend>
                                    <ul class="bjlg-checkbox-list" role="list">
                                        <li>
                                            <label for="bjlg-notify-backup-complete">
                                                <input type="checkbox" id="bjlg-notify-backup-complete" name="notify_backup_complete" <?php checked(!empty($notification_settings['events']['backup_complete'])); ?>>
                                                <span><?php esc_html_e('Sauvegarde terminée', 'backup-jlg'); ?></span>
                                            </label>
                                        </li>
                                        <li>
                                            <label for="bjlg-notify-backup-failed">
                                                <input type="checkbox" id="bjlg-notify-backup-failed" name="notify_backup_failed" <?php checked(!empty($notification_settings['events']['backup_failed'])); ?>>
                                                <span><?php esc_html_e('Échec de sauvegarde', 'backup-jlg'); ?></span>
                                            </label>
                                        </li>
                                        <li>
                                            <label for="bjlg-notify-cleanup-complete">
                                                <input type="checkbox" id="bjlg-notify-cleanup-complete" name="notify_cleanup_complete" <?php checked(!empty($notification_settings['events']['cleanup_complete'])); ?>>
                                                <span><?php esc_html_e('Nettoyage finalisé', 'backup-jlg'); ?></span>
                                            </label>
                                        </li>
                                        <li>
                                            <label for="bjlg-notify-storage-warning">
                                                <input type="checkbox" id="bjlg-notify-storage-warning" name="notify_storage_warning" <?php checked(!empty($notification_settings['events']['storage_warning'])); ?>>
                                                <span><?php esc_html_e('Alerte de stockage', 'backup-jlg'); ?></span>
                                            </label>
                                        </li>
                                        <li>
                                            <label for="bjlg-notify-remote-purge-failed">
                                                <input type="checkbox" id="bjlg-notify-remote-purge-failed" name="notify_remote_purge_failed" <?php checked(!empty($notification_settings['events']['remote_purge_failed'])); ?>>
                                                <span><?php esc_html_e('Purge distante en échec', 'backup-jlg'); ?></span>
                                            </label>
                                        </li>
                                        <li>
                                            <label for="bjlg-notify-remote-purge-delayed">
                                                <input type="checkbox" id="bjlg-notify-remote-purge-delayed" name="notify_remote_purge_delayed" <?php checked(!empty($notification_settings['events']['remote_purge_delayed'])); ?>>
                                                <span><?php esc_html_e('Purge distante en retard critique', 'backup-jlg'); ?></span>
                                            </label>
                                        </li>
                                        <li>
                                            <label for="bjlg-notify-restore-self-test-passed">
                                                <input type="checkbox" id="bjlg-notify-restore-self-test-passed" name="notify_restore_self_test_passed" <?php checked(!empty($notification_settings['events']['restore_self_test_passed'])); ?>>
                                                <span><?php esc_html_e('Test de restauration réussi', 'backup-jlg'); ?></span>
                                            </label>
                                        </li>
                                        <li>
                                            <label for="bjlg-notify-restore-self-test-failed">
                                                <input type="checkbox" id="bjlg-notify-restore-self-test-failed" name="notify_restore_self_test_failed" <?php checked(!empty($notification_settings['events']['restore_self_test_failed'])); ?>>
                                                <span><?php esc_html_e('Test de restauration en échec', 'backup-jlg'); ?></span>
                                            </label>
                                        </li>
                                    </ul>
                                </fieldset>
                                <p id="bjlg-notifications-events-description" class="description"><?php esc_html_e('Choisissez quels événements déclenchent un envoi de notification.', 'backup-jlg'); ?></p>
                            </div>
                        </td>
                    </tr>
                </table>

                <p class="submit"><button type="submit" class="button button-primary">Enregistrer les notifications</button></p>
            </form>

            <div class="bjlg-notification-test">
                <button
                    type="button"
                    class="button button-secondary bjlg-notification-test-button"
                    data-loading-label="<?php esc_attr_e('Envoi…', 'backup-jlg'); ?>"
                >
                    <?php esc_html_e('Envoyer une notification de test', 'backup-jlg'); ?>
                </button>
                <span class="spinner" aria-hidden="true"></span>
                <p class="description"><?php esc_html_e('La notification de test utilise les canaux et destinataires renseignés ci-dessus, même si les modifications ne sont pas encore enregistrées.', 'backup-jlg'); ?></p>
                <div class="notice bjlg-notification-test-feedback bjlg-hidden" role="status" aria-live="polite"></div>
            </div>

            <h3><span class="dashicons dashicons-admin-site-alt3" aria-hidden="true"></span> Canaux</h3>
            <form class="bjlg-settings-form bjlg-notification-channels-form" data-success-message="Canaux mis à jour." data-error-message="Impossible de mettre à jour les canaux.">
                <table class="form-table">
                    <tr>
                        <th scope="row">Canaux disponibles</th>
                        <td>
                            <div class="bjlg-field-control">
                                <fieldset aria-describedby="bjlg-notifications-channels-description">
                                    <legend class="screen-reader-text"><?php esc_html_e('Canaux de notification actifs', 'backup-jlg'); ?></legend>
                                    <ul class="bjlg-checkbox-list" role="list">
                                        <li>
                                            <label for="bjlg-channel-email">
                                                <input type="checkbox" id="bjlg-channel-email" name="channel_email" <?php checked(!empty($notification_settings['channels']['email']['enabled'])); ?>>
                                                <span><?php esc_html_e('E-mail', 'backup-jlg'); ?></span>
                                            </label>
                                        </li>
                                        <li>
                                            <label for="bjlg-channel-slack">
                                                <input type="checkbox" id="bjlg-channel-slack" name="channel_slack" <?php checked(!empty($notification_settings['channels']['slack']['enabled'])); ?>>
                                                <span><?php esc_html_e('Slack', 'backup-jlg'); ?></span>
                                            </label>
                                        </li>
                                        <li>
                                            <label for="bjlg-channel-discord">
                                                <input type="checkbox" id="bjlg-channel-discord" name="channel_discord" <?php checked(!empty($notification_settings['channels']['discord']['enabled'])); ?>>
                                                <span><?php esc_html_e('Discord', 'backup-jlg'); ?></span>
                                            </label>
                                        </li>
                                        <li>
                                            <label for="bjlg-channel-teams">
                                                <input type="checkbox" id="bjlg-channel-teams" name="channel_teams" <?php checked(!empty($notification_settings['channels']['teams']['enabled'])); ?>>
                                                <span><?php esc_html_e('Microsoft Teams', 'backup-jlg'); ?></span>
                                            </label>
                                        </li>
                                        <li>
                                            <label for="bjlg-channel-sms">
                                                <input type="checkbox" id="bjlg-channel-sms" name="channel_sms" <?php checked(!empty($notification_settings['channels']['sms']['enabled'])); ?>>
                                                <span><?php esc_html_e('SMS / webhook mobile', 'backup-jlg'); ?></span>
                                            </label>
                                        </li>
                                    </ul>
                                </fieldset>
                                <p id="bjlg-notifications-channels-description" class="description"><?php esc_html_e('Activez les canaux qui doivent recevoir vos notifications.', 'backup-jlg'); ?></p>
                            </div>
                        </td>
                    </tr>
                    <tr>
                        <th scope="row">Webhook Slack</th>
                        <td>
                            <div class="bjlg-field-control">
                                <input type="url" name="slack_webhook_url" class="regular-text" value="<?php echo esc_attr($notification_settings['channels']['slack']['webhook_url']); ?>" placeholder="https://hooks.slack.com/...">
                                <p class="description">URL du webhook entrant Slack. Obligatoire si le canal Slack est activé.</p>
                            </div>
                        </td>
                    </tr>
                    <tr>
                        <th scope="row">Webhook Discord</th>
                        <td>
                            <div class="bjlg-field-control">
                                <input type="url" name="discord_webhook_url" class="regular-text" value="<?php echo esc_attr($notification_settings['channels']['discord']['webhook_url']); ?>" placeholder="https://discord.com/api/webhooks/...">
                                <p class="description">URL du webhook Discord. Obligatoire si le canal Discord est activé.</p>
                            </div>
                        </td>
                    </tr>
                    <tr>
                        <th scope="row">Webhook Microsoft Teams</th>
                        <td>
                            <div class="bjlg-field-control">
                                <input type="url" name="teams_webhook_url" class="regular-text" value="<?php echo esc_attr($notification_settings['channels']['teams']['webhook_url']); ?>" placeholder="https://outlook.office.com/webhook/...">
                                <p class="description">URL du webhook entrant Teams. Obligatoire si le canal Teams est activé.</p>
                            </div>
                        </td>
                    </tr>
                    <tr>
                        <th scope="row">Webhook SMS</th>
                        <td>
                            <div class="bjlg-field-control">
                                <input type="url" name="sms_webhook_url" class="regular-text" value="<?php echo esc_attr($notification_settings['channels']['sms']['webhook_url']); ?>" placeholder="https://sms.example.com/hooks/...">
                                <p class="description">URL du webhook de votre passerelle SMS (Twilio, etc.). Obligatoire si le canal SMS est activé.</p>
                            </div>
                        </td>
                    </tr>
                    <tr>
                        <th scope="row"><?php esc_html_e('Fenêtre de silence', 'backup-jlg'); ?></th>
                        <td>
                            <div class="bjlg-field-control bjlg-field-control--inline">
                                <label>
                                    <input type="checkbox" name="quiet_hours_enabled" <?php checked(!empty($quiet_settings['enabled'])); ?>>
                                    <?php esc_html_e('Activer une fenêtre de silence quotidienne', 'backup-jlg'); ?>
                                </label>
                                <div class="bjlg-field-grid bjlg-field-grid--compact">
                                    <label>
                                        <span class="bjlg-field-label"><?php esc_html_e('Début', 'backup-jlg'); ?></span>
                                        <input type="time" name="quiet_hours_start" value="<?php echo esc_attr($quiet_settings['start']); ?>" class="small-text">
                                    </label>
                                    <label>
                                        <span class="bjlg-field-label"><?php esc_html_e('Fin', 'backup-jlg'); ?></span>
                                        <input type="time" name="quiet_hours_end" value="<?php echo esc_attr($quiet_settings['end']); ?>" class="small-text">
                                    </label>
                                    <label>
                                        <span class="bjlg-field-label"><?php esc_html_e('Fuseau horaire', 'backup-jlg'); ?></span>
                                        <input type="text" name="quiet_hours_timezone" value="<?php echo esc_attr($quiet_settings['timezone']); ?>" class="regular-text" placeholder="<?php echo esc_attr($quiet_timezone_label); ?>">
                                    </label>
                                </div>
                                <label>
                                    <input type="checkbox" name="quiet_hours_allow_critical" <?php checked(!empty($quiet_settings['allow_critical'])); ?>>
                                    <?php esc_html_e('Laisser passer les événements critiques (échecs, retards).', 'backup-jlg'); ?>
                                </label>
                                <p class="description"><?php esc_html_e('Les alertes non critiques seront différées jusqu’à la fin de la fenêtre de silence.', 'backup-jlg'); ?></p>
                            </div>
                        </td>
                    </tr>
                    <tr>
                        <th scope="row"><?php esc_html_e('Escalade des alertes', 'backup-jlg'); ?></th>
                        <td>
                            <div class="bjlg-field-control">
                                <label>
                                    <input type="checkbox" name="escalation_enabled" <?php checked(!empty($escalation_settings['enabled'])); ?>>
                                    <?php esc_html_e('Relancer automatiquement les événements critiques sur d’autres canaux', 'backup-jlg'); ?>
                                </label>
                                <div class="bjlg-field-grid bjlg-field-grid--compact">
                                    <label>
                                        <span class="bjlg-field-label"><?php esc_html_e('Délai (minutes)', 'backup-jlg'); ?></span>
                                        <input type="number" name="escalation_delay" class="small-text" min="1" value="<?php echo esc_attr((int) $escalation_settings['delay_minutes']); ?>">
                                    </label>
                                    <label>
                                        <input type="checkbox" name="escalation_only_critical" <?php checked(!empty($escalation_settings['only_critical'])); ?>>
                                        <span><?php esc_html_e('Limiter aux événements critiques', 'backup-jlg'); ?></span>
                                    </label>
                                </div>
                                <fieldset>
                                    <legend class="screen-reader-text"><?php esc_html_e('Canaux d’escalade', 'backup-jlg'); ?></legend>
                                    <ul class="bjlg-checkbox-list" role="list">
                                        <li>
                                            <label><input type="checkbox" name="escalation_channel_email" <?php checked(!empty($escalation_settings['channels']['email'])); ?>> <?php esc_html_e('E-mail', 'backup-jlg'); ?></label>
                                        </li>
                                        <li>
                                            <label><input type="checkbox" name="escalation_channel_slack" <?php checked(!empty($escalation_settings['channels']['slack'])); ?>> Slack</label>
                                        </li>
                                        <li>
                                            <label><input type="checkbox" name="escalation_channel_discord" <?php checked(!empty($escalation_settings['channels']['discord'])); ?>> Discord</label>
                                        </li>
                                        <li>
                                            <label><input type="checkbox" name="escalation_channel_teams" <?php checked(!empty($escalation_settings['channels']['teams'])); ?>> Microsoft Teams</label>
                                        </li>
                                        <li>
                                            <label><input type="checkbox" name="escalation_channel_sms" <?php checked(!empty($escalation_settings['channels']['sms'])); ?>> <?php esc_html_e('SMS / webhook mobile', 'backup-jlg'); ?></label>
                                        </li>
                                    </ul>
                                </fieldset>
                                <p class="description"><?php esc_html_e('Sélectionnez les canaux supplémentaires qui seront sollicités après le délai configuré lorsque les alertes critiques ne sont pas résolues.', 'backup-jlg'); ?></p>
                                <div class="bjlg-escalation-mode" role="group" aria-label="<?php esc_attr_e('Stratégie d’escalade', 'backup-jlg'); ?>">
                                    <label>
                                        <input type="radio" name="escalation_mode" value="simple" <?php checked($escalation_mode, 'simple'); ?>>
                                        <?php esc_html_e('Mode simple : relance tous les canaux sélectionnés après le délai.', 'backup-jlg'); ?>
                                    </label>
                                    <label>
                                        <input type="radio" name="escalation_mode" value="staged" <?php checked($escalation_mode, 'staged'); ?>>
                                        <?php esc_html_e('Mode séquentiel : construire un scénario multi-niveaux (ex. e-mail → Slack → SMS).', 'backup-jlg'); ?>
                                    </label>
                                </div>
                                <div class="bjlg-escalation-stages<?php echo $escalation_mode === 'staged' ? ' is-active' : ''; ?>" data-bjlg-escalation-stages>
                                    <p class="description"><?php esc_html_e('Activez les étapes souhaitées et précisez le délai entre chaque relance pour orchestrer vos escalades.', 'backup-jlg'); ?></p>
                                    <?php foreach ($escalation_blueprint as $stage_key => $stage_definition):
                                        if (!is_string($stage_key) || $stage_key === '') {
                                            continue;
                                        }

                                        $stage_config = isset($escalation_stage_settings[$stage_key]) && is_array($escalation_stage_settings[$stage_key])
                                            ? $escalation_stage_settings[$stage_key]
                                            : [];
                                        $stage_enabled = !empty($stage_config['enabled']);
                                        $delay_default = isset($stage_definition['default_delay_minutes'])
                                            ? (int) $stage_definition['default_delay_minutes']
                                            : 15;
                                        $stage_delay = isset($stage_config['delay_minutes'])
                                            ? (int) $stage_config['delay_minutes']
                                            : $delay_default;
                                        $stage_delay = max(0, $stage_delay);
                                        $stage_label = isset($stage_definition['label']) ? (string) $stage_definition['label'] : ucfirst($stage_key);
                                        $stage_description = isset($stage_definition['description']) ? (string) $stage_definition['description'] : '';
                                    ?>
                                        <div class="bjlg-escalation-stage" data-escalation-stage="<?php echo esc_attr($stage_key); ?>">
                                            <label class="bjlg-escalation-stage__toggle">
                                                <input type="checkbox" name="escalation_stage_<?php echo esc_attr($stage_key); ?>_enabled" <?php checked($stage_enabled); ?>>
                                                <span class="bjlg-escalation-stage__label"><?php echo esc_html($stage_label); ?></span>
                                            </label>
                                            <div class="bjlg-field-grid bjlg-field-grid--compact">
                                                <label>
                                                    <span class="bjlg-field-label"><?php esc_html_e('Délai avant envoi (minutes)', 'backup-jlg'); ?></span>
                                                    <input type="number" class="small-text" min="0" name="escalation_stage_<?php echo esc_attr($stage_key); ?>_delay" value="<?php echo esc_attr($stage_delay); ?>">
                                                </label>
                                                <?php if ($stage_description !== ''): ?>
                                                    <p class="description bjlg-escalation-stage__description"><?php echo esc_html($stage_description); ?></p>
                                                <?php endif; ?>
                                            </div>
                                        </div>
                                    <?php endforeach; ?>
                                </div>
                            </div>
                        </td>
                    </tr>
                    <tr>
                        <th scope="row"><?php esc_html_e('Modèles par gravité', 'backup-jlg'); ?></th>
                        <td>
                            <div class="bjlg-field-control">
                                <p class="description"><?php esc_html_e('Personnalisez l’introduction, les actions et la conclusion envoyées pour chaque niveau de gravité. Utilisez les tokens ci-dessous pour injecter automatiquement des informations contextuelles.', 'backup-jlg'); ?></p>
                                <?php if (!empty($template_tokens)): ?>
                                    <ul class="bjlg-template-token-list" role="list">
                                        <?php foreach ($template_tokens as $token_key => $token_label):
                                            if (!is_string($token_key) || $token_key === '') {
                                                continue;
                                            }

                                            $token_label = is_string($token_label) ? $token_label : '';
                                        ?>
                                            <li><code><?php echo esc_html('{{' . $token_key . '}}'); ?></code> — <?php echo esc_html($token_label); ?></li>
                                        <?php endforeach; ?>
                                    </ul>
                                <?php endif; ?>
                                <div class="bjlg-template-groups">
                                    <?php foreach ($template_blueprint as $severity_key => $template_definition):
                                        if (!is_string($severity_key) || $severity_key === '') {
                                            continue;
                                        }

                                        $template_config = isset($template_settings[$severity_key]) && is_array($template_settings[$severity_key])
                                            ? $template_settings[$severity_key]
                                            : [];

                                        $label_value = isset($template_config['label'])
                                            ? (string) $template_config['label']
                                            : (string) ($template_definition['label'] ?? ucfirst($severity_key));
                                        $intro_value = isset($template_config['intro'])
                                            ? (string) $template_config['intro']
                                            : (string) ($template_definition['intro'] ?? '');
                                        $outro_value = isset($template_config['outro'])
                                            ? (string) $template_config['outro']
                                            : (string) ($template_definition['outro'] ?? '');
                                        $resolution_value = isset($template_config['resolution'])
                                            ? (string) $template_config['resolution']
                                            : (string) ($template_definition['resolution'] ?? '');
                                        $actions_value = isset($template_config['actions']) && is_array($template_config['actions'])
                                            ? implode("\n", array_map('strval', $template_config['actions']))
                                            : (isset($template_definition['actions']) && is_array($template_definition['actions'])
                                                ? implode("\n", array_map('strval', $template_definition['actions']))
                                                : '');

                                        $severity_label = isset($template_definition['label'])
                                            ? (string) $template_definition['label']
                                            : ucfirst($severity_key);
                                    ?>
                                        <fieldset class="bjlg-template-group">
                                            <legend><?php echo esc_html(sprintf(__('Gravité : %s', 'backup-jlg'), $severity_label)); ?></legend>
                                            <div class="bjlg-field-grid bjlg-field-grid--stacked">
                                                <label>
                                                    <span class="bjlg-field-label"><?php esc_html_e('Libellé affiché', 'backup-jlg'); ?></span>
                                                    <input type="text" class="regular-text" name="template_<?php echo esc_attr($severity_key); ?>_label" value="<?php echo esc_attr($label_value); ?>">
                                                </label>
                                                <label>
                                                    <span class="bjlg-field-label"><?php esc_html_e('Introduction', 'backup-jlg'); ?></span>
                                                    <textarea name="template_<?php echo esc_attr($severity_key); ?>_intro" rows="3" class="large-text"><?php echo esc_textarea($intro_value); ?></textarea>
                                                </label>
                                                <label>
                                                    <span class="bjlg-field-label"><?php esc_html_e('Actions recommandées (une par ligne)', 'backup-jlg'); ?></span>
                                                    <textarea name="template_<?php echo esc_attr($severity_key); ?>_actions" rows="3" class="large-text"><?php echo esc_textarea($actions_value); ?></textarea>
                                                </label>
                                                <label>
                                                    <span class="bjlg-field-label"><?php esc_html_e('Résolution / consignes de clôture', 'backup-jlg'); ?></span>
                                                    <textarea name="template_<?php echo esc_attr($severity_key); ?>_resolution" rows="2" class="large-text"><?php echo esc_textarea($resolution_value); ?></textarea>
                                                </label>
                                                <label>
                                                    <span class="bjlg-field-label"><?php esc_html_e('Conclusion', 'backup-jlg'); ?></span>
                                                    <textarea name="template_<?php echo esc_attr($severity_key); ?>_outro" rows="2" class="large-text"><?php echo esc_textarea($outro_value); ?></textarea>
                                                </label>
                                            </div>
                                        </fieldset>
                                    <?php endforeach; ?>
                                </div>
                            </div>
                        </td>
                    </tr>
                </table>

                <h4>Webhooks personnalisés</h4>
                <table class="form-table">
                    <tr>
                        <th scope="row">Activation</th>
                        <td>
                            <div class="bjlg-field-control">
                                <label><input type="checkbox" name="webhook_enabled" <?php checked(!empty($webhook_settings['enabled'])); ?>> Activer les webhooks personnalisés</label>
                                <p class="description">Déclenche des requêtes HTTP sortantes vers vos intégrations.</p>
                            </div>
                        </td>
                    </tr>
                    <tr>
                        <th scope="row">Sauvegarde terminée</th>
                        <td>
                            <div class="bjlg-field-control">
                                <input type="url" name="webhook_backup_complete" class="regular-text" value="<?php echo esc_attr($webhook_settings['urls']['backup_complete']); ?>" placeholder="https://exemple.com/webhooks/backup-success">
                            </div>
                        </td>
                    </tr>
                    <tr>
                        <th scope="row">Sauvegarde échouée</th>
                        <td>
                            <div class="bjlg-field-control">
                                <input type="url" name="webhook_backup_failed" class="regular-text" value="<?php echo esc_attr($webhook_settings['urls']['backup_failed']); ?>" placeholder="https://exemple.com/webhooks/backup-failed">
                            </div>
                        </td>
                    </tr>
                    <tr>
                        <th scope="row">Nettoyage terminé</th>
                        <td>
                            <div class="bjlg-field-control">
                                <input type="url" name="webhook_cleanup_complete" class="regular-text" value="<?php echo esc_attr($webhook_settings['urls']['cleanup_complete']); ?>" placeholder="https://exemple.com/webhooks/cleanup">
                            </div>
                        </td>
                    </tr>
                    <tr>
                        <th scope="row">Clé secrète</th>
                        <td>
                            <div class="bjlg-field-control">
                                <input type="text" name="webhook_secret" class="regular-text" value="<?php echo esc_attr($webhook_settings['secret']); ?>" placeholder="signature partagée">
                                <p class="description">Optionnel : transmis dans l'entête <code>X-BJLG-Webhook-Secret</code>.</p>
                            </div>
                        </td>
                    </tr>
                </table>

                <p class="submit"><button type="submit" class="button button-primary">Enregistrer les canaux</button></p>
            </form>

            <div class="bjlg-notification-receipts" data-ajax-url="<?php echo esc_url(admin_url('admin-ajax.php')); ?>" data-nonce="<?php echo esc_attr(wp_create_nonce('bjlg_nonce')); ?>">
                <h4><span class="dashicons dashicons-yes-alt" aria-hidden="true"></span> <?php esc_html_e('Accusés de réception récents', 'backup-jlg'); ?></h4>
                <?php if (empty($notification_receipts)): ?>
                    <p class="description"><?php esc_html_e('Aucun incident suivi n’a encore été consigné.', 'backup-jlg'); ?></p>
                <?php else: ?>
                    <ul class="bjlg-notification-receipts__list" role="list">
                        <?php foreach ($notification_receipts as $receipt): ?>
                            <li class="bjlg-notification-receipts__item" data-receipt-id="<?php echo esc_attr($receipt['id']); ?>" data-receipt-status="<?php echo esc_attr($receipt['status']); ?>">
                                <div class="bjlg-notification-receipts__header">
                                    <strong class="bjlg-notification-receipts__title"><?php echo esc_html($receipt['title'] !== '' ? $receipt['title'] : $receipt['event']); ?></strong>
                                    <span class="bjlg-notification-receipts__badge bjlg-notification-receipts__badge--<?php echo esc_attr($receipt['status']); ?>"><?php echo esc_html($receipt['status_label']); ?></span>
                                </div>
                                <p class="bjlg-notification-receipts__meta">
                                    <?php if (!empty($receipt['created_relative'])): ?>
                                        <?php echo esc_html(sprintf(__('Créé %s', 'backup-jlg'), $receipt['created_relative'])); ?>
                                    <?php elseif (!empty($receipt['created_formatted'])): ?>
                                        <?php echo esc_html(sprintf(__('Créé le %s', 'backup-jlg'), $receipt['created_formatted'])); ?>
                                    <?php endif; ?>
                                    <?php if (!empty($receipt['acknowledged_relative'])): ?>
                                        · <?php echo esc_html(sprintf(__('Accusé %s', 'backup-jlg'), $receipt['acknowledged_relative'])); ?>
                                    <?php endif; ?>
                                    <?php if (!empty($receipt['resolved_relative'])): ?>
                                        · <?php echo esc_html(sprintf(__('Résolu %s', 'backup-jlg'), $receipt['resolved_relative'])); ?>
                                    <?php endif; ?>
                                </p>
                                <div class="bjlg-notification-receipts__actions">
                                    <?php if ($receipt['status'] === 'pending'): ?>
                                        <button type="button" class="button button-secondary" data-notification-receipt-action="acknowledge" data-entry-id="<?php echo esc_attr($receipt['id']); ?>">
                                            <?php esc_html_e('Accuser réception', 'backup-jlg'); ?>
                                        </button>
                                    <?php endif; ?>
                                    <?php if ($receipt['status'] !== 'resolved'): ?>
                                        <button type="button" class="button button-secondary" data-notification-receipt-action="resolve" data-entry-id="<?php echo esc_attr($receipt['id']); ?>">
                                            <?php esc_html_e('Consigner une résolution', 'backup-jlg'); ?>
                                        </button>
                                    <?php endif; ?>
                                    <?php if (!empty($receipt['steps'])): ?>
                                        <button type="button" class="button-link" data-notification-receipt-toggle>
                                            <?php esc_html_e('Historique', 'backup-jlg'); ?>
                                        </button>
                                    <?php endif; ?>
                                </div>
                                <?php if (!empty($receipt['steps'])): ?>
                                    <ol class="bjlg-notification-receipts__timeline" hidden>
                                        <?php foreach ($receipt['steps'] as $step): ?>
                                            <li class="bjlg-notification-receipts__timeline-item">
                                                <div class="bjlg-notification-receipts__timeline-header">
                                                    <strong><?php echo esc_html($step['actor']); ?></strong>
                                                    <?php if (!empty($step['relative'])): ?>
                                                        <span><?php echo esc_html($step['relative']); ?></span>
                                                    <?php elseif (!empty($step['formatted'])): ?>
                                                        <span><?php echo esc_html($step['formatted']); ?></span>
                                                    <?php endif; ?>
                                                </div>
                                                <p class="bjlg-notification-receipts__timeline-summary"><?php echo esc_html($step['summary']); ?></p>
                                            </li>
                                        <?php endforeach; ?>
                                    </ol>
                                <?php endif; ?>
                            </li>
                        <?php endforeach; ?>
                    </ul>
                <?php endif; ?>
            </div>

            <h3><span class="dashicons dashicons-performance" aria-hidden="true"></span> Performance</h3>
            <form class="bjlg-settings-form" data-success-message="Paramètres de performance sauvegardés." data-error-message="Impossible de sauvegarder la configuration de performance.">
                <table class="form-table">
                    <tr>
                        <th scope="row">Traitement parallèle</th>
                        <td>
                            <div class="bjlg-field-control">
                                <label><input type="checkbox" name="multi_threading" <?php checked(!empty($performance_settings['multi_threading'])); ?>> Activer le multi-threading</label>
                                <p class="description">Permet de répartir certaines opérations sur plusieurs travailleurs.</p>
                            </div>
                        </td>
                    </tr>
                    <tr>
                        <th scope="row">Travailleurs maximum</th>
                        <td>
                            <div class="bjlg-form-field-group">
                                <div class="bjlg-form-field-control">
                                    <input type="number" name="max_workers" class="small-text" value="<?php echo esc_attr($performance_settings['max_workers']); ?>" min="1" max="20">
                                </div>
                                <div class="bjlg-form-field-actions">
                                    <span class="bjlg-form-field-unit">processus</span>
                                </div>
                            </div>
                            <p class="description">Limite la charge sur votre hébergement.</p>
                        </td>
                    </tr>
                    <tr>
                        <th scope="row">Taille des blocs</th>
                        <td>
                            <div class="bjlg-form-field-group">
                                <div class="bjlg-form-field-control">
                                    <input type="number" name="chunk_size" class="small-text" value="<?php echo esc_attr($performance_settings['chunk_size']); ?>" min="1" max="500">
                                </div>
                                <div class="bjlg-form-field-actions">
                                    <span class="bjlg-form-field-unit">Mo</span>
                                </div>
                            </div>
                            <p class="description">Ajustez la taille des blocs traités pour optimiser le débit.</p>
                        </td>
                    </tr>
                    <tr>
                        <th scope="row">Niveau de compression</th>
                        <td>
                            <div class="bjlg-form-field-group">
                                <div class="bjlg-form-field-control">
                                    <input type="number" name="compression_level" class="small-text" value="<?php echo esc_attr($performance_settings['compression_level']); ?>" min="0" max="9">
                                </div>
                                <div class="bjlg-form-field-actions">
                                    <span class="bjlg-form-field-unit">0-9</span>
                                </div>
                            </div>
                            <p class="description">0 = aucune compression, 9 = compression maximale (plus lent).</p>
                        </td>
                    </tr>
                </table>

                <p class="submit"><button type="submit" class="button button-primary">Enregistrer les performances</button></p>
            </form>
        </div>
        <?php
    }

    /**
     * Section : Logs et outils
     */
    private function render_logs_section() {
        $relative_backup_dir = str_replace(untrailingslashit(ABSPATH), '', bjlg_get_backup_directory());
        ?>
        <div class="bjlg-section">
            <h2>Journaux et Outils de Diagnostic</h2>

            <h3>Emplacements des Fichiers</h3>
            <p class="description">
                <strong>Sauvegardes :</strong> <code><?php echo esc_html($relative_backup_dir); ?></code><br>
                <strong>Journal du Plugin :</strong> <code>/wp-content/bjlg-debug.log</code> (si <code>BJLG_DEBUG</code> est activé)<br>
                <strong>Journal d'erreurs WP :</strong> <code>/wp-content/debug.log</code> (si <code>WP_DEBUG_LOG</code> est activé)
            </p>
            <hr>

            <h3 id="bjlg-diagnostics-tests">Vérifier l'installation</h3>
            <p class="description">
                <?php esc_html_e('Lancez la suite de tests automatisés pour vérifier que l’environnement du plugin est opérationnel.', 'backup-jlg'); ?>
            </p>
            <ol>
                <li><?php esc_html_e('Ouvrez un terminal à la racine du plugin.', 'backup-jlg'); ?></li>
                <li><?php esc_html_e('Exécutez les dépendances Composer si nécessaire :', 'backup-jlg'); ?></li>
            </ol>
            <pre class="code"><code>composer install</code></pre>
            <ol start="3">
                <li><?php esc_html_e('Lancez ensuite les tests PHPUnit :', 'backup-jlg'); ?></li>
            </ol>
            <pre class="code"><code>composer test</code></pre>
            <p class="description">
                <?php esc_html_e('Tous les tests doivent être verts avant de mettre le plugin en production.', 'backup-jlg'); ?>
            </p>

            <h3 id="bjlg-plugin-log-heading">Journal d'activité du Plugin</h3>
            <p class="description">
                Pour activer : ajoutez <code>define('BJLG_DEBUG', true);</code> dans votre <code>wp-config.php</code>
            </p>
            <textarea
                id="bjlg-plugin-log"
                class="bjlg-log-textarea"
                readonly
                aria-labelledby="bjlg-plugin-log-heading"
            ><?php echo esc_textarea(class_exists(BJLG_Debug::class) ? BJLG_Debug::get_plugin_log_content() : 'Classe BJLG_Debug non trouvée.'); ?></textarea>

            <h3 id="bjlg-wp-error-log-heading">Journal d'erreurs PHP de WordPress</h3>
            <p class="description">
                Pour activer : ajoutez <code>define('WP_DEBUG_LOG', true);</code> dans votre <code>wp-config.php</code>
            </p>
            <textarea
                id="bjlg-wp-error-log"
                class="bjlg-log-textarea"
                readonly
                aria-labelledby="bjlg-wp-error-log-heading"
            ><?php echo esc_textarea(class_exists(BJLG_Debug::class) ? BJLG_Debug::get_wp_error_log_content() : 'Classe BJLG_Debug non trouvée.'); ?></textarea>
            
            <h3>Outils de Support</h3>
            <p>Générez un pack de support contenant les journaux et les informations système pour faciliter le diagnostic.</p>
            <p>
                <button id="bjlg-generate-support-package" class="button button-primary">
                    <span class="dashicons dashicons-download" aria-hidden="true"></span> Créer un pack de support
                </button>
            </p>
            <div id="bjlg-support-package-status" style="display: none;">
                <p class="description">Génération du pack de support en cours...</p>
            </div>
        </div>
        <?php
    }

    /**
     * Section : API & Intégrations
     */
    private function render_api_section() {
        $keys = $this->run_with_scope(static function () {
            return BJLG_API_Keys::get_keys();
        });
        $has_keys = !empty($keys);
        ?>
        <div class="bjlg-section" id="bjlg-api-keys-section">
            <h2>API &amp; Intégrations</h2>
            <p class="description">
                Gérez les clés d'accès utilisées par vos intégrations externes. Créez une nouvelle clé pour chaque service,
                puis régénérez-la ou révoquez-la si nécessaire.
            </p>

            <div id="bjlg-api-keys-feedback" class="notice" style="display:none;" aria-live="polite"></div>

            <form id="bjlg-create-api-key" class="bjlg-inline-form">
                <h3>Créer une nouvelle clé</h3>
                <p class="description">Donnez un nom à la clé pour identifier l'intégration correspondante.</p>
                <div class="bjlg-form-field-group">
                    <div class="bjlg-form-field-control">
                        <label for="bjlg-api-key-label" class="screen-reader-text">Nom de la clé API</label>
                        <input type="text" id="bjlg-api-key-label" name="label" class="regular-text"
                               placeholder="Ex. : CRM Marketing" autocomplete="off" />
                    </div>
                    <div class="bjlg-form-field-actions">
                        <button type="submit" class="button button-primary">
                            <span class="dashicons dashicons-plus" aria-hidden="true"></span> Générer une clé API
                        </button>
                    </div>
                </div>
            </form>

            <p class="description bjlg-api-keys-empty"<?php echo $has_keys ? ' style="display:none;"' : ''; ?>>
                Aucune clé API n'a été générée pour le moment.
            </p>

            <table id="bjlg-api-keys-table" class="wp-list-table widefat striped bjlg-responsive-table"<?php echo $has_keys ? '' : ' style="display:none;"'; ?>>
                <thead>
                    <tr>
                        <th scope="col">Nom</th>
                        <th scope="col">Clé</th>
                        <th scope="col">Créée le</th>
                        <th scope="col">Dernière rotation</th>
                        <th scope="col">Actions</th>
                    </tr>
                </thead>
                <tbody>
                <?php foreach ($keys as $key): ?>
                    <?php
                    $is_hidden = !empty($key['is_secret_hidden']);
                    $secret_value = isset($key['display_secret']) ? (string) $key['display_secret'] : '';
                    $secret_classes = 'bjlg-api-key-value';

                    if ($is_hidden) {
                        $secret_classes .= ' bjlg-api-key-value--hidden';
                    }

                    $masked_value = isset($key['masked_secret']) ? (string) $key['masked_secret'] : __('Clé masquée', 'backup-jlg');
                    $secret_value = $secret_value !== '' ? $secret_value : $masked_value;
                    ?>
                    <tr data-key-id="<?php echo esc_attr($key['id']); ?>"
                        data-created-at="<?php echo esc_attr($key['created_at']); ?>"
                        data-last-rotated-at="<?php echo esc_attr($key['last_rotated_at']); ?>"
                        data-secret-hidden="<?php echo $is_hidden ? '1' : '0'; ?>">
                        <td>
                            <strong class="bjlg-api-key-label"><?php echo esc_html($key['label']); ?></strong>
                        </td>
                        <td>
                            <code class="<?php echo esc_attr($secret_classes); ?>" aria-label="<?php echo esc_attr($is_hidden ? __('Clé API masquée', 'backup-jlg') : __('Clé API', 'backup-jlg')); ?>">
                                <?php echo esc_html($secret_value); ?>
                            </code>
                            <?php if ($is_hidden): ?>
                                <span class="bjlg-api-key-hidden-note"><?php esc_html_e('Secret masqué. Régénérez la clé pour obtenir un nouveau secret.', 'backup-jlg'); ?></span>
                            <?php endif; ?>
                        </td>
                        <td>
                            <time class="bjlg-api-key-created" datetime="<?php echo esc_attr($key['created_at_iso']); ?>">
                                <?php echo esc_html($key['created_at_human']); ?>
                            </time>
                        </td>
                        <td>
                            <time class="bjlg-api-key-rotated" datetime="<?php echo esc_attr($key['last_rotated_at_iso']); ?>">
                                <?php echo esc_html($key['last_rotated_at_human']); ?>
                            </time>
                        </td>
                        <td>
                            <div class="bjlg-api-key-actions">
                                <button type="button" class="button bjlg-rotate-api-key" data-key-id="<?php echo esc_attr($key['id']); ?>">
                                    <span class="dashicons dashicons-update" aria-hidden="true"></span> Régénérer
                                </button>
                                <button type="button" class="button button-link-delete bjlg-revoke-api-key" data-key-id="<?php echo esc_attr($key['id']); ?>">
                                    <span class="dashicons dashicons-no" aria-hidden="true"></span> Révoquer
                                </button>
                            </div>
                        </td>
                    </tr>
                <?php endforeach; ?>
                </tbody>
            </table>
        </div>
        <?php
    }

    private function handle_network_admin_actions(): void
    {
        $method = isset($_SERVER['REQUEST_METHOD']) ? strtoupper((string) $_SERVER['REQUEST_METHOD']) : 'GET';

        if ($method !== 'POST') {
            return;
        }

        if (!isset($_POST['bjlg_network_action'])) {
            return;
        }

        if (!function_exists('bjlg_can_manage_plugin') || !bjlg_can_manage_plugin()) {
            $this->network_notice = [
                'type' => 'error',
                'message' => __('Permission refusée pour modifier les réglages réseau.', 'backup-jlg'),
            ];

            return;
        }

        $action = sanitize_key(wp_unslash((string) $_POST['bjlg_network_action']));

        if ($action === 'save_sites') {
            check_admin_referer('bjlg_network_settings', 'bjlg_network_settings_nonce');

            $selected = isset($_POST['bjlg_supervised_sites']) ? (array) wp_unslash($_POST['bjlg_supervised_sites']) : [];
            $site_ids = [];
            $valid_sites = array_column($this->get_network_sites(), 'id');

            foreach ($selected as $candidate) {
                $site_id = absint($candidate);
                if ($site_id > 0 && in_array($site_id, $valid_sites, true)) {
                    $site_ids[] = $site_id;
                }
            }

            $site_ids = array_values(array_unique($site_ids));
            bjlg_update_option('bjlg_supervised_sites', $site_ids, ['network' => true]);

            $this->network_notice = [
                'type' => 'success',
                'message' => __('Liste des sites supervisés mise à jour.', 'backup-jlg'),
            ];
        }
    }

    private function render_network_section(): void
    {
        $overview = $this->get_network_credentials_overview();
        $sites = $this->get_network_sites();
        $managed = bjlg_get_option('bjlg_supervised_sites', [], ['network' => true]);
        if (!is_array($managed)) {
            $managed = [];
        }

        $managed = array_map('absint', $managed);
        $managed = array_values(array_unique(array_filter($managed)));

        $manage_integrations_url = add_query_arg(
            [
                'page' => 'backup-jlg-network',
                'section' => 'integrations',
            ],
            network_admin_url('admin.php')
        );

        ?>
        <div class="bjlg-section" id="bjlg-network-overview">
            <h2><?php esc_html_e('Gestion réseau', 'backup-jlg'); ?></h2>
            <div class="bjlg-network-grid">
                <div class="card bjlg-network-card">
                    <h3><?php esc_html_e('Credentials partagés', 'backup-jlg'); ?></h3>
                    <p>
                        <?php
                        printf(
                            esc_html(_n('%d clé API active sur le réseau.', '%d clés API actives sur le réseau.', (int) $overview['api_keys'], 'backup-jlg')),
                            (int) $overview['api_keys']
                        );
                        ?>
                    </p>
                    <p>
                        <?php if ($overview['notifications'] !== ''): ?>
                            <?php echo esc_html(sprintf(__('Notifications e-mail envoyées à : %s', 'backup-jlg'), $overview['notifications'])); ?>
                        <?php else: ?>
                            <?php esc_html_e('Aucune notification e-mail configurée.', 'backup-jlg'); ?>
                        <?php endif; ?>
                    </p>
                    <p>
                        <?php
                        printf(
                            esc_html(_n('Suivi des quotas activé pour %d destination.', 'Suivi des quotas activé pour %d destinations.', (int) $overview['quotas'], 'backup-jlg')),
                            (int) $overview['quotas']
                        );
                        ?>
                    </p>
                    <p>
                        <a class="button button-secondary" href="<?php echo esc_url($manage_integrations_url); ?>">
                            <?php esc_html_e('Gérer les clés et notifications', 'backup-jlg'); ?>
                        </a>
                    </p>
                </div>
                <div class="card bjlg-network-card">
                    <h3><?php esc_html_e('Sites supervisés', 'backup-jlg'); ?></h3>
                    <p><?php esc_html_e('Sélectionnez les sites qui doivent hériter des réglages réseau.', 'backup-jlg'); ?></p>
                    <form method="post">
                        <?php wp_nonce_field('bjlg_network_settings', 'bjlg_network_settings_nonce'); ?>
                        <input type="hidden" name="bjlg_network_action" value="save_sites" />
                        <ul class="bjlg-network-sites">
                            <?php if (empty($sites)): ?>
                                <li><?php esc_html_e('Aucun site n’est disponible.', 'backup-jlg'); ?></li>
                            <?php else: ?>
                                <?php foreach ($sites as $site): ?>
                                    <?php
                                    $site_id = (int) $site['id'];
                                    $label = $site['name'] !== '' ? $site['name'] : sprintf(__('Site #%d', 'backup-jlg'), $site_id);
                                    ?>
                                    <li>
                                        <label>
                                            <input type="checkbox" name="bjlg_supervised_sites[]" value="<?php echo esc_attr($site_id); ?>" <?php checked(in_array($site_id, $managed, true)); ?> />
                                            <strong><?php echo esc_html($label); ?></strong>
                                            <?php if ($site['url'] !== ''): ?>
                                                <span class="description"><?php echo esc_html($site['url']); ?></span>
                                            <?php endif; ?>
                                        </label>
                                    </li>
                                <?php endforeach; ?>
                            <?php endif; ?>
                        </ul>
                        <p>
                            <button type="submit" class="button button-primary"><?php esc_html_e('Enregistrer les modifications', 'backup-jlg'); ?></button>
                        </p>
                    </form>
                </div>
            </div>
        </div>
        <?php
    }

    private function get_network_credentials_overview(): array
    {
        $api_keys = bjlg_get_option('bjlg_api_keys', [], ['network' => true]);
        $api_key_count = is_array($api_keys) ? count($api_keys) : 0;

        $notification_settings = bjlg_get_option('bjlg_notification_settings', [], ['network' => true]);
        $notifications = '';
        if (is_array($notification_settings) && !empty($notification_settings['email_recipients'])) {
            $emails = preg_split('/[,;\r\n]+/', (string) $notification_settings['email_recipients']);
            if (is_array($emails)) {
                $emails = array_filter(array_map('trim', $emails));
                if (!empty($emails)) {
                    $notifications = implode(', ', $emails);
                }
            }
        }

        $metrics = bjlg_get_option('bjlg_remote_storage_metrics', [], ['network' => true]);
        $quota_sources = 0;
        if (is_array($metrics)) {
            foreach ($metrics as $entry) {
                if (is_array($entry)) {
                    $quota_sources++;
                }
            }
        }

        return [
            'api_keys' => $api_key_count,
            'notifications' => $notifications,
            'quotas' => $quota_sources,
        ];
    }

    private function get_network_sites(): array
    {
        if (!function_exists('is_multisite') || !is_multisite()) {
            return [];
        }

        if (!function_exists('get_sites')) {
            return [];
        }

        $sites = get_sites([
            'number' => 0,
        ]);

        $results = [];

        foreach ((array) $sites as $site) {
            $blog_id = 0;
            $name = '';
            $url = '';

            if (is_object($site)) {
                $blog_id = isset($site->blog_id) ? (int) $site->blog_id : (isset($site->id) ? (int) $site->id : 0);
                if (isset($site->blogname) && is_string($site->blogname)) {
                    $name = $site->blogname;
                }
                if (isset($site->domain) || isset($site->path)) {
                    $domain = isset($site->domain) ? (string) $site->domain : '';
                    $path = isset($site->path) ? (string) $site->path : '/';
                    $url = $domain !== '' ? 'https://' . $domain . $path : '';
                }
            } elseif (is_array($site)) {
                $blog_id = isset($site['blog_id']) ? (int) $site['blog_id'] : (isset($site['id']) ? (int) $site['id'] : 0);
                if (isset($site['blogname']) && is_string($site['blogname'])) {
                    $name = $site['blogname'];
                }
                $domain = isset($site['domain']) ? (string) $site['domain'] : '';
                $path = isset($site['path']) ? (string) $site['path'] : '/';
                $url = $domain !== '' ? 'https://' . $domain . $path : '';
            }

            if ($blog_id <= 0) {
                continue;
            }

            if (function_exists('get_site_url')) {
                $url = get_site_url($blog_id);
            }

            $results[] = [
                'id' => $blog_id,
                'name' => (string) $name,
                'url' => (string) $url,
            ];
        }

        usort($results, static function ($a, $b) {
            return strcmp((string) $a['name'], (string) $b['name']);
        });

        return $results;
    }

    private function collect_network_site_snapshot(): array
    {
        $sites = $this->get_network_sites();
        if (empty($sites)) {
            return [];
        }

        $snapshot = [];

        foreach ($sites as $site) {
            $blog_id = isset($site['id']) ? (int) $site['id'] : 0;

            if ($blog_id <= 0) {
                continue;
            }

            $site_data = bjlg_with_site($blog_id, function () use ($site, $blog_id) {
                $history_stats = ['total_actions' => 0, 'successful' => 0, 'failed' => 0];
                if (class_exists(BJLG_History::class)) {
                    $history_stats = BJLG_History::get_stats('month', $blog_id);
                }

                $metrics = \bjlg_get_option('bjlg_remote_storage_metrics', []);
                $quota_used = 0;

                if (is_array($metrics)) {
                    foreach ($metrics as $metric) {
                        if (!is_array($metric)) {
                            continue;
                        }

                        $quota_used += isset($metric['used']) ? (int) $metric['used'] : 0;
                    }
                }

                $admin_url = function_exists('get_admin_url')
                    ? get_admin_url($blog_id, 'admin.php?page=backup-jlg')
                    : '';

                return [
                    'id' => $blog_id,
                    'name' => $site['name'],
                    'url' => $site['url'],
                    'admin_url' => $admin_url,
                    'history' => [
                        'total_actions' => isset($history_stats['total_actions']) ? (int) $history_stats['total_actions'] : 0,
                        'successful' => isset($history_stats['successful']) ? (int) $history_stats['successful'] : 0,
                        'failed' => isset($history_stats['failed']) ? (int) $history_stats['failed'] : 0,
                    ],
                    'quota' => [
                        'used' => $quota_used,
                    ],
                ];
            });

            if (is_array($site_data)) {
                $snapshot[] = $site_data;
            }
        }

        return $snapshot;
    }

    private function get_permission_choices() {
        return BJLG_RBAC::get_permission_choices();
    }

    private function get_destination_choices() {
        $choices = [];

        if (!empty($this->destinations)) {
            foreach ($this->destinations as $id => $destination) {
                if (is_object($destination) && method_exists($destination, 'get_name')) {
                    $choices[$id] = $destination->get_name();
                }
            }
        }

        if (empty($choices)) {
            $choices = [
                'google_drive' => 'Google Drive',
                'aws_s3' => 'Amazon S3',
                'dropbox' => 'Dropbox',
                'azure_blob' => 'Azure Blob Storage',
                'backblaze_b2' => 'Backblaze B2',
                'onedrive' => 'Microsoft OneDrive',
                'pcloud' => 'pCloud',
                'sftp' => 'Serveur SFTP',
                'wasabi' => 'Wasabi',
                'managed_replication' => __('Stockage managé multi-régions', 'backup-jlg'),
            ];
        }

        /** @var array<string, string>|false $filtered */
        $filtered = apply_filters('bjlg_admin_destination_choices', $choices, $this->destinations);
        if (is_array($filtered) && !empty($filtered)) {
            $normalized = [];
            foreach ($filtered as $key => $label) {
                if (!is_scalar($key)) {
                    continue;
                }
                $slug = sanitize_key((string) $key);
                if ($slug === '') {
                    continue;
                }
                $normalized[$slug] = (string) $label;
            }

            if (!empty($normalized)) {
                return $normalized;
            }
        }

        return $choices;
    }

    private function get_schedule_settings_for_display() {
        $default_schedule = BJLG_Settings::get_default_schedule_entry();
        $default_schedule['id'] = '';
        $default_schedule['label'] = 'Nouvelle planification';

        $schedules = [];
        $next_runs = [];

        if (class_exists(BJLG_Scheduler::class)) {
            $scheduler = BJLG_Scheduler::instance();
            if ($scheduler && method_exists($scheduler, 'get_schedule_settings')) {
                $collection = $scheduler->get_schedule_settings();
                if (is_array($collection) && isset($collection['schedules']) && is_array($collection['schedules'])) {
                    $schedules = $collection['schedules'];
                }

                if ($scheduler && method_exists($scheduler, 'get_next_runs_summary')) {
                    $next_runs = $scheduler->get_next_runs_summary($schedules);
                }
            }
        }

        if (empty($schedules)) {
            $stored = \bjlg_get_option('bjlg_schedule_settings', []);
            $collection = BJLG_Settings::sanitize_schedule_collection($stored);
            $schedules = $collection['schedules'];
        }

        if (empty($next_runs)) {
            foreach ($schedules as $schedule) {
                if (!is_array($schedule) || empty($schedule['id'])) {
                    continue;
                }
                $next_runs[$schedule['id']] = [
                    'id' => $schedule['id'],
                    'label' => $schedule['label'] ?? $schedule['id'],
                    'recurrence' => $schedule['recurrence'] ?? 'disabled',
                    'enabled' => ($schedule['recurrence'] ?? 'disabled') !== 'disabled',
                    'next_run' => null,
                    'next_run_formatted' => 'Non planifié',
                    'next_run_relative' => null,
                ];
            }
        }

        if (empty($schedules)) {
            $schedules = [$default_schedule];
        }

        $event_defaults = BJLG_Scheduler::get_event_trigger_defaults()['triggers'];
        $event_triggers = $event_defaults;

        if (isset($scheduler) && $scheduler && method_exists($scheduler, 'get_event_trigger_settings')) {
            $event_settings = $scheduler->get_event_trigger_settings();
            if (isset($event_settings['triggers']) && is_array($event_settings['triggers'])) {
                $event_triggers = wp_parse_args($event_settings['triggers'], $event_defaults);
            }
        } else {
            $stored_events = \bjlg_get_option('bjlg_event_trigger_settings', []);
            $sanitized_events = BJLG_Scheduler::sanitize_event_trigger_settings($stored_events);
            if (isset($sanitized_events['triggers']) && is_array($sanitized_events['triggers'])) {
                $event_triggers = wp_parse_args($sanitized_events['triggers'], $event_defaults);
            }
        }

        $restore_defaults = BJLG_Scheduler::sanitize_restore_check_settings([]);
        $restore_state_defaults = [
            'last_run' => null,
            'last_status' => null,
            'last_message' => '',
            'last_report' => null,
        ];

        $restore_settings = $restore_defaults;
        $restore_state = $restore_state_defaults;

        if (isset($scheduler) && $scheduler) {
            if (method_exists($scheduler, 'get_restore_check_settings')) {
                $restore_settings = wp_parse_args($scheduler->get_restore_check_settings(), $restore_defaults);
            }

            if (method_exists($scheduler, 'get_restore_check_state')) {
                $restore_state = wp_parse_args($scheduler->get_restore_check_state(), $restore_state_defaults);
            }
        } else {
            $stored_restore = \bjlg_get_option('bjlg_restore_check_settings', []);
            $restore_settings = BJLG_Scheduler::sanitize_restore_check_settings($stored_restore);

            $stored_state = \bjlg_get_option('bjlg_restore_check_state', []);
            if (is_array($stored_state)) {
                $restore_state = wp_parse_args($stored_state, $restore_state_defaults);
            }
        }

        $restore_next_run = wp_next_scheduled(BJLG_Scheduler::RESTORE_CHECK_HOOK);
        $restore_schedule = [
            'next_run' => $restore_next_run ?: null,
            'next_run_formatted' => $restore_next_run
                ? get_date_from_gmt(gmdate('Y-m-d H:i:s', $restore_next_run), 'd/m/Y H:i:s')
                : null,
            'next_run_relative' => ($restore_next_run && function_exists('human_time_diff'))
                ? human_time_diff(time(), $restore_next_run)
                : null,
        ];

        return [
            'schedules' => $schedules,
            'next_runs' => $next_runs,
            'default' => $default_schedule,
            'event_triggers' => $event_triggers,
            'event_defaults' => $event_defaults,
            'restore_check' => [
                'settings' => $restore_settings,
                'state' => $restore_state,
                'schedule' => $restore_schedule,
            ],
        ];
    }

    private function get_schedule_summary_markup(
        array $components,
        $encrypt,
        $incremental,
        array $post_checks = [],
        array $destinations = [],
        array $include_patterns = [],
        array $exclude_patterns = [],
        string $recurrence = 'disabled',
        string $custom_cron = ''
    ) {
        $recurrence_labels = [
            'disabled' => 'Désactivée',
            'every_five_minutes' => 'Toutes les 5 minutes',
            'every_fifteen_minutes' => 'Toutes les 15 minutes',
            'hourly' => 'Toutes les heures',
            'twice_daily' => 'Deux fois par jour',
            'daily' => 'Journalière',
            'weekly' => 'Hebdomadaire',
            'monthly' => 'Mensuelle',
            'custom' => 'Expression Cron personnalisée',
        ];

        $normalized_recurrence = trim(strtolower($recurrence));
        $frequency_label = $recurrence_labels[$normalized_recurrence] ?? ucfirst(str_replace('_', ' ', $recurrence));

        if ($normalized_recurrence === 'custom') {
            $custom_cron = trim($custom_cron);
            if ($custom_cron !== '') {
                $frequency_label = sprintf('%s (%s)', $frequency_label, $custom_cron);
            }
        }

        if ($frequency_label === '') {
            $frequency_label = '—';
        }

        $frequency_badges = [
            $this->format_schedule_badge($frequency_label, 'bjlg-badge-bg-indigo', 'bjlg-badge-frequency')
        ];

        $component_config = [
            'db' => ['label' => 'Base de données', 'color_class' => 'bjlg-badge-bg-indigo'],
            'plugins' => ['label' => 'Extensions', 'color_class' => 'bjlg-badge-bg-amber'],
            'themes' => ['label' => 'Thèmes', 'color_class' => 'bjlg-badge-bg-emerald'],
            'uploads' => ['label' => 'Médias', 'color_class' => 'bjlg-badge-bg-blue'],
        ];

        $component_badges = [];
        foreach ($components as $component) {
            if (isset($component_config[$component])) {
                $component_badges[] = $this->format_schedule_badge(
                    $component_config[$component]['label'],
                    $component_config[$component]['color_class'],
                    'bjlg-badge-component bjlg-badge-component-' . $component
                );
            }
        }

        if (empty($component_badges)) {
            $component_badges[] = '<span class="description">Aucun composant sélectionné</span>';
        }

        $option_badges = [];
        $option_badges[] = $this->format_schedule_badge(
            $encrypt ? 'Chiffrée' : 'Non chiffrée',
            $encrypt ? 'bjlg-badge-bg-purple' : 'bjlg-badge-bg-slate',
            'bjlg-badge-encrypted ' . ($encrypt ? 'bjlg-badge-state-on' : 'bjlg-badge-state-off')
        );
        $option_badges[] = $this->format_schedule_badge(
            $incremental ? 'Incrémentale' : 'Complète',
            $incremental ? 'bjlg-badge-bg-cobalt' : 'bjlg-badge-bg-gray',
            'bjlg-badge-incremental ' . ($incremental ? 'bjlg-badge-state-on' : 'bjlg-badge-state-off')
        );

        $include_badges = [];
        $include_count = count(array_filter($include_patterns, static function ($value) {
            return is_string($value) && trim($value) !== '';
        }));
        if ($include_count > 0) {
            $include_badges[] = $this->format_schedule_badge(
                sprintf('%d motif(s)', $include_count),
                'bjlg-badge-bg-sky',
                'bjlg-badge-include bjlg-badge-include-count'
            );
        } else {
            $include_badges[] = $this->format_schedule_badge('Tout le contenu', 'bjlg-badge-bg-emerald', 'bjlg-badge-include bjlg-badge-include-all');
        }

        $exclude_badges = [];
        $exclude_count = count(array_filter($exclude_patterns, static function ($value) {
            return is_string($value) && trim($value) !== '';
        }));
        if ($exclude_count > 0) {
            $exclude_badges[] = $this->format_schedule_badge(
                sprintf('%d exclusion(s)', $exclude_count),
                'bjlg-badge-bg-orange',
                'bjlg-badge-exclude bjlg-badge-exclude-count'
            );
        } else {
            $exclude_badges[] = $this->format_schedule_badge('Aucune', 'bjlg-badge-bg-slate', 'bjlg-badge-exclude bjlg-badge-exclude-none');
        }

        $control_badges = [];
        $checksum_enabled = !empty($post_checks['checksum']);
        $dry_run_enabled = !empty($post_checks['dry_run']);

        if ($checksum_enabled) {
            $control_badges[] = $this->format_schedule_badge('Checksum', 'bjlg-badge-bg-cobalt', 'bjlg-badge-checksum');
        }
        if ($dry_run_enabled) {
            $control_badges[] = $this->format_schedule_badge('Test restauration', 'bjlg-badge-bg-purple', 'bjlg-badge-restore');
        }
        if (empty($control_badges)) {
            $control_badges[] = $this->format_schedule_badge('Aucun contrôle', 'bjlg-badge-bg-slate', 'bjlg-badge-control');
        }

        $destination_badges = [];
        $available_destinations = $this->get_destination_choices();
        foreach ($destinations as $destination_id) {
            $label = $available_destinations[$destination_id] ?? ucfirst(str_replace('_', ' ', (string) $destination_id));
            $destination_badges[] = $this->format_schedule_badge($label, 'bjlg-badge-bg-sky', 'bjlg-badge-destination');
        }
        if (empty($destination_badges)) {
            $destination_badges[] = $this->format_schedule_badge('Stockage local', 'bjlg-badge-bg-slate', 'bjlg-badge-destination');
        }

        return $this->wrap_schedule_badge_group('Fréquence', $frequency_badges)
            . $this->wrap_schedule_badge_group('Composants', $component_badges)
            . $this->wrap_schedule_badge_group('Options', $option_badges)
            . $this->wrap_schedule_badge_group('Inclusions', $include_badges)
            . $this->wrap_schedule_badge_group('Exclusions', $exclude_badges)
            . $this->wrap_schedule_badge_group('Contrôles', $control_badges)
            . $this->wrap_schedule_badge_group('Destinations', $destination_badges);
    }

    private function render_schedule_item(
        array $schedule,
        array $next_run_summary,
        array $components_labels,
        array $destination_choices,
        int $index,
        bool $is_template = false
    ) {
        $schedule_id = isset($schedule['id']) ? (string) $schedule['id'] : '';
        $label = isset($schedule['label']) ? (string) $schedule['label'] : '';
        if ($label === '' && !$is_template) {
            $label = sprintf('Planification #%d', $index + 1);
        }

        $recurrence = isset($schedule['recurrence']) ? (string) $schedule['recurrence'] : 'disabled';
        $day = isset($schedule['day']) ? (string) $schedule['day'] : 'sunday';
        $time = isset($schedule['time']) ? (string) $schedule['time'] : '23:59';
        $custom_cron = isset($schedule['custom_cron']) ? (string) $schedule['custom_cron'] : '';
        $day_of_month = isset($schedule['day_of_month']) ? (int) $schedule['day_of_month'] : 1;
        if ($day_of_month < 1 || $day_of_month > 31) {
            $day_of_month = 1;
        }
        $previous_recurrence = isset($schedule['previous_recurrence']) ? (string) $schedule['previous_recurrence'] : '';

        $schedule_components = isset($schedule['components']) && is_array($schedule['components']) ? $schedule['components'] : [];
        $include_patterns = isset($schedule['include_patterns']) && is_array($schedule['include_patterns']) ? $schedule['include_patterns'] : [];
        $exclude_patterns = isset($schedule['exclude_patterns']) && is_array($schedule['exclude_patterns']) ? $schedule['exclude_patterns'] : [];
        $post_checks = isset($schedule['post_checks']) && is_array($schedule['post_checks']) ? $schedule['post_checks'] : [];
        $secondary_destinations = isset($schedule['secondary_destinations']) && is_array($schedule['secondary_destinations'])
            ? $schedule['secondary_destinations']
            : [];

        $google_drive_unavailable = $this->is_google_drive_unavailable();

        $encrypt_enabled = !empty($schedule['encrypt']);
        $incremental_enabled = !empty($schedule['incremental']);

        $include_text = esc_textarea(implode("\n", array_map('strval', $include_patterns)));
        $exclude_text = esc_textarea(implode("\n", array_map('strval', $exclude_patterns)));

        $weekly_hidden = $recurrence !== 'weekly';
        $monthly_hidden = $recurrence !== 'monthly';
        $time_hidden = in_array($recurrence, ['disabled', 'custom'], true);
        $custom_hidden = $recurrence !== 'custom';
        $weekly_classes = 'bjlg-schedule-weekly-options' . ($weekly_hidden ? ' bjlg-hidden' : '');
        $monthly_classes = 'bjlg-schedule-monthly-options' . ($monthly_hidden ? ' bjlg-hidden' : '');
        $time_classes = 'bjlg-schedule-time-options' . ($time_hidden ? ' bjlg-hidden' : '');
        $custom_classes = 'bjlg-schedule-custom-options' . ($custom_hidden ? ' bjlg-hidden' : '');

        $next_run_text = isset($next_run_summary['next_run_formatted']) && $next_run_summary['next_run_formatted'] !== ''
            ? $next_run_summary['next_run_formatted']
            : 'Non planifié';
        $next_run_relative = isset($next_run_summary['next_run_relative']) && $next_run_summary['next_run_relative'] !== ''
            ? $next_run_summary['next_run_relative']
            : '';

        $field_prefix = $schedule_id !== '' ? $schedule_id : 'schedule_' . ($index + 1);
        if ($is_template) {
            $field_prefix = '__index__';
        }

        $label_id = 'bjlg-schedule-label-' . $field_prefix;
        $time_id_template = 'bjlg-schedule-time-%s';
        $time_description_id_template = 'bjlg-schedule-time-%s-description';
        $custom_id_template = 'bjlg-schedule-custom-%s';
        $custom_description_id_template = 'bjlg-schedule-custom-%s-description';
        $day_of_month_id_template = 'bjlg-schedule-day-of-month-%s';
        $day_of_month_description_id_template = 'bjlg-schedule-day-of-month-%s-description';
        $include_id_template = 'bjlg-schedule-include-%s';
        $exclude_id_template = 'bjlg-schedule-exclude-%s';
        $custom_id_template = 'bjlg-schedule-custom-%s';
        $custom_description_id_template = 'bjlg-schedule-custom-%s-description';
        $time_id = sprintf($time_id_template, $field_prefix);
        $time_description_id = sprintf($time_description_id_template, $field_prefix);
        $custom_id = sprintf($custom_id_template, $field_prefix);
        $custom_description_id = sprintf($custom_description_id_template, $field_prefix);
        $day_of_month_id = sprintf($day_of_month_id_template, $field_prefix);
        $day_of_month_description_id = sprintf($day_of_month_description_id_template, $field_prefix);
        $include_id = sprintf($include_id_template, $field_prefix);
        $exclude_id = sprintf($exclude_id_template, $field_prefix);
        $custom_id = sprintf($custom_id_template, $field_prefix);
        $custom_description_id = sprintf($custom_description_id_template, $field_prefix);

        $cron_examples = [
            '0 2 * * *' => __('Tous les jours à 02h00', 'backup-jlg'),
            '0 1 * * 1-5' => __('Chaque jour ouvré à 01h00', 'backup-jlg'),
            '30 2 1 * *' => __('Le 1er de chaque mois à 02h30', 'backup-jlg'),
            '0 */6 * * *' => __('Toutes les 6 heures pile', 'backup-jlg'),
            '15 3 * * sun' => __('Tous les dimanches à 03h15', 'backup-jlg'),
        ];

        $cron_examples_id_template = 'bjlg-schedule-cron-examples-%s';
        $cron_helper_id_template = 'bjlg-cron-helper-%s';
        $cron_preview_list_id_template = 'bjlg-cron-preview-list-%s';
        $cron_warning_id_template = 'bjlg-cron-warnings-%s';

        $cron_examples_id = sprintf($cron_examples_id_template, $field_prefix);
        $cron_helper_id = sprintf($cron_helper_id_template, $field_prefix);
        $cron_preview_list_id = sprintf($cron_preview_list_id_template, $field_prefix);
        $cron_warning_id = sprintf($cron_warning_id_template, $field_prefix);

        $summary_html = $this->get_schedule_summary_markup(
            $schedule_components,
            $encrypt_enabled,
            $incremental_enabled,
            $post_checks,
            $secondary_destinations,
            $include_patterns,
            $exclude_patterns,
            $recurrence,
            $schedule['custom_cron'] ?? ''
        );

        $classes = ['bjlg-schedule-item'];
        if ($is_template) {
            $classes[] = 'bjlg-schedule-item--template';
        }

        ob_start();
        ?>
        <div class="<?php echo esc_attr(implode(' ', $classes)); ?>"
             data-schedule-id="<?php echo esc_attr($schedule_id); ?>"
             <?php echo $is_template ? "data-template='true' style='display:none;'" : ''; ?>>
            <input type="hidden" data-field="id" value="<?php echo esc_attr($schedule_id); ?>">
            <input type="hidden"
                   data-field="previous_recurrence"
                   name="schedules[<?php echo esc_attr($field_prefix); ?>][previous_recurrence]"
                   value="<?php echo esc_attr($previous_recurrence); ?>">
            <header class="bjlg-schedule-item__header">
                <div class="bjlg-schedule-item__title">
                    <span class="dashicons dashicons-calendar-alt" aria-hidden="true"></span>
                    <label class="screen-reader-text" for="<?php echo esc_attr($label_id); ?>" data-for-template="bjlg-schedule-label-%s">Nom de la planification</label>
                    <input type="text"
                           id="<?php echo esc_attr($label_id); ?>"
                           class="regular-text"
                           data-field="label"
                           value="<?php echo esc_attr($label); ?>"
                           data-id-template="bjlg-schedule-label-%s"
                           placeholder="Nom de la planification">
                </div>
                <div class="bjlg-schedule-item__meta">
                    <p class="description bjlg-schedule-next-run" data-field="next_run_display">
                        <strong>Prochaine exécution :</strong>
                        <span class="bjlg-next-run-value"><?php echo esc_html($next_run_text); ?></span>
                        <?php if ($next_run_relative !== ''): ?>
                            <span class="bjlg-next-run-relative">(<?php echo esc_html($next_run_relative); ?>)</span>
                        <?php endif; ?>
                    </p>
                    <button type="button" class="button-link-delete bjlg-remove-schedule"<?php echo $is_template ? ' disabled' : ''; ?>>Supprimer</button>
                </div>
            </header>
            <div class="bjlg-schedule-item__body">
                <table class="form-table">
                    <tr>
                        <th scope="row">Fréquence</th>
                        <td>
                            <select data-field="recurrence" name="schedules[<?php echo esc_attr($field_prefix); ?>][recurrence]">
                                <option value="disabled" <?php selected($recurrence, 'disabled'); ?>>Désactivée</option>
                                <option value="every_five_minutes" <?php selected($recurrence, 'every_five_minutes'); ?>>Toutes les 5 minutes</option>
                                <option value="every_fifteen_minutes" <?php selected($recurrence, 'every_fifteen_minutes'); ?>>Toutes les 15 minutes</option>
                                <option value="hourly" <?php selected($recurrence, 'hourly'); ?>>Toutes les heures</option>
                                <option value="twice_daily" <?php selected($recurrence, 'twice_daily'); ?>>Deux fois par jour</option>
                                <option value="daily" <?php selected($recurrence, 'daily'); ?>>Journalière</option>
                                <option value="weekly" <?php selected($recurrence, 'weekly'); ?>>Hebdomadaire</option>
                                <option value="monthly" <?php selected($recurrence, 'monthly'); ?>>Mensuelle</option>
                                <option value="custom" <?php selected($recurrence, 'custom'); ?>>Expression Cron</option>
                            </select>
                        </td>
                    </tr>
                    <tr class="<?php echo esc_attr($weekly_classes); ?>" aria-hidden="<?php echo esc_attr($weekly_hidden ? 'true' : 'false'); ?>">
                        <th scope="row">Jour de la semaine</th>
                        <td>
                            <select data-field="day" name="schedules[<?php echo esc_attr($field_prefix); ?>][day]">
                                <?php $days = ['monday' => 'Lundi', 'tuesday' => 'Mardi', 'wednesday' => 'Mercredi', 'thursday' => 'Jeudi', 'friday' => 'Vendredi', 'saturday' => 'Samedi', 'sunday' => 'Dimanche'];
                                foreach ($days as $day_key => $day_name): ?>
                                    <option value="<?php echo esc_attr($day_key); ?>" <?php selected($day, $day_key); ?>><?php echo esc_html($day_name); ?></option>
                                <?php endforeach; ?>
                            </select>
                        </td>
                    </tr>
                    <tr class="<?php echo esc_attr($monthly_classes); ?>" aria-hidden="<?php echo esc_attr($monthly_hidden ? 'true' : 'false'); ?>">
                        <th scope="row"><label for="<?php echo esc_attr($day_of_month_id); ?>" data-for-template="bjlg-schedule-day-of-month-%s">Jour du mois</label></th>
                        <td>
                            <input type="number"
                                   id="<?php echo esc_attr($day_of_month_id); ?>"
                                   class="small-text"
                                   data-field="day_of_month"
                                   data-id-template="bjlg-schedule-day-of-month-%s"
                                   data-describedby-template="bjlg-schedule-day-of-month-%s-description"
                                   name="schedules[<?php echo esc_attr($field_prefix); ?>][day_of_month]"
                                   value="<?php echo esc_attr((string) $day_of_month); ?>"
                                   min="1"
                                   max="31"
                                   aria-describedby="<?php echo esc_attr($day_of_month_description_id); ?>">
                            <p id="<?php echo esc_attr($day_of_month_description_id); ?>"
                               class="description"
                               data-id-template="bjlg-schedule-day-of-month-%s-description">
                                Choisissez un jour entre 1 et 31. Le dernier jour sera ajusté selon le mois.
                            </p>
                        </td>
                    </tr>
                    <tr class="<?php echo esc_attr($time_classes); ?>" aria-hidden="<?php echo esc_attr($time_hidden ? 'true' : 'false'); ?>">
                        <th scope="row"><label for="<?php echo esc_attr($time_id); ?>" data-for-template="bjlg-schedule-time-%s">Heure</label></th>
                        <td>
                            <input type="time"
                                   id="<?php echo esc_attr($time_id); ?>"
                                   data-field="time"
                                   data-id-template="bjlg-schedule-time-%s"
                                   data-describedby-template="bjlg-schedule-time-%s-description"
                                   name="schedules[<?php echo esc_attr($field_prefix); ?>][time]"
                                   value="<?php echo esc_attr($time); ?>"
                                   aria-describedby="<?php echo esc_attr($time_description_id); ?>">
                            <p id="<?php echo esc_attr($time_description_id); ?>" class="description" data-id-template="bjlg-schedule-time-%s-description">Heure locale du site</p>
                        </td>
                    </tr>
                    <tr class="<?php echo esc_attr($custom_classes); ?>" aria-hidden="<?php echo esc_attr($custom_hidden ? 'true' : 'false'); ?>">
                        <th scope="row"><label for="<?php echo esc_attr($custom_id); ?>" data-for-template="bjlg-schedule-custom-%s">Expression Cron</label></th>
                        <td>
                            <div class="bjlg-cron-field" data-cron-field>
                                <input type="text"
                                       id="<?php echo esc_attr($custom_id); ?>"
                                       class="regular-text code bjlg-cron-input"
                                       data-field="custom_cron"
                                       data-id-template="bjlg-schedule-custom-%s"
                                       data-describedby-template="bjlg-schedule-custom-%s-description"
                                       name="schedules[<?php echo esc_attr($field_prefix); ?>][custom_cron]"
                                       value="<?php echo esc_attr($schedule['custom_cron'] ?? ''); ?>"
                                       placeholder="0 3 * * mon-fri"
                                       aria-describedby="<?php echo esc_attr($custom_description_id); ?>">
                                <p id="<?php echo esc_attr($custom_description_id); ?>" class="description" data-id-template="bjlg-schedule-custom-%s-description">
                                    Utilisez une expression Cron standard à cinq champs (minute, heure, jour du mois, mois, jour de semaine).
                                </p>
                                <button type="button"
                                        class="button-link bjlg-cron-helper-toggle"
                                        data-label-show="<?php echo esc_attr__('Afficher l’assistant Cron', 'backup-jlg'); ?>"
                                        data-label-hide="<?php echo esc_attr__('Masquer l’assistant Cron', 'backup-jlg'); ?>"
                                        aria-expanded="false">
                                    <?php esc_html_e('Afficher l’assistant Cron', 'backup-jlg'); ?>
                                </button>
                                <div class="bjlg-cron-helper-panel bjlg-hidden" data-cron-helper>
                                    <div class="bjlg-cron-assistant" data-cron-assistant>
                                        <p class="description bjlg-cron-assistant__hint" data-cron-empty>
                                            <?php esc_html_e('Saisissez une expression, utilisez les raccourcis ou sélectionnez un exemple pour prévisualiser les prochaines exécutions.', 'backup-jlg'); ?>
                                        </p>
                                        <div class="bjlg-cron-assistant__fields" data-cron-guidance></div>
                                        <div class="bjlg-cron-assistant__tokens" data-cron-tokens></div>
                                        <div class="bjlg-cron-assistant__scenarios" data-cron-scenarios role="list"></div>
                                        <section class="bjlg-cron-assistant__suggestions" data-cron-suggestions hidden>
                                            <strong class="bjlg-cron-assistant__title" data-cron-suggestions-title><?php esc_html_e('Suggestions recommandées', 'backup-jlg'); ?></strong>
                                            <p class="bjlg-cron-assistant__empty" data-cron-suggestions-empty hidden><?php esc_html_e('Sélectionnez des composants pour obtenir des suggestions adaptées.', 'backup-jlg'); ?></p>
                                            <div class="bjlg-cron-assistant__chips" data-cron-suggestions-list role="list"></div>
                                        </section>
                                        <section class="bjlg-cron-assistant__risk" data-cron-risk hidden aria-live="polite">
                                            <span class="bjlg-cron-risk__badge" data-cron-risk-label></span>
                                            <p class="bjlg-cron-risk__message" data-cron-risk-message></p>
                                        </section>
                                        <div class="bjlg-cron-assistant__history" data-cron-history>
                                            <div class="bjlg-cron-history__header">
                                                <strong class="bjlg-cron-assistant__title"><?php esc_html_e('Expressions récentes', 'backup-jlg'); ?></strong>
                                                <button type="button"
                                                        class="button-link bjlg-cron-history__clear"
                                                        data-cron-history-clear>
                                                    <?php esc_html_e('Effacer l’historique', 'backup-jlg'); ?>
                                                </button>
                                            </div>
                                            <p class="bjlg-cron-history__empty" data-cron-history-empty>
                                                <?php esc_html_e('Les expressions validées apparaîtront ici pour un accès rapide.', 'backup-jlg'); ?>
                                            </p>
                                            <div class="bjlg-cron-history__chips" data-cron-history-list role="list"></div>
                                        </div>
                                        <div class="bjlg-cron-assistant__examples" data-cron-examples role="list"></div>
                                        <div class="bjlg-cron-assistant__preview" data-cron-preview hidden>
                                            <strong class="bjlg-cron-assistant__title"><?php esc_html_e('Prochaines exécutions', 'backup-jlg'); ?></strong>
                                            <ol class="bjlg-cron-assistant__runs" data-cron-preview-list data-default-message="<?php echo esc_attr__('Les prochaines occurrences s’afficheront après validation de l’expression.', 'backup-jlg'); ?>"></ol>
                                        </div>
                                        <div class="bjlg-cron-assistant__warnings" data-cron-warnings aria-live="polite"></div>
                                        <p class="bjlg-cron-assistant__status" data-cron-status aria-live="polite"></p>
                                    </div>
                                </div>
                            </div>
                        </td>
                    </tr>
                    <tr>
                        <th scope="row">Composants</th>
                        <td>
                            <fieldset aria-describedby="<?php echo esc_attr($field_prefix); ?>-components-help">
                                <legend class="bjlg-fieldset-title">Choisir les éléments à inclure</legend>
                                <?php foreach ($components_labels as $component_key => $component_label): ?>
                                    <label class="bjlg-label-block bjlg-mb-4">
                                        <input type="checkbox"
                                               data-field="components"
                                               name="schedules[<?php echo esc_attr($field_prefix); ?>][components][]"
                                               value="<?php echo esc_attr($component_key); ?>"
                                               <?php checked(in_array($component_key, $schedule_components, true)); ?>>
                                        <?php if ($component_key === 'db'): ?>
                                            <strong><?php echo esc_html($component_label); ?></strong>
                                            <span class="description">Toutes les tables WordPress</span>
                                        <?php else: ?>
                                            <?php echo esc_html($component_label); ?>
                                        <?php endif; ?>
                                    </label>
                                <?php endforeach; ?>
                                <p id="<?php echo esc_attr($field_prefix); ?>-components-help" class="description">Ces composants seront sauvegardés pour chaque occurrence de cette planification.</p>
                            </fieldset>
                        </td>
                    </tr>
                    <tr>
                        <th scope="row">Options</th>
                        <td>
                            <label class="bjlg-label-block">
                                <input type="checkbox"
                                       data-field="encrypt"
                                       name="schedules[<?php echo esc_attr($field_prefix); ?>][encrypt]"
                                       value="1" <?php checked($encrypt_enabled); ?>>
                                Chiffrer la sauvegarde
                            </label>
                            <label class="bjlg-label-block">
                                <input type="checkbox"
                                       data-field="incremental"
                                       name="schedules[<?php echo esc_attr($field_prefix); ?>][incremental]"
                                       value="1" <?php checked($incremental_enabled); ?>>
                                Sauvegarde incrémentale
                            </label>
                        </td>
                    </tr>
                    <tr>
                        <th scope="row"><label for="<?php echo esc_attr($include_id); ?>" data-for-template="bjlg-schedule-include-%s">Inclusions</label></th>
                        <td>
                            <textarea rows="3"
                                      class="large-text code"
                                      data-field="include_patterns"
                                      id="<?php echo esc_attr($include_id); ?>"
                                      data-id-template="bjlg-schedule-include-%s"
                                      name="schedules[<?php echo esc_attr($field_prefix); ?>][include_patterns]"
                                      placeholder="wp-content/uploads/*&#10;wp-content/themes/mon-theme/*"><?php echo $include_text; ?></textarea>
                        </td>
                    </tr>
                    <tr>
                        <th scope="row"><label for="<?php echo esc_attr($exclude_id); ?>" data-for-template="bjlg-schedule-exclude-%s">Exclusions</label></th>
                        <td>
                            <textarea rows="3"
                                      class="large-text code"
                                      data-field="exclude_patterns"
                                      id="<?php echo esc_attr($exclude_id); ?>"
                                      data-id-template="bjlg-schedule-exclude-%s"
                                      name="schedules[<?php echo esc_attr($field_prefix); ?>][exclude_patterns]"
                                      placeholder="*/cache/*&#10;*.tmp"><?php echo $exclude_text; ?></textarea>
                        </td>
                    </tr>
                    <tr>
                        <th scope="row">Contrôles post-sauvegarde</th>
                        <td>
                            <label class="bjlg-label-block">
                                <input type="checkbox"
                                       data-field="post_checks"
                                       name="schedules[<?php echo esc_attr($field_prefix); ?>][post_checks][]"
                                       value="checksum" <?php checked(!empty($post_checks['checksum'])); ?>>
                                Vérification checksum
                            </label>
                            <label class="bjlg-label-block">
                                <input type="checkbox"
                                       data-field="post_checks"
                                       name="schedules[<?php echo esc_attr($field_prefix); ?>][post_checks][]"
                                       value="dry_run" <?php checked(!empty($post_checks['dry_run'])); ?>>
                                Test de restauration
                            </label>
                        </td>
                    </tr>
                    <tr>
                        <th scope="row">Destinations secondaires</th>
                        <td>
                            <?php if (!empty($destination_choices)): ?>
                                <?php foreach ($destination_choices as $destination_id => $destination_label):
                                    $is_google_drive = $destination_id === 'google_drive';
                                    $is_unavailable = $is_google_drive && $google_drive_unavailable;
                                    ?>
                                    <div class="bjlg-destination-option-group">
                                        <label class="bjlg-label-block bjlg-destination-option">
                                            <input type="checkbox"
                                                   data-field="secondary_destinations"
                                                   name="schedules[<?php echo esc_attr($field_prefix); ?>][secondary_destinations][]"
                                                   value="<?php echo esc_attr($destination_id); ?>"
                                                   <?php checked(in_array($destination_id, $secondary_destinations, true)); ?>
                                                   <?php disabled($is_unavailable); ?>>
                                            <?php echo esc_html($destination_label); ?>
                                        </label>
                                        <?php if ($is_unavailable): ?>
                                            <p class="description bjlg-destination-unavailable"><?php echo esc_html($this->get_google_drive_unavailable_notice()); ?></p>
                                        <?php endif; ?>
                                    </div>
                                <?php endforeach; ?>
                                <p class="description">En cas d'échec de la première destination, les suivantes seront tentées.</p>
                            <?php else: ?>
                                <p class="description">Aucune destination distante disponible.</p>
                            <?php endif; ?>
                        </td>
                    </tr>
                    <tr>
                        <th scope="row">Résumé</th>
                        <td>
                            <div class="bjlg-schedule-summary" data-field="summary" aria-live="polite">
                                <?php echo $summary_html; // phpcs:ignore WordPress.Security.EscapeOutput.OutputNotEscaped ?>
                            </div>
                        </td>
                    </tr>
                    <tr class="bjlg-schedule-recommendations-row">
                        <th scope="row"><?php esc_html_e('Recommandations', 'backup-jlg'); ?></th>
                        <td>
                            <div class="bjlg-schedule-recommendations" data-field="recommendations" aria-live="polite">
                                <p class="bjlg-schedule-recommendations__status" data-role="recommendation-status" hidden></p>
                                <div class="bjlg-schedule-recommendations__badges" data-role="recommendation-badges"></div>
                                <div class="bjlg-schedule-recommendations__tips" data-role="recommendation-tips"></div>
                                <p class="bjlg-schedule-recommendations__empty" data-role="recommendation-empty"><?php echo esc_html__(
                                    'Modifiez la planification pour découvrir les recommandations.',
                                    'backup-jlg'
                                ); ?></p>
                            </div>
                        </td>
                    </tr>
                </table>
                <p class="bjlg-schedule-inline-actions">
                    <button type="button" class="button button-secondary bjlg-run-schedule-now"<?php echo $is_template ? ' disabled' : ''; ?>>Exécuter maintenant</button>
                </p>
            </div>
        </div>
        <?php
        return ob_get_clean();
    }

    private function render_rbac_section() {
        $contexts = BJLG_RBAC::get_context_definitions();
        $templates = BJLG_RBAC::get_templates();
        $choices = BJLG_RBAC::get_permission_choices();
        $initial_map = bjlg_get_capability_map();
        $scope = $this->is_network_screen ? 'network' : 'site';

        $contexts_json = esc_attr(wp_json_encode($contexts));
        $templates_json = esc_attr(wp_json_encode($templates));
        $choices_json = esc_attr(wp_json_encode($choices));
        $map_json = esc_attr(wp_json_encode($initial_map));
        $rest_namespace = class_exists(BJLG_REST_API::class) ? BJLG_REST_API::API_NAMESPACE : 'backup-jlg/v1';
        $endpoint = esc_url(rest_url(trailingslashit($rest_namespace) . 'rbac'));

        ?>
        <div class="bjlg-section bjlg-rbac-section">
            <h2><?php esc_html_e('Contrôles d’accès', 'backup-jlg'); ?></h2>
            <p class="description">
                <?php esc_html_e('Affectez des rôles ou des capacités distincts aux principales fonctionnalités du plugin.', 'backup-jlg'); ?>
            </p>
            <div
                id="bjlg-rbac-app"
                class="bjlg-rbac-app"
                data-section-key="rbac"
                data-rbac-contexts="<?php echo $contexts_json; ?>"
                data-rbac-templates="<?php echo $templates_json; ?>"
                data-rbac-choices="<?php echo $choices_json; ?>"
                data-rbac-map="<?php echo $map_json; ?>"
                data-rbac-endpoint="<?php echo esc_attr($endpoint); ?>"
                data-rbac-scope="<?php echo esc_attr($scope); ?>"
                tabindex="-1"
            >
                <div class="notice notice-info bjlg-rbac-fallback" aria-live="polite">
                    <p><?php esc_html_e('Activez JavaScript pour personnaliser les droits d’accès.', 'backup-jlg'); ?></p>
                </div>
            </div>
        </div>
        <?php
    }

    private function wrap_schedule_badge_group($title, array $badges) {
        return sprintf(
            '<div class="bjlg-badge-group"><strong class="bjlg-badge-group-title">%s :</strong>%s</div>',
            esc_html($title),
            implode('', $badges)
        );
    }

    private function format_schedule_badge($label, $color_class, $extra_class = '') {
        $classes = ['bjlg-badge'];

        if (is_string($color_class) && $color_class !== '') {
            $classes[] = $color_class;
        } else {
            $classes[] = 'bjlg-badge-bg-slate';
        }

        if (!empty($extra_class)) {
            $classes[] = $extra_class;
        }

        return sprintf(
            '<span class="%s">%s</span>',
            esc_attr(implode(' ', $classes)),
            esc_html($label)
        );
    }

    private function sanitize_with_kses($content, array $allowed_tags = []) {
        if (function_exists('wp_kses')) {
            return wp_kses($content, $allowed_tags);
        }

        if (function_exists('wp_kses_post')) {
            return wp_kses_post($content);
        }

        if (empty($allowed_tags)) {
            return strip_tags((string) $content);
        }

        $allowed = '';
        foreach (array_keys($allowed_tags) as $tag) {
            if (!is_string($tag) || $tag === '') {
                continue;
            }

            $allowed .= '<' . $tag . '>';
        }

        return strip_tags((string) $content, $allowed);
    }
}<|MERGE_RESOLUTION|>--- conflicted
+++ resolved
@@ -3857,7 +3857,6 @@
                 <p class="submit"><button type="submit" class="button button-primary">Enregistrer les planifications</button></p>
             </form>
 
-<<<<<<< HEAD
             <h3><span class="dashicons dashicons-shield" aria-hidden="true"></span> Snapshot pré-update</h3>
             <form class="bjlg-settings-form bjlg-update-guard-form"
                   data-success-message="Paramètres du snapshot pré-update sauvegardés."
@@ -4014,106 +4013,6 @@
                 </p>
                 <p class="submit"><button type="submit" class="button button-primary"><?php esc_html_e('Enregistrer la section Snapshot', 'backup-jlg'); ?></button></p>
             </form>
-=======
-            <section class="bjlg-restore-check" aria-labelledby="bjlg-restore-check-title">
-                <header class="bjlg-restore-check__header">
-                    <h4 id="bjlg-restore-check-title"><?php esc_html_e('Validation automatique des restaurations', 'backup-jlg'); ?></h4>
-                    <p class="description"><?php esc_html_e('Planifiez une restauration vers une sandbox pour vérifier automatiquement vos sauvegardes et mesurer vos objectifs RTO/RPO.', 'backup-jlg'); ?></p>
-                </header>
-                <form id="bjlg-restore-check-form" data-restore-check="<?php echo $restore_check_json; ?>">
-                    <div id="bjlg-restore-check-feedback" class="notice" role="status" aria-live="polite" style="display:none;"></div>
-                    <table class="form-table">
-                        <tr>
-                            <th scope="row"><?php esc_html_e('Validation programmée', 'backup-jlg'); ?></th>
-                            <td>
-                                <label>
-                                    <input type="checkbox" name="enabled" value="1" data-restore-field="enabled">
-                                    <?php esc_html_e('Activer la validation périodique dans une sandbox isolée', 'backup-jlg'); ?>
-                                </label>
-                                <p class="description"><?php esc_html_e('Une restauration de contrôle sera effectuée avec les paramètres ci-dessous.', 'backup-jlg'); ?></p>
-                            </td>
-                        </tr>
-                        <tr>
-                            <th scope="row"><?php esc_html_e('Fréquence', 'backup-jlg'); ?></th>
-                            <td>
-                                <select name="recurrence" data-restore-field="recurrence">
-                                    <option value="daily"><?php esc_html_e('Quotidienne', 'backup-jlg'); ?></option>
-                                    <option value="twice_daily"><?php esc_html_e('Deux fois par jour', 'backup-jlg'); ?></option>
-                                    <option value="hourly"><?php esc_html_e('Toutes les heures', 'backup-jlg'); ?></option>
-                                    <option value="weekly"><?php esc_html_e('Hebdomadaire', 'backup-jlg'); ?></option>
-                                    <option value="monthly"><?php esc_html_e('Mensuelle', 'backup-jlg'); ?></option>
-                                </select>
-                            </td>
-                        </tr>
-                        <tr class="bjlg-restore-check-weekly" aria-hidden="true">
-                            <th scope="row"><?php esc_html_e('Jour de la semaine', 'backup-jlg'); ?></th>
-                            <td>
-                                <select name="day" data-restore-field="day">
-                                    <?php
-                                    $days = [
-                                        'monday' => __('Lundi', 'backup-jlg'),
-                                        'tuesday' => __('Mardi', 'backup-jlg'),
-                                        'wednesday' => __('Mercredi', 'backup-jlg'),
-                                        'thursday' => __('Jeudi', 'backup-jlg'),
-                                        'friday' => __('Vendredi', 'backup-jlg'),
-                                        'saturday' => __('Samedi', 'backup-jlg'),
-                                        'sunday' => __('Dimanche', 'backup-jlg'),
-                                    ];
-                                    foreach ($days as $key => $label) {
-                                        printf('<option value="%1$s">%2$s</option>', esc_attr($key), esc_html($label));
-                                    }
-                                    ?>
-                                </select>
-                            </td>
-                        </tr>
-                        <tr class="bjlg-restore-check-monthly" aria-hidden="true">
-                            <th scope="row"><?php esc_html_e('Jour du mois', 'backup-jlg'); ?></th>
-                            <td>
-                                <input type="number" name="day_of_month" min="1" max="31" data-restore-field="day_of_month" class="small-text">
-                            </td>
-                        </tr>
-                        <tr>
-                            <th scope="row"><?php esc_html_e('Heure locale', 'backup-jlg'); ?></th>
-                            <td>
-                                <input type="time" name="time" data-restore-field="time">
-                            </td>
-                        </tr>
-                        <tr>
-                            <th scope="row"><?php esc_html_e('Composants restaurés', 'backup-jlg'); ?></th>
-                            <td>
-                                <label><input type="checkbox" name="components[]" value="db" data-restore-component="db"> <?php esc_html_e('Base de données', 'backup-jlg'); ?></label><br>
-                                <label><input type="checkbox" name="components[]" value="plugins" data-restore-component="plugins"> <?php esc_html_e('Extensions', 'backup-jlg'); ?></label><br>
-                                <label><input type="checkbox" name="components[]" value="themes" data-restore-component="themes"> <?php esc_html_e('Thèmes', 'backup-jlg'); ?></label><br>
-                                <label><input type="checkbox" name="components[]" value="uploads" data-restore-component="uploads"> <?php esc_html_e('Médias', 'backup-jlg'); ?></label>
-                                <p class="description"><?php esc_html_e('Sélectionnez les éléments à vérifier lors de la restauration.', 'backup-jlg'); ?></p>
-                            </td>
-                        </tr>
-                        <tr>
-                            <th scope="row"><?php esc_html_e('Chemin sandbox personnalisé', 'backup-jlg'); ?></th>
-                            <td>
-                                <input type="text" class="regular-text" name="sandbox_path" data-restore-field="sandbox_path" placeholder="/tmp/bjlg-sandbox">
-                                <p class="description"><?php esc_html_e('Laissez vide pour utiliser le dossier sandbox par défaut.', 'backup-jlg'); ?></p>
-                            </td>
-                        </tr>
-                        <tr class="bjlg-restore-check-next-run">
-                            <th scope="row"><?php esc_html_e('Prochaine exécution', 'backup-jlg'); ?></th>
-                            <td>
-                                <span class="bjlg-restore-check-next-run-value" data-restore-next-run>—</span>
-                                <span class="description" data-restore-next-run-relative></span>
-                            </td>
-                        </tr>
-                        <tr class="bjlg-restore-check-last-run">
-                            <th scope="row"><?php esc_html_e('Dernier résultat', 'backup-jlg'); ?></th>
-                            <td>
-                                <span class="bjlg-restore-check-last-status" data-restore-last-status>—</span>
-                                <p class="description" data-restore-last-message></p>
-                            </td>
-                        </tr>
-                    </table>
-                    <p class="submit"><button type="submit" class="button button-secondary"><?php esc_html_e('Enregistrer la validation programmée', 'backup-jlg'); ?></button></p>
-                </form>
-            </section>
->>>>>>> 7329f0fc
 
             <h3><span class="dashicons dashicons-admin-links" aria-hidden="true"></span> Webhook</h3>
             <form id="bjlg-webhook-tools" class="bjlg-webhook-form" aria-labelledby="bjlg-webhook-tools-title">
