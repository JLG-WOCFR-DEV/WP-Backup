<?php
namespace BJLG;

use WP_REST_Request;
use WP_REST_Response;

if (!defined('ABSPATH')) {
    exit;
}

/**
 * Gère la création et l'affichage de l'interface d'administration du plugin.
 */
class BJLG_Admin {

    private const DASHBOARD_RECENT_BACKUPS_LIMIT = 3;

    private const ONBOARDING_PROGRESS_META_KEY = 'bjlg_onboarding_progress';

    private $destinations = [];
    private $advanced_admin;
    private $google_drive_notice;
    private $onboarding_progress = [];
    private $is_network_screen = false;
<<<<<<< HEAD
    private $network_notice = null;
=======
    private $active_scope = BJLG_Site_Context::HISTORY_SCOPE_SITE;
>>>>>>> b6f4de77

    public function __construct() {
        $this->load_destinations();
        $this->advanced_admin = class_exists(BJLG_Admin_Advanced::class) ? new BJLG_Admin_Advanced() : null;
        $this->onboarding_progress = $this->get_user_onboarding_progress();
        add_action('admin_menu', [$this, 'create_admin_page']);
        add_action('network_admin_menu', [$this, 'create_network_admin_page']);
        add_filter('bjlg_admin_tabs', [$this, 'get_default_tabs']);
        add_filter('bjlg_admin_sections', [$this, 'get_default_sections']);
        add_action('wp_dashboard_setup', [$this, 'register_dashboard_widget']);
        add_action('admin_enqueue_scripts', [$this, 'enqueue_dashboard_widget_assets']);
        add_action('wp_ajax_bjlg_update_onboarding_progress', [$this, 'ajax_update_onboarding_progress']);
    }

    /**
     * Détermine si Google Drive est indisponible faute de SDK.
     */
    private function is_google_drive_unavailable() {
        $google_drive_destination = isset($this->destinations['google_drive'])
            ? $this->destinations['google_drive']
            : null;

        if (!is_object($google_drive_destination) || !method_exists($google_drive_destination, 'is_sdk_available')) {
            return false;
        }

        return !$google_drive_destination->is_sdk_available();
    }

    /**
     * Retourne le message à afficher quand le SDK Google Drive est manquant.
     */
    private function get_google_drive_unavailable_notice() {
        if ($this->google_drive_notice === null) {
            $this->google_drive_notice = esc_html__(
                "Le SDK Google n'est pas disponible. Installez les dépendances via Composer pour activer cette destination.",
                'backup-jlg'
            );
        }

        return $this->google_drive_notice;
    }

    /**
     * Charge les classes de destination disponibles.
     */
    private function load_destinations() {
        if (class_exists(BJLG_Google_Drive::class)) {
            $this->destinations['google_drive'] = new BJLG_Google_Drive();
        }
        if (class_exists(BJLG_AWS_S3::class)) {
            $this->destinations['aws_s3'] = new BJLG_AWS_S3();
        }
        if (class_exists(BJLG_Wasabi::class)) {
            $this->destinations['wasabi'] = new BJLG_Wasabi();
        }
        if (class_exists(BJLG_Dropbox::class)) {
            $this->destinations['dropbox'] = new BJLG_Dropbox();
        }
        if (class_exists(BJLG_Azure_Blob::class)) {
            $this->destinations['azure_blob'] = new BJLG_Azure_Blob();
        }
        if (class_exists(BJLG_Backblaze_B2::class)) {
            $this->destinations['backblaze_b2'] = new BJLG_Backblaze_B2();
        }
        if (class_exists(BJLG_OneDrive::class)) {
            $this->destinations['onedrive'] = new BJLG_OneDrive();
        }
        if (class_exists(BJLG_PCloud::class)) {
            $this->destinations['pcloud'] = new BJLG_PCloud();
        }
        if (class_exists(BJLG_SFTP::class)) {
            $this->destinations['sftp'] = new BJLG_SFTP();
        }
    }

    private function get_scope_choices(): array {
        $choices = [
            BJLG_Site_Context::HISTORY_SCOPE_SITE => __('Site courant', 'backup-jlg'),
        ];

        if (!function_exists('is_multisite') || !is_multisite()) {
            return $choices;
        }

        $can_view_network = function_exists('bjlg_can_manage_plugin') && bjlg_can_manage_plugin(null, 'manage_network');

        if ($can_view_network) {
            $choices[BJLG_Site_Context::HISTORY_SCOPE_NETWORK] = __('Réseau', 'backup-jlg');
        }

        return $choices;
    }

    private function determine_active_scope(array $choices): string {
        $default = $this->is_network_screen ? BJLG_Site_Context::HISTORY_SCOPE_NETWORK : BJLG_Site_Context::HISTORY_SCOPE_SITE;

        $requested = isset($_GET['bjlg_scope'])
            ? sanitize_key((string) wp_unslash($_GET['bjlg_scope']))
            : $default;

        if (!isset($choices[$requested])) {
            $requested = $default;
        }

        if (!isset($choices[$requested])) {
            $requested = (string) array_key_first($choices);
        }

        if ($requested === '') {
            $requested = BJLG_Site_Context::HISTORY_SCOPE_SITE;
        }

        return $requested;
    }

    private function collect_metrics_for_scope(string $scope): array {
        if (!$this->advanced_admin) {
            return [];
        }

        return $this->run_with_scope(function () {
            return $this->advanced_admin->get_dashboard_metrics();
        }, $scope);
    }

    private function run_with_scope(callable $callback, ?string $scope = null)
    {
        $target_scope = $scope ?? $this->active_scope;

        if ($target_scope === BJLG_Site_Context::HISTORY_SCOPE_NETWORK) {
            return BJLG_Site_Context::with_network($callback);
        }

        return $callback();
    }

    private function render_scope_switcher(array $choices, string $active_scope): void {
        if (count($choices) < 2) {
            return;
        }

        $preserved_params = [];

        foreach ($_GET as $key => $value) {
            if ($key === 'bjlg_scope') {
                continue;
            }

            $sanitized_key = sanitize_key((string) $key);

            if ($sanitized_key === '') {
                continue;
            }

            if (is_scalar($value)) {
                $preserved_params[$sanitized_key] = sanitize_text_field((string) wp_unslash($value));
            }
        }

        ?>
        <form method="get" class="bjlg-scope-switcher">
            <?php foreach ($preserved_params as $param_key => $param_value): ?>
                <input type="hidden" name="<?php echo esc_attr($param_key); ?>" value="<?php echo esc_attr($param_value); ?>">
            <?php endforeach; ?>
            <label class="screen-reader-text" for="bjlg-scope-select"><?php esc_html_e('Périmètre des données', 'backup-jlg'); ?></label>
            <select id="bjlg-scope-select" name="bjlg_scope" class="bjlg-scope-switcher__select" onchange="this.form.submit()">
                <?php foreach ($choices as $scope_value => $label): ?>
                    <option value="<?php echo esc_attr($scope_value); ?>" <?php selected($active_scope, $scope_value); ?>>
                        <?php echo esc_html($label); ?>
                    </option>
                <?php endforeach; ?>
            </select>
            <noscript>
                <button type="submit" class="button button-secondary"><?php esc_html_e('Appliquer', 'backup-jlg'); ?></button>
            </noscript>
        </form>
        <?php
    }

    /**
     * Retourne les onglets par défaut
     */
    public function get_default_tabs($tabs) {
        $defaults = [
            'backup_restore' => 'Sauvegarde & Restauration',
            'scheduling' => 'Planification',
            'history' => 'Historique',
            'health_check' => 'Bilan de Santé',
            'settings' => 'Réglages',
            'logs' => 'Logs & Outils',
            'api' => 'API & Intégrations',
        ];

        if (is_array($tabs) && !empty($tabs)) {
            return array_merge($defaults, $tabs);
        }

        return $defaults;
    }

    private function get_user_onboarding_progress(): array {
        if (!\function_exists('get_current_user_id') || !\function_exists('get_user_meta')) {
            return [];
        }

        $user_id = \get_current_user_id();
        if (!$user_id) {
            return [];
        }

        $progress = \get_user_meta($user_id, self::ONBOARDING_PROGRESS_META_KEY, true);

        if (!is_array($progress) || empty($progress)) {
            return [];
        }

        $completed = [];
        foreach ($progress as $step_id) {
            $key = sanitize_key((string) $step_id);
            if ($key !== '') {
                $completed[] = $key;
            }
        }

        return array_values(array_unique($completed));
    }

    private function save_user_onboarding_progress(array $completed) {
        if (!\function_exists('get_current_user_id') || !\function_exists('update_user_meta')) {
            return;
        }

        $user_id = \get_current_user_id();
        if (!$user_id) {
            return;
        }

        $normalized = [];
        foreach ($completed as $step_id) {
            $key = sanitize_key((string) $step_id);
            if ($key !== '') {
                $normalized[] = $key;
            }
        }

        \update_user_meta($user_id, self::ONBOARDING_PROGRESS_META_KEY, array_values(array_unique($normalized)));
        $this->onboarding_progress = $this->get_user_onboarding_progress();
    }

    /**
     * Retourne les sections par défaut affichées dans l'application React.
     */
    public function get_default_sections($sections) {
        $defaults = [
            'monitoring' => [
                'label' => __('Monitoring', 'backup-jlg'),
                'icon' => 'chart-line',
            ],
            'backup' => [
                'label' => __('Sauvegarde', 'backup-jlg'),
                'icon' => 'database-export',
            ],
            'restore' => [
                'label' => __('Restauration', 'backup-jlg'),
                'icon' => 'update-alt',
            ],
            'settings' => [
                'label' => __('Réglages', 'backup-jlg'),
                'icon' => 'admin-generic',
            ],
            'integrations' => [
                'label' => __('Intégrations', 'backup-jlg'),
                'icon' => 'admin-network',
            ],
        ];

        if ($this->is_network_screen) {
            $defaults = array_merge(
                [
                    'network' => [
                        'label' => __('Réseau', 'backup-jlg'),
                        'icon' => 'admin-network',
                    ],
                ],
                $defaults
            );
        }

        if (is_array($sections) && !empty($sections)) {
            return array_merge($defaults, $sections);
        }

        return $defaults;
    }

    /**
     * Crée la page de menu dans l'administration.
     */
    public function create_admin_page() {
        $wl_settings = \bjlg_get_option('bjlg_whitelabel_settings', []);
        $plugin_name = !empty($wl_settings['plugin_name']) ? $wl_settings['plugin_name'] : 'Backup - JLG';

        add_menu_page(
            $plugin_name,
            $plugin_name,
            'bjlg_manage_plugin',
            'backup-jlg',
            [$this, 'render_admin_page'],
            'dashicons-database-export',
            81
        );
    }

    public function create_network_admin_page() {
        if (!function_exists('is_multisite') || !is_multisite()) {
            return;
        }

        $wl_settings = \bjlg_get_option('bjlg_whitelabel_settings', [], ['network' => true]);
        $plugin_name = !empty($wl_settings['plugin_name']) ? $wl_settings['plugin_name'] : 'Backup - JLG';

        add_menu_page(
            $plugin_name,
            $plugin_name,
            'bjlg_manage_plugin',
            'backup-jlg-network',
            [$this, 'render_network_admin_page'],
            'dashicons-database-export',
            81
        );
    }

    public function render_network_admin_page() {
        $previous_state = $this->is_network_screen;
        $this->is_network_screen = true;

        bjlg_with_network(function () {
            $this->handle_network_admin_actions();
            $this->render_admin_page();
        });

        $this->is_network_screen = $previous_state;
    }

    /**
     * Register the dashboard widget shown on the main WordPress dashboard.
     */
    public function register_dashboard_widget() {
        if (!function_exists('bjlg_can_manage_plugin') || !bjlg_can_manage_plugin()) {
            return;
        }

        wp_add_dashboard_widget(
            'bjlg_dashboard_status',
            __('Sauvegardes - aperçu', 'backup-jlg'),
            [$this, 'render_dashboard_widget']
        );
    }

    /**
     * Enqueue assets required for the dashboard widget.
     */
    public function enqueue_dashboard_widget_assets($hook_suffix) {
        if ($hook_suffix !== 'index.php') {
            return;
        }

        if (!function_exists('bjlg_can_manage_plugin') || !bjlg_can_manage_plugin()) {
            return;
        }

        wp_enqueue_style(
            'bjlg-dashboard-widget',
            BJLG_PLUGIN_URL . 'assets/css/dashboard-widget.css',
            [],
            BJLG_VERSION
        );
    }

    public function ajax_update_onboarding_progress() {
        if (!function_exists('bjlg_can_manage_plugin') || !bjlg_can_manage_plugin()) {
            wp_send_json_error(['message' => __('Vous n’avez pas la permission de modifier cette checklist.', 'backup-jlg')], 403);
        }

        $nonce = isset($_POST['nonce']) ? sanitize_text_field(wp_unslash($_POST['nonce'])) : '';
        if (!wp_verify_nonce($nonce, 'bjlg_onboarding_progress')) {
            wp_send_json_error(['message' => __('Jeton de sécurité invalide.', 'backup-jlg')], 403);
        }

        $steps = isset($_POST['completed']) ? (array) wp_unslash($_POST['completed']) : [];
        $completed = [];

        foreach ($steps as $step_id) {
            $key = sanitize_key((string) $step_id);
            if ($key !== '') {
                $completed[] = $key;
            }
        }

        $this->save_user_onboarding_progress($completed);

        wp_send_json_success([
            'completed' => $this->onboarding_progress,
        ]);
    }
    
    private function map_legacy_tab_to_section(string $tab): string {
        switch ($tab) {
            case 'backup_restore':
            case 'scheduling':
                return 'backup';
            case 'history':
            case 'health_check':
            case 'logs':
                return 'monitoring';
            case 'settings':
                return 'settings';
            case 'api':
                return 'integrations';
            default:
                return $tab !== '' ? sanitize_key($tab) : 'monitoring';
        }
    }

    private function get_section_module_mapping(): array {
        return [
            'monitoring' => ['dashboard', 'logs'],
            'backup' => ['dashboard', 'backup', 'scheduling'],
            'restore' => ['backup'],
            'settings' => ['settings'],
            'integrations' => ['api'],
        ];
    }

    private function build_sidebar_summary_items(array $metrics): array {
        $summary = isset($metrics['summary']) && is_array($metrics['summary']) ? $metrics['summary'] : [];
        $reliability = isset($metrics['reliability']) && is_array($metrics['reliability']) ? $metrics['reliability'] : [];

        $items = [];

        $items[] = [
            'label' => __('Dernière sauvegarde', 'backup-jlg'),
            'value' => $summary['history_last_backup_relative'] ?? ($summary['history_last_backup'] ?? __('Aucune sauvegarde effectuée', 'backup-jlg')),
            'meta' => $summary['history_last_backup'] ?? '',
            'icon' => 'dashicons-backup',
        ];

        $items[] = [
            'label' => __('Prochaine planification', 'backup-jlg'),
            'value' => $summary['scheduler_next_run_relative'] ?? ($summary['scheduler_next_run'] ?? __('Non planifié', 'backup-jlg')),
            'meta' => $summary['scheduler_next_run'] ?? '',
            'icon' => 'dashicons-clock',
        ];

        $count_archives = (int) ($summary['storage_backup_count'] ?? 0);
        $count_formatted = \function_exists('number_format_i18n')
            ? \number_format_i18n($count_archives)
            : number_format($count_archives);

        if (\function_exists('_n')) {
            $meta_label = sprintf(
                \_n('%s archive', '%s archives', $count_archives, 'backup-jlg'),
                $count_formatted
            );
        } else {
            $meta_label = sprintf(
                $count_archives === 1 ? '%s archive' : '%s archives',
                $count_formatted
            );
        }

        $items[] = [
            'label' => __('Stockage local', 'backup-jlg'),
            'value' => $summary['storage_total_size_human'] ?? size_format(0),
            'meta' => $meta_label,
            'icon' => 'dashicons-database',
        ];

        if (!empty($reliability)) {
            $score = isset($reliability['score']) ? max(0, min(100, (int) $reliability['score'])) : null;
            $score_label = $reliability['score_label'] ?? '';
            $items[] = [
                'label' => __('Indice de fiabilité', 'backup-jlg'),
                'value' => $score !== null ? sprintf(__('%s /100', 'backup-jlg'), number_format_i18n($score)) : __('Non disponible', 'backup-jlg'),
                'meta' => $score_label,
                'icon' => 'dashicons-shield-alt',
            ];
        }

        return $items;
    }

    private function has_api_keys(): bool {
        if (!class_exists(BJLG_API_Keys::class)) {
            return false;
        }

        $keys = $this->run_with_scope(static function () {
            return BJLG_API_Keys::get_keys();
        });

        return is_array($keys) && !empty($keys);
    }

    private function build_onboarding_steps(array $metrics): array {
        $summary = isset($metrics['summary']) && is_array($metrics['summary']) ? $metrics['summary'] : [];
        $scheduler = isset($metrics['scheduler']) && is_array($metrics['scheduler']) ? $metrics['scheduler'] : [];
        $encryption = isset($metrics['encryption']) && is_array($metrics['encryption']) ? $metrics['encryption'] : [];
        $has_backup = (int) ($summary['history_successful_backups'] ?? 0) > 0;
        $has_schedule = (int) ($scheduler['active_count'] ?? 0) > 0;
        $encryption_enabled = !empty($encryption['encryption_enabled']);
        $has_api_key = $this->has_api_keys();

        $steps = [
            [
                'id' => 'create-first-backup',
                'title' => __('Créer une sauvegarde immédiate', 'backup-jlg'),
                'description' => __('Assurez-vous d’avoir une archive complète en lançant une sauvegarde à la demande.', 'backup-jlg'),
                'cta' => [
                    'label' => __('Lancer une sauvegarde', 'backup-jlg'),
                    'href' => add_query_arg(['page' => 'backup-jlg', 'section' => 'backup'], admin_url('admin.php')) . '#bjlg-backup-creation-form',
                ],
                'completed' => $has_backup,
                'locked' => false,
            ],
            [
                'id' => 'configure-schedule',
                'title' => __('Planifier des sauvegardes automatiques', 'backup-jlg'),
                'description' => __('Activez au moins une planification récurrente pour couvrir vos besoins métier.', 'backup-jlg'),
                'cta' => [
                    'label' => __('Configurer la planification', 'backup-jlg'),
                    'href' => add_query_arg(['page' => 'backup-jlg', 'section' => 'backup'], admin_url('admin.php')) . '#bjlg-scheduling',
                ],
                'completed' => $has_schedule,
                'locked' => false,
            ],
            [
                'id' => 'enable-encryption',
                'title' => __('Activer le chiffrement AES-256', 'backup-jlg'),
                'description' => __('Protégez vos archives en générant une clé AES-256 puis en activant l’option « Sauvegarde chiffrée » dans Paramètres → Chiffrement.', 'backup-jlg'),
                'cta' => [
                    'label' => __('Ouvrir Paramètres → Chiffrement', 'backup-jlg'),
                    'href' => add_query_arg(['page' => 'backup-jlg', 'section' => 'settings'], admin_url('admin.php')) . '#bjlg-encryption-settings',
                ],
                'completed' => $encryption_enabled,
                'locked' => true,
            ],
            [
                'id' => 'generate-api-key',
                'title' => __('Générer une clé API', 'backup-jlg'),
                'description' => __('Créez une clé API dédiée pour vos intégrations externes et automatisez vos workflows.', 'backup-jlg'),
                'cta' => [
                    'label' => __('Créer une clé API', 'backup-jlg'),
                    'href' => add_query_arg(['page' => 'backup-jlg', 'section' => 'integrations'], admin_url('admin.php')) . '#bjlg-create-api-key',
                    'action' => 'open-api-key',
                ],
                'completed' => $has_api_key,
                'locked' => true,
            ],
        ];

        return $steps;
    }

    /**
     * Affiche le contenu de la page principale et gère le routage des onglets.
     */
    public function render_admin_page() {
        $admin_url_callback = $this->is_network_screen ? 'network_admin_url' : 'admin_url';
        $requested_section = isset($_GET['section']) ? sanitize_key($_GET['section']) : '';
        $legacy_tab = isset($_GET['tab']) ? sanitize_key($_GET['tab']) : '';
        if ($requested_section === '' && $legacy_tab !== '') {
            $requested_section = $this->map_legacy_tab_to_section($legacy_tab);
        }

        $raw_sections = apply_filters('bjlg_admin_sections', []);
        if (!is_array($raw_sections) || empty($raw_sections)) {
            $raw_sections = $this->get_default_sections([]);
        }

        $sections = [];
        foreach ($raw_sections as $key => $data) {
            $slug = sanitize_key((string) $key);
            if ($slug === '') {
                $slug = 'section-' . substr(md5((string) $key), 0, 8);
            }

            $label = '';
            $icon_candidate = 'admin-generic';
            if (is_array($data)) {
                $label = isset($data['label']) ? (string) $data['label'] : '';
                $icon_candidate = isset($data['icon']) ? (string) $data['icon'] : 'admin-generic';
            } else {
                $label = (string) $data;
            }

            if (strpos($icon_candidate, 'dashicons-') !== 0) {
                $icon_candidate = 'dashicons-' . $icon_candidate;
            }

            if ($label === '') {
                $label = ucwords(str_replace(['_', '-'], ' ', $slug));
            }

            $sections[$slug] = [
                'key' => $slug,
                'label' => $label,
                'icon' => sanitize_html_class($icon_candidate),
                'url' => add_query_arg(
                    [
                        'page' => $this->is_network_screen ? 'backup-jlg-network' : 'backup-jlg',
                        'section' => $slug,
                    ],
                    $admin_url_callback('admin.php')
                ),
            ];
        }

        if (empty($sections)) {
            return;
        }

        if ($requested_section === '' || !isset($sections[$requested_section])) {
            $active_section = (string) array_key_first($sections);
        } else {
            $active_section = $requested_section;
        }

        $scope_choices = $this->get_scope_choices();
        $this->active_scope = $this->determine_active_scope($scope_choices);
        $metrics = $this->collect_metrics_for_scope($this->active_scope);

        $notice_type = isset($_GET['bjlg_notice']) ? sanitize_key($_GET['bjlg_notice']) : '';
        $notice_message = '';

        if (isset($_GET['bjlg_notice_message'])) {
            $raw_notice = rawurldecode((string) $_GET['bjlg_notice_message']);
            $notice_message = sanitize_text_field(wp_unslash($raw_notice));
        }

        $notice_classes = [
            'success' => 'notice notice-success',
            'error' => 'notice notice-error',
            'warning' => 'notice notice-warning',
            'info' => 'notice notice-info',
        ];

        if (is_array($this->network_notice) && !empty($this->network_notice['message'])) {
            $type = isset($this->network_notice['type']) ? (string) $this->network_notice['type'] : 'info';
            $class = $notice_classes[$type] ?? $notice_classes['info'];
            printf(
                '<div class="%1$s"><p>%2$s</p></div>',
                esc_attr($class),
                esc_html((string) $this->network_notice['message'])
            );
        }

        $section_modules_map = $this->get_section_module_mapping();
        $sections_for_js = array_values($sections);
        $sections_json = !empty($sections_for_js) ? wp_json_encode($sections_for_js) : '';
        $modules_json = !empty($section_modules_map) ? wp_json_encode($section_modules_map) : '';
        $onboarding_steps = $this->build_onboarding_steps($metrics);
        $onboarding_payload = [
            'steps' => $onboarding_steps,
            'completed' => $this->onboarding_progress,
        ];
        $onboarding_json = !empty($onboarding_steps) ? wp_json_encode($onboarding_payload) : '';

        $summary_items = $this->build_sidebar_summary_items($metrics);
        $reliability = isset($metrics['reliability']) && is_array($metrics['reliability']) ? $metrics['reliability'] : [];
        $reliability_level = $reliability['level'] ?? __('Indisponible', 'backup-jlg');
        $reliability_intent = isset($reliability['intent']) ? sanitize_html_class((string) $reliability['intent']) : 'info';
        $reliability_score = isset($reliability['score']) ? max(0, min(100, (int) $reliability['score'])) : null;

        $breadcrumb_items = [
            [
                'label' => __('Console Backup JLG', 'backup-jlg'),
                'url' => add_query_arg([
                    'page' => $this->is_network_screen ? 'backup-jlg-network' : 'backup-jlg',
                ], $admin_url_callback('admin.php')),
            ],
            [
                'label' => $sections[$active_section]['label'],
                'url' => '',
            ],
        ];

        $app_sections_attr = $sections_json ? ' data-bjlg-sections="' . esc_attr($sections_json) . '"' : '';
        $app_modules_attr = $modules_json ? ' data-bjlg-modules="' . esc_attr($modules_json) . '"' : '';
        $app_onboarding_attr = $onboarding_json ? ' data-bjlg-onboarding="' . esc_attr($onboarding_json) . '"' : '';

        ?>
        <a class="bjlg-skip-link" href="#bjlg-main-content">
            <?php esc_html_e('Aller au contenu principal', 'backup-jlg'); ?>
        </a>
        <div id="bjlg-main-content" class="wrap bjlg-wrap is-light" data-bjlg-theme="light" role="main" tabindex="-1" data-active-section="<?php echo esc_attr($active_section); ?>" data-bjlg-scope="<?php echo esc_attr($this->active_scope); ?>">
            <header class="bjlg-page-header">
                <h1>
                    <span class="dashicons dashicons-database-export" aria-hidden="true"></span>
                    <?php echo esc_html(get_admin_page_title()); ?>
                    <span class="bjlg-version">v<?php echo esc_html(BJLG_VERSION); ?></span>
                </h1>
                <div class="bjlg-utility-bar">
                    <button
                        type="button"
                        class="button button-secondary bjlg-contrast-toggle"
                        id="bjlg-contrast-toggle"
                        data-dark-label="<?php echo esc_attr__('Activer le contraste renforcé', 'backup-jlg'); ?>"
                        data-light-label="<?php echo esc_attr__('Revenir au thème clair', 'backup-jlg'); ?>"
                        aria-pressed="false"
                    >
                        <?php echo esc_html__('Activer le contraste renforcé', 'backup-jlg'); ?>
                    </button>
                    <?php $this->render_scope_switcher($scope_choices, $this->active_scope); ?>
                </div>
            </header>

            <?php if ($notice_type && $notice_message !== ''): ?>
                <?php $notice_class = isset($notice_classes[$notice_type]) ? $notice_classes[$notice_type] : $notice_classes['info']; ?>
                <div class="<?php echo esc_attr($notice_class); ?>">
                    <p><?php echo esc_html($notice_message); ?></p>
                </div>
            <?php endif; ?>

            <div class="bjlg-admin-shell" data-active-section="<?php echo esc_attr($active_section); ?>">
                <aside id="bjlg-shell-sidebar" class="bjlg-admin-shell__sidebar" data-collapsible="true">
                    <div class="bjlg-sidebar__header">
                        <h2><?php esc_html_e('Navigation', 'backup-jlg'); ?></h2>
                        <button type="button" class="bjlg-sidebar__close button button-link" id="bjlg-sidebar-close">
                            <span class="dashicons dashicons-no-alt" aria-hidden="true"></span>
                            <span class="screen-reader-text"><?php esc_html_e('Fermer le menu', 'backup-jlg'); ?></span>
                        </button>
                    </div>
                    <div class="bjlg-sidebar__summary" role="region" aria-label="<?php esc_attr_e('Résumé d’état global', 'backup-jlg'); ?>">
                        <h3><?php esc_html_e('Résumé d’état', 'backup-jlg'); ?></h3>
                        <ul class="bjlg-sidebar-summary-list">
                            <?php foreach ($summary_items as $item): ?>
                                <li class="bjlg-sidebar-summary-list__item">
                                    <span class="bjlg-sidebar-summary-list__icon dashicons <?php echo esc_attr($item['icon']); ?>" aria-hidden="true"></span>
                                    <div class="bjlg-sidebar-summary-list__content">
                                        <span class="bjlg-sidebar-summary-list__label"><?php echo esc_html($item['label']); ?></span>
                                        <span class="bjlg-sidebar-summary-list__value"><?php echo esc_html($item['value']); ?></span>
                                        <?php if (!empty($item['meta'])): ?>
                                            <span class="bjlg-sidebar-summary-list__meta"><?php echo esc_html($item['meta']); ?></span>
                                        <?php endif; ?>
                                    </div>
                                </li>
                            <?php endforeach; ?>
                        </ul>
                    </div>
                    <nav class="bjlg-sidebar__nav" aria-label="<?php esc_attr_e('Navigation principale', 'backup-jlg'); ?>">
                        <ul>
                            <?php foreach ($sections as $section_key => $section): ?>
                                <li>
                                    <a class="bjlg-sidebar__nav-link<?php echo $section_key === $active_section ? ' is-active' : ''; ?>"
                                       href="<?php echo esc_url($section['url']); ?>"
                                       data-section="<?php echo esc_attr($section_key); ?>">
                                        <span class="dashicons <?php echo esc_attr($section['icon']); ?>" aria-hidden="true"></span>
                                        <span><?php echo esc_html($section['label']); ?></span>
                                    </a>
                                </li>
                            <?php endforeach; ?>
                        </ul>
                    </nav>
                </aside>

                <div class="bjlg-admin-shell__main">
                    <div class="bjlg-shell-topbar">
                        <button type="button" class="button button-secondary bjlg-shell-topbar__toggle" id="bjlg-sidebar-toggle" aria-controls="bjlg-shell-sidebar" aria-expanded="false">
                            <span class="dashicons dashicons-menu" aria-hidden="true"></span>
                            <span class="screen-reader-text"><?php esc_html_e('Afficher le menu latéral', 'backup-jlg'); ?></span>
                        </button>
                        <nav class="bjlg-breadcrumbs" aria-label="<?php esc_attr_e('Fil d’Ariane', 'backup-jlg'); ?>">
                            <ol>
                                <?php $crumb_count = count($breadcrumb_items); ?>
                                <?php foreach ($breadcrumb_items as $index => $crumb): ?>
                                    <li<?php echo $index === $crumb_count - 1 ? ' aria-current="page"' : ''; ?>>
                                        <?php if (!empty($crumb['url']) && $index !== $crumb_count - 1): ?>
                                            <a href="<?php echo esc_url($crumb['url']); ?>"><?php echo esc_html($crumb['label']); ?></a>
                                        <?php else: ?>
                                            <span><?php echo esc_html($crumb['label']); ?></span>
                                        <?php endif; ?>
                                    </li>
                                <?php endforeach; ?>
                            </ol>
                        </nav>
                        <div class="bjlg-shell-topbar__status" data-intent="<?php echo esc_attr($reliability_intent); ?>">
                            <span class="bjlg-shell-topbar__label"><?php esc_html_e('Indice de fiabilité', 'backup-jlg'); ?></span>
                            <strong class="bjlg-shell-topbar__value">
                                <?php echo $reliability_score !== null ? esc_html(number_format_i18n($reliability_score)) : '—'; ?>
                            </strong>
                            <span class="bjlg-shell-topbar__meta"><?php echo esc_html($reliability_level); ?></span>
                        </div>
                    </div>

                    <div id="bjlg-section-announcer" class="screen-reader-text" aria-live="polite" aria-atomic="true"></div>

                    <div id="bjlg-admin-app" class="bjlg-admin-app" data-active-section="<?php echo esc_attr($active_section); ?>"<?php echo $app_sections_attr . $app_modules_attr . $app_onboarding_attr; ?>>
                        <div id="bjlg-admin-app-nav" class="bjlg-admin-app__nav"></div>
                        <div class="bjlg-admin-app__panels">
                            <?php foreach ($sections as $section_key => $section):
                                $panel_id = 'bjlg-section-' . $section_key;
                                $panel_label_id = $panel_id . '-title';
                                $is_active = ($section_key === $active_section);
                                $panel_modules = isset($section_modules_map[$section_key]) ? array_filter(array_map('sanitize_key', (array) $section_modules_map[$section_key])) : [];
                                $panel_modules_attr = $panel_modules ? ' data-bjlg-modules="' . esc_attr(implode(' ', array_unique($panel_modules))) . '"' : '';
                                ?>
                                <section
                                    id="<?php echo esc_attr($panel_id); ?>"
                                    class="bjlg-shell-section"
                                    data-section="<?php echo esc_attr($section_key); ?>"
                                    data-bjlg-label-id="<?php echo esc_attr($panel_label_id); ?>"
                                    role="tabpanel"
                                    aria-hidden="<?php echo $is_active ? 'false' : 'true'; ?>"
                                    aria-labelledby="<?php echo esc_attr($panel_label_id); ?>"
                                    tabindex="0"<?php echo $is_active ? '' : ' hidden'; ?><?php echo $panel_modules_attr; ?>>
                                    <h2 id="<?php echo esc_attr($panel_label_id); ?>" class="screen-reader-text"><?php echo esc_html($section['label']); ?></h2>
                                    <?php $this->render_section_content($section_key, $active_section, $metrics, $onboarding_payload); ?>
                                </section>
                            <?php endforeach; ?>
                        </div>
                    </div>
                </div>
            </div>
        </div>
        <?php
    }

    private function render_section_content($section_key, $active_section, array $metrics, array $onboarding_payload) {
        $handled = true;

        switch ($section_key) {
            case 'monitoring':
                $this->render_dashboard_overview($metrics, $onboarding_payload);
                $this->render_history_section();
                $this->render_health_check_section();
                $this->render_logs_section();
                break;
            case 'backup':
                $this->render_backup_creation_section();
                $this->render_backup_list_section();
                $this->render_schedule_section();
                break;
            case 'restore':
                $this->render_restore_section();
                break;
            case 'settings':
                $this->render_settings_section();
                break;
            case 'integrations':
                $this->render_api_section();
                break;
            case 'network':
                if ($this->is_network_screen) {
                    $this->render_network_section();
                } else {
                    $handled = false;
                }
                break;
            default:
                $handled = false;
                break;
        }

        /**
         * Permet aux extensions d'ajouter du contenu après le rendu d'une section.
         *
         * @param string $section_key     Clé de la section affichée.
         * @param string $active_section  Section actuellement active.
         * @param array  $metrics         Dernières métriques calculées.
         * @param bool   $handled         Indique si la section a été gérée par le cœur du plugin.
         */
        do_action('bjlg_render_admin_section', $section_key, $active_section, $metrics, $handled);

        if (!$handled) {
            do_action('bjlg_render_admin_tab', $section_key, $active_section);
        }
    }

    private function get_tab_module_mapping() {
        return $this->get_section_module_mapping();
    }

    /**
     * Affiche l'encart de synthèse des métriques et l'onboarding.
     */
    private function render_dashboard_overview(array $metrics, array $onboarding_payload = []) {
        $summary = $metrics['summary'] ?? [];
        $alerts = $metrics['alerts'] ?? [];
        $queues = isset($metrics['queues']) && is_array($metrics['queues']) ? $metrics['queues'] : [];
        $reliability = isset($metrics['reliability']) && is_array($metrics['reliability']) ? $metrics['reliability'] : [];
        $data_attr = !empty($metrics) ? wp_json_encode($metrics) : '';

        $backup_tab_url = add_query_arg(
            [
                'page' => 'backup-jlg',
                'section' => 'backup',
            ],
            admin_url('admin.php')
        );

        $backup_cta_url = $backup_tab_url . '#bjlg-backup-creation-form';
        $restore_cta_url = $backup_tab_url . '#bjlg-restore-form';
        $checklist_json = !empty($onboarding_payload) ? wp_json_encode($onboarding_payload) : '';
        $checklist_attr = $checklist_json ? ' data-bjlg-checklist="' . esc_attr($checklist_json) . '"' : '';

        ?>
        <section class="bjlg-dashboard-overview" <?php echo $data_attr ? 'data-bjlg-dashboard="' . esc_attr($data_attr) . '"' : ''; ?>>
            <header class="bjlg-dashboard-overview__header">
                <h2><?php esc_html_e('Vue d’ensemble', 'backup-jlg'); ?></h2>
                <?php if (!empty($metrics['generated_at'])): ?>
                    <span class="bjlg-dashboard-overview__timestamp">
                        <?php echo esc_html(sprintf(__('Actualisé à %s', 'backup-jlg'), $metrics['generated_at'])); ?>
                    </span>
                <?php endif; ?>
            </header>

            <div id="bjlg-dashboard-live-region" class="screen-reader-text" role="status" aria-live="polite" aria-atomic="true"></div>

            <div class="bjlg-dashboard-actions" data-role="actions" role="region" aria-live="polite" aria-atomic="true">
                <article class="bjlg-action-card" data-action="backup">
                    <div class="bjlg-action-card__content">
                        <h3 class="bjlg-action-card__title"><?php esc_html_e('Lancer une sauvegarde', 'backup-jlg'); ?></h3>
                        <p class="bjlg-action-card__meta" data-field="cta_backup_last_backup">
                            <?php echo esc_html($summary['history_last_backup_relative'] ?? __('Aucune sauvegarde récente.', 'backup-jlg')); ?>
                        </p>
                        <p class="bjlg-action-card__meta" data-field="cta_backup_next_run">
                            <?php echo esc_html($summary['scheduler_next_run_relative'] ?? __('Aucune planification active.', 'backup-jlg')); ?>
                        </p>
                    </div>
                    <a class="button button-primary button-hero bjlg-action-card__cta" href="<?php echo esc_url($backup_cta_url); ?>">
                        <span class="dashicons dashicons-backup" aria-hidden="true"></span>
                        <?php esc_html_e('Créer une sauvegarde', 'backup-jlg'); ?>
                    </a>
                </article>

                <article class="bjlg-action-card" data-action="restore">
                    <div class="bjlg-action-card__content">
                        <h3 class="bjlg-action-card__title"><?php esc_html_e('Restaurer une sauvegarde', 'backup-jlg'); ?></h3>
                        <p class="bjlg-action-card__meta" data-field="cta_restore_last_backup">
                            <?php echo esc_html($summary['history_last_backup'] ?? __('Aucune sauvegarde disponible.', 'backup-jlg')); ?>
                        </p>
                        <p class="bjlg-action-card__meta">
                            <?php esc_html_e('Archives stockées :', 'backup-jlg'); ?>
                            <span data-field="cta_restore_backup_count"><?php echo esc_html(number_format_i18n($summary['storage_backup_count'] ?? 0)); ?></span>
                        </p>
                    </div>
                    <a class="button button-secondary button-hero bjlg-action-card__cta" data-action-target="restore" href="<?php echo esc_url($restore_cta_url); ?>">
                        <span class="dashicons dashicons-update" aria-hidden="true"></span>
                        <?php esc_html_e('Ouvrir l’assistant de restauration', 'backup-jlg'); ?>
                    </a>
                </article>
            </div>

            <?php $this->render_reliability_section($reliability); ?>

            <div class="bjlg-alerts" data-role="alerts" role="status" aria-live="polite" aria-atomic="true">
                <?php foreach ($alerts as $alert): ?>
                    <div class="bjlg-alert bjlg-alert--<?php echo esc_attr($alert['type'] ?? 'info'); ?>">
                        <div class="bjlg-alert__content">
                            <strong class="bjlg-alert__title"><?php echo esc_html($alert['title'] ?? ''); ?></strong>
                            <?php if (!empty($alert['message'])): ?>
                                <p class="bjlg-alert__message"><?php echo esc_html($alert['message']); ?></p>
                            <?php endif; ?>
                        </div>
                        <?php if (!empty($alert['action']['label']) && !empty($alert['action']['url'])): ?>
                            <a class="bjlg-alert__action button button-secondary" href="<?php echo esc_url($alert['action']['url']); ?>">
                                <?php echo esc_html($alert['action']['label']); ?>
                            </a>
                        <?php endif; ?>
                    </div>
                <?php endforeach; ?>
            </div>

            <div class="bjlg-cards-grid">
                <article class="bjlg-card bjlg-card--stat" data-metric="history">
                    <span class="bjlg-card__kicker"><?php esc_html_e('Activité 30 jours', 'backup-jlg'); ?></span>
                    <h3 class="bjlg-card__title"><?php esc_html_e('Actions enregistrées', 'backup-jlg'); ?></h3>
                    <div class="bjlg-card__value" data-field="history_total_actions"><?php echo esc_html(number_format_i18n($summary['history_total_actions'] ?? 0)); ?></div>
                    <p class="bjlg-card__meta">
                        <span data-field="history_successful_backups"><?php echo esc_html(number_format_i18n($summary['history_successful_backups'] ?? 0)); ?></span>
                        <?php esc_html_e(' sauvegardes réussies', 'backup-jlg'); ?>
                    </p>
                </article>

                <article class="bjlg-card bjlg-card--stat" data-metric="last-backup">
                    <span class="bjlg-card__kicker"><?php esc_html_e('Dernière sauvegarde', 'backup-jlg'); ?></span>
                    <h3 class="bjlg-card__title"><?php esc_html_e('Statut récent', 'backup-jlg'); ?></h3>
                    <div class="bjlg-card__value" data-field="history_last_backup"><?php echo esc_html($summary['history_last_backup'] ?? __('Aucune sauvegarde effectuée', 'backup-jlg')); ?></div>
                    <p class="bjlg-card__meta" data-field="history_last_backup_relative">
                        <?php echo esc_html($summary['history_last_backup_relative'] ?? ''); ?>
                    </p>
                </article>

                <article class="bjlg-card bjlg-card--stat" data-metric="scheduler">
                    <span class="bjlg-card__kicker"><?php esc_html_e('Planification', 'backup-jlg'); ?></span>
                    <h3 class="bjlg-card__title"><?php esc_html_e('Prochaine exécution', 'backup-jlg'); ?></h3>
                    <div class="bjlg-card__value" data-field="scheduler_next_run"><?php echo esc_html($summary['scheduler_next_run'] ?? __('Non planifié', 'backup-jlg')); ?></div>
                    <p class="bjlg-card__meta" data-field="scheduler_next_run_relative"><?php echo esc_html($summary['scheduler_next_run_relative'] ?? ''); ?></p>
                    <p class="bjlg-card__footnote">
                        <?php esc_html_e('Planifications actives :', 'backup-jlg'); ?>
                        <span data-field="scheduler_active_count"><?php echo esc_html(number_format_i18n($summary['scheduler_active_count'] ?? 0)); ?></span>
                        • <?php esc_html_e('Taux de succès :', 'backup-jlg'); ?>
                        <span data-field="scheduler_success_rate"><?php echo esc_html($summary['scheduler_success_rate'] ?? '0%'); ?></span>
                    </p>
                </article>

                <article class="bjlg-card bjlg-card--stat" data-metric="storage">
                    <span class="bjlg-card__kicker"><?php esc_html_e('Stockage', 'backup-jlg'); ?></span>
                    <h3 class="bjlg-card__title"><?php esc_html_e('Espace utilisé', 'backup-jlg'); ?></h3>
                    <div class="bjlg-card__value" data-field="storage_total_size_human"><?php echo esc_html($summary['storage_total_size_human'] ?? size_format(0)); ?></div>
                    <p class="bjlg-card__meta">
                        <?php esc_html_e('Fichiers archivés :', 'backup-jlg'); ?>
                        <span data-field="storage_backup_count"><?php echo esc_html(number_format_i18n($summary['storage_backup_count'] ?? 0)); ?></span>
                    </p>
                </article>

                <?php
                $remote_destinations = isset($metrics['storage']['remote_destinations']) && is_array($metrics['storage']['remote_destinations'])
                    ? $metrics['storage']['remote_destinations']
                    : [];
                $remote_total = count($remote_destinations);
                $remote_connected = 0;
                $remote_summary = __('Aucune destination distante configurée.', 'backup-jlg');
                $remote_caption = __('Connectez une destination distante pour suivre les quotas.', 'backup-jlg');
                $capacity_watch = [];
                $offline_destinations = [];
                $remote_threshold = isset($metrics['storage']['remote_warning_threshold'])
                    ? max(1.0, min(100.0, (float) $metrics['storage']['remote_warning_threshold']))
                    : 85.0;
                $remote_threshold_ratio = $remote_threshold / 100;
                $remote_last_refresh_formatted = isset($metrics['storage']['remote_last_refreshed_formatted'])
                    ? (string) $metrics['storage']['remote_last_refreshed_formatted']
                    : '';
                $remote_last_refresh_relative = isset($metrics['storage']['remote_last_refreshed_relative'])
                    ? (string) $metrics['storage']['remote_last_refreshed_relative']
                    : '';
                $remote_refresh_stale = !empty($metrics['storage']['remote_refresh_stale']);
                if ($remote_last_refresh_formatted !== '' && $remote_last_refresh_relative === '') {
                    $remote_last_refresh_relative = $remote_last_refresh_formatted;
                }
                $remote_refresh_text = $remote_last_refresh_formatted !== ''
                    ? ($remote_refresh_stale
                        ? sprintf(__('Rafraîchi %s — données à actualiser', 'backup-jlg'), $remote_last_refresh_relative)
                        : sprintf(__('Rafraîchi %s', 'backup-jlg'), $remote_last_refresh_relative))
                    : __('Aucun rafraîchissement enregistré.', 'backup-jlg');

                if ($remote_total > 0) {
                    foreach ($remote_destinations as $destination) {
                        if (!is_array($destination)) {
                            continue;
                        }

                        $name = isset($destination['name']) && $destination['name'] !== ''
                            ? sanitize_text_field((string) $destination['name'])
                            : sanitize_text_field((string) ($destination['id'] ?? __('Destination inconnue', 'backup-jlg')));

                        $connected = !empty($destination['connected']);
                        if ($connected) {
                            $remote_connected++;
                        } else {
                            $offline_destinations[] = $name;
                        }

                        $errors = isset($destination['errors']) && is_array($destination['errors'])
                            ? array_filter(array_map('sanitize_text_field', $destination['errors']))
                            : [];

                        if (!empty($errors)) {
                            $offline_destinations[] = $name;
                        }

                        $used_bytes = isset($destination['used_bytes']) ? (int) $destination['used_bytes'] : null;
                        $quota_bytes = isset($destination['quota_bytes']) ? (int) $destination['quota_bytes'] : null;
                        $ratio = isset($destination['utilization_ratio']) ? (float) $destination['utilization_ratio'] : null;

                        if ($ratio === null && $connected && $quota_bytes && $quota_bytes > 0 && $used_bytes !== null) {
                            $ratio = max(0, min(1, $used_bytes / $quota_bytes));
                        }

                        if ($ratio !== null && $ratio >= $remote_threshold_ratio) {
                            $capacity_watch[] = $name;
                        }
                    }

                    $remote_summary = sprintf(
                        _n('%1$s destination distante active sur %2$s', '%1$s destinations distantes actives sur %2$s', $remote_connected, 'backup-jlg'),
                        number_format_i18n($remote_connected),
                        number_format_i18n($remote_total)
                    );

                    $unique_offline = array_values(array_unique($offline_destinations));
                    $unique_watch = array_values(array_unique($capacity_watch));

                    if (!empty($unique_offline)) {
                        $remote_caption = sprintf(
                            __('Attention : vérifier %s', 'backup-jlg'),
                            implode(', ', $unique_offline)
                        );
                    } elseif (!empty($unique_watch)) {
                        $remote_caption = sprintf(
                            __('Capacité > %1$s%% pour %2$s', 'backup-jlg'),
                            number_format_i18n((int) round($remote_threshold)),
                            implode(', ', $unique_watch)
                        );
                    } else {
                        $remote_caption = __('Capacité hors-site nominale.', 'backup-jlg');
                    }
                }
                ?>
                <article class="bjlg-card bjlg-card--stat" data-metric="remote-storage">
                    <span class="bjlg-card__kicker"><?php esc_html_e('Stockage distant', 'backup-jlg'); ?></span>
                    <h3 class="bjlg-card__title"><?php esc_html_e('Capacité hors-site', 'backup-jlg'); ?></h3>
                    <div class="bjlg-card__value" data-field="remote_storage_connected"><?php echo esc_html($remote_summary); ?></div>
                    <p class="bjlg-card__meta" data-field="remote_storage_caption"><?php echo esc_html($remote_caption); ?></p>
                    <p class="bjlg-card__footnote" data-field="remote_storage_refresh"><?php echo esc_html($remote_refresh_text); ?></p>
                    <ul class="bjlg-card__list" data-field="remote_storage_list">
                        <?php if (empty($remote_destinations)): ?>
                            <li class="bjlg-card__list-item" data-empty="true"><?php esc_html_e('Aucune donnée distante disponible.', 'backup-jlg'); ?></li>
                        <?php else: ?>
                            <?php foreach ($remote_destinations as $destination):
                                if (!is_array($destination)) {
                                    continue;
                                }

                                $name = isset($destination['name']) && $destination['name'] !== ''
                                    ? sanitize_text_field((string) $destination['name'])
                                    : sanitize_text_field((string) ($destination['id'] ?? __('Destination inconnue', 'backup-jlg')));

                                $used_human = isset($destination['used_human']) ? (string) $destination['used_human'] : '';
                                $quota_human = isset($destination['quota_human']) ? (string) $destination['quota_human'] : '';
                                $free_human = isset($destination['free_human']) ? (string) $destination['free_human'] : '';
                                $backups_count = isset($destination['backups_count']) ? (int) $destination['backups_count'] : 0;
                                $used_bytes = isset($destination['used_bytes']) ? (int) $destination['used_bytes'] : null;
                                $quota_bytes = isset($destination['quota_bytes']) ? (int) $destination['quota_bytes'] : null;
                                $connected = !empty($destination['connected']);
                                $errors = isset($destination['errors']) && is_array($destination['errors'])
                                    ? array_filter(array_map('sanitize_text_field', $destination['errors']))
                                    : [];

                                $detail_parts = [];
                                if ($used_human !== '' && $quota_human !== '') {
                                    $detail_parts[] = sprintf(__('Utilisé : %1$s / %2$s', 'backup-jlg'), $used_human, $quota_human);
                                } elseif ($used_human !== '') {
                                    $detail_parts[] = sprintf(__('Utilisé : %s', 'backup-jlg'), $used_human);
                                }

                                if ($free_human !== '') {
                                    $detail_parts[] = sprintf(__('Libre : %s', 'backup-jlg'), $free_human);
                                }

                                if ($backups_count > 0) {
                                    $detail_parts[] = sprintf(
                                        _n('%s archive stockée', '%s archives stockées', $backups_count, 'backup-jlg'),
                                        number_format_i18n($backups_count)
                                    );
                                }

                                $ratio = isset($destination['utilization_ratio']) ? (float) $destination['utilization_ratio'] : null;
                                if ($ratio === null && $quota_bytes && $quota_bytes > 0 && $used_bytes !== null) {
                                    $ratio = max(0, min(1, $used_bytes / $quota_bytes));
                                }
                                if ($ratio !== null) {
                                    $detail_parts[] = sprintf(__('Utilisation : %s%%', 'backup-jlg'), number_format_i18n((int) round($ratio * 100)));
                                }
                                $latency_ms = isset($destination['latency_ms']) ? (int) $destination['latency_ms'] : null;
                                if ($latency_ms !== null && $latency_ms > 0) {
                                    $detail_parts[] = sprintf(__('Relevé en %s ms', 'backup-jlg'), number_format_i18n($latency_ms));
                                }

                                $intent = 'info';
                                if (!$connected || !empty($errors)) {
                                    $intent = 'error';
                                } elseif ($ratio !== null && $ratio >= $remote_threshold_ratio) {
                                    $intent = 'warning';
                                }
                                ?>
                                <li class="bjlg-card__list-item bjlg-card__list-item--<?php echo esc_attr($intent); ?>" data-intent="<?php echo esc_attr($intent); ?>">
                                    <strong><?php echo esc_html($name); ?></strong>
                                    <?php if (!empty($detail_parts)): ?>
                                        <span class="bjlg-card__list-meta"><?php echo esc_html(implode(' • ', $detail_parts)); ?></span>
                                    <?php endif; ?>
                                    <?php if (!empty($errors)): ?>
                                        <span class="bjlg-card__list-error"><?php echo esc_html(implode(' • ', $errors)); ?></span>
                                    <?php endif; ?>
                                </li>
                            <?php endforeach; ?>
                        <?php endif; ?>
                    </ul>
                    <div class="bjlg-card__actions" data-field="remote_storage_actions">
                        <a class="button button-secondary" href="<?php echo esc_url(add_query_arg(['page' => 'backup-jlg', 'section' => 'settings'], admin_url('admin.php'))); ?>"><?php esc_html_e('Configurer les destinations', 'backup-jlg'); ?></a>
                        <a class="button button-link" href="<?php echo esc_url(add_query_arg(['page' => 'backup-jlg', 'section' => 'monitoring'], admin_url('admin.php'))); ?>"><?php esc_html_e('Ouvrir le monitoring', 'backup-jlg'); ?></a>
                    </div>
                </article>

                <?php
                $remote_purge_queue = isset($metrics['queues']['remote_purge']) && is_array($metrics['queues']['remote_purge'])
                    ? $metrics['queues']['remote_purge']
                    : [];
                $remote_purge_sla = isset($remote_purge_queue['sla']) && is_array($remote_purge_queue['sla'])
                    ? $remote_purge_queue['sla']
                    : [];

                if (!empty($remote_purge_sla)) {
                    $pending_total = isset($remote_purge_sla['pending_total']) ? (int) $remote_purge_sla['pending_total'] : 0;
                    $pending_total_label = number_format_i18n($pending_total);
                    $pending_over_threshold = isset($remote_purge_sla['pending_over_threshold'])
                        ? (int) $remote_purge_sla['pending_over_threshold']
                        : 0;
                    $pending_average = isset($remote_purge_sla['pending_average']) && $remote_purge_sla['pending_average'] !== ''
                        ? (string) $remote_purge_sla['pending_average']
                        : '—';
                    $pending_oldest = isset($remote_purge_sla['pending_oldest']) && $remote_purge_sla['pending_oldest'] !== ''
                        ? (string) $remote_purge_sla['pending_oldest']
                        : '—';
                    $pending_destinations = isset($remote_purge_sla['pending_destinations'])
                        ? (string) $remote_purge_sla['pending_destinations']
                        : '';
                    $throughput_average = isset($remote_purge_sla['throughput_average']) && $remote_purge_sla['throughput_average'] !== ''
                        ? (string) $remote_purge_sla['throughput_average']
                        : '—';
                    $last_completion = isset($remote_purge_sla['throughput_last_completion']) && $remote_purge_sla['throughput_last_completion'] !== ''
                        ? (string) $remote_purge_sla['throughput_last_completion']
                        : '—';
                    $last_completion_relative = isset($remote_purge_sla['throughput_last_completion_relative'])
                        ? (string) $remote_purge_sla['throughput_last_completion_relative']
                        : '';
                    $failures_total = isset($remote_purge_sla['failures_total']) ? (int) $remote_purge_sla['failures_total'] : 0;
                    $failures_total_label = number_format_i18n($failures_total);
                    $last_failure_relative = isset($remote_purge_sla['last_failure_relative'])
                        ? (string) $remote_purge_sla['last_failure_relative']
                        : '';
                    $last_failure_message = isset($remote_purge_sla['last_failure_message'])
                        ? (string) $remote_purge_sla['last_failure_message']
                        : '';
                    $updated_relative = isset($remote_purge_sla['updated_relative'])
                        ? (string) $remote_purge_sla['updated_relative']
                        : '';
                    $updated_formatted = isset($remote_purge_sla['updated_formatted'])
                        ? (string) $remote_purge_sla['updated_formatted']
                        : '';

                    $pending_intent = $pending_over_threshold > 0 ? 'warning' : 'info';
                    $failures_intent = $failures_total > 0 ? 'error' : 'info';
                    ?>
                    <article class="bjlg-card bjlg-card--sla" data-metric="remote-purge-sla">
                        <span class="bjlg-card__kicker"><?php esc_html_e('Purge distante', 'backup-jlg'); ?></span>
                        <h3 class="bjlg-card__title"><?php esc_html_e('SLA opérationnel', 'backup-jlg'); ?></h3>

                        <div class="bjlg-card__stats">
                            <div class="bjlg-card__stat" data-intent="<?php echo esc_attr($pending_intent); ?>">
                                <span class="bjlg-card__stat-label"><?php esc_html_e('Entrées en file', 'backup-jlg'); ?></span>
                                <span class="bjlg-card__stat-value"><?php echo esc_html($pending_total_label); ?></span>
                            </div>
                            <?php if ($pending_over_threshold > 0): ?>
                                <p class="bjlg-card__stat-meta" data-intent="warning">
                                    <?php
                                    printf(
                                        /* translators: %s: number of entries above SLA threshold. */
                                        esc_html__('Seuil dépassé pour %s entrée(s).', 'backup-jlg'),
                                        esc_html(number_format_i18n($pending_over_threshold))
                                    );
                                    ?>
                                </p>
                            <?php endif; ?>

                            <div class="bjlg-card__stat">
                                <span class="bjlg-card__stat-label"><?php esc_html_e('Attente moyenne', 'backup-jlg'); ?></span>
                                <span class="bjlg-card__stat-value"><?php echo esc_html($pending_average); ?></span>
                            </div>

                            <div class="bjlg-card__stat" data-intent="<?php echo esc_attr($pending_intent); ?>">
                                <span class="bjlg-card__stat-label"><?php esc_html_e('Plus ancien en file', 'backup-jlg'); ?></span>
                                <span class="bjlg-card__stat-value"><?php echo esc_html($pending_oldest); ?></span>
                            </div>

                            <div class="bjlg-card__stat">
                                <span class="bjlg-card__stat-label"><?php esc_html_e('Durée moyenne d’une purge', 'backup-jlg'); ?></span>
                                <span class="bjlg-card__stat-value"><?php echo esc_html($throughput_average); ?></span>
                            </div>

                            <div class="bjlg-card__stat">
                                <span class="bjlg-card__stat-label"><?php esc_html_e('Dernière purge finalisée', 'backup-jlg'); ?></span>
                                <span class="bjlg-card__stat-value"><?php echo esc_html($last_completion); ?></span>
                            </div>
                            <?php if ($last_completion_relative !== ''): ?>
                                <p class="bjlg-card__stat-meta">
                                    <?php
                                    printf(
                                        /* translators: %s: relative time. */
                                        esc_html__('Terminée %s', 'backup-jlg'),
                                        esc_html($last_completion_relative)
                                    );
                                    ?>
                                </p>
                            <?php endif; ?>

                            <div class="bjlg-card__stat" data-intent="<?php echo esc_attr($failures_intent); ?>">
                                <span class="bjlg-card__stat-label"><?php esc_html_e('Échecs détectés', 'backup-jlg'); ?></span>
                                <span class="bjlg-card__stat-value"><?php echo esc_html($failures_total_label); ?></span>
                            </div>
                            <?php if ($last_failure_relative !== ''): ?>
                                <p class="bjlg-card__stat-meta" data-intent="<?php echo esc_attr($failures_intent); ?>">
                                    <?php
                                    printf(
                                        /* translators: %s: relative time. */
                                        esc_html__('Dernier incident %s', 'backup-jlg'),
                                        esc_html($last_failure_relative)
                                    );
                                    ?>
                                </p>
                            <?php endif; ?>
                        </div>

                        <?php if ($pending_destinations !== ''): ?>
                            <p class="bjlg-card__note">
                                <?php
                                printf(
                                    /* translators: %s: list of destinations. */
                                    esc_html__('Destinations impactées : %s', 'backup-jlg'),
                                    esc_html($pending_destinations)
                                );
                                ?>
                            </p>
                        <?php endif; ?>

                        <?php if ($last_failure_message !== ''): ?>
                            <p class="bjlg-card__note" data-intent="<?php echo esc_attr($failures_intent); ?>">
                                <?php echo esc_html($last_failure_message); ?>
                            </p>
                        <?php endif; ?>

                        <?php if ($updated_relative !== '' || $updated_formatted !== ''): ?>
                            <p class="bjlg-card__meta">
                                <?php
                                if ($updated_relative !== '') {
                                    printf(
                                        /* translators: %s: relative time. */
                                        esc_html__('Actualisé %s', 'backup-jlg'),
                                        esc_html($updated_relative)
                                    );
                                } elseif ($updated_formatted !== '') {
                                    printf(
                                        /* translators: %s: formatted date. */
                                        esc_html__('Actualisé le %s', 'backup-jlg'),
                                        esc_html($updated_formatted)
                                    );
                                }
                                ?>
                            </p>
                        <?php endif; ?>
                    </article>
                <?php }
                ?>
            </div>

            <div class="bjlg-onboarding-checklist" id="bjlg-onboarding-checklist" role="region" aria-live="polite" aria-atomic="true"<?php echo $checklist_attr; ?>>
                <div class="bjlg-onboarding-checklist__placeholder">
                    <span class="spinner is-active" aria-hidden="true"></span>
                    <p><?php esc_html_e('Chargement de votre checklist personnalisée…', 'backup-jlg'); ?></p>
                </div>
                <noscript>
                    <p class="bjlg-onboarding-checklist__noscript"><?php esc_html_e('Activez JavaScript pour utiliser la checklist interactive.', 'backup-jlg'); ?></p>
                </noscript>
            </div>

            <div class="bjlg-dashboard-charts" data-role="charts">
                <article class="bjlg-chart-card" data-chart="history-trend">
                    <header class="bjlg-chart-card__header">
                        <h3 class="bjlg-chart-card__title"><?php esc_html_e('Tendance des sauvegardes', 'backup-jlg'); ?></h3>
                        <p class="bjlg-chart-card__subtitle" data-field="chart_history_subtitle">
                            <?php esc_html_e('Actions réussies et échouées sur 30 jours.', 'backup-jlg'); ?>
                        </p>
                    </header>
                    <canvas class="bjlg-chart-card__canvas" id="bjlg-history-trend" aria-hidden="true"></canvas>
                    <p class="bjlg-chart-card__empty" data-role="empty-message"><?php esc_html_e('Données de tendance indisponibles pour le moment.', 'backup-jlg'); ?></p>
                </article>

                <article class="bjlg-chart-card" data-chart="storage-trend">
                    <header class="bjlg-chart-card__header">
                        <h3 class="bjlg-chart-card__title"><?php esc_html_e('Evolution du stockage', 'backup-jlg'); ?></h3>
                        <p class="bjlg-chart-card__subtitle" data-field="chart_storage_subtitle">
                            <?php esc_html_e('Capacité utilisée par vos archives.', 'backup-jlg'); ?>
                        </p>
                    </header>
                    <canvas class="bjlg-chart-card__canvas" id="bjlg-storage-trend" aria-hidden="true"></canvas>
                    <p class="bjlg-chart-card__empty" data-role="empty-message"><?php esc_html_e('Aucune mesure d’utilisation disponible.', 'backup-jlg'); ?></p>
                </article>
            </div>

            <?php if (!empty($queues)): ?>
                <section class="bjlg-queues" aria-labelledby="bjlg-queues-title">
                    <header class="bjlg-queues__header">
                        <h2 id="bjlg-queues-title"><?php esc_html_e('Files d’attente', 'backup-jlg'); ?></h2>
                        <p class="bjlg-queues__description">
                            <?php esc_html_e('Suivez les notifications et purges distantes en attente directement depuis le tableau de bord.', 'backup-jlg'); ?>
                        </p>
                    </header>

                    <div class="bjlg-queues__grid">
                        <?php foreach ($queues as $queue_key => $queue):
                            if (!is_array($queue)) {
                                continue;
                            }

                            $total = isset($queue['total']) ? (int) $queue['total'] : 0;
                            $status_counts = isset($queue['status_counts']) && is_array($queue['status_counts']) ? $queue['status_counts'] : [];
                            $pending_count = isset($status_counts['pending']) ? (int) $status_counts['pending'] : 0;
                            $retry_count = isset($status_counts['retry']) ? (int) $status_counts['retry'] : 0;
                            $failed_count = isset($status_counts['failed']) ? (int) $status_counts['failed'] : 0;
                            $delayed_count = isset($queue['delayed_count']) ? (int) $queue['delayed_count'] : 0;
                            $next_relative = isset($queue['next_attempt_relative']) ? (string) $queue['next_attempt_relative'] : '';
                            $oldest_relative = isset($queue['oldest_entry_relative']) ? (string) $queue['oldest_entry_relative'] : '';
                            $entries = isset($queue['entries']) && is_array($queue['entries']) ? $queue['entries'] : [];
                            ?>
                            <article class="bjlg-queue-card" data-queue="<?php echo esc_attr($queue_key); ?>">
                                <header class="bjlg-queue-card__header">
                                    <h3 class="bjlg-queue-card__title"><?php echo esc_html($queue['label'] ?? ucfirst((string) $queue_key)); ?></h3>
                                    <span class="bjlg-queue-card__count" data-field="total">
                                        <?php
                                        echo esc_html(
                                            sprintf(
                                                _n('%s entrée', '%s entrées', $total, 'backup-jlg'),
                                                number_format_i18n($total)
                                            )
                                        );
                                        ?>
                                    </span>
                                </header>

                                <p class="bjlg-queue-card__meta" data-field="status-counts">
                                    <?php
                                    printf(
                                        /* translators: 1: number of pending entries, 2: number of retry entries, 3: number of failed entries. */
                                        esc_html__('En attente : %1$s • Nouvel essai : %2$s • Échecs : %3$s', 'backup-jlg'),
                                        esc_html(number_format_i18n($pending_count)),
                                        esc_html(number_format_i18n($retry_count)),
                                        esc_html(number_format_i18n($failed_count))
                                    );
                                    ?>
                                </p>

                                <p class="bjlg-queue-card__meta" data-field="next">
                                    <?php if ($next_relative !== ''): ?>
                                        <?php printf(esc_html__('Prochain passage %s', 'backup-jlg'), esc_html($next_relative)); ?>
                                    <?php else: ?>
                                        <?php esc_html_e('Aucun traitement planifié.', 'backup-jlg'); ?>
                                    <?php endif; ?>
                                </p>

                                <p class="bjlg-queue-card__meta" data-field="oldest">
                                    <?php if ($oldest_relative !== ''): ?>
                                        <?php printf(esc_html__('Entrée la plus ancienne %s', 'backup-jlg'), esc_html($oldest_relative)); ?>
                                    <?php endif; ?>
                                </p>

                                <?php if (!empty($delayed_count)): ?>
                                    <p class="bjlg-queue-card__meta bjlg-queue-card__meta--alert" data-field="delayed">
                                        <?php printf(esc_html__('%s purge(s) en retard', 'backup-jlg'), esc_html(number_format_i18n($delayed_count))); ?>
                                    </p>
                                <?php endif; ?>

                                <?php if ($queue_key === 'remote_purge' && !empty($queue['sla']) && is_array($queue['sla'])):
                                    $sla = $queue['sla'];
                                ?>
                                    <div class="bjlg-queue-card__metrics" data-field="sla">
                                        <?php if (!empty($sla['updated_relative'])): ?>
                                            <p class="bjlg-queue-card__metrics-caption"><?php printf(esc_html__('Mise à jour %s', 'backup-jlg'), esc_html($sla['updated_relative'])); ?></p>
                                        <?php endif; ?>
                                        <ul class="bjlg-queue-card__metrics-list">
                                            <?php if (!empty($sla['pending_average'])): ?>
                                                <li><?php printf(esc_html__('Âge moyen en file : %s', 'backup-jlg'), esc_html($sla['pending_average'])); ?></li>
                                            <?php endif; ?>
                                            <?php if (!empty($sla['pending_oldest'])): ?>
                                                <li><?php printf(esc_html__('Plus ancien : %s', 'backup-jlg'), esc_html($sla['pending_oldest'])); ?></li>
                                            <?php endif; ?>
                                            <?php if (!empty($sla['pending_over_threshold'])): ?>
                                                <li><?php printf(esc_html__('%s entrée(s) au-delà du seuil', 'backup-jlg'), esc_html(number_format_i18n((int) $sla['pending_over_threshold']))); ?></li>
                                            <?php endif; ?>
                                            <?php if (!empty($sla['pending_destinations'])): ?>
                                                <li><?php printf(esc_html__('Destinations impactées : %s', 'backup-jlg'), esc_html($sla['pending_destinations'])); ?></li>
                                            <?php endif; ?>
                                            <?php if (!empty($sla['throughput_average'])): ?>
                                                <li><?php printf(esc_html__('Durée moyenne de purge : %s', 'backup-jlg'), esc_html($sla['throughput_average'])); ?></li>
                                            <?php endif; ?>
                                            <?php if (!empty($sla['throughput_last_completion_relative'])): ?>
                                                <li><?php printf(esc_html__('Dernière purge réussie %s', 'backup-jlg'), esc_html($sla['throughput_last_completion_relative'])); ?></li>
                                            <?php endif; ?>
                                            <?php if (!empty($sla['failures_total'])): ?>
                                                <li><?php printf(esc_html__('Échecs cumulés : %s', 'backup-jlg'), esc_html(number_format_i18n((int) $sla['failures_total']))); ?></li>
                                            <?php endif; ?>
                                            <?php if (!empty($sla['last_failure_relative']) && !empty($sla['last_failure_message'])): ?>
                                                <li><?php printf(esc_html__('Dernier échec %1$s : %2$s', 'backup-jlg'), esc_html($sla['last_failure_relative']), esc_html($sla['last_failure_message'])); ?></li>
                                            <?php elseif (!empty($sla['last_failure_relative'])): ?>
                                                <li><?php printf(esc_html__('Dernier échec %s', 'backup-jlg'), esc_html($sla['last_failure_relative'])); ?></li>
                                            <?php endif; ?>
                                        </ul>
                                    </div>
                                <?php endif; ?>

                                <?php if ($queue_key === 'remote_purge'): ?>
                                    <p class="bjlg-queue-card__note"><?php esc_html_e('Prochaine étape : générer des prédictions de saturation et automatiser les corrections.', 'backup-jlg'); ?></p>
                                <?php endif; ?>

                                <ul class="bjlg-queue-card__entries" data-role="entries">
                                    <?php if (!empty($entries)): ?>
                                        <?php foreach ($entries as $entry):
                                            if (!is_array($entry)) {
                                                continue;
                                            }

                                            $status_intent = isset($entry['status_intent']) ? (string) $entry['status_intent'] : 'info';
                                            $status_label = isset($entry['status_label']) ? (string) $entry['status_label'] : '';
                                            $attempt_label = isset($entry['attempt_label']) ? (string) $entry['attempt_label'] : '';
                                            $next_attempt_relative = isset($entry['next_attempt_relative']) ? (string) $entry['next_attempt_relative'] : '';
                                            $created_relative = isset($entry['created_relative']) ? (string) $entry['created_relative'] : '';
                                            $details = isset($entry['details']) && is_array($entry['details']) ? $entry['details'] : [];
                                            $entry_id = isset($entry['id']) ? (string) $entry['id'] : '';
                                            $entry_file = isset($entry['file']) ? (string) $entry['file'] : '';
                                            $entry_delay_flag = !empty($entry['delayed']);
                                            $delay_label = isset($entry['delay_label']) ? (string) $entry['delay_label'] : '';
                                            $severity_label = isset($entry['severity_label']) ? (string) $entry['severity_label'] : '';
                                            $severity_intent = isset($entry['severity_intent']) ? (string) $entry['severity_intent'] : 'info';
                                            $severity_value = isset($entry['severity']) ? (string) $entry['severity'] : '';
                                            ?>
                                            <li class="bjlg-queue-card__entry"
                                                data-status="<?php echo esc_attr($status_intent); ?>"
                                                data-severity="<?php echo esc_attr($severity_value); ?>"
                                                data-entry-id="<?php echo esc_attr($entry_id); ?>"
                                                data-entry-file="<?php echo esc_attr($entry_file); ?>">
                                                <header class="bjlg-queue-card__entry-header">
                                                    <span class="bjlg-queue-card__entry-title"><?php echo esc_html($entry['title'] ?? ''); ?></span>
                                                    <?php if ($status_label !== ''): ?>
                                                        <span class="bjlg-queue-card__entry-status bjlg-queue-card__entry-status--<?php echo esc_attr($status_intent); ?>"><?php echo esc_html($status_label); ?></span>
                                                    <?php endif; ?>
                                                </header>

                                                <p class="bjlg-queue-card__entry-meta">
                                                    <?php if ($severity_label !== ''): ?>
                                                        <span class="bjlg-queue-card__entry-severity bjlg-queue-card__entry-severity--<?php echo esc_attr($severity_intent); ?>">
                                                            <?php printf(esc_html__('Gravité : %s', 'backup-jlg'), esc_html($severity_label)); ?>
                                                        </span>
                                                    <?php endif; ?>
                                                    <?php if ($attempt_label !== ''): ?>
                                                        <span><?php echo esc_html($attempt_label); ?></span>
                                                    <?php endif; ?>
                                                </p>

                                                <p class="bjlg-queue-card__entry-meta" data-field="timestamps">
                                                    <?php if ($created_relative !== ''): ?>
                                                        <span><?php printf(esc_html__('Créée %s', 'backup-jlg'), esc_html($created_relative)); ?></span>
                                                    <?php endif; ?>
                                                    <?php if ($next_attempt_relative !== ''): ?>
                                                        <span><?php printf(esc_html__('Rejouée %s', 'backup-jlg'), esc_html($next_attempt_relative)); ?></span>
                                                    <?php endif; ?>
                                                </p>

                                                <?php if (!empty($details['destinations'])): ?>
                                                    <p class="bjlg-queue-card__entry-meta">
                                                        <?php printf(esc_html__('Destinations : %s', 'backup-jlg'), esc_html($details['destinations'])); ?>
                                                    </p>
                                                <?php endif; ?>

                                                <?php if ($entry_delay_flag): ?>
                                                    <p class="bjlg-queue-card__entry-flag" data-field="delay">
                                                        <?php if ($delay_label !== ''): ?>
                                                            <?php printf(esc_html__('Retard max : %s', 'backup-jlg'), esc_html($delay_label)); ?>
                                                        <?php else: ?>
                                                            <?php esc_html_e('Retard détecté', 'backup-jlg'); ?>
                                                        <?php endif; ?>
                                                    </p>
                                                <?php endif; ?>

                                                <?php if (!empty($details['quiet_until_relative'])): ?>
                                                    <p class="bjlg-queue-card__entry-flag" data-field="quiet-until">
                                                        <?php printf(
                                                            esc_html__('Silence actif jusqu’à %s', 'backup-jlg'),
                                                            esc_html($details['quiet_until_relative'])
                                                        ); ?>
                                                    </p>
                                                <?php endif; ?>

                                                <?php if (!empty($details['escalation_channels'])): ?>
                                                    <p class="bjlg-queue-card__entry-flag" data-field="escalation">
                                                        <?php
                                                        $escalation_parts = [];
                                                        $escalation_parts[] = sprintf(
                                                            esc_html__('Escalade vers %s', 'backup-jlg'),
                                                            esc_html($details['escalation_channels'])
                                                        );
                                                        if (!empty($details['escalation_delay'])) {
                                                            $escalation_parts[] = sprintf(
                                                                esc_html__('délai : %s', 'backup-jlg'),
                                                                esc_html($details['escalation_delay'])
                                                            );
                                                        }
                                                        if (!empty($details['escalation_next_relative'])) {
                                                            $escalation_parts[] = sprintf(
                                                                esc_html__('prochaine tentative %s', 'backup-jlg'),
                                                                esc_html($details['escalation_next_relative'])
                                                            );
                                                        }

                                                        echo esc_html(implode(' • ', $escalation_parts));
                                                        ?>
                                                    </p>
                                                <?php endif; ?>

                                                <?php if (!empty($entry['message'])): ?>
                                                    <p class="bjlg-queue-card__entry-message"><?php echo esc_html($entry['message']); ?></p>
                                                <?php endif; ?>

                                                <div class="bjlg-queue-card__entry-actions">
                                                    <?php if ($queue_key === 'notifications' && $entry_id !== ''): ?>
                                                        <button type="button" class="button button-secondary button-small" data-queue-action="retry-notification" data-entry-id="<?php echo esc_attr($entry_id); ?>">
                                                            <?php esc_html_e('Relancer', 'backup-jlg'); ?>
                                                        </button>
                                                        <button type="button" class="button button-link-delete" data-queue-action="clear-notification" data-entry-id="<?php echo esc_attr($entry_id); ?>">
                                                            <?php esc_html_e('Ignorer', 'backup-jlg'); ?>
                                                        </button>
                                                    <?php elseif ($queue_key === 'remote_purge' && $entry_file !== ''): ?>
                                                        <button type="button" class="button button-secondary button-small" data-queue-action="retry-remote-purge" data-file="<?php echo esc_attr($entry_file); ?>">
                                                            <?php esc_html_e('Relancer la purge', 'backup-jlg'); ?>
                                                        </button>
                                                        <button type="button" class="button button-link-delete" data-queue-action="clear-remote-purge" data-file="<?php echo esc_attr($entry_file); ?>">
                                                            <?php esc_html_e('Retirer de la file', 'backup-jlg'); ?>
                                                        </button>
                                                    <?php endif; ?>
                                                </div>
                                            </li>
                                        <?php endforeach; ?>
                                    <?php else: ?>
                                        <li class="bjlg-queue-card__entry bjlg-queue-card__entry--empty">
                                            <?php esc_html_e('Aucune entrée en attente.', 'backup-jlg'); ?>
                                        </li>
                                    <?php endif; ?>
                                </ul>
                            </article>
                        <?php endforeach; ?>
                    </div>
                </section>
            <?php endif; ?>
        </section>
        <?php
    }

    private function render_reliability_section(array $reliability) {
        $score = isset($reliability['score']) ? (int) $reliability['score'] : null;
        $score_value = $score !== null ? number_format_i18n(max(0, min(100, $score))) : '—';
        $score_label = isset($reliability['score_label']) ? (string) $reliability['score_label'] : '';
        $level = isset($reliability['level']) ? (string) $reliability['level'] : __('Indisponible', 'backup-jlg');
        $description = isset($reliability['description']) ? (string) $reliability['description'] : __('Les données de fiabilité apparaîtront après vos premières sauvegardes.', 'backup-jlg');
        $caption = isset($reliability['caption']) ? (string) $reliability['caption'] : __('Comparaison avec les standards professionnels : planification, chiffrement et redondance.', 'backup-jlg');
        $intent = isset($reliability['intent']) ? sanitize_key((string) $reliability['intent']) : 'info';
        $pillars = isset($reliability['pillars']) && is_array($reliability['pillars']) ? $reliability['pillars'] : [];
        $recommendations = isset($reliability['recommendations']) && is_array($reliability['recommendations']) ? $reliability['recommendations'] : [];

        $section_intent = sanitize_html_class($intent !== '' ? $intent : 'info');

        ?>
        <section class="bjlg-reliability" data-role="reliability" data-intent="<?php echo esc_attr($section_intent); ?>" aria-labelledby="bjlg-reliability-title" role="region">
            <header class="bjlg-reliability__header">
                <h2 id="bjlg-reliability-title"><?php esc_html_e('Indice de fiabilité', 'backup-jlg'); ?></h2>
                <p class="bjlg-reliability__caption" data-field="reliability_caption"><?php echo esc_html($caption); ?></p>
            </header>

            <div class="bjlg-reliability__grid">
                <div class="bjlg-reliability__score" data-role="reliability-score">
                    <div class="bjlg-reliability__score-main" aria-live="polite" aria-atomic="true">
                        <span class="bjlg-reliability__value" data-field="reliability_score_value" aria-label="<?php echo esc_attr(sprintf(__('Indice de fiabilité sur 100 : %s', 'backup-jlg'), $score_label !== '' ? $score_label : $score_value)); ?>"><?php echo esc_html($score_value); ?></span>
                        <span class="bjlg-reliability__unit" aria-hidden="true">/100</span>
                    </div>
                    <p class="screen-reader-text" data-field="reliability_score_label"><?php echo esc_html($score_label !== '' ? $score_label : $score_value . ' / 100'); ?></p>
                    <span class="bjlg-reliability__level" data-field="reliability_level"><?php echo esc_html($level); ?></span>
                    <p class="bjlg-reliability__description" data-field="reliability_description"><?php echo esc_html($description); ?></p>
                </div>

                <ul class="bjlg-reliability__pillars" data-role="reliability-pillars">
                    <?php if (empty($pillars)): ?>
                        <li class="bjlg-reliability-pillar bjlg-reliability-pillar--empty">
                            <?php esc_html_e('Les signaux clés apparaîtront après vos premières sauvegardes.', 'backup-jlg'); ?>
                        </li>
                    <?php else: ?>
                        <?php foreach ($pillars as $pillar):
                            if (!is_array($pillar)) {
                                continue;
                            }

                            $pillar_intent = isset($pillar['intent']) ? sanitize_key((string) $pillar['intent']) : (isset($pillar['status']) ? sanitize_key((string) $pillar['status']) : 'info');
                            $pillar_icon = isset($pillar['icon']) ? sanitize_html_class((string) $pillar['icon']) : 'dashicons-shield-alt';
                            $pillar_label = isset($pillar['label']) ? (string) $pillar['label'] : '';
                            $pillar_message = isset($pillar['message']) ? (string) $pillar['message'] : '';
                            ?>
                            <li class="bjlg-reliability-pillar" data-intent="<?php echo esc_attr($pillar_intent ?: 'info'); ?>">
                                <span class="bjlg-reliability-pillar__icon dashicons <?php echo esc_attr($pillar_icon); ?>" aria-hidden="true"></span>
                                <div class="bjlg-reliability-pillar__content">
                                    <?php if ($pillar_label !== ''): ?>
                                        <span class="bjlg-reliability-pillar__label"><?php echo esc_html($pillar_label); ?></span>
                                    <?php endif; ?>
                                    <?php if ($pillar_message !== ''): ?>
                                        <span class="bjlg-reliability-pillar__message"><?php echo esc_html($pillar_message); ?></span>
                                    <?php endif; ?>
                                </div>
                            </li>
                        <?php endforeach; ?>
                    <?php endif; ?>
                </ul>
            </div>

            <div class="bjlg-reliability__actions" data-role="reliability-actions"<?php echo empty($recommendations) ? ' hidden' : ''; ?>>
                <?php foreach ($recommendations as $recommendation):
                    if (!is_array($recommendation) || empty($recommendation['label'])) {
                        continue;
                    }

                    $action_label = (string) $recommendation['label'];
                    $action_url = isset($recommendation['url']) ? esc_url($recommendation['url']) : '#';
                    $action_intent = isset($recommendation['intent']) ? sanitize_key((string) $recommendation['intent']) : 'secondary';
                    $action_class = $action_intent === 'primary' ? 'button button-primary' : 'button button-secondary';
                    ?>
                    <a class="<?php echo esc_attr($action_class); ?>" href="<?php echo $action_url; ?>">
                        <?php echo esc_html($action_label); ?>
                    </a>
                <?php endforeach; ?>
            </div>
        </section>
        <?php
    }

    /**
     * Render the dashboard widget content displayed on the WordPress dashboard.
     */
    public function render_dashboard_widget() {
        $snapshot = $this->get_dashboard_widget_snapshot();

        if (empty($snapshot['ok'])) {
            $message = !empty($snapshot['error']) ? $snapshot['error'] : __('Impossible de charger les informations de sauvegarde pour le moment.', 'backup-jlg');
            echo '<p>' . esc_html($message) . '</p>';
            return;
        }

        $summary = $snapshot['summary'];
        $alerts = $snapshot['alerts'];
        $backups = $snapshot['backups'];
        $actions = $snapshot['actions'];
        $generated_at = $snapshot['generated_at'];

        ?>
        <div class="bjlg-dashboard-widget" role="region" aria-live="polite" aria-atomic="true">
            <header class="bjlg-dashboard-widget__header">
                <h3 class="bjlg-dashboard-widget__title"><?php esc_html_e('Vue d’ensemble des sauvegardes', 'backup-jlg'); ?></h3>
                <?php if (!empty($generated_at)): ?>
                    <span class="bjlg-dashboard-widget__timestamp"><?php echo esc_html(sprintf(__('Actualisé le %s', 'backup-jlg'), $generated_at)); ?></span>
                <?php endif; ?>
            </header>

            <div class="bjlg-dashboard-widget__summary" role="status" aria-live="polite" aria-atomic="true">
                <div class="bjlg-dashboard-widget__stat">
                    <span class="bjlg-dashboard-widget__stat-label"><?php esc_html_e('Dernière sauvegarde', 'backup-jlg'); ?></span>
                    <span class="bjlg-dashboard-widget__stat-value"><?php echo esc_html($summary['history_last_backup'] ?? __('Aucune sauvegarde effectuée', 'backup-jlg')); ?></span>
                    <?php if (!empty($summary['history_last_backup_relative'])): ?>
                        <span class="bjlg-dashboard-widget__stat-meta"><?php echo esc_html($summary['history_last_backup_relative']); ?></span>
                    <?php endif; ?>
                </div>
                <div class="bjlg-dashboard-widget__stat">
                    <span class="bjlg-dashboard-widget__stat-label"><?php esc_html_e('Prochaine sauvegarde planifiée', 'backup-jlg'); ?></span>
                    <span class="bjlg-dashboard-widget__stat-value"><?php echo esc_html($summary['scheduler_next_run'] ?? __('Non planifié', 'backup-jlg')); ?></span>
                    <?php if (!empty($summary['scheduler_next_run_relative'])): ?>
                        <span class="bjlg-dashboard-widget__stat-meta"><?php echo esc_html($summary['scheduler_next_run_relative']); ?></span>
                    <?php endif; ?>
                </div>
                <div class="bjlg-dashboard-widget__stat">
                    <span class="bjlg-dashboard-widget__stat-label"><?php esc_html_e('Archives stockées', 'backup-jlg'); ?></span>
                    <span class="bjlg-dashboard-widget__stat-value"><?php echo esc_html(number_format_i18n($summary['storage_backup_count'] ?? 0)); ?></span>
                    <?php if (!empty($summary['storage_total_size_human'])): ?>
                        <span class="bjlg-dashboard-widget__stat-meta"><?php echo esc_html($summary['storage_total_size_human']); ?></span>
                    <?php endif; ?>
                </div>
            </div>

            <?php if (!empty($actions['backup']['url'])): ?>
                <div class="bjlg-dashboard-widget__actions">
                    <a class="bjlg-dashboard-widget__button" href="<?php echo esc_url($actions['backup']['url']); ?>">
                        <?php echo esc_html($actions['backup']['label']); ?>
                    </a>
                    <?php if (!empty($actions['restore']['url'])): ?>
                        <a class="bjlg-dashboard-widget__button bjlg-dashboard-widget__button--secondary" href="<?php echo esc_url($actions['restore']['url']); ?>">
                            <?php echo esc_html($actions['restore']['label']); ?>
                        </a>
                    <?php endif; ?>
                </div>
            <?php endif; ?>

            <?php if (!empty($alerts)): ?>
                <div class="bjlg-dashboard-widget__alerts">
                    <?php foreach (array_slice($alerts, 0, 3) as $alert): ?>
                        <?php
                        $type = isset($alert['type']) && in_array($alert['type'], ['info', 'success', 'warning', 'error'], true)
                            ? $alert['type']
                            : 'info';
                        ?>
                        <div class="bjlg-dashboard-widget__alert bjlg-dashboard-widget__alert--<?php echo esc_attr($type); ?>">
                            <div class="bjlg-dashboard-widget__alert-body">
                                <?php if (!empty($alert['title'])): ?>
                                    <strong><?php echo esc_html($alert['title']); ?></strong>
                                <?php endif; ?>
                                <?php if (!empty($alert['message'])): ?>
                                    <p><?php echo esc_html($alert['message']); ?></p>
                                <?php endif; ?>
                            </div>
                            <?php if (!empty($alert['action']['label']) && !empty($alert['action']['url'])): ?>
                                <a class="bjlg-dashboard-widget__alert-link" href="<?php echo esc_url($alert['action']['url']); ?>">
                                    <?php echo esc_html($alert['action']['label']); ?>
                                </a>
                            <?php endif; ?>
                        </div>
                    <?php endforeach; ?>
                </div>
            <?php endif; ?>

            <div class="bjlg-dashboard-widget__recent">
                <h4 class="bjlg-dashboard-widget__section-title"><?php esc_html_e('Dernières archives', 'backup-jlg'); ?></h4>
                <?php if (!empty($backups)): ?>
                    <ul class="bjlg-dashboard-widget__backup-list">
                        <?php foreach ($backups as $backup): ?>
                            <li class="bjlg-dashboard-widget__backup-item">
                                <span class="bjlg-dashboard-widget__backup-name"><?php echo esc_html($backup['filename']); ?></span>
                                <span class="bjlg-dashboard-widget__backup-meta">
                                    <?php echo esc_html($backup['created_at_relative']); ?>
                                    <?php if (!empty($backup['size'])): ?>
                                        · <?php echo esc_html($backup['size']); ?>
                                    <?php endif; ?>
                                </span>
                            </li>
                        <?php endforeach; ?>
                    </ul>
                <?php else: ?>
                    <p class="bjlg-dashboard-widget__empty"><?php esc_html_e('Aucune sauvegarde récente disponible.', 'backup-jlg'); ?></p>
                <?php endif; ?>
            </div>
        </div>
        <?php
    }

    /**
     * Build the data displayed inside the dashboard widget.
     */
    private function get_dashboard_widget_snapshot(): array {
        if (!function_exists('bjlg_can_manage_plugin') || !bjlg_can_manage_plugin()) {
            return [
                'ok' => false,
                'error' => __('Vous n’avez pas l’autorisation de consulter ces informations.', 'backup-jlg'),
            ];
        }

        if (!$this->advanced_admin) {
            return [
                'ok' => false,
                'error' => __('Les métriques du tableau de bord ne sont pas disponibles.', 'backup-jlg'),
            ];
        }

        $metrics = $this->advanced_admin->get_dashboard_metrics();
        $summary = $metrics['summary'] ?? [];
        $alerts = $metrics['alerts'] ?? [];
        $generated_at = $metrics['generated_at'] ?? '';

        return [
            'ok' => true,
            'summary' => $summary,
            'alerts' => $alerts,
            'generated_at' => $generated_at,
            'backups' => $this->get_recent_backups(self::DASHBOARD_RECENT_BACKUPS_LIMIT),
            'actions' => $this->get_dashboard_widget_actions(),
        ];
    }

    /**
     * Provide action links used in the dashboard widget.
     */
    private function get_dashboard_widget_actions(): array {
        $backup_tab_url = add_query_arg(
            [
                'page' => 'backup-jlg',
                'section' => 'backup',
            ],
            admin_url('admin.php')
        );

        return [
            'backup' => [
                'label' => __('Lancer une sauvegarde', 'backup-jlg'),
                'url' => $backup_tab_url . '#bjlg-backup-creation-form',
            ],
            'restore' => [
                'label' => __('Restaurer une archive', 'backup-jlg'),
                'url' => $backup_tab_url . '#bjlg-restore-form',
            ],
        ];
    }

    /**
     * Retrieve the most recent backups to display in the dashboard widget.
     */
    private function get_recent_backups(int $limit): array {
        if (!function_exists('rest_do_request')) {
            return [];
        }

        $limit = max(1, $limit);
        $request = new WP_REST_Request('GET', '/backup-jlg/v1/backups');
        $request->set_param('per_page', $limit);

        $response = rest_do_request($request);

        if (!($response instanceof WP_REST_Response)) {
            return [];
        }

        $data = $response->get_data();

        if (!is_array($data) || empty($data['backups']) || !is_array($data['backups'])) {
            return [];
        }

        $now = current_time('timestamp');
        $prepared = [];

        foreach ($data['backups'] as $backup) {
            if (!is_array($backup)) {
                continue;
            }

            $created_at = isset($backup['created_at']) ? strtotime((string) $backup['created_at']) : false;
            $prepared[] = [
                'filename' => $backup['filename'] ?? '',
                'size' => $backup['size_formatted'] ?? '',
                'created_at_relative' => $created_at ? sprintf(__('il y a %s', 'backup-jlg'), human_time_diff($created_at, $now)) : '',
            ];
        }

        return $prepared;
    }

    /**
     * Section : Création de sauvegarde
     */
    private function render_backup_creation_section() {
        $include_patterns = \bjlg_get_option('bjlg_backup_include_patterns', []);
        $exclude_patterns = \bjlg_get_option('bjlg_backup_exclude_patterns', []);
        $post_checks = \bjlg_get_option('bjlg_backup_post_checks', ['checksum' => true, 'dry_run' => false]);
        if (!is_array($post_checks)) {
            $post_checks = ['checksum' => true, 'dry_run' => false];
        }
        $secondary_destinations = \bjlg_get_option('bjlg_backup_secondary_destinations', []);
        if (!is_array($secondary_destinations)) {
            $secondary_destinations = [];
        }

        $include_text = esc_textarea(implode("\n", array_map('strval', (array) $include_patterns)));
        $exclude_text = esc_textarea(implode("\n", array_map('strval', (array) $exclude_patterns)));
        $destination_choices = $this->get_destination_choices();
        $google_drive_unavailable = $this->is_google_drive_unavailable();
        $presets = BJLG_Settings::get_backup_presets();
        $presets_json = !empty($presets) ? wp_json_encode(array_values($presets)) : '';

        $include_suggestions = [
            [
                'value' => 'wp-content/uploads/**/*.webp',
                'label' => __('Médias WebP', 'backup-jlg'),
            ],
            [
                'value' => 'wp-content/mu-plugins/',
                'label' => __('MU-plugins', 'backup-jlg'),
            ],
            [
                'value' => 'wp-content/languages/*.mo',
                'label' => __('Fichiers de langue (.mo)', 'backup-jlg'),
            ],
        ];

        $exclude_suggestions = [
            [
                'value' => 'wp-content/cache/**/*',
                'label' => __('Caches WordPress', 'backup-jlg'),
            ],
            [
                'value' => 'node_modules/**/*',
                'label' => __('Dépendances node_modules', 'backup-jlg'),
            ],
            [
                'value' => 'vendor/**/*',
                'label' => __('Dossiers vendor compilés', 'backup-jlg'),
            ],
        ];

        $include_placeholder = isset($include_suggestions[0]['value']) ? $include_suggestions[0]['value'] : 'wp-content/uploads/**/*';
        $exclude_placeholder = isset($exclude_suggestions[0]['value']) ? $exclude_suggestions[0]['value'] : 'wp-content/cache/**/*';

        $backup_redirect = add_query_arg(
            [
                'page' => 'backup-jlg',
                'section' => 'backup',
            ],
            admin_url('admin.php')
        );
        $backup_redirect .= '#bjlg-backup-step-3';

        $encryption_settings_url = add_query_arg(
            [
                'page' => 'backup-jlg',
                'section' => 'settings',
            ],
            admin_url('admin.php')
        );
        $encryption_settings_url .= '#bjlg-encryption-settings';
        ?>
        <div class="bjlg-section">
            <h2>Créer une sauvegarde</h2>
            <form id="bjlg-backup-creation-form" method="post" action="<?php echo esc_url(admin_url('admin-post.php')); ?>">
                <?php wp_nonce_field('bjlg_create_backup', 'bjlg_create_backup_nonce'); ?>
                <input type="hidden" name="action" value="bjlg_create_backup">
                <input type="hidden" name="redirect_to" value="<?php echo esc_url($backup_redirect); ?>">
                <p>Choisissez les composants à inclure dans votre sauvegarde.</p>
                <div class="bjlg-backup-steps" data-current-step="1">
                    <ol class="bjlg-backup-steps__nav" role="list">
                        <li class="bjlg-backup-steps__item is-active">
                            <button type="button"
                                    class="bjlg-backup-steps__button"
                                    data-step-target="1"
                                    aria-controls="bjlg-backup-step-1"
                                    aria-current="step">
                                1. Choix rapides
                            </button>
                        </li>
                        <li class="bjlg-backup-steps__item">
                            <button type="button"
                                    class="bjlg-backup-steps__button"
                                    data-step-target="2"
                                    aria-controls="bjlg-backup-step-2">
                                2. Options avancées
                            </button>
                        </li>
                        <li class="bjlg-backup-steps__item">
                            <button type="button"
                                    class="bjlg-backup-steps__button"
                                    data-step-target="3"
                                    aria-controls="bjlg-backup-step-3">
                                3. Confirmation
                            </button>
                        </li>
                    </ol>

                    <section class="bjlg-backup-step"
                             id="bjlg-backup-step-1"
                             data-step-index="1"
                             aria-labelledby="bjlg-backup-step-1-title">
                        <h3 id="bjlg-backup-step-1-title">Étape 1 — Choix rapides</h3>
                        <p>Appliquez un modèle existant ou configurez en quelques clics le contenu principal de la sauvegarde.</p>
                        <div class="bjlg-backup-presets"<?php echo $presets_json ? ' data-bjlg-presets=' . "'" . esc_attr($presets_json) . "'" : ''; ?>>
                            <h4>Modèles</h4>
                            <div class="bjlg-backup-presets__controls">
                                <label class="screen-reader-text" for="bjlg-backup-preset-select">Sélectionner un modèle de sauvegarde</label>
                                <select id="bjlg-backup-preset-select" class="bjlg-backup-presets__select">
                                    <option value="">Sélectionnez un modèle…</option>
                                    <?php foreach ($presets as $preset): ?>
                                        <option value="<?php echo esc_attr($preset['id']); ?>"><?php echo esc_html($preset['label']); ?></option>
                                    <?php endforeach; ?>
                                </select>
                                <button type="button" class="button bjlg-backup-presets__apply">Appliquer</button>
                                <button type="button" class="button button-secondary bjlg-backup-presets__save">Enregistrer la configuration</button>
                            </div>
                            <p class="description">Choisissez un modèle enregistré ou créez-en un nouveau pour accélérer vos futurs lancements.</p>
                            <p class="bjlg-backup-presets__status" role="status" aria-live="polite"></p>
                        </div>
                        <table class="form-table">
                            <tbody>
                                <tr>
                                    <th scope="row">Contenu de la sauvegarde</th>
                                    <td>
                                        <div class="bjlg-field-control">
                                            <fieldset aria-describedby="bjlg-backup-components-description">
                                                <legend class="bjlg-fieldset-title">Sélection des composants</legend>
                                                <label><input type="checkbox" name="backup_components[]" value="db" checked> <strong>Base de données</strong> <span class="description">Toutes les tables WordPress</span></label><br>
                                                <label><input type="checkbox" name="backup_components[]" value="plugins" checked> Extensions (<code>/wp-content/plugins</code>)</label><br>
                                                <label><input type="checkbox" name="backup_components[]" value="themes" checked> Thèmes (<code>/wp-content/themes</code>)</label><br>
                                                <label><input type="checkbox" name="backup_components[]" value="uploads" checked> Médias (<code>/wp-content/uploads</code>)</label>
                                            </fieldset>
                                            <p id="bjlg-backup-components-description" class="description">Décochez les éléments que vous ne souhaitez pas inclure dans le fichier final.</p>
                                        </div>
                                    </td>
                                </tr>
                                <tr>
                                    <th scope="row">Options essentielles</th>
                                    <td>
                                        <div class="bjlg-field-control">
                                            <fieldset aria-describedby="bjlg-backup-options-description">
                                                <legend class="bjlg-fieldset-title">Options principales</legend>
                                                <label for="bjlg-encrypt-backup">
                                                    <input
                                                        type="checkbox"
                                                        id="bjlg-encrypt-backup"
                                                        name="encrypt_backup"
                                                        value="1"
                                                        aria-describedby="bjlg-encrypt-backup-description"
                                                    >
                                                    Chiffrer la sauvegarde (AES-256)
                                                </label>
                                                <p id="bjlg-encrypt-backup-description" class="description">
                                                    <?php
                                                    echo $this->sanitize_with_kses(
                                                        sprintf(
                                                            /* translators: %s: URL to encryption settings */
                                                            __('Sécurise votre fichier de sauvegarde avec un chiffrement robuste. Indispensable si vous stockez vos sauvegardes sur un service cloud tiers. <strong>Pour activer le module</strong>, ouvrez <a href="%s">Paramètres → Chiffrement</a>, générez une clé AES-256 puis activez l’option « Sauvegarde chiffrée ».', 'backup-jlg'),
                                                            esc_url($encryption_settings_url)
                                                        ),
                                                        [
                                                            'strong' => [],
                                                            'a' => [
                                                                'href' => [],
                                                            ],
                                                        ]
                                                    );
                                                    ?>
                                                </p>
                                                <br>
                                                <label for="bjlg-incremental-backup">
                                                    <input
                                                        type="checkbox"
                                                        id="bjlg-incremental-backup"
                                                        name="incremental_backup"
                                                        value="1"
                                                        aria-describedby="bjlg-incremental-backup-description"
                                                    >
                                                    Sauvegarde incrémentale
                                                </label>
                                                <p id="bjlg-incremental-backup-description" class="description">
                                                    Ne sauvegarde que les fichiers modifiés depuis la dernière sauvegarde complète. Plus rapide et utilise moins d'espace disque.
                                                </p>
                                            </fieldset>
                                            <p id="bjlg-backup-options-description" class="description">Activez les optimisations essentielles avant de lancer la sauvegarde.</p>
                                        </div>
                                    </td>
                                </tr>
                            </tbody>
                        </table>
                        <div class="bjlg-backup-step__actions">
                            <button type="button" class="button button-primary" data-step-action="next">Continuer vers les options avancées</button>
                        </div>
                    </section>

                    <section class="bjlg-backup-step"
                             id="bjlg-backup-step-2"
                             data-step-index="2"
                             aria-labelledby="bjlg-backup-step-2-title">
                        <h3 id="bjlg-backup-step-2-title">Étape 2 — Options avancées</h3>
                        <p>Ajustez précisément les dossiers inclus, les vérifications post-sauvegarde et les destinations secondaires.</p>
                        <table class="form-table bjlg-advanced-table">
                            <tbody>
                                <tr>
                                    <th scope="row"><?php esc_html_e('Affinage avancé', 'backup-jlg'); ?></th>
                                    <td>
                                        <div class="bjlg-field-control bjlg-advanced-accordion" data-role="advanced-panels">
                                            <details class="bjlg-advanced-panel" data-panel="filters" open>
                                                <summary>
                                                    <span><?php esc_html_e('Motifs personnalisés', 'backup-jlg'); ?></span>
                                                </summary>
                                                <div class="bjlg-advanced-panel__content">
                                                    <p class="description"><?php echo wp_kses_post(__('Ajoutez des inclusions ou exclusions ciblées. Les jokers glob (<code>*</code>) sont pris en charge.', 'backup-jlg')); ?></p>
                                                    <div class="bjlg-pattern-columns">
                                                        <div class="bjlg-pattern-editor" data-pattern-type="include">
                                                            <label class="bjlg-pattern-editor__label" for="bjlg-include-patterns"><?php esc_html_e('Inclusions personnalisées', 'backup-jlg'); ?></label>
                                                            <textarea
                                                                id="bjlg-include-patterns"
                                                                name="include_patterns"
                                                                rows="6"
                                                                placeholder="<?php echo esc_attr($include_placeholder); ?>"
                                                                data-role="pattern-input"
                                                                data-pattern-type="include"
                                                            ><?php echo $include_text; ?></textarea>
                                                            <div class="bjlg-pattern-helper" data-role="pattern-helper" data-pattern-type="include">
                                                                <label class="bjlg-pattern-helper__label" for="bjlg-include-pattern-input"><?php esc_html_e('Ajouter un motif suggéré', 'backup-jlg'); ?></label>
                                                                <div class="bjlg-pattern-helper__controls">
                                                                    <input
                                                                        type="text"
                                                                        id="bjlg-include-pattern-input"
                                                                        class="regular-text"
                                                                        list="bjlg-include-patterns-datalist"
                                                                        data-role="pattern-autocomplete"
                                                                        data-pattern-type="include"
                                                                        placeholder="<?php echo esc_attr($include_placeholder); ?>"
                                                                    >
                                                                    <button type="button" class="button button-secondary" data-role="pattern-add" data-pattern-type="include"><?php esc_html_e('Ajouter', 'backup-jlg'); ?></button>
                                                                </div>
                                                                <datalist id="bjlg-include-patterns-datalist">
                                                                    <?php foreach ($include_suggestions as $suggestion): ?>
                                                                        <option value="<?php echo esc_attr($suggestion['value']); ?>"><?php echo esc_html($suggestion['label']); ?></option>
                                                                    <?php endforeach; ?>
                                                                </datalist>
                                                            </div>
                                                            <ul class="bjlg-pattern-suggestions" data-role="pattern-suggestions" aria-label="<?php esc_attr_e('Exemples rapides d\'inclusion', 'backup-jlg'); ?>">
                                                                <?php foreach ($include_suggestions as $suggestion): ?>
                                                                    <li>
                                                                        <button type="button" class="button-link bjlg-pattern-suggestions__item" data-pattern-value="<?php echo esc_attr($suggestion['value']); ?>"><?php echo esc_html($suggestion['label']); ?></button>
                                                                    </li>
                                                                <?php endforeach; ?>
                                                            </ul>
                                                            <p class="bjlg-pattern-feedback" data-role="pattern-feedback" data-pattern-type="include" data-success-message="<?php echo esc_attr__('Motifs valides.', 'backup-jlg'); ?>" data-error-message="<?php echo esc_attr__('Motifs non reconnus : ', 'backup-jlg'); ?>" aria-live="polite"></p>
                                                        </div>
                                                        <div class="bjlg-pattern-editor" data-pattern-type="exclude">
                                                            <label class="bjlg-pattern-editor__label" for="bjlg-exclude-patterns"><?php esc_html_e('Exclusions personnalisées', 'backup-jlg'); ?></label>
                                                            <textarea
                                                                id="bjlg-exclude-patterns"
                                                                name="exclude_patterns"
                                                                rows="6"
                                                                placeholder="<?php echo esc_attr($exclude_placeholder); ?>"
                                                                data-role="pattern-input"
                                                                data-pattern-type="exclude"
                                                            ><?php echo $exclude_text; ?></textarea>
                                                            <div class="bjlg-pattern-helper" data-role="pattern-helper" data-pattern-type="exclude">
                                                                <label class="bjlg-pattern-helper__label" for="bjlg-exclude-pattern-input"><?php esc_html_e('Ajouter un motif d\'exclusion', 'backup-jlg'); ?></label>
                                                                <div class="bjlg-pattern-helper__controls">
                                                                    <input
                                                                        type="text"
                                                                        id="bjlg-exclude-pattern-input"
                                                                        class="regular-text"
                                                                        list="bjlg-exclude-patterns-datalist"
                                                                        data-role="pattern-autocomplete"
                                                                        data-pattern-type="exclude"
                                                                        placeholder="<?php echo esc_attr($exclude_placeholder); ?>"
                                                                    >
                                                                    <button type="button" class="button button-secondary" data-role="pattern-add" data-pattern-type="exclude"><?php esc_html_e('Ajouter', 'backup-jlg'); ?></button>
                                                                </div>
                                                                <datalist id="bjlg-exclude-patterns-datalist">
                                                                    <?php foreach ($exclude_suggestions as $suggestion): ?>
                                                                        <option value="<?php echo esc_attr($suggestion['value']); ?>"><?php echo esc_html($suggestion['label']); ?></option>
                                                                    <?php endforeach; ?>
                                                                </datalist>
                                                            </div>
                                                            <ul class="bjlg-pattern-suggestions" data-role="pattern-suggestions" aria-label="<?php esc_attr_e('Exemples rapides d\'exclusion', 'backup-jlg'); ?>">
                                                                <?php foreach ($exclude_suggestions as $suggestion): ?>
                                                                    <li>
                                                                        <button type="button" class="button-link bjlg-pattern-suggestions__item" data-pattern-value="<?php echo esc_attr($suggestion['value']); ?>"><?php echo esc_html($suggestion['label']); ?></button>
                                                                    </li>
                                                                <?php endforeach; ?>
                                                            </ul>
                                                            <p class="bjlg-pattern-feedback" data-role="pattern-feedback" data-pattern-type="exclude" data-success-message="<?php echo esc_attr__('Motifs valides.', 'backup-jlg'); ?>" data-error-message="<?php echo esc_attr__('Motifs non reconnus : ', 'backup-jlg'); ?>" aria-live="polite"></p>
                                                        </div>
                                                    </div>
                                                </div>
                                            </details>

                                            <details class="bjlg-advanced-panel" data-panel="post-checks">
                                                <summary>
                                                    <span><?php esc_html_e('Vérifications post-sauvegarde', 'backup-jlg'); ?></span>
                                                </summary>
                                                <div class="bjlg-advanced-panel__content" aria-describedby="bjlg-post-checks-description">
                                                    <p class="description"><?php esc_html_e('Ajoutez des contrôles automatiques pour valider l’archive une fois générée.', 'backup-jlg'); ?></p>
                                                    <div class="bjlg-advanced-fieldset">
                                                        <label for="bjlg-post-checks-checksum">
                                                            <input type="checkbox"
                                                                   id="bjlg-post-checks-checksum"
                                                                   name="post_checks[]"
                                                                   value="checksum"
                                                                   <?php checked(!empty($post_checks['checksum'])); ?>>
                                                            <?php esc_html_e('Vérifier l’intégrité (SHA-256)', 'backup-jlg'); ?>
                                                        </label>
                                                        <p class="description"><?php esc_html_e('Calcule un hachage de l’archive pour détecter toute corruption.', 'backup-jlg'); ?></p>
                                                        <label for="bjlg-post-checks-dry-run">
                                                            <input type="checkbox"
                                                                   id="bjlg-post-checks-dry-run"
                                                                   name="post_checks[]"
                                                                   value="dry_run"
                                                                   <?php checked(!empty($post_checks['dry_run'])); ?>>
                                                            <?php esc_html_e('Test de restauration à blanc', 'backup-jlg'); ?>
                                                        </label>
                                                        <p class="description" id="bjlg-post-checks-description"><?php esc_html_e('Ouvre l’archive pour vérifier sa structure (hors archives chiffrées).', 'backup-jlg'); ?></p>
                                                    </div>
                                                </div>
                                            </details>

                                            <details class="bjlg-advanced-panel" data-panel="destinations">
                                                <summary>
                                                    <span><?php esc_html_e('Destinations secondaires', 'backup-jlg'); ?></span>
                                                </summary>
                                                <div class="bjlg-advanced-panel__content" aria-describedby="bjlg-secondary-destinations-description">
                                                    <p class="description"><?php esc_html_e('Diffusez la sauvegarde vers des services distants en complément du stockage local.', 'backup-jlg'); ?></p>
                                                    <div class="bjlg-advanced-fieldset">
                                                        <?php if (!empty($destination_choices)): ?>
                                                            <?php foreach ($destination_choices as $destination_id => $destination_label):
                                                                $is_google_drive = $destination_id === 'google_drive';
                                                                $is_unavailable = $is_google_drive && $google_drive_unavailable;
                                                                ?>
                                                                <div class="bjlg-destination-option-group">
                                                                    <label class="bjlg-destination-option">
                                                                        <input type="checkbox"
                                                                               name="secondary_destinations[]"
                                                                               value="<?php echo esc_attr($destination_id); ?>"
                                                                               <?php checked(in_array($destination_id, $secondary_destinations, true)); ?>
                                                                               <?php disabled($is_unavailable); ?>>
                                                                        <?php echo esc_html($destination_label); ?>
                                                                    </label>
                                                                    <?php if ($is_unavailable): ?>
                                                                        <p class="description bjlg-destination-unavailable"><?php echo esc_html($this->get_google_drive_unavailable_notice()); ?></p>
                                                                    <?php endif; ?>
                                                                </div>
                                                            <?php endforeach; ?>
                                                        <?php else: ?>
                                                            <p class="description"><?php esc_html_e('Aucune destination distante n’est configurée pour le moment.', 'backup-jlg'); ?></p>
                                                        <?php endif; ?>
                                                        <p class="description" id="bjlg-secondary-destinations-description"><?php esc_html_e('Les destinations sélectionnées seront tentées l’une après l’autre en cas d’échec.', 'backup-jlg'); ?></p>
                                                    </div>
                                                </div>
                                            </details>
                                        </div>
                                    </td>
                                </tr>
                            </tbody>
                        </table>
                        <div class="bjlg-backup-step__actions">
                            <button type="button" class="button button-secondary" data-step-action="prev">Retour aux choix rapides</button>
                            <button type="button" class="button button-primary" data-step-action="next">Accéder à la confirmation</button>
                        </div>
                    </section>

                    <section class="bjlg-backup-step"
                             id="bjlg-backup-step-3"
                             data-step-index="3"
                             aria-labelledby="bjlg-backup-step-3-title">
                        <h3 id="bjlg-backup-step-3-title">Étape 3 — Confirmation</h3>
                        <p>Revérifiez votre configuration avant de lancer la sauvegarde.</p>
                        <div class="bjlg-backup-summary" data-role="backup-summary">
                            <p class="description">Votre récapitulatif apparaîtra ici lorsque vous atteignez cette étape.</p>
                        </div>
                        <div class="notice notice-error" data-role="backup-summary-warning" style="display:none;">
                            <p>Veuillez sélectionner au moins un composant à sauvegarder avant de lancer l'opération.</p>
                        </div>
                        <div class="bjlg-backup-step__actions">
                            <button type="button" class="button button-secondary" data-step-action="prev">Modifier les options</button>
                            <button id="bjlg-create-backup" type="submit" class="button button-primary button-hero">
                                <span class="dashicons dashicons-backup" aria-hidden="true"></span> Lancer la création de la sauvegarde
                            </button>
                        </div>
                    </section>
                </div>
            </form>
            <div id="bjlg-backup-progress-area" style="display: none;">
                <h3>Progression</h3>
                <div class="bjlg-progress-bar"><div
                        class="bjlg-progress-bar-inner"
                        id="bjlg-backup-progress-bar"
                        role="progressbar"
                        aria-valuemin="0"
                        aria-valuemax="100"
                        aria-valuenow="0"
                        aria-valuetext="0%"
                        aria-live="off"
                        aria-atomic="true"
                        aria-busy="false">0%</div></div>
                <p id="bjlg-backup-status-text"
                   role="status"
                   aria-live="polite"
                   aria-atomic="true"
                   aria-busy="false">Initialisation...</p>
            </div>
            <div id="bjlg-backup-debug-wrapper" style="display: none;">
                <h3><span class="dashicons dashicons-info" aria-hidden="true"></span> Détails techniques</h3>
                <pre id="bjlg-backup-ajax-debug" class="bjlg-log-textarea"></pre>
            </div>
        </div>
        <?php
    }
    /**
     * Section : Liste des sauvegardes
     */
    private function render_backup_list_section() {
        ?>
        <div class="bjlg-section" id="bjlg-backup-list-section" data-default-page="1" data-default-per-page="10">
            <h2>Sauvegardes disponibles</h2>
            <p class="description">Consultez vos archives, filtrez-les et téléchargez-les en un clic.</p>
            <div class="bjlg-backup-toolbar">
                <div class="bjlg-toolbar-controls actions">
                    <label for="bjlg-backup-filter-type">
                        <span class="screen-reader-text">Filtrer par type</span>
                        <select id="bjlg-backup-filter-type" aria-label="Filtrer les sauvegardes par type">
                            <option value="all" selected>Toutes les sauvegardes</option>
                            <option value="full">Complètes</option>
                            <option value="incremental">Incrémentales</option>
                            <option value="database">Base de données</option>
                            <option value="files">Fichiers</option>
                        </select>
                    </label>
                    <label for="bjlg-backup-per-page">
                        <span class="screen-reader-text">Nombre de sauvegardes par page</span>
                        <select id="bjlg-backup-per-page" aria-label="Nombre de sauvegardes par page">
                            <option value="5">5</option>
                            <option value="10" selected>10</option>
                            <option value="20">20</option>
                            <option value="50">50</option>
                        </select>
                    </label>
                    <button type="button" class="button" id="bjlg-backup-refresh">
                        <span class="dashicons dashicons-update" aria-hidden="true"></span>
                        Actualiser
                    </button>
                </div>
                <div class="bjlg-toolbar-summary">
                    <span class="bjlg-summary-label">Résumé :</span>
                    <div class="bjlg-summary-content" id="bjlg-backup-summary" aria-live="polite"></div>
                </div>
            </div>
            <div id="bjlg-backup-list-feedback" class="notice notice-error" role="alert" style="display:none;"></div>
            <table
                class="wp-list-table widefat striped bjlg-responsive-table bjlg-backup-table"
                aria-describedby="bjlg-backup-summary bjlg-backup-list-caption"
            >
                <caption id="bjlg-backup-list-caption" class="bjlg-table-caption">
                    Tableau listant les sauvegardes disponibles avec leurs composants, tailles,
                    dates et actions possibles.
                </caption>
                <thead>
                    <tr>
                        <th scope="col">Nom du fichier</th>
                        <th scope="col">Composants</th>
                        <th scope="col">Taille</th>
                        <th scope="col">Date</th>
                        <th scope="col">Actions</th>
                    </tr>
                </thead>
                <tbody id="bjlg-backup-table-body">
                    <tr class="bjlg-backup-loading-row">
                        <td colspan="5">
                            <span class="spinner is-active" aria-hidden="true"></span>
                            <span>Chargement des sauvegardes...</span>
                        </td>
                    </tr>
                </tbody>
            </table>
            <div class="tablenav bottom">
                <div class="tablenav-pages" id="bjlg-backup-pagination" aria-live="polite"></div>
            </div>
            <noscript>
                <div class="notice notice-warning"><p>JavaScript est requis pour afficher la liste des sauvegardes.</p></div>
            </noscript>
        </div>
        <?php
    }

    /**
     * Section : Planification
     */
    private function render_schedule_section() {
        $schedule_collection = $this->get_schedule_settings_for_display();
        $schedules = is_array($schedule_collection['schedules']) ? $schedule_collection['schedules'] : [];
        $next_runs = is_array($schedule_collection['next_runs']) ? $schedule_collection['next_runs'] : [];
        $recurrence_labels = [
            'disabled' => 'Désactivée',
            'hourly' => 'Toutes les heures',
            'twice_daily' => 'Deux fois par jour',
            'daily' => 'Journalière',
            'weekly' => 'Hebdomadaire',
            'monthly' => 'Mensuelle',
        ];
        $schedules_json = esc_attr(wp_json_encode($schedules));
        $next_runs_json = esc_attr(wp_json_encode($next_runs));
        $timezone_string = function_exists('wp_timezone_string') ? wp_timezone_string() : '';
        if ($timezone_string === '' && function_exists('wp_timezone')) {
            $timezone_object = wp_timezone();
            if ($timezone_object instanceof \DateTimeZone) {
                $timezone_string = $timezone_object->getName();
            }
        }
        $timezone_offset = get_option('gmt_offset', 0);
        $current_timestamp = current_time('timestamp');
        ?>
        <div class="bjlg-section bjlg-schedule-section">
            <h2>Planification des sauvegardes</h2>
            <p class="description">Activez, suspendez ou inspectez vos tâches planifiées en un coup d’œil.</p>
            <div
                id="bjlg-schedule-overview"
                class="bjlg-schedule-overview"
                aria-live="polite"
                data-next-runs="<?php echo $next_runs_json; ?>"
                data-schedules="<?php echo $schedules_json; ?>"
            >
                <header class="bjlg-schedule-overview-header">
                    <span class="dashicons dashicons-calendar-alt" aria-hidden="true"></span>
                    <strong>Sauvegardes planifiées</strong>
                </header>
                <div class="bjlg-schedule-overview-list">
                    <?php if (!empty($schedules)): ?>
                        <?php foreach ($schedules as $index => $schedule):
                            if (!is_array($schedule)) {
                                continue;
                            }

                            $schedule_id = isset($schedule['id']) && $schedule['id'] !== ''
                                ? (string) $schedule['id']
                                : 'schedule_' . ($index + 1);
                            $label = isset($schedule['label']) && $schedule['label'] !== ''
                                ? (string) $schedule['label']
                                : sprintf('Planification #%d', $index + 1);
                            $components = isset($schedule['components']) && is_array($schedule['components'])
                                ? $schedule['components']
                                : [];
                            $encrypt = !empty($schedule['encrypt']);
                            $incremental = !empty($schedule['incremental']);
                            $post_checks = isset($schedule['post_checks']) && is_array($schedule['post_checks'])
                                ? $schedule['post_checks']
                                : [];
                            $destinations = isset($schedule['secondary_destinations']) && is_array($schedule['secondary_destinations'])
                                ? $schedule['secondary_destinations']
                                : [];
                            $include_patterns = isset($schedule['include_patterns']) && is_array($schedule['include_patterns'])
                                ? $schedule['include_patterns']
                                : [];
                            $exclude_patterns = isset($schedule['exclude_patterns']) && is_array($schedule['exclude_patterns'])
                                ? $schedule['exclude_patterns']
                                : [];
                            $recurrence = isset($schedule['recurrence']) ? (string) $schedule['recurrence'] : 'disabled';
                            $time = isset($schedule['time']) ? (string) $schedule['time'] : '';
                            $custom_cron = isset($schedule['custom_cron']) ? (string) $schedule['custom_cron'] : '';
                            $recurrence_label = $recurrence_labels[$recurrence] ?? ucfirst($recurrence);
                            $next_run_summary = $next_runs[$schedule_id] ?? [];
                            $next_run_formatted = isset($next_run_summary['next_run_formatted']) && $next_run_summary['next_run_formatted'] !== ''
                                ? (string) $next_run_summary['next_run_formatted']
                                : 'Non planifié';
                            $next_run_relative = isset($next_run_summary['next_run_relative']) && $next_run_summary['next_run_relative'] !== ''
                                ? (string) $next_run_summary['next_run_relative']
                                : '';
                            $next_run_timestamp = isset($next_run_summary['next_run']) && $next_run_summary['next_run']
                                ? (int) $next_run_summary['next_run']
                                : null;
                            $is_active = $recurrence !== 'disabled';
                            $has_next_run = $is_active && !empty($next_run_timestamp);
                            $status_key = $is_active ? ($has_next_run ? 'active' : 'pending') : 'paused';
                            $status_labels = [
                                'active' => 'Active',
                                'pending' => 'En attente',
                                'paused' => 'En pause',
                            ];
                            $status_label = $status_labels[$status_key] ?? '—';
                            $status_class = 'bjlg-status-badge--' . $status_key;
                            $toggle_label = $is_active ? 'Mettre en pause' : 'Reprendre';
                            $summary_markup = $this->get_schedule_summary_markup(
                                $components,
                                $encrypt,
                                $incremental,
                                $post_checks,
                                $destinations,
                                $include_patterns,
                                $exclude_patterns,
                                $recurrence,
                                $schedule['custom_cron'] ?? ''
                            );
                            ?>
                            <article
                                class="bjlg-schedule-overview-card"
                                data-schedule-id="<?php echo esc_attr($schedule_id); ?>"
                                data-recurrence="<?php echo esc_attr($recurrence); ?>"
                                data-status="<?php echo esc_attr($status_key); ?>"
                            >
                                <header class="bjlg-schedule-overview-card__header">
                                    <h4 class="bjlg-schedule-overview-card__title"><?php echo esc_html($label); ?></h4>
                                    <p class="bjlg-schedule-overview-frequency" data-prefix="Fréquence : ">
                                        Fréquence : <?php echo esc_html($recurrence_label); ?>
                                    </p>
                                    <p class="bjlg-schedule-overview-next-run">
                                        <strong>Prochaine exécution :</strong>
                                        <span class="bjlg-next-run-value"><?php echo esc_html($next_run_formatted); ?></span>
                                        <span class="bjlg-next-run-relative"<?php echo $next_run_relative === '' ? ' style="display:none;"' : ''; ?>>
                                            <?php echo $next_run_relative !== '' ? '(' . esc_html($next_run_relative) . ')' : ''; ?>
                                        </span>
                                    </p>
                                    <p class="bjlg-schedule-overview-status">
                                        <span class="bjlg-status-badge <?php echo esc_attr($status_class); ?>"><?php echo esc_html($status_label); ?></span>
                                    </p>
                                </header>
                                <div class="bjlg-schedule-overview-card__summary">
                                    <?php echo $summary_markup; // phpcs:ignore WordPress.Security.EscapeOutput.OutputNotEscaped ?>
                                </div>
                                <footer class="bjlg-schedule-overview-card__footer">
                                    <div class="bjlg-schedule-overview-card__actions" role="group" aria-label="Actions de planification">
                                        <button type="button"
                                                class="button button-primary button-small bjlg-schedule-action"
                                                data-action="run"
                                                data-schedule-id="<?php echo esc_attr($schedule_id); ?>">
                                            Exécuter
                                        </button>
                                        <button type="button"
                                                class="button button-secondary button-small bjlg-schedule-action"
                                                data-action="toggle"
                                                data-target-state="<?php echo $is_active ? 'pause' : 'resume'; ?>"
                                                data-schedule-id="<?php echo esc_attr($schedule_id); ?>">
                                            <?php echo esc_html($toggle_label); ?>
                                        </button>
                                        <button type="button"
                                                class="button button-secondary button-small bjlg-schedule-action"
                                                data-action="duplicate"
                                                data-schedule-id="<?php echo esc_attr($schedule_id); ?>">
                                            Dupliquer
                                        </button>
                                    </div>
                                </footer>
                            </article>
                        <?php endforeach; ?>
                    <?php else: ?>
                        <p class="description">Aucune planification active pour le moment.</p>
                    <?php endif; ?>
                </div>
            </div>
            <div
                id="bjlg-schedule-timeline"
                class="bjlg-schedule-timeline"
                aria-live="polite"
                data-schedules="<?php echo $schedules_json; ?>"
                data-next-runs="<?php echo $next_runs_json; ?>"
                data-timezone="<?php echo esc_attr($timezone_string); ?>"
                data-offset="<?php echo esc_attr((string) $timezone_offset); ?>"
                data-now="<?php echo esc_attr((string) $current_timestamp); ?>"
            >
                <header class="bjlg-schedule-timeline__header">
                    <div class="bjlg-schedule-timeline__title">
                        <span class="dashicons dashicons-schedule" aria-hidden="true"></span>
                        <strong>Timeline des occurrences</strong>
                    </div>
                    <div class="bjlg-schedule-timeline__controls" role="group" aria-label="Changer la vue de la timeline">
                        <button type="button" class="button button-secondary is-active" data-role="timeline-view" data-view="week">Semaine</button>
                        <button type="button" class="button button-secondary" data-role="timeline-view" data-view="month">Mois</button>
                    </div>
                </header>
                <div class="bjlg-schedule-timeline__legend">
                    <span class="bjlg-status-badge bjlg-status-badge--active">Active</span>
                    <span class="bjlg-status-badge bjlg-status-badge--pending">En attente</span>
                    <span class="bjlg-status-badge bjlg-status-badge--paused">En pause</span>
                </div>
                <div class="bjlg-schedule-timeline__body">
                    <div class="bjlg-schedule-timeline__grid" data-role="timeline-grid"></div>
                    <ul class="bjlg-schedule-timeline__list" data-role="timeline-list"></ul>
                    <p class="bjlg-schedule-timeline__empty" data-role="timeline-empty" hidden>Enregistrez ou activez une planification pour afficher la timeline.</p>
                </div>
            </div>
        </div>
        <?php
    }
    /**
     * Section : Restauration
     */
    private function render_restore_section() {
        $restore_redirect = add_query_arg(
            [
                'page' => 'backup-jlg',
                'section' => 'restore',
            ],
            admin_url('admin.php')
        );
        $restore_redirect .= '#bjlg-restore-form';

        ?>
        <div class="bjlg-section">
            <h2>Restaurer depuis un fichier</h2>
            <p>Si vous avez un fichier de sauvegarde sur votre ordinateur, vous pouvez le téléverser ici pour lancer une restauration.</p>
            <form id="bjlg-restore-form" method="post" enctype="multipart/form-data" action="<?php echo esc_url(admin_url('admin-post.php')); ?>">
                <?php wp_nonce_field('bjlg_restore_backup', 'bjlg_restore_backup_nonce'); ?>
                <input type="hidden" name="action" value="bjlg_restore_backup">
                <input type="hidden" name="redirect_to" value="<?php echo esc_url($restore_redirect); ?>">
                <input type="hidden" name="restore_environment" value="production" data-role="restore-environment-field">
                <div class="bjlg-restore-username-field bjlg-screen-reader-only">
                    <label class="bjlg-screen-reader-only" for="bjlg-restore-username">Nom d'utilisateur</label>
                    <input type="text"
                           id="bjlg-restore-username"
                           name="username"
                           class="regular-text bjlg-screen-reader-only"
                           autocomplete="username"
                           aria-label="Nom d'utilisateur">
                </div>
                <table class="form-table">
                    <tbody>
                        <tr>
                            <th scope="row"><label for="bjlg-restore-file-input">Fichier de sauvegarde</label></th>
                            <td>
                                <div class="bjlg-field-control">
                                    <input type="file" id="bjlg-restore-file-input" name="restore_file" accept=".zip,.zip.enc" required>
                                    <p class="description">Formats acceptés : .zip, .zip.enc (chiffré)</p>
                                </div>
                            </td>
                        </tr>
                        <tr>
                            <th scope="row"><label for="bjlg-restore-password">Mot de passe</label></th>
                            <td>
                                <div class="bjlg-field-control">
                                    <input type="password"
                                           id="bjlg-restore-password"
                                           name="password"
                                           class="regular-text"
                                           autocomplete="current-password"
                                           aria-describedby="bjlg-restore-password-help"
                                           placeholder="Requis pour les archives .zip.enc">
                                    <p class="description"
                                       id="bjlg-restore-password-help"
                                       data-default-text="<?php echo esc_attr('Requis pour restaurer les sauvegardes chiffrées (.zip.enc). Laissez vide pour les archives non chiffrées.'); ?>"
                                       data-encrypted-text="<?php echo esc_attr('Mot de passe obligatoire : renseignez-le pour déchiffrer l\'archive (.zip.enc).'); ?>">
                                        Requis pour restaurer les sauvegardes chiffrées (<code>.zip.enc</code>). Laissez vide pour les archives non chiffrées.
                                    </p>
                                </div>
                            </td>
                        </tr>
                        <tr>
                            <th scope="row">Options</th>
                            <td>
                                <div class="bjlg-field-control">
                                    <label><input type="checkbox" name="create_backup_before_restore" value="1" checked> Créer une sauvegarde de sécurité avant la restauration</label>
                                </div>
                            </td>
                        </tr>
                        <?php if (BJLG_Restore::user_can_use_sandbox()) : ?>
                        <tr>
                            <th scope="row">Environnement de test</th>
                            <td>
                                <div class="bjlg-field-control">
                                    <label>
                                        <input type="checkbox" name="restore_to_sandbox" value="1">
                                        Restaurer dans un environnement de test
                                    </label>
                                    <p class="description">Les fichiers seront restaurés dans un dossier isolé sans impacter la production.</p>
                                    <label for="bjlg-restore-sandbox-path" class="screen-reader-text">Chemin de la sandbox</label>
                                    <input type="text"
                                           id="bjlg-restore-sandbox-path"
                                           name="sandbox_path"
                                           class="regular-text"
                                           placeholder="Laisser vide pour utiliser le dossier sandbox automatique"
                                           disabled>
                                </div>
                            </td>
                        </tr>
                        <?php endif; ?>
                    </tbody>
                </table>
                <div id="bjlg-restore-errors" class="notice notice-error" style="display: none;" role="alert"></div>
                <p class="submit">
                    <button type="submit" class="button button-primary"><span class="dashicons dashicons-upload" aria-hidden="true"></span> Téléverser et Restaurer</button>
                </p>
            </form>
            <div id="bjlg-restore-status" style="display: none;">
                <h3>Statut de la restauration</h3>
                <div class="bjlg-progress-bar"><div
                        class="bjlg-progress-bar-inner"
                        id="bjlg-restore-progress-bar"
                        role="progressbar"
                        aria-valuemin="0"
                        aria-valuemax="100"
                        aria-valuenow="0"
                        aria-valuetext="0%"
                        aria-live="off"
                        aria-atomic="true"
                        aria-busy="false">0%</div></div>
                <p id="bjlg-restore-status-text"
                   role="status"
                   aria-live="polite"
                   aria-atomic="true"
                   aria-busy="false">Préparation...</p>
            </div>
            <div id="bjlg-restore-debug-wrapper" style="display: none;">
                <h3><span class="dashicons dashicons-info" aria-hidden="true"></span> Détails techniques</h3>
                <pre id="bjlg-restore-ajax-debug" class="bjlg-log-textarea"></pre>
            </div>
        </div>
        <?php
    }

    /**
     * Section : Historique
     */
    private function render_history_section() {
        $history = $this->run_with_scope(static function () {
            return class_exists(BJLG_History::class) ? BJLG_History::get_history(50) : [];
        });
        ?>
        <div class="bjlg-section">
            <h2>Historique des 50 dernières actions</h2>
            <?php if (!empty($history)): ?>
                <table class="wp-list-table widefat striped bjlg-responsive-table bjlg-history-table">
                    <caption class="bjlg-table-caption">
                        Historique des 50 dernières actions liées aux sauvegardes et restaurations,
                        incluant leur date, statut et détails.
                    </caption>
                    <thead>
                        <tr>
                            <th scope="col" style="width: 180px;">Date</th>
                            <th scope="col">Action</th>
                            <th scope="col" style="width: 100px;">Statut</th>
                            <th scope="col">Détails</th>
                        </tr>
                    </thead>
                    <tbody>
                        <?php foreach ($history as $entry):
                            $status_class = ''; $status_icon = '';
                            switch ($entry['status']) {
                                case 'success': $status_class = 'success'; $status_icon = '✅'; break;
                                case 'failure': $status_class = 'error'; $status_icon = '❌'; break;
                                case 'info': $status_class = 'info'; $status_icon = 'ℹ️'; break;
                            } ?>
                            <tr class="bjlg-card-row">
                                <td class="bjlg-card-cell" data-label="Date"><?php echo date_i18n(get_option('date_format') . ' ' . get_option('time_format'), strtotime($entry['timestamp'])); ?></td>
                                <td class="bjlg-card-cell" data-label="Action"><strong><?php echo esc_html(str_replace('_', ' ', ucfirst($entry['action_type']))); ?></strong></td>
                                <td class="bjlg-card-cell" data-label="Statut"><span class="bjlg-status <?php echo esc_attr($status_class); ?>"><?php echo $status_icon . ' ' . esc_html(ucfirst($entry['status'])); ?></span></td>
                                <td class="bjlg-card-cell" data-label="Détails"><?php echo esc_html($entry['details']); ?></td>
                            </tr>
                        <?php endforeach; ?>
                    </tbody>
                </table>
            <?php else: ?>
                <div class="notice notice-info"><p>Aucun historique trouvé.</p></div>
            <?php endif; ?>
            <p class="description" style="margin-top: 20px;">L'historique est conservé pendant 30 jours. Les entrées plus anciennes sont automatiquement supprimées.</p>
        </div>
        <?php
    }

    /**
     * Section : Bilan de santé
     */
    private function render_health_check_section() {
        $health_checker = new BJLG_Health_Check();
        $results = $health_checker->get_all_checks();
        $plugin_checks = ['debug_mode' => 'Mode Débogage', 'cron_status' => 'Tâches planifiées (Cron)'];
        $server_checks = ['backup_dir' => 'Dossier de sauvegarde', 'disk_space' => 'Espace disque', 'php_memory_limit' => 'Limite Mémoire PHP', 'php_execution_time' => 'Temps d\'exécution PHP'];
        ?>
        <div class="bjlg-section">
            <h2>Bilan de Santé du Système</h2>
            <h3>État du Plugin</h3>
            <table class="wp-list-table widefat striped bjlg-health-check-table">
                <tbody>
                    <?php foreach ($plugin_checks as $key => $title): $result = $results[$key]; ?>
                        <tr>
                            <td style="width: 30px; text-align: center; font-size: 1.5em;"><?php echo ($result['status'] === 'success') ? '✅' : (($result['status'] === 'info') ? 'ℹ️' : '⚠️'); ?></td>
                            <td style="width: 250px;"><strong><?php echo esc_html($title); ?></strong></td>
                            <td><?php echo wp_kses_post($result['message']); ?></td>
                        </tr>
                    <?php endforeach; ?>
                </tbody>
            </table>
            <h3>Configuration Serveur</h3>
            <table class="wp-list-table widefat striped bjlg-health-check-table">
                <tbody>
                    <?php foreach ($server_checks as $key => $title): $result = $results[$key]; ?>
                        <tr>
                            <td style="width: 30px; text-align: center; font-size: 1.5em;"><?php echo ($result['status'] === 'success') ? '✅' : (($result['status'] === 'warning') ? '⚠️' : '❌'); ?></td>
                            <td style="width: 250px;"><strong><?php echo esc_html($title); ?></strong></td>
                            <td><?php echo wp_kses_post($result['message']); ?></td>
                        </tr>
                    <?php endforeach; ?>
                </tbody>
            </table>
            <p style="margin-top: 20px;"><button class="button" onclick="window.location.reload();"><span class="dashicons dashicons-update" aria-hidden="true"></span> Relancer les vérifications</button></p>
        </div>
        <?php
    }

    /**
     * Section : Réglages
     */
    private function render_settings_section() {
        $cleanup_settings = \bjlg_get_option('bjlg_cleanup_settings', ['by_number' => 3, 'by_age' => 0]);
        $incremental_defaults = [
            'max_incrementals' => 10,
            'max_full_age_days' => 30,
            'rotation_enabled' => true,
        ];
        $incremental_settings = \bjlg_get_option('bjlg_incremental_settings', []);
        if (!is_array($incremental_settings)) {
            $incremental_settings = [];
        }
        $incremental_settings = wp_parse_args($incremental_settings, $incremental_defaults);
        $schedule_collection = $this->get_schedule_settings_for_display();
        $schedules = isset($schedule_collection['schedules']) && is_array($schedule_collection['schedules'])
            ? array_values($schedule_collection['schedules'])
            : [];
        $next_runs = isset($schedule_collection['next_runs']) && is_array($schedule_collection['next_runs'])
            ? $schedule_collection['next_runs']
            : [];
        $default_schedule = isset($schedule_collection['default']) && is_array($schedule_collection['default'])
            ? $schedule_collection['default']
            : BJLG_Settings::get_default_schedule_entry();
        $schedules_json = esc_attr(wp_json_encode($schedules));
        $next_runs_json = esc_attr(wp_json_encode($next_runs));

        $components_labels = [
            'db' => 'Base de données',
            'plugins' => 'Extensions',
            'themes' => 'Thèmes',
            'uploads' => 'Médias',
        ];
        $update_guard_defaults = [
            'enabled' => true,
            'components' => ['db', 'plugins', 'themes', 'uploads'],
            'reminder' => [
                'enabled' => false,
                'message' => 'Pensez à déclencher une sauvegarde manuelle avant d\'appliquer vos mises à jour.',
            ],
        ];
        $raw_update_guard_settings = \bjlg_get_option('bjlg_update_guard_settings', []);
        if (!is_array($raw_update_guard_settings)) {
            $raw_update_guard_settings = [];
        }
        $update_guard_settings = BJLG_Settings::merge_settings_with_defaults($raw_update_guard_settings, $update_guard_defaults);
        $explicit_components = [];
        if (isset($raw_update_guard_settings['components']) && is_array($raw_update_guard_settings['components'])) {
            foreach ($raw_update_guard_settings['components'] as $component) {
                $key = sanitize_key((string) $component);
                if ($key === '' || isset($explicit_components[$key])) {
                    continue;
                }
                $explicit_components[$key] = true;
            }
        }
        $update_guard_components = array_keys($explicit_components);
        $valid_component_keys = array_keys($components_labels);
        $update_guard_components = array_values(array_filter(
            $update_guard_components,
            static function ($component) use ($valid_component_keys) {
                return in_array($component, $valid_component_keys, true);
            }
        ));
        if (!array_key_exists('components', $raw_update_guard_settings)) {
            $update_guard_components = $update_guard_settings['components'];
        }
        $update_guard_settings['components'] = $update_guard_components;
        $default_next_run_summary = [
            'next_run_formatted' => 'Non planifié',
            'next_run_relative' => '',
        ];
        $destination_choices = $this->get_destination_choices();
        $wl_settings = \bjlg_get_option('bjlg_whitelabel_settings', ['plugin_name' => '', 'hide_from_non_admins' => false]);
        $required_permission = \bjlg_get_required_capability();
        $permission_choices = $this->get_permission_choices();
        $is_custom_permission = $required_permission !== ''
            && !isset($permission_choices['roles'][$required_permission])
            && !isset($permission_choices['capabilities'][$required_permission]);
        $webhook_key = class_exists(BJLG_Webhooks::class) ? BJLG_Webhooks::get_webhook_key() : '';

        $notification_defaults = [
            'enabled' => false,
            'email_recipients' => '',
            'events' => [
                'backup_complete' => true,
                'backup_failed' => true,
                'cleanup_complete' => false,
                'storage_warning' => true,
                'remote_purge_failed' => true,
                'remote_purge_delayed' => true,
                'restore_self_test_passed' => false,
                'restore_self_test_failed' => true,
            ],
            'channels' => [
                'email' => ['enabled' => false],
                'slack' => ['enabled' => false, 'webhook_url' => ''],
                'discord' => ['enabled' => false, 'webhook_url' => ''],
                'teams' => ['enabled' => false, 'webhook_url' => ''],
                'sms' => ['enabled' => false, 'webhook_url' => ''],
            ],
            'quiet_hours' => [
                'enabled' => false,
                'start' => '22:00',
                'end' => '07:00',
                'allow_critical' => true,
                'timezone' => '',
            ],
            'escalation' => [
                'enabled' => false,
                'delay_minutes' => 15,
                'only_critical' => true,
                'channels' => [
                    'email' => false,
                    'slack' => false,
                    'discord' => false,
                    'teams' => false,
                    'sms' => true,
                ],
            ],
        ];

        $notification_settings = \bjlg_get_option('bjlg_notification_settings', []);
        if (!is_array($notification_settings)) {
            $notification_settings = [];
        }
        $notification_settings = wp_parse_args($notification_settings, $notification_defaults);
        $notification_settings['events'] = isset($notification_settings['events']) && is_array($notification_settings['events'])
            ? wp_parse_args($notification_settings['events'], $notification_defaults['events'])
            : $notification_defaults['events'];
        $notification_settings['channels'] = isset($notification_settings['channels']) && is_array($notification_settings['channels'])
            ? wp_parse_args($notification_settings['channels'], $notification_defaults['channels'])
            : $notification_defaults['channels'];

        $notification_settings['quiet_hours'] = isset($notification_settings['quiet_hours']) && is_array($notification_settings['quiet_hours'])
            ? wp_parse_args($notification_settings['quiet_hours'], $notification_defaults['quiet_hours'])
            : $notification_defaults['quiet_hours'];

        $notification_settings['escalation'] = isset($notification_settings['escalation']) && is_array($notification_settings['escalation'])
            ? wp_parse_args($notification_settings['escalation'], $notification_defaults['escalation'])
            : $notification_defaults['escalation'];

        if (!isset($notification_settings['escalation']['channels']) || !is_array($notification_settings['escalation']['channels'])) {
            $notification_settings['escalation']['channels'] = $notification_defaults['escalation']['channels'];
        } else {
            $notification_settings['escalation']['channels'] = wp_parse_args($notification_settings['escalation']['channels'], $notification_defaults['escalation']['channels']);
        }

        foreach ($notification_defaults['channels'] as $channel_key => $channel_defaults) {
            if (!isset($notification_settings['channels'][$channel_key]) || !is_array($notification_settings['channels'][$channel_key])) {
                $notification_settings['channels'][$channel_key] = $channel_defaults;
            } else {
                $notification_settings['channels'][$channel_key] = wp_parse_args($notification_settings['channels'][$channel_key], $channel_defaults);
            }
        }

        $notification_recipients_display = '';
        if (!empty($notification_settings['email_recipients'])) {
            $emails = preg_split('/[,;\r\n]+/', (string) $notification_settings['email_recipients']);
            if (is_array($emails)) {
                $emails = array_filter(array_map('trim', $emails));
                $notification_recipients_display = implode("\n", $emails);
            }
        }

        $quiet_settings = $notification_settings['quiet_hours'];
        $escalation_settings = $notification_settings['escalation'];
        $quiet_timezone_label = $quiet_settings['timezone'] !== ''
            ? $quiet_settings['timezone']
            : (function_exists('wp_timezone_string') ? wp_timezone_string() : 'UTC');

        $escalation_mode = isset($escalation_settings['mode']) ? (string) $escalation_settings['mode'] : 'simple';
        if (!in_array($escalation_mode, ['simple', 'staged'], true)) {
            $escalation_mode = 'simple';
        }

        $escalation_stage_settings = isset($escalation_settings['stages']) && is_array($escalation_settings['stages'])
            ? $escalation_settings['stages']
            : [];

        $escalation_blueprint = class_exists(BJLG_Notifications::class) && method_exists(BJLG_Notifications::class, 'get_escalation_stage_blueprint')
            ? BJLG_Notifications::get_escalation_stage_blueprint()
            : [
                'slack' => [
                    'label' => __('Escalade Slack', 'backup-jlg'),
                    'description' => __('Diffuse l’alerte sur Slack pour mobiliser immédiatement le support.', 'backup-jlg'),
                    'default_delay_minutes' => 15,
                ],
                'discord' => [
                    'label' => __('Escalade Discord', 'backup-jlg'),
                    'description' => __('Préviens l’équipe on-call ou la communauté technique via Discord.', 'backup-jlg'),
                    'default_delay_minutes' => 15,
                ],
                'teams' => [
                    'label' => __('Escalade Microsoft Teams', 'backup-jlg'),
                    'description' => __('Alerte le helpdesk Teams et documente automatiquement l’incident.', 'backup-jlg'),
                    'default_delay_minutes' => 20,
                ],
                'sms' => [
                    'label' => __('Escalade SMS', 'backup-jlg'),
                    'description' => __('Notifie les astreintes par SMS lorsque l’incident persiste.', 'backup-jlg'),
                    'default_delay_minutes' => 30,
                ],
            ];

        $template_blueprint = class_exists(BJLG_Notifications::class) && method_exists(BJLG_Notifications::class, 'get_severity_template_blueprint')
            ? BJLG_Notifications::get_severity_template_blueprint()
            : [
                'info' => [
                    'label' => __('Information', 'backup-jlg'),
                    'intro' => __('Mise à jour de routine pour votre visibilité.', 'backup-jlg'),
                    'outro' => __('Aucune action immédiate n’est requise.', 'backup-jlg'),
                    'resolution' => __('Archivez l’événement une fois les vérifications terminées.', 'backup-jlg'),
                    'actions' => [
                        __('Ajoutez un commentaire dans l’historique si une vérification manuelle a été effectuée.', 'backup-jlg'),
                    ],
                ],
                'warning' => [
                    'label' => __('Avertissement', 'backup-jlg'),
                    'intro' => __('Surveillez l’incident : une intervention préventive peut être nécessaire.', 'backup-jlg'),
                    'outro' => __('Planifiez une action de suivi si la situation persiste.', 'backup-jlg'),
                    'resolution' => __('Actualisez l’état dans le panneau Monitoring pour informer l’équipe.', 'backup-jlg'),
                    'actions' => [
                        __('Vérifiez la capacité de stockage et les dernières purges distantes.', 'backup-jlg'),
                        __('Planifiez un nouveau point de contrôle pour confirmer que l’alerte diminue.', 'backup-jlg'),
                    ],
                ],
                'critical' => [
                    'label' => __('Critique', 'backup-jlg'),
                    'intro' => __('Action immédiate recommandée : l’incident est suivi et sera escaladé.', 'backup-jlg'),
                    'outro' => __('Une escalade automatique sera déclenchée si le statut ne change pas.', 'backup-jlg'),
                    'resolution' => __('Consignez la résolution dans le tableau de bord pour clôturer l’escalade.', 'backup-jlg'),
                    'actions' => [
                        __('Inspectez les journaux détaillés et identifiez la dernière action réussie.', 'backup-jlg'),
                        __('Contactez l’astreinte et préparez un plan de remédiation ou de restauration.', 'backup-jlg'),
                    ],
                ],
            ];
        $template_settings = isset($notification_settings['templates']) && is_array($notification_settings['templates'])
            ? $notification_settings['templates']
            : [];
        $template_tokens = class_exists(BJLG_Notifications::class) && method_exists(BJLG_Notifications::class, 'get_template_tokens')
            ? BJLG_Notifications::get_template_tokens()
            : [
                'site_name' => __('Nom du site WordPress', 'backup-jlg'),
                'event_title' => __('Titre de l’événement', 'backup-jlg'),
                'timestamp' => __('Horodatage courant', 'backup-jlg'),
            ];

        $performance_defaults = [
            'multi_threading' => false,
            'max_workers' => 2,
            'chunk_size' => 50,
            'compression_level' => 6,
        ];
        $performance_settings = \bjlg_get_option('bjlg_performance_settings', []);
        if (!is_array($performance_settings)) {
            $performance_settings = [];
        }
        $performance_settings = wp_parse_args($performance_settings, $performance_defaults);

        $webhook_defaults = [
            'enabled' => false,
            'urls' => [
                'backup_complete' => '',
                'backup_failed' => '',
                'cleanup_complete' => '',
            ],
            'secret' => '',
        ];
        $webhook_settings = \bjlg_get_option('bjlg_webhook_settings', []);
        if (!is_array($webhook_settings)) {
            $webhook_settings = [];
        }
        $webhook_settings = wp_parse_args($webhook_settings, $webhook_defaults);
        $webhook_settings['urls'] = isset($webhook_settings['urls']) && is_array($webhook_settings['urls'])
            ? wp_parse_args($webhook_settings['urls'], $webhook_defaults['urls'])
            : $webhook_defaults['urls'];
        ?>
        <div class="bjlg-section">
            <h2>Configuration du Plugin</h2>
            
            <h3><span class="dashicons dashicons-cloud" aria-hidden="true"></span> Destinations Cloud</h3>
            <div class="bjlg-settings-destinations">
                <?php
                if (!empty($this->destinations)) {
                    foreach ($this->destinations as $destination) {
                        $destination->render_settings();
                    }
                } else {
                    echo '<p class="description">Aucune destination cloud configurée. Activez Google Drive ou Amazon S3 en complétant leurs réglages.</p>';
                }
                ?>
            </div>
            
            <h3><span class="dashicons dashicons-calendar-alt" aria-hidden="true"></span> Planification des Sauvegardes</h3>
            <form
                id="bjlg-schedule-form"
                data-default-schedule="<?php echo esc_attr(wp_json_encode($default_schedule)); ?>"
                data-next-runs="<?php echo $next_runs_json; ?>"
                data-schedules="<?php echo $schedules_json; ?>"
            >
                <div id="bjlg-schedule-feedback" class="notice" role="status" aria-live="polite" style="display:none;"></div>
                <div class="bjlg-schedule-list">
                    <?php if (!empty($schedules)): ?>
                        <?php foreach ($schedules as $index => $schedule):
                            if (!is_array($schedule)) {
                                continue;
                            }

                            $schedule_id = isset($schedule['id']) ? (string) $schedule['id'] : '';
                            $next_run_summary = $schedule_id !== '' && isset($next_runs[$schedule_id])
                                ? $next_runs[$schedule_id]
                                : $default_next_run_summary;

                            echo $this->render_schedule_item(
                                $schedule,
                                is_array($next_run_summary) ? $next_run_summary : $default_next_run_summary,
                                $components_labels,
                                $destination_choices,
                                $index,
                                false
                            );
                        endforeach; ?>
                    <?php else: ?>
                        <?php
                        echo $this->render_schedule_item(
                            $default_schedule,
                            $default_next_run_summary,
                            $components_labels,
                            $destination_choices,
                            0,
                            false
                        );
                        ?>
                    <?php endif; ?>
                    <?php
                    echo $this->render_schedule_item(
                        $default_schedule,
                        $default_next_run_summary,
                        $components_labels,
                        $destination_choices,
                        count($schedules),
                        true
                    );
                    ?>
                </div>
                <p class="bjlg-schedule-actions">
                    <button type="button" class="button button-secondary bjlg-add-schedule">
                        <span class="dashicons dashicons-plus" aria-hidden="true"></span>
                        Ajouter une planification
                    </button>
                </p>
                <p class="submit"><button type="submit" class="button button-primary">Enregistrer les planifications</button></p>
            </form>
            
            <h3><span class="dashicons dashicons-admin-links" aria-hidden="true"></span> Webhook</h3>
            <form id="bjlg-webhook-tools" class="bjlg-webhook-form" aria-labelledby="bjlg-webhook-tools-title">
                <p id="bjlg-webhook-tools-title">Utilisez ce point de terminaison pour déclencher une sauvegarde à distance en toute sécurité :</p>
                <div class="bjlg-webhook-url bjlg-mb-10">
                    <label for="bjlg-webhook-endpoint" class="bjlg-label-block bjlg-fw-600">Point de terminaison</label>
                    <div class="bjlg-form-field-group">
                        <div class="bjlg-form-field-control">
                            <input type="text" id="bjlg-webhook-endpoint" readonly value="<?php echo esc_url(BJLG_Webhooks::get_webhook_endpoint()); ?>" class="regular-text code" autocomplete="url">
                        </div>
                        <div class="bjlg-form-field-actions">
                            <button type="button" class="button bjlg-copy-field" data-copy-target="#bjlg-webhook-endpoint">Copier l'URL</button>
                        </div>
                    </div>
                </div>
                <div class="bjlg-webhook-url bjlg-mb-10">
                    <label for="bjlg-webhook-key" class="bjlg-label-block bjlg-fw-600">Clé secrète</label>
                    <div class="bjlg-form-field-group bjlg-secret-field">
                        <div class="bjlg-form-field-control">
                            <input type="password"
                                   id="bjlg-webhook-key"
                                   readonly
                                   value="<?php echo esc_attr($webhook_key); ?>"
                                   class="regular-text code"
                                   autocomplete="current-password"
                                   data-lpignore="true">
                        </div>
                        <div class="bjlg-form-field-actions">
                            <button type="button"
                                    class="button bjlg-toggle-secret"
                                    data-target="#bjlg-webhook-key"
                                    data-label-show="Afficher la clé secrète"
                                    data-label-hide="Masquer la clé secrète"
                                    aria-label="Afficher la clé secrète"
                                    aria-pressed="false">
                                <span class="dashicons dashicons-visibility" aria-hidden="true"></span>
                                <span class="screen-reader-text">Afficher la clé secrète</span>
                            </button>
                            <button type="button" class="button bjlg-copy-field" data-copy-target="#bjlg-webhook-key">Copier la clé</button>
                            <button type="button" class="button" id="bjlg-regenerate-webhook">Régénérer</button>
                        </div>
                    </div>
                </div>
                <p class="description">Envoyez une requête <strong>POST</strong> à l'URL ci-dessus en ajoutant l'en-tête <code><?php echo esc_html(BJLG_Webhooks::WEBHOOK_HEADER); ?></code> (ou <code>Authorization: Bearer &lt;clé&gt;</code>) contenant votre clé.</p>
                <pre class="code"><code><?php echo esc_html(sprintf("curl -X POST %s \\n  -H 'Content-Type: application/json' \\n  -H '%s: %s'", BJLG_Webhooks::get_webhook_endpoint(), BJLG_Webhooks::WEBHOOK_HEADER, $webhook_key)); ?></code></pre>
                <p class="description"><strong>Compatibilité :</strong> L'ancien format <code><?php echo esc_html(add_query_arg(BJLG_Webhooks::WEBHOOK_QUERY_VAR, 'VOTRE_CLE', home_url('/'))); ?></code> reste supporté provisoirement mais sera retiré après la période de transition.</p>
            </form>

            <form class="bjlg-settings-form">
                <div class="bjlg-settings-feedback notice bjlg-hidden" role="status" aria-live="polite"></div>
                <h3><span class="dashicons dashicons-trash" aria-hidden="true"></span> Rétention des Sauvegardes</h3>
                <table class="form-table">
                    <tr>
                        <th scope="row">Conserver par nombre</th>
                        <td>
                            <div class="bjlg-field-control">
                                <div class="bjlg-form-field-group">
                                    <div class="bjlg-form-field-control">
                                        <input name="by_number" type="number" class="small-text" value="<?php echo esc_attr(isset($cleanup_settings['by_number']) ? $cleanup_settings['by_number'] : 3); ?>" min="0">
                                    </div>
                                    <div class="bjlg-form-field-actions">
                                        <span class="bjlg-form-field-unit">sauvegardes</span>
                                    </div>
                                </div>
                                <p class="description">0 = illimité</p>
                            </div>
                        </td>
                    </tr>
                    <tr>
                        <th scope="row"><label for="bjlg-cleanup-by-age">Conserver par ancienneté</label></th>
                        <td>
                            <div class="bjlg-field-control">
                                <div class="bjlg-form-field-group">
                                    <div class="bjlg-form-field-control">
                                        <input
                                            id="bjlg-cleanup-by-age"
                                            name="by_age"
                                            type="number"
                                            class="small-text"
                                            value="<?php echo esc_attr(isset($cleanup_settings['by_age']) ? $cleanup_settings['by_age'] : 0); ?>"
                                            min="0"
                                            aria-describedby="bjlg-cleanup-by-age-description"
                                        >
                                    </div>
                                    <div class="bjlg-form-field-actions">
                                        <span class="bjlg-form-field-unit">jours</span>
                                    </div>
                                </div>
                                <p id="bjlg-cleanup-by-age-description" class="description">0 = illimité</p>
                            </div>
                        </td>
                    </tr>
                </table>

                <h3><span class="dashicons dashicons-update" aria-hidden="true"></span> Sauvegardes incrémentales</h3>
                <table class="form-table">
                    <tr>
                        <th scope="row"><label for="bjlg-incremental-max-age">Age maximal de la sauvegarde complète</label></th>
                        <td>
                            <div class="bjlg-field-control">
                                <div class="bjlg-form-field-group">
                                    <div class="bjlg-form-field-control">
                                        <input
                                            id="bjlg-incremental-max-age"
                                            name="incremental_max_age"
                                            type="number"
                                            class="small-text"
                                            value="<?php echo esc_attr($incremental_settings['max_full_age_days']); ?>"
                                            min="0"
                                            aria-describedby="bjlg-incremental-max-age-description"
                                        >
                                    </div>
                                    <div class="bjlg-form-field-actions">
                                        <span class="bjlg-form-field-unit">jours</span>
                                    </div>
                                </div>
                                <p id="bjlg-incremental-max-age-description" class="description">Au-delà de cette limite, une nouvelle sauvegarde complète est forcée. 0 = illimité.</p>
                            </div>
                        </td>
                    </tr>
                    <tr>
                        <th scope="row"><label for="bjlg-incremental-max-count">Nombre d'incréments consécutifs</label></th>
                        <td>
                            <div class="bjlg-field-control">
                                <div class="bjlg-form-field-group">
                                    <div class="bjlg-form-field-control">
                                        <input
                                            id="bjlg-incremental-max-count"
                                            name="incremental_max_incrementals"
                                            type="number"
                                            class="small-text"
                                            value="<?php echo esc_attr($incremental_settings['max_incrementals']); ?>"
                                            min="0"
                                            aria-describedby="bjlg-incremental-max-count-description"
                                        >
                                    </div>
                                    <div class="bjlg-form-field-actions">
                                        <span class="bjlg-form-field-unit">incréments</span>
                                    </div>
                                </div>
                                <p id="bjlg-incremental-max-count-description" class="description">0 = illimité. Au-delà, les incréments les plus anciens sont fusionnés automatiquement.</p>
                            </div>
                        </td>
                    </tr>
                    <tr>
                        <th scope="row">Rotation automatique</th>
                        <td>
                            <div class="bjlg-field-control">
                                <label>
                                    <input
                                        type="checkbox"
                                        name="incremental_rotation_enabled"
                                        value="1"
                                        <?php checked(!empty($incremental_settings['rotation_enabled'])); ?>
                                    >
                                    Activer la fusion automatique en sauvegarde synthétique («&nbsp;synth full&nbsp;»)
                                </label>
                                <p class="description">Lorsque la limite d'incréments est atteinte, les plus anciens sont fusionnés dans la dernière complète sans lancer un nouvel export complet.</p>
                            </div>
                        </td>
                    </tr>
                </table>

                <h3><span class="dashicons dashicons-shield" aria-hidden="true"></span> Snapshot pré-mise à jour</h3>
                <table class="form-table bjlg-update-guard-settings" data-bjlg-reminder-message-default="<?php echo esc_attr($update_guard_defaults['reminder']['message']); ?>">
                    <tr>
                        <th scope="row">Activation</th>
                        <td>
                            <div class="bjlg-field-control">
                                <label>
                                    <input type="checkbox" name="update_guard_enabled" value="1" <?php checked(!empty($update_guard_settings['enabled'])); ?>>
                                    Lancer automatiquement une sauvegarde avant les mises à jour WordPress
                                </label>
                                <p class="description">Empêche l'installation d'une mise à jour sans snapshot récent.</p>
                            </div>
                        </td>
                    </tr>
                    <tr>
                        <th scope="row">Composants inclus</th>
                        <td>
                            <div class="bjlg-field-control">
                                <fieldset class="bjlg-update-guard-components" aria-describedby="bjlg-update-guard-components-description">
                                    <legend class="screen-reader-text">Composants couverts par le snapshot</legend>
                                    <ul class="bjlg-checkbox-list" role="list">
                                        <?php foreach ($components_labels as $component_key => $component_label): ?>
                                            <li>
                                                <label>
                                                    <input type="checkbox" name="update_guard_components[]" value="<?php echo esc_attr($component_key); ?>" <?php checked(in_array($component_key, $update_guard_settings['components'], true)); ?>>
                                                    <span><?php echo esc_html($component_label); ?></span>
                                                </label>
                                            </li>
                                        <?php endforeach; ?>
                                    </ul>
                                </fieldset>
                                <p id="bjlg-update-guard-components-description" class="description">Sélectionnez les éléments à inclure dans le snapshot préventif.</p>
                            </div>
                        </td>
                    </tr>
                    <tr>
                        <th scope="row">Rappel</th>
                        <td>
                            <div class="bjlg-field-control bjlg-update-guard-reminder">
                                <label class="bjlg-mb-10">
                                    <input type="checkbox" name="update_guard_reminder_enabled" value="1" <?php checked(!empty($update_guard_settings['reminder']['enabled'])); ?> data-bjlg-toggle="reminder-message">
                                    Afficher un rappel si aucun snapshot n'est déclenché
                                </label>
                                <textarea
                                    name="update_guard_reminder_message"
                                    class="large-text"
                                    rows="3"
                                    data-bjlg-reminder-message
                                    <?php disabled(empty($update_guard_settings['reminder']['enabled'])); ?>
                                ><?php echo esc_textarea($update_guard_settings['reminder']['message']); ?></textarea>
                                <p class="description">Personnalisez le message affiché (par exemple dans vos notifications ou journaux).</p>
                            </div>
                        </td>
                    </tr>
                </table>

                <h3><span class="dashicons dashicons-admin-appearance" aria-hidden="true"></span> Marque Blanche</h3>
                <table class="form-table">
                    <tr>
                        <th scope="row"><label for="bjlg-plugin-name">Nom du plugin</label></th>
                        <td>
                            <div class="bjlg-field-control">
                                <input
                                    type="text"
                                    id="bjlg-plugin-name"
                                    name="plugin_name"
                                    value="<?php echo esc_attr(isset($wl_settings['plugin_name']) ? $wl_settings['plugin_name'] : ''); ?>"
                                    class="regular-text"
                                    placeholder="Backup - JLG"
                                    aria-describedby="bjlg-plugin-name-description"
                                >
                                <p id="bjlg-plugin-name-description" class="description">Laissez vide pour utiliser le nom par défaut</p>
                            </div>
                        </td>
                    </tr>
                    <tr>
                        <th scope="row">Visibilité</th>
                        <td>
                            <div class="bjlg-field-control">
                                <label><input type="checkbox" name="hide_from_non_admins" <?php checked(isset($wl_settings['hide_from_non_admins']) && $wl_settings['hide_from_non_admins']); ?>> Cacher le plugin pour les non-administrateurs</label>
                            </div>
                        </td>
                    </tr>
                    <tr>
                        <th scope="row"><label for="bjlg-required-capability"><?php esc_html_e('Permissions requises', 'backup-jlg'); ?></label></th>
                        <td>
                            <div class="bjlg-field-control">
                                <select id="bjlg-required-capability" name="required_capability" class="regular-text">
                                    <?php if ($is_custom_permission): ?>
                                        <option value="<?php echo esc_attr($required_permission); ?>" selected>
                                            <?php echo esc_html(sprintf(__('Personnalisé : %s', 'backup-jlg'), $required_permission)); ?>
                                        </option>
                                    <?php endif; ?>
                                    <?php if (!empty($permission_choices['roles'])): ?>
                                        <optgroup label="<?php esc_attr_e('Rôles', 'backup-jlg'); ?>">
                                            <?php foreach ($permission_choices['roles'] as $role_key => $role_label): ?>
                                                <option value="<?php echo esc_attr($role_key); ?>" <?php selected($required_permission, $role_key); ?>>
                                                    <?php echo esc_html($role_label); ?>
                                                </option>
                                            <?php endforeach; ?>
                                        </optgroup>
                                    <?php endif; ?>
                                    <?php if (!empty($permission_choices['capabilities'])): ?>
                                        <optgroup label="<?php esc_attr_e('Capacités', 'backup-jlg'); ?>">
                                            <?php foreach ($permission_choices['capabilities'] as $capability_key => $capability_label): ?>
                                                <option value="<?php echo esc_attr($capability_key); ?>" <?php selected($required_permission, $capability_key); ?>>
                                                    <?php echo esc_html($capability_label); ?>
                                                </option>
                                            <?php endforeach; ?>
                                        </optgroup>
                                    <?php endif; ?>
                                </select>
                                <p class="description"><?php esc_html_e('Sélectionnez le rôle ou la capability requis pour accéder au plugin.', 'backup-jlg'); ?></p>
                            </div>
                        </td>
                    </tr>
                </table>

                <p class="submit"><button type="submit" class="button button-primary">Enregistrer les Réglages</button></p>
            </form>

            <h3><span class="dashicons dashicons-megaphone" aria-hidden="true"></span> Notifications</h3>
            <form class="bjlg-settings-form bjlg-notification-preferences-form" data-success-message="Notifications mises à jour." data-error-message="Impossible de sauvegarder les notifications.">
                <table class="form-table">
                    <tr>
                        <th scope="row">Notifications automatiques</th>
                        <td>
                            <div class="bjlg-field-control">
                                <label for="bjlg-notifications-enabled">
                                    <input
                                        type="checkbox"
                                        id="bjlg-notifications-enabled"
                                        name="notifications_enabled"
                                        <?php checked(!empty($notification_settings['enabled'])); ?>
                                        aria-describedby="bjlg-notifications-enabled-description"
                                    >
                                    Activer l'envoi automatique des notifications
                                </label>
                                <p id="bjlg-notifications-enabled-description" class="description">Recevez des alertes lorsqu'une action importante est exécutée.</p>
                            </div>
                        </td>
                    </tr>
                    <tr>
                        <th scope="row"><label for="bjlg-notification-recipients">Destinataires e-mail</label></th>
                        <td>
                            <div class="bjlg-field-control">
                                <textarea
                                    id="bjlg-notification-recipients"
                                    name="email_recipients"
                                    rows="3"
                                    class="large-text code"
                                    placeholder="admin@example.com&#10;contact@example.com"
                                    aria-describedby="bjlg-notification-recipients-description"
                                ><?php echo esc_textarea($notification_recipients_display); ?></textarea>
                                <p id="bjlg-notification-recipients-description" class="description">Une adresse par ligne ou séparée par une virgule. Obligatoire si le canal e-mail est activé.</p>
                            </div>
                        </td>
                    </tr>
                    <tr>
                        <th scope="row">Événements surveillés</th>
                        <td>
                            <div class="bjlg-field-control">
                                <fieldset aria-describedby="bjlg-notifications-events-description">
                                    <legend class="screen-reader-text"><?php esc_html_e('Événements surveillés', 'backup-jlg'); ?></legend>
                                    <ul class="bjlg-checkbox-list" role="list">
                                        <li>
                                            <label for="bjlg-notify-backup-complete">
                                                <input type="checkbox" id="bjlg-notify-backup-complete" name="notify_backup_complete" <?php checked(!empty($notification_settings['events']['backup_complete'])); ?>>
                                                <span><?php esc_html_e('Sauvegarde terminée', 'backup-jlg'); ?></span>
                                            </label>
                                        </li>
                                        <li>
                                            <label for="bjlg-notify-backup-failed">
                                                <input type="checkbox" id="bjlg-notify-backup-failed" name="notify_backup_failed" <?php checked(!empty($notification_settings['events']['backup_failed'])); ?>>
                                                <span><?php esc_html_e('Échec de sauvegarde', 'backup-jlg'); ?></span>
                                            </label>
                                        </li>
                                        <li>
                                            <label for="bjlg-notify-cleanup-complete">
                                                <input type="checkbox" id="bjlg-notify-cleanup-complete" name="notify_cleanup_complete" <?php checked(!empty($notification_settings['events']['cleanup_complete'])); ?>>
                                                <span><?php esc_html_e('Nettoyage finalisé', 'backup-jlg'); ?></span>
                                            </label>
                                        </li>
                                        <li>
                                            <label for="bjlg-notify-storage-warning">
                                                <input type="checkbox" id="bjlg-notify-storage-warning" name="notify_storage_warning" <?php checked(!empty($notification_settings['events']['storage_warning'])); ?>>
                                                <span><?php esc_html_e('Alerte de stockage', 'backup-jlg'); ?></span>
                                            </label>
                                        </li>
                                        <li>
                                            <label for="bjlg-notify-remote-purge-failed">
                                                <input type="checkbox" id="bjlg-notify-remote-purge-failed" name="notify_remote_purge_failed" <?php checked(!empty($notification_settings['events']['remote_purge_failed'])); ?>>
                                                <span><?php esc_html_e('Purge distante en échec', 'backup-jlg'); ?></span>
                                            </label>
                                        </li>
                                        <li>
                                            <label for="bjlg-notify-remote-purge-delayed">
                                                <input type="checkbox" id="bjlg-notify-remote-purge-delayed" name="notify_remote_purge_delayed" <?php checked(!empty($notification_settings['events']['remote_purge_delayed'])); ?>>
                                                <span><?php esc_html_e('Purge distante en retard critique', 'backup-jlg'); ?></span>
                                            </label>
                                        </li>
                                        <li>
                                            <label for="bjlg-notify-restore-self-test-passed">
                                                <input type="checkbox" id="bjlg-notify-restore-self-test-passed" name="notify_restore_self_test_passed" <?php checked(!empty($notification_settings['events']['restore_self_test_passed'])); ?>>
                                                <span><?php esc_html_e('Test de restauration réussi', 'backup-jlg'); ?></span>
                                            </label>
                                        </li>
                                        <li>
                                            <label for="bjlg-notify-restore-self-test-failed">
                                                <input type="checkbox" id="bjlg-notify-restore-self-test-failed" name="notify_restore_self_test_failed" <?php checked(!empty($notification_settings['events']['restore_self_test_failed'])); ?>>
                                                <span><?php esc_html_e('Test de restauration en échec', 'backup-jlg'); ?></span>
                                            </label>
                                        </li>
                                    </ul>
                                </fieldset>
                                <p id="bjlg-notifications-events-description" class="description"><?php esc_html_e('Choisissez quels événements déclenchent un envoi de notification.', 'backup-jlg'); ?></p>
                            </div>
                        </td>
                    </tr>
                </table>

                <p class="submit"><button type="submit" class="button button-primary">Enregistrer les notifications</button></p>
            </form>

            <div class="bjlg-notification-test">
                <button
                    type="button"
                    class="button button-secondary bjlg-notification-test-button"
                    data-loading-label="<?php esc_attr_e('Envoi…', 'backup-jlg'); ?>"
                >
                    <?php esc_html_e('Envoyer une notification de test', 'backup-jlg'); ?>
                </button>
                <span class="spinner" aria-hidden="true"></span>
                <p class="description"><?php esc_html_e('La notification de test utilise les canaux et destinataires renseignés ci-dessus, même si les modifications ne sont pas encore enregistrées.', 'backup-jlg'); ?></p>
                <div class="notice bjlg-notification-test-feedback bjlg-hidden" role="status" aria-live="polite"></div>
            </div>

            <h3><span class="dashicons dashicons-admin-site-alt3" aria-hidden="true"></span> Canaux</h3>
            <form class="bjlg-settings-form bjlg-notification-channels-form" data-success-message="Canaux mis à jour." data-error-message="Impossible de mettre à jour les canaux.">
                <table class="form-table">
                    <tr>
                        <th scope="row">Canaux disponibles</th>
                        <td>
                            <div class="bjlg-field-control">
                                <fieldset aria-describedby="bjlg-notifications-channels-description">
                                    <legend class="screen-reader-text"><?php esc_html_e('Canaux de notification actifs', 'backup-jlg'); ?></legend>
                                    <ul class="bjlg-checkbox-list" role="list">
                                        <li>
                                            <label for="bjlg-channel-email">
                                                <input type="checkbox" id="bjlg-channel-email" name="channel_email" <?php checked(!empty($notification_settings['channels']['email']['enabled'])); ?>>
                                                <span><?php esc_html_e('E-mail', 'backup-jlg'); ?></span>
                                            </label>
                                        </li>
                                        <li>
                                            <label for="bjlg-channel-slack">
                                                <input type="checkbox" id="bjlg-channel-slack" name="channel_slack" <?php checked(!empty($notification_settings['channels']['slack']['enabled'])); ?>>
                                                <span><?php esc_html_e('Slack', 'backup-jlg'); ?></span>
                                            </label>
                                        </li>
                                        <li>
                                            <label for="bjlg-channel-discord">
                                                <input type="checkbox" id="bjlg-channel-discord" name="channel_discord" <?php checked(!empty($notification_settings['channels']['discord']['enabled'])); ?>>
                                                <span><?php esc_html_e('Discord', 'backup-jlg'); ?></span>
                                            </label>
                                        </li>
                                        <li>
                                            <label for="bjlg-channel-teams">
                                                <input type="checkbox" id="bjlg-channel-teams" name="channel_teams" <?php checked(!empty($notification_settings['channels']['teams']['enabled'])); ?>>
                                                <span><?php esc_html_e('Microsoft Teams', 'backup-jlg'); ?></span>
                                            </label>
                                        </li>
                                        <li>
                                            <label for="bjlg-channel-sms">
                                                <input type="checkbox" id="bjlg-channel-sms" name="channel_sms" <?php checked(!empty($notification_settings['channels']['sms']['enabled'])); ?>>
                                                <span><?php esc_html_e('SMS / webhook mobile', 'backup-jlg'); ?></span>
                                            </label>
                                        </li>
                                    </ul>
                                </fieldset>
                                <p id="bjlg-notifications-channels-description" class="description"><?php esc_html_e('Activez les canaux qui doivent recevoir vos notifications.', 'backup-jlg'); ?></p>
                            </div>
                        </td>
                    </tr>
                    <tr>
                        <th scope="row">Webhook Slack</th>
                        <td>
                            <div class="bjlg-field-control">
                                <input type="url" name="slack_webhook_url" class="regular-text" value="<?php echo esc_attr($notification_settings['channels']['slack']['webhook_url']); ?>" placeholder="https://hooks.slack.com/...">
                                <p class="description">URL du webhook entrant Slack. Obligatoire si le canal Slack est activé.</p>
                            </div>
                        </td>
                    </tr>
                    <tr>
                        <th scope="row">Webhook Discord</th>
                        <td>
                            <div class="bjlg-field-control">
                                <input type="url" name="discord_webhook_url" class="regular-text" value="<?php echo esc_attr($notification_settings['channels']['discord']['webhook_url']); ?>" placeholder="https://discord.com/api/webhooks/...">
                                <p class="description">URL du webhook Discord. Obligatoire si le canal Discord est activé.</p>
                            </div>
                        </td>
                    </tr>
                    <tr>
                        <th scope="row">Webhook Microsoft Teams</th>
                        <td>
                            <div class="bjlg-field-control">
                                <input type="url" name="teams_webhook_url" class="regular-text" value="<?php echo esc_attr($notification_settings['channels']['teams']['webhook_url']); ?>" placeholder="https://outlook.office.com/webhook/...">
                                <p class="description">URL du webhook entrant Teams. Obligatoire si le canal Teams est activé.</p>
                            </div>
                        </td>
                    </tr>
                    <tr>
                        <th scope="row">Webhook SMS</th>
                        <td>
                            <div class="bjlg-field-control">
                                <input type="url" name="sms_webhook_url" class="regular-text" value="<?php echo esc_attr($notification_settings['channels']['sms']['webhook_url']); ?>" placeholder="https://sms.example.com/hooks/...">
                                <p class="description">URL du webhook de votre passerelle SMS (Twilio, etc.). Obligatoire si le canal SMS est activé.</p>
                            </div>
                        </td>
                    </tr>
                    <tr>
                        <th scope="row"><?php esc_html_e('Fenêtre de silence', 'backup-jlg'); ?></th>
                        <td>
                            <div class="bjlg-field-control bjlg-field-control--inline">
                                <label>
                                    <input type="checkbox" name="quiet_hours_enabled" <?php checked(!empty($quiet_settings['enabled'])); ?>>
                                    <?php esc_html_e('Activer une fenêtre de silence quotidienne', 'backup-jlg'); ?>
                                </label>
                                <div class="bjlg-field-grid bjlg-field-grid--compact">
                                    <label>
                                        <span class="bjlg-field-label"><?php esc_html_e('Début', 'backup-jlg'); ?></span>
                                        <input type="time" name="quiet_hours_start" value="<?php echo esc_attr($quiet_settings['start']); ?>" class="small-text">
                                    </label>
                                    <label>
                                        <span class="bjlg-field-label"><?php esc_html_e('Fin', 'backup-jlg'); ?></span>
                                        <input type="time" name="quiet_hours_end" value="<?php echo esc_attr($quiet_settings['end']); ?>" class="small-text">
                                    </label>
                                    <label>
                                        <span class="bjlg-field-label"><?php esc_html_e('Fuseau horaire', 'backup-jlg'); ?></span>
                                        <input type="text" name="quiet_hours_timezone" value="<?php echo esc_attr($quiet_settings['timezone']); ?>" class="regular-text" placeholder="<?php echo esc_attr($quiet_timezone_label); ?>">
                                    </label>
                                </div>
                                <label>
                                    <input type="checkbox" name="quiet_hours_allow_critical" <?php checked(!empty($quiet_settings['allow_critical'])); ?>>
                                    <?php esc_html_e('Laisser passer les événements critiques (échecs, retards).', 'backup-jlg'); ?>
                                </label>
                                <p class="description"><?php esc_html_e('Les alertes non critiques seront différées jusqu’à la fin de la fenêtre de silence.', 'backup-jlg'); ?></p>
                            </div>
                        </td>
                    </tr>
                    <tr>
                        <th scope="row"><?php esc_html_e('Escalade des alertes', 'backup-jlg'); ?></th>
                        <td>
                            <div class="bjlg-field-control">
                                <label>
                                    <input type="checkbox" name="escalation_enabled" <?php checked(!empty($escalation_settings['enabled'])); ?>>
                                    <?php esc_html_e('Relancer automatiquement les événements critiques sur d’autres canaux', 'backup-jlg'); ?>
                                </label>
                                <div class="bjlg-field-grid bjlg-field-grid--compact">
                                    <label>
                                        <span class="bjlg-field-label"><?php esc_html_e('Délai (minutes)', 'backup-jlg'); ?></span>
                                        <input type="number" name="escalation_delay" class="small-text" min="1" value="<?php echo esc_attr((int) $escalation_settings['delay_minutes']); ?>">
                                    </label>
                                    <label>
                                        <input type="checkbox" name="escalation_only_critical" <?php checked(!empty($escalation_settings['only_critical'])); ?>>
                                        <span><?php esc_html_e('Limiter aux événements critiques', 'backup-jlg'); ?></span>
                                    </label>
                                </div>
                                <fieldset>
                                    <legend class="screen-reader-text"><?php esc_html_e('Canaux d’escalade', 'backup-jlg'); ?></legend>
                                    <ul class="bjlg-checkbox-list" role="list">
                                        <li>
                                            <label><input type="checkbox" name="escalation_channel_email" <?php checked(!empty($escalation_settings['channels']['email'])); ?>> <?php esc_html_e('E-mail', 'backup-jlg'); ?></label>
                                        </li>
                                        <li>
                                            <label><input type="checkbox" name="escalation_channel_slack" <?php checked(!empty($escalation_settings['channels']['slack'])); ?>> Slack</label>
                                        </li>
                                        <li>
                                            <label><input type="checkbox" name="escalation_channel_discord" <?php checked(!empty($escalation_settings['channels']['discord'])); ?>> Discord</label>
                                        </li>
                                        <li>
                                            <label><input type="checkbox" name="escalation_channel_teams" <?php checked(!empty($escalation_settings['channels']['teams'])); ?>> Microsoft Teams</label>
                                        </li>
                                        <li>
                                            <label><input type="checkbox" name="escalation_channel_sms" <?php checked(!empty($escalation_settings['channels']['sms'])); ?>> <?php esc_html_e('SMS / webhook mobile', 'backup-jlg'); ?></label>
                                        </li>
                                    </ul>
                                </fieldset>
                                <p class="description"><?php esc_html_e('Sélectionnez les canaux supplémentaires qui seront sollicités après le délai configuré lorsque les alertes critiques ne sont pas résolues.', 'backup-jlg'); ?></p>
                                <div class="bjlg-escalation-mode" role="group" aria-label="<?php esc_attr_e('Stratégie d’escalade', 'backup-jlg'); ?>">
                                    <label>
                                        <input type="radio" name="escalation_mode" value="simple" <?php checked($escalation_mode, 'simple'); ?>>
                                        <?php esc_html_e('Mode simple : relance tous les canaux sélectionnés après le délai.', 'backup-jlg'); ?>
                                    </label>
                                    <label>
                                        <input type="radio" name="escalation_mode" value="staged" <?php checked($escalation_mode, 'staged'); ?>>
                                        <?php esc_html_e('Mode séquentiel : construire un scénario multi-niveaux (ex. e-mail → Slack → SMS).', 'backup-jlg'); ?>
                                    </label>
                                </div>
                                <div class="bjlg-escalation-stages<?php echo $escalation_mode === 'staged' ? ' is-active' : ''; ?>" data-bjlg-escalation-stages>
                                    <p class="description"><?php esc_html_e('Activez les étapes souhaitées et précisez le délai entre chaque relance pour orchestrer vos escalades.', 'backup-jlg'); ?></p>
                                    <?php foreach ($escalation_blueprint as $stage_key => $stage_definition):
                                        if (!is_string($stage_key) || $stage_key === '') {
                                            continue;
                                        }

                                        $stage_config = isset($escalation_stage_settings[$stage_key]) && is_array($escalation_stage_settings[$stage_key])
                                            ? $escalation_stage_settings[$stage_key]
                                            : [];
                                        $stage_enabled = !empty($stage_config['enabled']);
                                        $delay_default = isset($stage_definition['default_delay_minutes'])
                                            ? (int) $stage_definition['default_delay_minutes']
                                            : 15;
                                        $stage_delay = isset($stage_config['delay_minutes'])
                                            ? (int) $stage_config['delay_minutes']
                                            : $delay_default;
                                        $stage_delay = max(0, $stage_delay);
                                        $stage_label = isset($stage_definition['label']) ? (string) $stage_definition['label'] : ucfirst($stage_key);
                                        $stage_description = isset($stage_definition['description']) ? (string) $stage_definition['description'] : '';
                                    ?>
                                        <div class="bjlg-escalation-stage" data-escalation-stage="<?php echo esc_attr($stage_key); ?>">
                                            <label class="bjlg-escalation-stage__toggle">
                                                <input type="checkbox" name="escalation_stage_<?php echo esc_attr($stage_key); ?>_enabled" <?php checked($stage_enabled); ?>>
                                                <span class="bjlg-escalation-stage__label"><?php echo esc_html($stage_label); ?></span>
                                            </label>
                                            <div class="bjlg-field-grid bjlg-field-grid--compact">
                                                <label>
                                                    <span class="bjlg-field-label"><?php esc_html_e('Délai avant envoi (minutes)', 'backup-jlg'); ?></span>
                                                    <input type="number" class="small-text" min="0" name="escalation_stage_<?php echo esc_attr($stage_key); ?>_delay" value="<?php echo esc_attr($stage_delay); ?>">
                                                </label>
                                                <?php if ($stage_description !== ''): ?>
                                                    <p class="description bjlg-escalation-stage__description"><?php echo esc_html($stage_description); ?></p>
                                                <?php endif; ?>
                                            </div>
                                        </div>
                                    <?php endforeach; ?>
                                </div>
                            </div>
                        </td>
                    </tr>
                    <tr>
                        <th scope="row"><?php esc_html_e('Modèles par gravité', 'backup-jlg'); ?></th>
                        <td>
                            <div class="bjlg-field-control">
                                <p class="description"><?php esc_html_e('Personnalisez l’introduction, les actions et la conclusion envoyées pour chaque niveau de gravité. Utilisez les tokens ci-dessous pour injecter automatiquement des informations contextuelles.', 'backup-jlg'); ?></p>
                                <?php if (!empty($template_tokens)): ?>
                                    <ul class="bjlg-template-token-list" role="list">
                                        <?php foreach ($template_tokens as $token_key => $token_label):
                                            if (!is_string($token_key) || $token_key === '') {
                                                continue;
                                            }

                                            $token_label = is_string($token_label) ? $token_label : '';
                                        ?>
                                            <li><code><?php echo esc_html('{{' . $token_key . '}}'); ?></code> — <?php echo esc_html($token_label); ?></li>
                                        <?php endforeach; ?>
                                    </ul>
                                <?php endif; ?>
                                <div class="bjlg-template-groups">
                                    <?php foreach ($template_blueprint as $severity_key => $template_definition):
                                        if (!is_string($severity_key) || $severity_key === '') {
                                            continue;
                                        }

                                        $template_config = isset($template_settings[$severity_key]) && is_array($template_settings[$severity_key])
                                            ? $template_settings[$severity_key]
                                            : [];

                                        $label_value = isset($template_config['label'])
                                            ? (string) $template_config['label']
                                            : (string) ($template_definition['label'] ?? ucfirst($severity_key));
                                        $intro_value = isset($template_config['intro'])
                                            ? (string) $template_config['intro']
                                            : (string) ($template_definition['intro'] ?? '');
                                        $outro_value = isset($template_config['outro'])
                                            ? (string) $template_config['outro']
                                            : (string) ($template_definition['outro'] ?? '');
                                        $resolution_value = isset($template_config['resolution'])
                                            ? (string) $template_config['resolution']
                                            : (string) ($template_definition['resolution'] ?? '');
                                        $actions_value = isset($template_config['actions']) && is_array($template_config['actions'])
                                            ? implode("\n", array_map('strval', $template_config['actions']))
                                            : (isset($template_definition['actions']) && is_array($template_definition['actions'])
                                                ? implode("\n", array_map('strval', $template_definition['actions']))
                                                : '');

                                        $severity_label = isset($template_definition['label'])
                                            ? (string) $template_definition['label']
                                            : ucfirst($severity_key);
                                    ?>
                                        <fieldset class="bjlg-template-group">
                                            <legend><?php echo esc_html(sprintf(__('Gravité : %s', 'backup-jlg'), $severity_label)); ?></legend>
                                            <div class="bjlg-field-grid bjlg-field-grid--stacked">
                                                <label>
                                                    <span class="bjlg-field-label"><?php esc_html_e('Libellé affiché', 'backup-jlg'); ?></span>
                                                    <input type="text" class="regular-text" name="template_<?php echo esc_attr($severity_key); ?>_label" value="<?php echo esc_attr($label_value); ?>">
                                                </label>
                                                <label>
                                                    <span class="bjlg-field-label"><?php esc_html_e('Introduction', 'backup-jlg'); ?></span>
                                                    <textarea name="template_<?php echo esc_attr($severity_key); ?>_intro" rows="3" class="large-text"><?php echo esc_textarea($intro_value); ?></textarea>
                                                </label>
                                                <label>
                                                    <span class="bjlg-field-label"><?php esc_html_e('Actions recommandées (une par ligne)', 'backup-jlg'); ?></span>
                                                    <textarea name="template_<?php echo esc_attr($severity_key); ?>_actions" rows="3" class="large-text"><?php echo esc_textarea($actions_value); ?></textarea>
                                                </label>
                                                <label>
                                                    <span class="bjlg-field-label"><?php esc_html_e('Résolution / consignes de clôture', 'backup-jlg'); ?></span>
                                                    <textarea name="template_<?php echo esc_attr($severity_key); ?>_resolution" rows="2" class="large-text"><?php echo esc_textarea($resolution_value); ?></textarea>
                                                </label>
                                                <label>
                                                    <span class="bjlg-field-label"><?php esc_html_e('Conclusion', 'backup-jlg'); ?></span>
                                                    <textarea name="template_<?php echo esc_attr($severity_key); ?>_outro" rows="2" class="large-text"><?php echo esc_textarea($outro_value); ?></textarea>
                                                </label>
                                            </div>
                                        </fieldset>
                                    <?php endforeach; ?>
                                </div>
                            </div>
                        </td>
                    </tr>
                </table>

                <h4>Webhooks personnalisés</h4>
                <table class="form-table">
                    <tr>
                        <th scope="row">Activation</th>
                        <td>
                            <div class="bjlg-field-control">
                                <label><input type="checkbox" name="webhook_enabled" <?php checked(!empty($webhook_settings['enabled'])); ?>> Activer les webhooks personnalisés</label>
                                <p class="description">Déclenche des requêtes HTTP sortantes vers vos intégrations.</p>
                            </div>
                        </td>
                    </tr>
                    <tr>
                        <th scope="row">Sauvegarde terminée</th>
                        <td>
                            <div class="bjlg-field-control">
                                <input type="url" name="webhook_backup_complete" class="regular-text" value="<?php echo esc_attr($webhook_settings['urls']['backup_complete']); ?>" placeholder="https://exemple.com/webhooks/backup-success">
                            </div>
                        </td>
                    </tr>
                    <tr>
                        <th scope="row">Sauvegarde échouée</th>
                        <td>
                            <div class="bjlg-field-control">
                                <input type="url" name="webhook_backup_failed" class="regular-text" value="<?php echo esc_attr($webhook_settings['urls']['backup_failed']); ?>" placeholder="https://exemple.com/webhooks/backup-failed">
                            </div>
                        </td>
                    </tr>
                    <tr>
                        <th scope="row">Nettoyage terminé</th>
                        <td>
                            <div class="bjlg-field-control">
                                <input type="url" name="webhook_cleanup_complete" class="regular-text" value="<?php echo esc_attr($webhook_settings['urls']['cleanup_complete']); ?>" placeholder="https://exemple.com/webhooks/cleanup">
                            </div>
                        </td>
                    </tr>
                    <tr>
                        <th scope="row">Clé secrète</th>
                        <td>
                            <div class="bjlg-field-control">
                                <input type="text" name="webhook_secret" class="regular-text" value="<?php echo esc_attr($webhook_settings['secret']); ?>" placeholder="signature partagée">
                                <p class="description">Optionnel : transmis dans l'entête <code>X-BJLG-Webhook-Secret</code>.</p>
                            </div>
                        </td>
                    </tr>
                </table>

                <p class="submit"><button type="submit" class="button button-primary">Enregistrer les canaux</button></p>
            </form>

            <h3><span class="dashicons dashicons-performance" aria-hidden="true"></span> Performance</h3>
            <form class="bjlg-settings-form" data-success-message="Paramètres de performance sauvegardés." data-error-message="Impossible de sauvegarder la configuration de performance.">
                <table class="form-table">
                    <tr>
                        <th scope="row">Traitement parallèle</th>
                        <td>
                            <div class="bjlg-field-control">
                                <label><input type="checkbox" name="multi_threading" <?php checked(!empty($performance_settings['multi_threading'])); ?>> Activer le multi-threading</label>
                                <p class="description">Permet de répartir certaines opérations sur plusieurs travailleurs.</p>
                            </div>
                        </td>
                    </tr>
                    <tr>
                        <th scope="row">Travailleurs maximum</th>
                        <td>
                            <div class="bjlg-form-field-group">
                                <div class="bjlg-form-field-control">
                                    <input type="number" name="max_workers" class="small-text" value="<?php echo esc_attr($performance_settings['max_workers']); ?>" min="1" max="20">
                                </div>
                                <div class="bjlg-form-field-actions">
                                    <span class="bjlg-form-field-unit">processus</span>
                                </div>
                            </div>
                            <p class="description">Limite la charge sur votre hébergement.</p>
                        </td>
                    </tr>
                    <tr>
                        <th scope="row">Taille des blocs</th>
                        <td>
                            <div class="bjlg-form-field-group">
                                <div class="bjlg-form-field-control">
                                    <input type="number" name="chunk_size" class="small-text" value="<?php echo esc_attr($performance_settings['chunk_size']); ?>" min="1" max="500">
                                </div>
                                <div class="bjlg-form-field-actions">
                                    <span class="bjlg-form-field-unit">Mo</span>
                                </div>
                            </div>
                            <p class="description">Ajustez la taille des blocs traités pour optimiser le débit.</p>
                        </td>
                    </tr>
                    <tr>
                        <th scope="row">Niveau de compression</th>
                        <td>
                            <div class="bjlg-form-field-group">
                                <div class="bjlg-form-field-control">
                                    <input type="number" name="compression_level" class="small-text" value="<?php echo esc_attr($performance_settings['compression_level']); ?>" min="0" max="9">
                                </div>
                                <div class="bjlg-form-field-actions">
                                    <span class="bjlg-form-field-unit">0-9</span>
                                </div>
                            </div>
                            <p class="description">0 = aucune compression, 9 = compression maximale (plus lent).</p>
                        </td>
                    </tr>
                </table>

                <p class="submit"><button type="submit" class="button button-primary">Enregistrer les performances</button></p>
            </form>
        </div>
        <?php
    }

    /**
     * Section : Logs et outils
     */
    private function render_logs_section() {
        $relative_backup_dir = str_replace(untrailingslashit(ABSPATH), '', BJLG_BACKUP_DIR);
        ?>
        <div class="bjlg-section">
            <h2>Journaux et Outils de Diagnostic</h2>

            <h3>Emplacements des Fichiers</h3>
            <p class="description">
                <strong>Sauvegardes :</strong> <code><?php echo esc_html($relative_backup_dir); ?></code><br>
                <strong>Journal du Plugin :</strong> <code>/wp-content/bjlg-debug.log</code> (si <code>BJLG_DEBUG</code> est activé)<br>
                <strong>Journal d'erreurs WP :</strong> <code>/wp-content/debug.log</code> (si <code>WP_DEBUG_LOG</code> est activé)
            </p>
            <hr>

            <h3 id="bjlg-diagnostics-tests">Vérifier l'installation</h3>
            <p class="description">
                <?php esc_html_e('Lancez la suite de tests automatisés pour vérifier que l’environnement du plugin est opérationnel.', 'backup-jlg'); ?>
            </p>
            <ol>
                <li><?php esc_html_e('Ouvrez un terminal à la racine du plugin.', 'backup-jlg'); ?></li>
                <li><?php esc_html_e('Exécutez les dépendances Composer si nécessaire :', 'backup-jlg'); ?></li>
            </ol>
            <pre class="code"><code>composer install</code></pre>
            <ol start="3">
                <li><?php esc_html_e('Lancez ensuite les tests PHPUnit :', 'backup-jlg'); ?></li>
            </ol>
            <pre class="code"><code>composer test</code></pre>
            <p class="description">
                <?php esc_html_e('Tous les tests doivent être verts avant de mettre le plugin en production.', 'backup-jlg'); ?>
            </p>

            <h3 id="bjlg-plugin-log-heading">Journal d'activité du Plugin</h3>
            <p class="description">
                Pour activer : ajoutez <code>define('BJLG_DEBUG', true);</code> dans votre <code>wp-config.php</code>
            </p>
            <textarea
                id="bjlg-plugin-log"
                class="bjlg-log-textarea"
                readonly
                aria-labelledby="bjlg-plugin-log-heading"
            ><?php echo esc_textarea(class_exists(BJLG_Debug::class) ? BJLG_Debug::get_plugin_log_content() : 'Classe BJLG_Debug non trouvée.'); ?></textarea>

            <h3 id="bjlg-wp-error-log-heading">Journal d'erreurs PHP de WordPress</h3>
            <p class="description">
                Pour activer : ajoutez <code>define('WP_DEBUG_LOG', true);</code> dans votre <code>wp-config.php</code>
            </p>
            <textarea
                id="bjlg-wp-error-log"
                class="bjlg-log-textarea"
                readonly
                aria-labelledby="bjlg-wp-error-log-heading"
            ><?php echo esc_textarea(class_exists(BJLG_Debug::class) ? BJLG_Debug::get_wp_error_log_content() : 'Classe BJLG_Debug non trouvée.'); ?></textarea>
            
            <h3>Outils de Support</h3>
            <p>Générez un pack de support contenant les journaux et les informations système pour faciliter le diagnostic.</p>
            <p>
                <button id="bjlg-generate-support-package" class="button button-primary">
                    <span class="dashicons dashicons-download" aria-hidden="true"></span> Créer un pack de support
                </button>
            </p>
            <div id="bjlg-support-package-status" style="display: none;">
                <p class="description">Génération du pack de support en cours...</p>
            </div>
        </div>
        <?php
    }

    /**
     * Section : API & Intégrations
     */
    private function render_api_section() {
        $keys = $this->run_with_scope(static function () {
            return BJLG_API_Keys::get_keys();
        });
        $has_keys = !empty($keys);
        ?>
        <div class="bjlg-section" id="bjlg-api-keys-section">
            <h2>API &amp; Intégrations</h2>
            <p class="description">
                Gérez les clés d'accès utilisées par vos intégrations externes. Créez une nouvelle clé pour chaque service,
                puis régénérez-la ou révoquez-la si nécessaire.
            </p>

            <div id="bjlg-api-keys-feedback" class="notice" style="display:none;" aria-live="polite"></div>

            <form id="bjlg-create-api-key" class="bjlg-inline-form">
                <h3>Créer une nouvelle clé</h3>
                <p class="description">Donnez un nom à la clé pour identifier l'intégration correspondante.</p>
                <div class="bjlg-form-field-group">
                    <div class="bjlg-form-field-control">
                        <label for="bjlg-api-key-label" class="screen-reader-text">Nom de la clé API</label>
                        <input type="text" id="bjlg-api-key-label" name="label" class="regular-text"
                               placeholder="Ex. : CRM Marketing" autocomplete="off" />
                    </div>
                    <div class="bjlg-form-field-actions">
                        <button type="submit" class="button button-primary">
                            <span class="dashicons dashicons-plus" aria-hidden="true"></span> Générer une clé API
                        </button>
                    </div>
                </div>
            </form>

            <p class="description bjlg-api-keys-empty"<?php echo $has_keys ? ' style="display:none;"' : ''; ?>>
                Aucune clé API n'a été générée pour le moment.
            </p>

            <table id="bjlg-api-keys-table" class="wp-list-table widefat striped bjlg-responsive-table"<?php echo $has_keys ? '' : ' style="display:none;"'; ?>>
                <thead>
                    <tr>
                        <th scope="col">Nom</th>
                        <th scope="col">Clé</th>
                        <th scope="col">Créée le</th>
                        <th scope="col">Dernière rotation</th>
                        <th scope="col">Actions</th>
                    </tr>
                </thead>
                <tbody>
                <?php foreach ($keys as $key): ?>
                    <?php
                    $is_hidden = !empty($key['is_secret_hidden']);
                    $secret_value = isset($key['display_secret']) ? (string) $key['display_secret'] : '';
                    $secret_classes = 'bjlg-api-key-value';

                    if ($is_hidden) {
                        $secret_classes .= ' bjlg-api-key-value--hidden';
                    }

                    $masked_value = isset($key['masked_secret']) ? (string) $key['masked_secret'] : __('Clé masquée', 'backup-jlg');
                    $secret_value = $secret_value !== '' ? $secret_value : $masked_value;
                    ?>
                    <tr data-key-id="<?php echo esc_attr($key['id']); ?>"
                        data-created-at="<?php echo esc_attr($key['created_at']); ?>"
                        data-last-rotated-at="<?php echo esc_attr($key['last_rotated_at']); ?>"
                        data-secret-hidden="<?php echo $is_hidden ? '1' : '0'; ?>">
                        <td>
                            <strong class="bjlg-api-key-label"><?php echo esc_html($key['label']); ?></strong>
                        </td>
                        <td>
                            <code class="<?php echo esc_attr($secret_classes); ?>" aria-label="<?php echo esc_attr($is_hidden ? __('Clé API masquée', 'backup-jlg') : __('Clé API', 'backup-jlg')); ?>">
                                <?php echo esc_html($secret_value); ?>
                            </code>
                            <?php if ($is_hidden): ?>
                                <span class="bjlg-api-key-hidden-note"><?php esc_html_e('Secret masqué. Régénérez la clé pour obtenir un nouveau secret.', 'backup-jlg'); ?></span>
                            <?php endif; ?>
                        </td>
                        <td>
                            <time class="bjlg-api-key-created" datetime="<?php echo esc_attr($key['created_at_iso']); ?>">
                                <?php echo esc_html($key['created_at_human']); ?>
                            </time>
                        </td>
                        <td>
                            <time class="bjlg-api-key-rotated" datetime="<?php echo esc_attr($key['last_rotated_at_iso']); ?>">
                                <?php echo esc_html($key['last_rotated_at_human']); ?>
                            </time>
                        </td>
                        <td>
                            <div class="bjlg-api-key-actions">
                                <button type="button" class="button bjlg-rotate-api-key" data-key-id="<?php echo esc_attr($key['id']); ?>">
                                    <span class="dashicons dashicons-update" aria-hidden="true"></span> Régénérer
                                </button>
                                <button type="button" class="button button-link-delete bjlg-revoke-api-key" data-key-id="<?php echo esc_attr($key['id']); ?>">
                                    <span class="dashicons dashicons-no" aria-hidden="true"></span> Révoquer
                                </button>
                            </div>
                        </td>
                    </tr>
                <?php endforeach; ?>
                </tbody>
            </table>
        </div>
        <?php
    }

    private function handle_network_admin_actions(): void
    {
        $method = isset($_SERVER['REQUEST_METHOD']) ? strtoupper((string) $_SERVER['REQUEST_METHOD']) : 'GET';

        if ($method !== 'POST') {
            return;
        }

        if (!isset($_POST['bjlg_network_action'])) {
            return;
        }

        if (!function_exists('bjlg_can_manage_plugin') || !bjlg_can_manage_plugin()) {
            $this->network_notice = [
                'type' => 'error',
                'message' => __('Permission refusée pour modifier les réglages réseau.', 'backup-jlg'),
            ];

            return;
        }

        $action = sanitize_key(wp_unslash((string) $_POST['bjlg_network_action']));

        if ($action === 'save_sites') {
            check_admin_referer('bjlg_network_settings', 'bjlg_network_settings_nonce');

            $selected = isset($_POST['bjlg_supervised_sites']) ? (array) wp_unslash($_POST['bjlg_supervised_sites']) : [];
            $site_ids = [];
            $valid_sites = array_column($this->get_network_sites(), 'id');

            foreach ($selected as $candidate) {
                $site_id = absint($candidate);
                if ($site_id > 0 && in_array($site_id, $valid_sites, true)) {
                    $site_ids[] = $site_id;
                }
            }

            $site_ids = array_values(array_unique($site_ids));
            bjlg_update_option('bjlg_supervised_sites', $site_ids, ['network' => true]);

            $this->network_notice = [
                'type' => 'success',
                'message' => __('Liste des sites supervisés mise à jour.', 'backup-jlg'),
            ];
        }
    }

    private function render_network_section(): void
    {
        $overview = $this->get_network_credentials_overview();
        $sites = $this->get_network_sites();
        $managed = bjlg_get_option('bjlg_supervised_sites', [], ['network' => true]);
        if (!is_array($managed)) {
            $managed = [];
        }

        $managed = array_map('absint', $managed);
        $managed = array_values(array_unique(array_filter($managed)));

        $manage_integrations_url = add_query_arg(
            [
                'page' => 'backup-jlg-network',
                'section' => 'integrations',
            ],
            network_admin_url('admin.php')
        );

        ?>
        <div class="bjlg-section" id="bjlg-network-overview">
            <h2><?php esc_html_e('Gestion réseau', 'backup-jlg'); ?></h2>
            <div class="bjlg-network-grid">
                <div class="card bjlg-network-card">
                    <h3><?php esc_html_e('Credentials partagés', 'backup-jlg'); ?></h3>
                    <p>
                        <?php
                        printf(
                            esc_html(_n('%d clé API active sur le réseau.', '%d clés API actives sur le réseau.', (int) $overview['api_keys'], 'backup-jlg')),
                            (int) $overview['api_keys']
                        );
                        ?>
                    </p>
                    <p>
                        <?php if ($overview['notifications'] !== ''): ?>
                            <?php echo esc_html(sprintf(__('Notifications e-mail envoyées à : %s', 'backup-jlg'), $overview['notifications'])); ?>
                        <?php else: ?>
                            <?php esc_html_e('Aucune notification e-mail configurée.', 'backup-jlg'); ?>
                        <?php endif; ?>
                    </p>
                    <p>
                        <?php
                        printf(
                            esc_html(_n('Suivi des quotas activé pour %d destination.', 'Suivi des quotas activé pour %d destinations.', (int) $overview['quotas'], 'backup-jlg')),
                            (int) $overview['quotas']
                        );
                        ?>
                    </p>
                    <p>
                        <a class="button button-secondary" href="<?php echo esc_url($manage_integrations_url); ?>">
                            <?php esc_html_e('Gérer les clés et notifications', 'backup-jlg'); ?>
                        </a>
                    </p>
                </div>
                <div class="card bjlg-network-card">
                    <h3><?php esc_html_e('Sites supervisés', 'backup-jlg'); ?></h3>
                    <p><?php esc_html_e('Sélectionnez les sites qui doivent hériter des réglages réseau.', 'backup-jlg'); ?></p>
                    <form method="post">
                        <?php wp_nonce_field('bjlg_network_settings', 'bjlg_network_settings_nonce'); ?>
                        <input type="hidden" name="bjlg_network_action" value="save_sites" />
                        <ul class="bjlg-network-sites">
                            <?php if (empty($sites)): ?>
                                <li><?php esc_html_e('Aucun site n’est disponible.', 'backup-jlg'); ?></li>
                            <?php else: ?>
                                <?php foreach ($sites as $site): ?>
                                    <?php
                                    $site_id = (int) $site['id'];
                                    $label = $site['name'] !== '' ? $site['name'] : sprintf(__('Site #%d', 'backup-jlg'), $site_id);
                                    ?>
                                    <li>
                                        <label>
                                            <input type="checkbox" name="bjlg_supervised_sites[]" value="<?php echo esc_attr($site_id); ?>" <?php checked(in_array($site_id, $managed, true)); ?> />
                                            <strong><?php echo esc_html($label); ?></strong>
                                            <?php if ($site['url'] !== ''): ?>
                                                <span class="description"><?php echo esc_html($site['url']); ?></span>
                                            <?php endif; ?>
                                        </label>
                                    </li>
                                <?php endforeach; ?>
                            <?php endif; ?>
                        </ul>
                        <p>
                            <button type="submit" class="button button-primary"><?php esc_html_e('Enregistrer les modifications', 'backup-jlg'); ?></button>
                        </p>
                    </form>
                </div>
            </div>
        </div>
        <?php
    }

    private function get_network_credentials_overview(): array
    {
        $api_keys = bjlg_get_option('bjlg_api_keys', [], ['network' => true]);
        $api_key_count = is_array($api_keys) ? count($api_keys) : 0;

        $notification_settings = bjlg_get_option('bjlg_notification_settings', [], ['network' => true]);
        $notifications = '';
        if (is_array($notification_settings) && !empty($notification_settings['email_recipients'])) {
            $emails = preg_split('/[,;\r\n]+/', (string) $notification_settings['email_recipients']);
            if (is_array($emails)) {
                $emails = array_filter(array_map('trim', $emails));
                if (!empty($emails)) {
                    $notifications = implode(', ', $emails);
                }
            }
        }

        $metrics = bjlg_get_option('bjlg_remote_storage_metrics', [], ['network' => true]);
        $quota_sources = 0;
        if (is_array($metrics)) {
            foreach ($metrics as $entry) {
                if (is_array($entry)) {
                    $quota_sources++;
                }
            }
        }

        return [
            'api_keys' => $api_key_count,
            'notifications' => $notifications,
            'quotas' => $quota_sources,
        ];
    }

    private function get_network_sites(): array
    {
        if (!function_exists('is_multisite') || !is_multisite()) {
            return [];
        }

        if (!function_exists('get_sites')) {
            return [];
        }

        $sites = get_sites([
            'number' => 0,
        ]);

        $results = [];

        foreach ((array) $sites as $site) {
            $blog_id = 0;
            $name = '';
            $url = '';

            if (is_object($site)) {
                $blog_id = isset($site->blog_id) ? (int) $site->blog_id : (isset($site->id) ? (int) $site->id : 0);
                if (isset($site->blogname) && is_string($site->blogname)) {
                    $name = $site->blogname;
                }
                if (isset($site->domain) || isset($site->path)) {
                    $domain = isset($site->domain) ? (string) $site->domain : '';
                    $path = isset($site->path) ? (string) $site->path : '/';
                    $url = $domain !== '' ? 'https://' . $domain . $path : '';
                }
            } elseif (is_array($site)) {
                $blog_id = isset($site['blog_id']) ? (int) $site['blog_id'] : (isset($site['id']) ? (int) $site['id'] : 0);
                if (isset($site['blogname']) && is_string($site['blogname'])) {
                    $name = $site['blogname'];
                }
                $domain = isset($site['domain']) ? (string) $site['domain'] : '';
                $path = isset($site['path']) ? (string) $site['path'] : '/';
                $url = $domain !== '' ? 'https://' . $domain . $path : '';
            }

            if ($blog_id <= 0) {
                continue;
            }

            if (function_exists('get_site_url')) {
                $url = get_site_url($blog_id);
            }

            $results[] = [
                'id' => $blog_id,
                'name' => (string) $name,
                'url' => (string) $url,
            ];
        }

        usort($results, static function ($a, $b) {
            return strcmp((string) $a['name'], (string) $b['name']);
        });

        return $results;
    }

    private function get_permission_choices() {
        $roles = [];
        $capabilities = [];

        $wp_roles = function_exists('wp_roles') ? wp_roles() : null;

        if ($wp_roles && class_exists('WP_Roles') && $wp_roles instanceof \WP_Roles) {
            foreach ($wp_roles->roles as $role_key => $role_details) {
                $label = isset($role_details['name']) ? (string) $role_details['name'] : $role_key;
                if (function_exists('translate_user_role')) {
                    $label = translate_user_role($label);
                }
                $roles[$role_key] = $label;

                if (!empty($role_details['capabilities']) && is_array($role_details['capabilities'])) {
                    foreach ($role_details['capabilities'] as $capability => $granted) {
                        if ($granted) {
                            $capabilities[$capability] = $capability;
                        }
                    }
                }
            }
        }

        ksort($roles);
        ksort($capabilities);

        $sanitize = static function ($items) {
            $result = [];
            if (!is_array($items)) {
                return $result;
            }

            foreach ($items as $key => $label) {
                if (!is_string($key) || $key === '') {
                    continue;
                }

                $result[$key] = is_string($label) && $label !== '' ? $label : $key;
            }

            return $result;
        };

        $choices = [
            'roles' => $sanitize($roles),
            'capabilities' => $sanitize($capabilities),
        ];

        /** @var array<string, array<string, string>>|null $filtered */
        $filtered = apply_filters('bjlg_required_capability_choices', $choices);
        if (is_array($filtered)) {
            $roles_filtered = $sanitize($filtered['roles'] ?? $choices['roles']);
            $caps_filtered = $sanitize($filtered['capabilities'] ?? $choices['capabilities']);

            return [
                'roles' => $roles_filtered,
                'capabilities' => $caps_filtered,
            ];
        }

        return $choices;
    }

    private function get_destination_choices() {
        $choices = [];

        if (!empty($this->destinations)) {
            foreach ($this->destinations as $id => $destination) {
                if (is_object($destination) && method_exists($destination, 'get_name')) {
                    $choices[$id] = $destination->get_name();
                }
            }
        }

        if (empty($choices)) {
            $choices = [
                'google_drive' => 'Google Drive',
                'aws_s3' => 'Amazon S3',
                'dropbox' => 'Dropbox',
                'azure_blob' => 'Azure Blob Storage',
                'backblaze_b2' => 'Backblaze B2',
                'onedrive' => 'Microsoft OneDrive',
                'pcloud' => 'pCloud',
                'sftp' => 'Serveur SFTP',
                'wasabi' => 'Wasabi',
            ];
        }

        /** @var array<string, string>|false $filtered */
        $filtered = apply_filters('bjlg_admin_destination_choices', $choices, $this->destinations);
        if (is_array($filtered) && !empty($filtered)) {
            $normalized = [];
            foreach ($filtered as $key => $label) {
                if (!is_scalar($key)) {
                    continue;
                }
                $slug = sanitize_key((string) $key);
                if ($slug === '') {
                    continue;
                }
                $normalized[$slug] = (string) $label;
            }

            if (!empty($normalized)) {
                return $normalized;
            }
        }

        return $choices;
    }

    private function get_schedule_settings_for_display() {
        $default_schedule = BJLG_Settings::get_default_schedule_entry();
        $default_schedule['id'] = '';
        $default_schedule['label'] = 'Nouvelle planification';

        $schedules = [];
        $next_runs = [];

        if (class_exists(BJLG_Scheduler::class)) {
            $scheduler = BJLG_Scheduler::instance();
            if ($scheduler && method_exists($scheduler, 'get_schedule_settings')) {
                $collection = $scheduler->get_schedule_settings();
                if (is_array($collection) && isset($collection['schedules']) && is_array($collection['schedules'])) {
                    $schedules = $collection['schedules'];
                }

                if ($scheduler && method_exists($scheduler, 'get_next_runs_summary')) {
                    $next_runs = $scheduler->get_next_runs_summary($schedules);
                }
            }
        }

        if (empty($schedules)) {
            $stored = \bjlg_get_option('bjlg_schedule_settings', []);
            $collection = BJLG_Settings::sanitize_schedule_collection($stored);
            $schedules = $collection['schedules'];
        }

        if (empty($next_runs)) {
            foreach ($schedules as $schedule) {
                if (!is_array($schedule) || empty($schedule['id'])) {
                    continue;
                }
                $next_runs[$schedule['id']] = [
                    'id' => $schedule['id'],
                    'label' => $schedule['label'] ?? $schedule['id'],
                    'recurrence' => $schedule['recurrence'] ?? 'disabled',
                    'enabled' => ($schedule['recurrence'] ?? 'disabled') !== 'disabled',
                    'next_run' => null,
                    'next_run_formatted' => 'Non planifié',
                    'next_run_relative' => null,
                ];
            }
        }

        if (empty($schedules)) {
            $schedules = [$default_schedule];
        }

        return [
            'schedules' => $schedules,
            'next_runs' => $next_runs,
            'default' => $default_schedule,
        ];
    }

    private function get_schedule_summary_markup(
        array $components,
        $encrypt,
        $incremental,
        array $post_checks = [],
        array $destinations = [],
        array $include_patterns = [],
        array $exclude_patterns = [],
        string $recurrence = 'disabled',
        string $custom_cron = ''
    ) {
        $recurrence_labels = [
            'disabled' => 'Désactivée',
            'every_five_minutes' => 'Toutes les 5 minutes',
            'every_fifteen_minutes' => 'Toutes les 15 minutes',
            'hourly' => 'Toutes les heures',
            'twice_daily' => 'Deux fois par jour',
            'daily' => 'Journalière',
            'weekly' => 'Hebdomadaire',
            'monthly' => 'Mensuelle',
            'custom' => 'Expression Cron personnalisée',
        ];

        $normalized_recurrence = trim(strtolower($recurrence));
        $frequency_label = $recurrence_labels[$normalized_recurrence] ?? ucfirst(str_replace('_', ' ', $recurrence));

        if ($normalized_recurrence === 'custom') {
            $custom_cron = trim($custom_cron);
            if ($custom_cron !== '') {
                $frequency_label = sprintf('%s (%s)', $frequency_label, $custom_cron);
            }
        }

        if ($frequency_label === '') {
            $frequency_label = '—';
        }

        $frequency_badges = [
            $this->format_schedule_badge($frequency_label, 'bjlg-badge-bg-indigo', 'bjlg-badge-frequency')
        ];

        $component_config = [
            'db' => ['label' => 'Base de données', 'color_class' => 'bjlg-badge-bg-indigo'],
            'plugins' => ['label' => 'Extensions', 'color_class' => 'bjlg-badge-bg-amber'],
            'themes' => ['label' => 'Thèmes', 'color_class' => 'bjlg-badge-bg-emerald'],
            'uploads' => ['label' => 'Médias', 'color_class' => 'bjlg-badge-bg-blue'],
        ];

        $component_badges = [];
        foreach ($components as $component) {
            if (isset($component_config[$component])) {
                $component_badges[] = $this->format_schedule_badge(
                    $component_config[$component]['label'],
                    $component_config[$component]['color_class'],
                    'bjlg-badge-component bjlg-badge-component-' . $component
                );
            }
        }

        if (empty($component_badges)) {
            $component_badges[] = '<span class="description">Aucun composant sélectionné</span>';
        }

        $option_badges = [];
        $option_badges[] = $this->format_schedule_badge(
            $encrypt ? 'Chiffrée' : 'Non chiffrée',
            $encrypt ? 'bjlg-badge-bg-purple' : 'bjlg-badge-bg-slate',
            'bjlg-badge-encrypted ' . ($encrypt ? 'bjlg-badge-state-on' : 'bjlg-badge-state-off')
        );
        $option_badges[] = $this->format_schedule_badge(
            $incremental ? 'Incrémentale' : 'Complète',
            $incremental ? 'bjlg-badge-bg-cobalt' : 'bjlg-badge-bg-gray',
            'bjlg-badge-incremental ' . ($incremental ? 'bjlg-badge-state-on' : 'bjlg-badge-state-off')
        );

        $include_badges = [];
        $include_count = count(array_filter($include_patterns, static function ($value) {
            return is_string($value) && trim($value) !== '';
        }));
        if ($include_count > 0) {
            $include_badges[] = $this->format_schedule_badge(
                sprintf('%d motif(s)', $include_count),
                'bjlg-badge-bg-sky',
                'bjlg-badge-include bjlg-badge-include-count'
            );
        } else {
            $include_badges[] = $this->format_schedule_badge('Tout le contenu', 'bjlg-badge-bg-emerald', 'bjlg-badge-include bjlg-badge-include-all');
        }

        $exclude_badges = [];
        $exclude_count = count(array_filter($exclude_patterns, static function ($value) {
            return is_string($value) && trim($value) !== '';
        }));
        if ($exclude_count > 0) {
            $exclude_badges[] = $this->format_schedule_badge(
                sprintf('%d exclusion(s)', $exclude_count),
                'bjlg-badge-bg-orange',
                'bjlg-badge-exclude bjlg-badge-exclude-count'
            );
        } else {
            $exclude_badges[] = $this->format_schedule_badge('Aucune', 'bjlg-badge-bg-slate', 'bjlg-badge-exclude bjlg-badge-exclude-none');
        }

        $control_badges = [];
        $checksum_enabled = !empty($post_checks['checksum']);
        $dry_run_enabled = !empty($post_checks['dry_run']);

        if ($checksum_enabled) {
            $control_badges[] = $this->format_schedule_badge('Checksum', 'bjlg-badge-bg-cobalt', 'bjlg-badge-checksum');
        }
        if ($dry_run_enabled) {
            $control_badges[] = $this->format_schedule_badge('Test restauration', 'bjlg-badge-bg-purple', 'bjlg-badge-restore');
        }
        if (empty($control_badges)) {
            $control_badges[] = $this->format_schedule_badge('Aucun contrôle', 'bjlg-badge-bg-slate', 'bjlg-badge-control');
        }

        $destination_badges = [];
        $available_destinations = $this->get_destination_choices();
        foreach ($destinations as $destination_id) {
            $label = $available_destinations[$destination_id] ?? ucfirst(str_replace('_', ' ', (string) $destination_id));
            $destination_badges[] = $this->format_schedule_badge($label, 'bjlg-badge-bg-sky', 'bjlg-badge-destination');
        }
        if (empty($destination_badges)) {
            $destination_badges[] = $this->format_schedule_badge('Stockage local', 'bjlg-badge-bg-slate', 'bjlg-badge-destination');
        }

        return $this->wrap_schedule_badge_group('Fréquence', $frequency_badges)
            . $this->wrap_schedule_badge_group('Composants', $component_badges)
            . $this->wrap_schedule_badge_group('Options', $option_badges)
            . $this->wrap_schedule_badge_group('Inclusions', $include_badges)
            . $this->wrap_schedule_badge_group('Exclusions', $exclude_badges)
            . $this->wrap_schedule_badge_group('Contrôles', $control_badges)
            . $this->wrap_schedule_badge_group('Destinations', $destination_badges);
    }

    private function render_schedule_item(
        array $schedule,
        array $next_run_summary,
        array $components_labels,
        array $destination_choices,
        int $index,
        bool $is_template = false
    ) {
        $schedule_id = isset($schedule['id']) ? (string) $schedule['id'] : '';
        $label = isset($schedule['label']) ? (string) $schedule['label'] : '';
        if ($label === '' && !$is_template) {
            $label = sprintf('Planification #%d', $index + 1);
        }

        $recurrence = isset($schedule['recurrence']) ? (string) $schedule['recurrence'] : 'disabled';
        $day = isset($schedule['day']) ? (string) $schedule['day'] : 'sunday';
        $time = isset($schedule['time']) ? (string) $schedule['time'] : '23:59';
        $custom_cron = isset($schedule['custom_cron']) ? (string) $schedule['custom_cron'] : '';
        $day_of_month = isset($schedule['day_of_month']) ? (int) $schedule['day_of_month'] : 1;
        if ($day_of_month < 1 || $day_of_month > 31) {
            $day_of_month = 1;
        }
        $previous_recurrence = isset($schedule['previous_recurrence']) ? (string) $schedule['previous_recurrence'] : '';

        $schedule_components = isset($schedule['components']) && is_array($schedule['components']) ? $schedule['components'] : [];
        $include_patterns = isset($schedule['include_patterns']) && is_array($schedule['include_patterns']) ? $schedule['include_patterns'] : [];
        $exclude_patterns = isset($schedule['exclude_patterns']) && is_array($schedule['exclude_patterns']) ? $schedule['exclude_patterns'] : [];
        $post_checks = isset($schedule['post_checks']) && is_array($schedule['post_checks']) ? $schedule['post_checks'] : [];
        $secondary_destinations = isset($schedule['secondary_destinations']) && is_array($schedule['secondary_destinations'])
            ? $schedule['secondary_destinations']
            : [];

        $google_drive_unavailable = $this->is_google_drive_unavailable();

        $encrypt_enabled = !empty($schedule['encrypt']);
        $incremental_enabled = !empty($schedule['incremental']);

        $include_text = esc_textarea(implode("\n", array_map('strval', $include_patterns)));
        $exclude_text = esc_textarea(implode("\n", array_map('strval', $exclude_patterns)));

        $weekly_hidden = $recurrence !== 'weekly';
        $monthly_hidden = $recurrence !== 'monthly';
        $time_hidden = in_array($recurrence, ['disabled', 'custom'], true);
        $custom_hidden = $recurrence !== 'custom';
        $weekly_classes = 'bjlg-schedule-weekly-options' . ($weekly_hidden ? ' bjlg-hidden' : '');
        $monthly_classes = 'bjlg-schedule-monthly-options' . ($monthly_hidden ? ' bjlg-hidden' : '');
        $time_classes = 'bjlg-schedule-time-options' . ($time_hidden ? ' bjlg-hidden' : '');
        $custom_classes = 'bjlg-schedule-custom-options' . ($custom_hidden ? ' bjlg-hidden' : '');

        $next_run_text = isset($next_run_summary['next_run_formatted']) && $next_run_summary['next_run_formatted'] !== ''
            ? $next_run_summary['next_run_formatted']
            : 'Non planifié';
        $next_run_relative = isset($next_run_summary['next_run_relative']) && $next_run_summary['next_run_relative'] !== ''
            ? $next_run_summary['next_run_relative']
            : '';

        $field_prefix = $schedule_id !== '' ? $schedule_id : 'schedule_' . ($index + 1);
        if ($is_template) {
            $field_prefix = '__index__';
        }

        $label_id = 'bjlg-schedule-label-' . $field_prefix;
        $time_id_template = 'bjlg-schedule-time-%s';
        $time_description_id_template = 'bjlg-schedule-time-%s-description';
        $custom_id_template = 'bjlg-schedule-custom-%s';
        $custom_description_id_template = 'bjlg-schedule-custom-%s-description';
        $day_of_month_id_template = 'bjlg-schedule-day-of-month-%s';
        $day_of_month_description_id_template = 'bjlg-schedule-day-of-month-%s-description';
        $include_id_template = 'bjlg-schedule-include-%s';
        $exclude_id_template = 'bjlg-schedule-exclude-%s';
        $custom_id_template = 'bjlg-schedule-custom-%s';
        $custom_description_id_template = 'bjlg-schedule-custom-%s-description';
        $time_id = sprintf($time_id_template, $field_prefix);
        $time_description_id = sprintf($time_description_id_template, $field_prefix);
        $custom_id = sprintf($custom_id_template, $field_prefix);
        $custom_description_id = sprintf($custom_description_id_template, $field_prefix);
        $day_of_month_id = sprintf($day_of_month_id_template, $field_prefix);
        $day_of_month_description_id = sprintf($day_of_month_description_id_template, $field_prefix);
        $include_id = sprintf($include_id_template, $field_prefix);
        $exclude_id = sprintf($exclude_id_template, $field_prefix);
        $custom_id = sprintf($custom_id_template, $field_prefix);
        $custom_description_id = sprintf($custom_description_id_template, $field_prefix);

        $cron_examples = [
            '0 2 * * *' => __('Tous les jours à 02h00', 'backup-jlg'),
            '0 1 * * 1-5' => __('Chaque jour ouvré à 01h00', 'backup-jlg'),
            '30 2 1 * *' => __('Le 1er de chaque mois à 02h30', 'backup-jlg'),
            '0 */6 * * *' => __('Toutes les 6 heures pile', 'backup-jlg'),
            '15 3 * * sun' => __('Tous les dimanches à 03h15', 'backup-jlg'),
        ];

        $cron_examples_id_template = 'bjlg-schedule-cron-examples-%s';
        $cron_helper_id_template = 'bjlg-cron-helper-%s';
        $cron_preview_list_id_template = 'bjlg-cron-preview-list-%s';
        $cron_warning_id_template = 'bjlg-cron-warnings-%s';

        $cron_examples_id = sprintf($cron_examples_id_template, $field_prefix);
        $cron_helper_id = sprintf($cron_helper_id_template, $field_prefix);
        $cron_preview_list_id = sprintf($cron_preview_list_id_template, $field_prefix);
        $cron_warning_id = sprintf($cron_warning_id_template, $field_prefix);

        $summary_html = $this->get_schedule_summary_markup(
            $schedule_components,
            $encrypt_enabled,
            $incremental_enabled,
            $post_checks,
            $secondary_destinations,
            $include_patterns,
            $exclude_patterns,
            $recurrence,
            $schedule['custom_cron'] ?? ''
        );

        $classes = ['bjlg-schedule-item'];
        if ($is_template) {
            $classes[] = 'bjlg-schedule-item--template';
        }

        ob_start();
        ?>
        <div class="<?php echo esc_attr(implode(' ', $classes)); ?>"
             data-schedule-id="<?php echo esc_attr($schedule_id); ?>"
             <?php echo $is_template ? "data-template='true' style='display:none;'" : ''; ?>>
            <input type="hidden" data-field="id" value="<?php echo esc_attr($schedule_id); ?>">
            <input type="hidden"
                   data-field="previous_recurrence"
                   name="schedules[<?php echo esc_attr($field_prefix); ?>][previous_recurrence]"
                   value="<?php echo esc_attr($previous_recurrence); ?>">
            <header class="bjlg-schedule-item__header">
                <div class="bjlg-schedule-item__title">
                    <span class="dashicons dashicons-calendar-alt" aria-hidden="true"></span>
                    <label class="screen-reader-text" for="<?php echo esc_attr($label_id); ?>" data-for-template="bjlg-schedule-label-%s">Nom de la planification</label>
                    <input type="text"
                           id="<?php echo esc_attr($label_id); ?>"
                           class="regular-text"
                           data-field="label"
                           value="<?php echo esc_attr($label); ?>"
                           data-id-template="bjlg-schedule-label-%s"
                           placeholder="Nom de la planification">
                </div>
                <div class="bjlg-schedule-item__meta">
                    <p class="description bjlg-schedule-next-run" data-field="next_run_display">
                        <strong>Prochaine exécution :</strong>
                        <span class="bjlg-next-run-value"><?php echo esc_html($next_run_text); ?></span>
                        <?php if ($next_run_relative !== ''): ?>
                            <span class="bjlg-next-run-relative">(<?php echo esc_html($next_run_relative); ?>)</span>
                        <?php endif; ?>
                    </p>
                    <button type="button" class="button-link-delete bjlg-remove-schedule"<?php echo $is_template ? ' disabled' : ''; ?>>Supprimer</button>
                </div>
            </header>
            <div class="bjlg-schedule-item__body">
                <table class="form-table">
                    <tr>
                        <th scope="row">Fréquence</th>
                        <td>
                            <select data-field="recurrence" name="schedules[<?php echo esc_attr($field_prefix); ?>][recurrence]">
                                <option value="disabled" <?php selected($recurrence, 'disabled'); ?>>Désactivée</option>
                                <option value="every_five_minutes" <?php selected($recurrence, 'every_five_minutes'); ?>>Toutes les 5 minutes</option>
                                <option value="every_fifteen_minutes" <?php selected($recurrence, 'every_fifteen_minutes'); ?>>Toutes les 15 minutes</option>
                                <option value="hourly" <?php selected($recurrence, 'hourly'); ?>>Toutes les heures</option>
                                <option value="twice_daily" <?php selected($recurrence, 'twice_daily'); ?>>Deux fois par jour</option>
                                <option value="daily" <?php selected($recurrence, 'daily'); ?>>Journalière</option>
                                <option value="weekly" <?php selected($recurrence, 'weekly'); ?>>Hebdomadaire</option>
                                <option value="monthly" <?php selected($recurrence, 'monthly'); ?>>Mensuelle</option>
                                <option value="custom" <?php selected($recurrence, 'custom'); ?>>Expression Cron</option>
                            </select>
                        </td>
                    </tr>
                    <tr class="<?php echo esc_attr($weekly_classes); ?>" aria-hidden="<?php echo esc_attr($weekly_hidden ? 'true' : 'false'); ?>">
                        <th scope="row">Jour de la semaine</th>
                        <td>
                            <select data-field="day" name="schedules[<?php echo esc_attr($field_prefix); ?>][day]">
                                <?php $days = ['monday' => 'Lundi', 'tuesday' => 'Mardi', 'wednesday' => 'Mercredi', 'thursday' => 'Jeudi', 'friday' => 'Vendredi', 'saturday' => 'Samedi', 'sunday' => 'Dimanche'];
                                foreach ($days as $day_key => $day_name): ?>
                                    <option value="<?php echo esc_attr($day_key); ?>" <?php selected($day, $day_key); ?>><?php echo esc_html($day_name); ?></option>
                                <?php endforeach; ?>
                            </select>
                        </td>
                    </tr>
                    <tr class="<?php echo esc_attr($monthly_classes); ?>" aria-hidden="<?php echo esc_attr($monthly_hidden ? 'true' : 'false'); ?>">
                        <th scope="row"><label for="<?php echo esc_attr($day_of_month_id); ?>" data-for-template="bjlg-schedule-day-of-month-%s">Jour du mois</label></th>
                        <td>
                            <input type="number"
                                   id="<?php echo esc_attr($day_of_month_id); ?>"
                                   class="small-text"
                                   data-field="day_of_month"
                                   data-id-template="bjlg-schedule-day-of-month-%s"
                                   data-describedby-template="bjlg-schedule-day-of-month-%s-description"
                                   name="schedules[<?php echo esc_attr($field_prefix); ?>][day_of_month]"
                                   value="<?php echo esc_attr((string) $day_of_month); ?>"
                                   min="1"
                                   max="31"
                                   aria-describedby="<?php echo esc_attr($day_of_month_description_id); ?>">
                            <p id="<?php echo esc_attr($day_of_month_description_id); ?>"
                               class="description"
                               data-id-template="bjlg-schedule-day-of-month-%s-description">
                                Choisissez un jour entre 1 et 31. Le dernier jour sera ajusté selon le mois.
                            </p>
                        </td>
                    </tr>
                    <tr class="<?php echo esc_attr($time_classes); ?>" aria-hidden="<?php echo esc_attr($time_hidden ? 'true' : 'false'); ?>">
                        <th scope="row"><label for="<?php echo esc_attr($time_id); ?>" data-for-template="bjlg-schedule-time-%s">Heure</label></th>
                        <td>
                            <input type="time"
                                   id="<?php echo esc_attr($time_id); ?>"
                                   data-field="time"
                                   data-id-template="bjlg-schedule-time-%s"
                                   data-describedby-template="bjlg-schedule-time-%s-description"
                                   name="schedules[<?php echo esc_attr($field_prefix); ?>][time]"
                                   value="<?php echo esc_attr($time); ?>"
                                   aria-describedby="<?php echo esc_attr($time_description_id); ?>">
                            <p id="<?php echo esc_attr($time_description_id); ?>" class="description" data-id-template="bjlg-schedule-time-%s-description">Heure locale du site</p>
                        </td>
                    </tr>
                    <tr class="<?php echo esc_attr($custom_classes); ?>" aria-hidden="<?php echo esc_attr($custom_hidden ? 'true' : 'false'); ?>">
                        <th scope="row"><label for="<?php echo esc_attr($custom_id); ?>" data-for-template="bjlg-schedule-custom-%s">Expression Cron</label></th>
                        <td>
                            <div class="bjlg-cron-field" data-cron-field>
                                <input type="text"
                                       id="<?php echo esc_attr($custom_id); ?>"
                                       class="regular-text code bjlg-cron-input"
                                       data-field="custom_cron"
                                       data-id-template="bjlg-schedule-custom-%s"
                                       data-describedby-template="bjlg-schedule-custom-%s-description"
                                       name="schedules[<?php echo esc_attr($field_prefix); ?>][custom_cron]"
                                       value="<?php echo esc_attr($schedule['custom_cron'] ?? ''); ?>"
                                       placeholder="0 3 * * mon-fri"
                                       aria-describedby="<?php echo esc_attr($custom_description_id); ?>">
                                <p id="<?php echo esc_attr($custom_description_id); ?>" class="description" data-id-template="bjlg-schedule-custom-%s-description">
                                    Utilisez une expression Cron standard à cinq champs (minute, heure, jour du mois, mois, jour de semaine).
                                </p>
                                <button type="button"
                                        class="button-link bjlg-cron-helper-toggle"
                                        data-label-show="<?php echo esc_attr__('Afficher l’assistant Cron', 'backup-jlg'); ?>"
                                        data-label-hide="<?php echo esc_attr__('Masquer l’assistant Cron', 'backup-jlg'); ?>"
                                        aria-expanded="false">
                                    <?php esc_html_e('Afficher l’assistant Cron', 'backup-jlg'); ?>
                                </button>
                                <div class="bjlg-cron-helper-panel bjlg-hidden" data-cron-helper>
                                    <div class="bjlg-cron-assistant" data-cron-assistant>
                                        <p class="description bjlg-cron-assistant__hint" data-cron-empty>
                                            <?php esc_html_e('Saisissez une expression, utilisez les raccourcis ou sélectionnez un exemple pour prévisualiser les prochaines exécutions.', 'backup-jlg'); ?>
                                        </p>
                                        <div class="bjlg-cron-assistant__fields" data-cron-guidance></div>
                                        <div class="bjlg-cron-assistant__tokens" data-cron-tokens></div>
                                        <div class="bjlg-cron-assistant__scenarios" data-cron-scenarios role="list"></div>
                                        <div class="bjlg-cron-assistant__history" data-cron-history>
                                            <div class="bjlg-cron-history__header">
                                                <strong class="bjlg-cron-assistant__title"><?php esc_html_e('Expressions récentes', 'backup-jlg'); ?></strong>
                                                <button type="button"
                                                        class="button-link bjlg-cron-history__clear"
                                                        data-cron-history-clear>
                                                    <?php esc_html_e('Effacer l’historique', 'backup-jlg'); ?>
                                                </button>
                                            </div>
                                            <p class="bjlg-cron-history__empty" data-cron-history-empty>
                                                <?php esc_html_e('Les expressions validées apparaîtront ici pour un accès rapide.', 'backup-jlg'); ?>
                                            </p>
                                            <div class="bjlg-cron-history__chips" data-cron-history-list role="list"></div>
                                        </div>
                                        <div class="bjlg-cron-assistant__examples" data-cron-examples role="list"></div>
                                        <div class="bjlg-cron-assistant__preview" data-cron-preview hidden>
                                            <strong class="bjlg-cron-assistant__title"><?php esc_html_e('Prochaines exécutions', 'backup-jlg'); ?></strong>
                                            <ol class="bjlg-cron-assistant__runs" data-cron-preview-list data-default-message="<?php echo esc_attr__('Les prochaines occurrences s’afficheront après validation de l’expression.', 'backup-jlg'); ?>"></ol>
                                        </div>
                                        <div class="bjlg-cron-assistant__warnings" data-cron-warnings aria-live="polite"></div>
                                        <p class="bjlg-cron-assistant__status" data-cron-status aria-live="polite"></p>
                                    </div>
                                </div>
                            </div>
                        </td>
                    </tr>
                    <tr>
                        <th scope="row">Composants</th>
                        <td>
                            <fieldset aria-describedby="<?php echo esc_attr($field_prefix); ?>-components-help">
                                <legend class="bjlg-fieldset-title">Choisir les éléments à inclure</legend>
                                <?php foreach ($components_labels as $component_key => $component_label): ?>
                                    <label class="bjlg-label-block bjlg-mb-4">
                                        <input type="checkbox"
                                               data-field="components"
                                               name="schedules[<?php echo esc_attr($field_prefix); ?>][components][]"
                                               value="<?php echo esc_attr($component_key); ?>"
                                               <?php checked(in_array($component_key, $schedule_components, true)); ?>>
                                        <?php if ($component_key === 'db'): ?>
                                            <strong><?php echo esc_html($component_label); ?></strong>
                                            <span class="description">Toutes les tables WordPress</span>
                                        <?php else: ?>
                                            <?php echo esc_html($component_label); ?>
                                        <?php endif; ?>
                                    </label>
                                <?php endforeach; ?>
                                <p id="<?php echo esc_attr($field_prefix); ?>-components-help" class="description">Ces composants seront sauvegardés pour chaque occurrence de cette planification.</p>
                            </fieldset>
                        </td>
                    </tr>
                    <tr>
                        <th scope="row">Options</th>
                        <td>
                            <label class="bjlg-label-block">
                                <input type="checkbox"
                                       data-field="encrypt"
                                       name="schedules[<?php echo esc_attr($field_prefix); ?>][encrypt]"
                                       value="1" <?php checked($encrypt_enabled); ?>>
                                Chiffrer la sauvegarde
                            </label>
                            <label class="bjlg-label-block">
                                <input type="checkbox"
                                       data-field="incremental"
                                       name="schedules[<?php echo esc_attr($field_prefix); ?>][incremental]"
                                       value="1" <?php checked($incremental_enabled); ?>>
                                Sauvegarde incrémentale
                            </label>
                        </td>
                    </tr>
                    <tr>
                        <th scope="row"><label for="<?php echo esc_attr($include_id); ?>" data-for-template="bjlg-schedule-include-%s">Inclusions</label></th>
                        <td>
                            <textarea rows="3"
                                      class="large-text code"
                                      data-field="include_patterns"
                                      id="<?php echo esc_attr($include_id); ?>"
                                      data-id-template="bjlg-schedule-include-%s"
                                      name="schedules[<?php echo esc_attr($field_prefix); ?>][include_patterns]"
                                      placeholder="wp-content/uploads/*&#10;wp-content/themes/mon-theme/*"><?php echo $include_text; ?></textarea>
                        </td>
                    </tr>
                    <tr>
                        <th scope="row"><label for="<?php echo esc_attr($exclude_id); ?>" data-for-template="bjlg-schedule-exclude-%s">Exclusions</label></th>
                        <td>
                            <textarea rows="3"
                                      class="large-text code"
                                      data-field="exclude_patterns"
                                      id="<?php echo esc_attr($exclude_id); ?>"
                                      data-id-template="bjlg-schedule-exclude-%s"
                                      name="schedules[<?php echo esc_attr($field_prefix); ?>][exclude_patterns]"
                                      placeholder="*/cache/*&#10;*.tmp"><?php echo $exclude_text; ?></textarea>
                        </td>
                    </tr>
                    <tr>
                        <th scope="row">Contrôles post-sauvegarde</th>
                        <td>
                            <label class="bjlg-label-block">
                                <input type="checkbox"
                                       data-field="post_checks"
                                       name="schedules[<?php echo esc_attr($field_prefix); ?>][post_checks][]"
                                       value="checksum" <?php checked(!empty($post_checks['checksum'])); ?>>
                                Vérification checksum
                            </label>
                            <label class="bjlg-label-block">
                                <input type="checkbox"
                                       data-field="post_checks"
                                       name="schedules[<?php echo esc_attr($field_prefix); ?>][post_checks][]"
                                       value="dry_run" <?php checked(!empty($post_checks['dry_run'])); ?>>
                                Test de restauration
                            </label>
                        </td>
                    </tr>
                    <tr>
                        <th scope="row">Destinations secondaires</th>
                        <td>
                            <?php if (!empty($destination_choices)): ?>
                                <?php foreach ($destination_choices as $destination_id => $destination_label):
                                    $is_google_drive = $destination_id === 'google_drive';
                                    $is_unavailable = $is_google_drive && $google_drive_unavailable;
                                    ?>
                                    <div class="bjlg-destination-option-group">
                                        <label class="bjlg-label-block bjlg-destination-option">
                                            <input type="checkbox"
                                                   data-field="secondary_destinations"
                                                   name="schedules[<?php echo esc_attr($field_prefix); ?>][secondary_destinations][]"
                                                   value="<?php echo esc_attr($destination_id); ?>"
                                                   <?php checked(in_array($destination_id, $secondary_destinations, true)); ?>
                                                   <?php disabled($is_unavailable); ?>>
                                            <?php echo esc_html($destination_label); ?>
                                        </label>
                                        <?php if ($is_unavailable): ?>
                                            <p class="description bjlg-destination-unavailable"><?php echo esc_html($this->get_google_drive_unavailable_notice()); ?></p>
                                        <?php endif; ?>
                                    </div>
                                <?php endforeach; ?>
                                <p class="description">En cas d'échec de la première destination, les suivantes seront tentées.</p>
                            <?php else: ?>
                                <p class="description">Aucune destination distante disponible.</p>
                            <?php endif; ?>
                        </td>
                    </tr>
                    <tr>
                        <th scope="row">Résumé</th>
                        <td>
                            <div class="bjlg-schedule-summary" data-field="summary" aria-live="polite">
                                <?php echo $summary_html; // phpcs:ignore WordPress.Security.EscapeOutput.OutputNotEscaped ?>
                            </div>
                        </td>
                    </tr>
                </table>
                <p class="bjlg-schedule-inline-actions">
                    <button type="button" class="button button-secondary bjlg-run-schedule-now"<?php echo $is_template ? ' disabled' : ''; ?>>Exécuter maintenant</button>
                </p>
            </div>
        </div>
        <?php
        return ob_get_clean();
    }

    private function wrap_schedule_badge_group($title, array $badges) {
        return sprintf(
            '<div class="bjlg-badge-group"><strong class="bjlg-badge-group-title">%s :</strong>%s</div>',
            esc_html($title),
            implode('', $badges)
        );
    }

    private function format_schedule_badge($label, $color_class, $extra_class = '') {
        $classes = ['bjlg-badge'];

        if (is_string($color_class) && $color_class !== '') {
            $classes[] = $color_class;
        } else {
            $classes[] = 'bjlg-badge-bg-slate';
        }

        if (!empty($extra_class)) {
            $classes[] = $extra_class;
        }

        return sprintf(
            '<span class="%s">%s</span>',
            esc_attr(implode(' ', $classes)),
            esc_html($label)
        );
    }

    private function sanitize_with_kses($content, array $allowed_tags = []) {
        if (function_exists('wp_kses')) {
            return wp_kses($content, $allowed_tags);
        }

        if (function_exists('wp_kses_post')) {
            return wp_kses_post($content);
        }

        if (empty($allowed_tags)) {
            return strip_tags((string) $content);
        }

        $allowed = '';
        foreach (array_keys($allowed_tags) as $tag) {
            if (!is_string($tag) || $tag === '') {
                continue;
            }

            $allowed .= '<' . $tag . '>';
        }

        return strip_tags((string) $content, $allowed);
    }
}<|MERGE_RESOLUTION|>--- conflicted
+++ resolved
@@ -22,11 +22,7 @@
     private $google_drive_notice;
     private $onboarding_progress = [];
     private $is_network_screen = false;
-<<<<<<< HEAD
     private $network_notice = null;
-=======
-    private $active_scope = BJLG_Site_Context::HISTORY_SCOPE_SITE;
->>>>>>> b6f4de77
 
     public function __construct() {
         $this->load_destinations();
