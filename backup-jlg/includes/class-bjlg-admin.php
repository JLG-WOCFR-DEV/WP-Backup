<?php
namespace BJLG;

use WP_REST_Request;
use WP_REST_Response;

if (!defined('ABSPATH')) {
    exit;
}

/**
 * Gère la création et l'affichage de l'interface d'administration du plugin.
 */
class BJLG_Admin {

    private const DASHBOARD_RECENT_BACKUPS_LIMIT = 3;

    private const ONBOARDING_PROGRESS_META_KEY = 'bjlg_onboarding_progress';

    private $destinations = [];
    private $advanced_admin;
    private $google_drive_notice;
    private $onboarding_progress = [];

    public function __construct() {
        $this->load_destinations();
        $this->advanced_admin = class_exists(BJLG_Admin_Advanced::class) ? new BJLG_Admin_Advanced() : null;
        $this->onboarding_progress = $this->get_user_onboarding_progress();
        add_action('admin_menu', [$this, 'create_admin_page']);
        add_filter('bjlg_admin_tabs', [$this, 'get_default_tabs']);
        add_filter('bjlg_admin_sections', [$this, 'get_default_sections']);
        add_action('wp_dashboard_setup', [$this, 'register_dashboard_widget']);
        add_action('admin_enqueue_scripts', [$this, 'enqueue_dashboard_widget_assets']);
        add_action('wp_ajax_bjlg_update_onboarding_progress', [$this, 'ajax_update_onboarding_progress']);
    }

    /**
     * Détermine si Google Drive est indisponible faute de SDK.
     */
    private function is_google_drive_unavailable() {
        $google_drive_destination = isset($this->destinations['google_drive'])
            ? $this->destinations['google_drive']
            : null;

        if (!is_object($google_drive_destination) || !method_exists($google_drive_destination, 'is_sdk_available')) {
            return false;
        }

        return !$google_drive_destination->is_sdk_available();
    }

    /**
     * Retourne le message à afficher quand le SDK Google Drive est manquant.
     */
    private function get_google_drive_unavailable_notice() {
        if ($this->google_drive_notice === null) {
            $this->google_drive_notice = esc_html__(
                "Le SDK Google n'est pas disponible. Installez les dépendances via Composer pour activer cette destination.",
                'backup-jlg'
            );
        }

        return $this->google_drive_notice;
    }

    /**
     * Charge les classes de destination disponibles.
     */
    private function load_destinations() {
        if (class_exists(BJLG_Google_Drive::class)) {
            $this->destinations['google_drive'] = new BJLG_Google_Drive();
        }
        if (class_exists(BJLG_AWS_S3::class)) {
            $this->destinations['aws_s3'] = new BJLG_AWS_S3();
        }
        if (class_exists(BJLG_Wasabi::class)) {
            $this->destinations['wasabi'] = new BJLG_Wasabi();
        }
        if (class_exists(BJLG_Dropbox::class)) {
            $this->destinations['dropbox'] = new BJLG_Dropbox();
        }
        if (class_exists(BJLG_Azure_Blob::class)) {
            $this->destinations['azure_blob'] = new BJLG_Azure_Blob();
        }
        if (class_exists(BJLG_Backblaze_B2::class)) {
            $this->destinations['backblaze_b2'] = new BJLG_Backblaze_B2();
        }
        if (class_exists(BJLG_OneDrive::class)) {
            $this->destinations['onedrive'] = new BJLG_OneDrive();
        }
        if (class_exists(BJLG_PCloud::class)) {
            $this->destinations['pcloud'] = new BJLG_PCloud();
        }
        if (class_exists(BJLG_SFTP::class)) {
            $this->destinations['sftp'] = new BJLG_SFTP();
        }
    }

    /**
     * Retourne les onglets par défaut
     */
    public function get_default_tabs($tabs) {
        $defaults = [
            'backup_restore' => 'Sauvegarde & Restauration',
            'scheduling' => 'Planification',
            'history' => 'Historique',
            'health_check' => 'Bilan de Santé',
            'settings' => 'Réglages',
            'logs' => 'Logs & Outils',
            'api' => 'API & Intégrations',
        ];

        if (is_array($tabs) && !empty($tabs)) {
            return array_merge($defaults, $tabs);
        }

        return $defaults;
    }

    private function get_user_onboarding_progress(): array {
        if (!\function_exists('get_current_user_id') || !\function_exists('get_user_meta')) {
            return [];
        }

        $user_id = \get_current_user_id();
        if (!$user_id) {
            return [];
        }

        $progress = \get_user_meta($user_id, self::ONBOARDING_PROGRESS_META_KEY, true);

        if (!is_array($progress) || empty($progress)) {
            return [];
        }

        $completed = [];
        foreach ($progress as $step_id) {
            $key = sanitize_key((string) $step_id);
            if ($key !== '') {
                $completed[] = $key;
            }
        }

        return array_values(array_unique($completed));
    }

    private function save_user_onboarding_progress(array $completed) {
        if (!\function_exists('get_current_user_id') || !\function_exists('update_user_meta')) {
            return;
        }

        $user_id = \get_current_user_id();
        if (!$user_id) {
            return;
        }

        $normalized = [];
        foreach ($completed as $step_id) {
            $key = sanitize_key((string) $step_id);
            if ($key !== '') {
                $normalized[] = $key;
            }
        }

        \update_user_meta($user_id, self::ONBOARDING_PROGRESS_META_KEY, array_values(array_unique($normalized)));
        $this->onboarding_progress = $this->get_user_onboarding_progress();
    }

    /**
     * Retourne les sections par défaut affichées dans l'application React.
     */
    public function get_default_sections($sections) {
        $defaults = [
            'monitoring' => [
                'label' => __('Monitoring', 'backup-jlg'),
                'icon' => 'chart-line',
            ],
            'backup' => [
                'label' => __('Sauvegarde', 'backup-jlg'),
                'icon' => 'database-export',
            ],
            'restore' => [
                'label' => __('Restauration', 'backup-jlg'),
                'icon' => 'update-alt',
            ],
            'settings' => [
                'label' => __('Réglages', 'backup-jlg'),
                'icon' => 'admin-generic',
            ],
            'integrations' => [
                'label' => __('Intégrations', 'backup-jlg'),
                'icon' => 'admin-network',
            ],
        ];

        if (is_array($sections) && !empty($sections)) {
            return array_merge($defaults, $sections);
        }

        return $defaults;
    }

    /**
     * Crée la page de menu dans l'administration.
     */
    public function create_admin_page() {
        $wl_settings = get_option('bjlg_whitelabel_settings', []);
        $plugin_name = !empty($wl_settings['plugin_name']) ? $wl_settings['plugin_name'] : 'Backup - JLG';

        add_menu_page(
            $plugin_name,
            $plugin_name,
            'bjlg_manage_plugin',
            'backup-jlg',
            [$this, 'render_admin_page'],
            'dashicons-database-export',
            81
        );
    }

    /**
     * Register the dashboard widget shown on the main WordPress dashboard.
     */
    public function register_dashboard_widget() {
        if (!function_exists('bjlg_can_manage_plugin') || !bjlg_can_manage_plugin()) {
            return;
        }

        wp_add_dashboard_widget(
            'bjlg_dashboard_status',
            __('Sauvegardes - aperçu', 'backup-jlg'),
            [$this, 'render_dashboard_widget']
        );
    }

    /**
     * Enqueue assets required for the dashboard widget.
     */
    public function enqueue_dashboard_widget_assets($hook_suffix) {
        if ($hook_suffix !== 'index.php') {
            return;
        }

        if (!function_exists('bjlg_can_manage_plugin') || !bjlg_can_manage_plugin()) {
            return;
        }

        wp_enqueue_style(
            'bjlg-dashboard-widget',
            BJLG_PLUGIN_URL . 'assets/css/dashboard-widget.css',
            [],
            BJLG_VERSION
        );
    }

    public function ajax_update_onboarding_progress() {
        if (!function_exists('bjlg_can_manage_plugin') || !bjlg_can_manage_plugin()) {
            wp_send_json_error(['message' => __('Vous n’avez pas la permission de modifier cette checklist.', 'backup-jlg')], 403);
        }

        $nonce = isset($_POST['nonce']) ? sanitize_text_field(wp_unslash($_POST['nonce'])) : '';
        if (!wp_verify_nonce($nonce, 'bjlg_onboarding_progress')) {
            wp_send_json_error(['message' => __('Jeton de sécurité invalide.', 'backup-jlg')], 403);
        }

        $steps = isset($_POST['completed']) ? (array) wp_unslash($_POST['completed']) : [];
        $completed = [];

        foreach ($steps as $step_id) {
            $key = sanitize_key((string) $step_id);
            if ($key !== '') {
                $completed[] = $key;
            }
        }

        $this->save_user_onboarding_progress($completed);

        wp_send_json_success([
            'completed' => $this->onboarding_progress,
        ]);
    }
    
    private function map_legacy_tab_to_section(string $tab): string {
        switch ($tab) {
            case 'backup_restore':
            case 'scheduling':
                return 'backup';
            case 'history':
            case 'health_check':
            case 'logs':
                return 'monitoring';
            case 'settings':
                return 'settings';
            case 'api':
                return 'integrations';
            default:
                return $tab !== '' ? sanitize_key($tab) : 'monitoring';
        }
    }

    private function get_section_module_mapping(): array {
        return [
            'monitoring' => ['dashboard', 'logs'],
            'backup' => ['dashboard', 'backup', 'scheduling'],
            'restore' => ['backup'],
            'settings' => ['settings'],
            'integrations' => ['api'],
        ];
    }

    private function build_sidebar_summary_items(array $metrics): array {
        $summary = isset($metrics['summary']) && is_array($metrics['summary']) ? $metrics['summary'] : [];
        $reliability = isset($metrics['reliability']) && is_array($metrics['reliability']) ? $metrics['reliability'] : [];

        $items = [];

        $items[] = [
            'label' => __('Dernière sauvegarde', 'backup-jlg'),
            'value' => $summary['history_last_backup_relative'] ?? ($summary['history_last_backup'] ?? __('Aucune sauvegarde effectuée', 'backup-jlg')),
            'meta' => $summary['history_last_backup'] ?? '',
            'icon' => 'dashicons-backup',
        ];

        $items[] = [
            'label' => __('Prochaine planification', 'backup-jlg'),
            'value' => $summary['scheduler_next_run_relative'] ?? ($summary['scheduler_next_run'] ?? __('Non planifié', 'backup-jlg')),
            'meta' => $summary['scheduler_next_run'] ?? '',
            'icon' => 'dashicons-clock',
        ];

        $count_archives = (int) ($summary['storage_backup_count'] ?? 0);
        $count_formatted = \function_exists('number_format_i18n')
            ? \number_format_i18n($count_archives)
            : number_format($count_archives);

        if (\function_exists('_n')) {
            $meta_label = sprintf(
                \_n('%s archive', '%s archives', $count_archives, 'backup-jlg'),
                $count_formatted
            );
        } else {
            $meta_label = sprintf(
                $count_archives === 1 ? '%s archive' : '%s archives',
                $count_formatted
            );
        }

        $items[] = [
            'label' => __('Stockage local', 'backup-jlg'),
            'value' => $summary['storage_total_size_human'] ?? size_format(0),
            'meta' => $meta_label,
            'icon' => 'dashicons-database',
        ];

        if (!empty($reliability)) {
            $score = isset($reliability['score']) ? max(0, min(100, (int) $reliability['score'])) : null;
            $score_label = $reliability['score_label'] ?? '';
            $items[] = [
                'label' => __('Indice de fiabilité', 'backup-jlg'),
                'value' => $score !== null ? sprintf(__('%s /100', 'backup-jlg'), number_format_i18n($score)) : __('Non disponible', 'backup-jlg'),
                'meta' => $score_label,
                'icon' => 'dashicons-shield-alt',
            ];
        }

        return $items;
    }

    private function has_api_keys(): bool {
        if (!class_exists(BJLG_API_Keys::class)) {
            return false;
        }

        $keys = BJLG_API_Keys::get_keys();

        return is_array($keys) && !empty($keys);
    }

    private function build_onboarding_steps(array $metrics): array {
        $summary = isset($metrics['summary']) && is_array($metrics['summary']) ? $metrics['summary'] : [];
        $scheduler = isset($metrics['scheduler']) && is_array($metrics['scheduler']) ? $metrics['scheduler'] : [];
        $encryption = isset($metrics['encryption']) && is_array($metrics['encryption']) ? $metrics['encryption'] : [];
        $has_backup = (int) ($summary['history_successful_backups'] ?? 0) > 0;
        $has_schedule = (int) ($scheduler['active_count'] ?? 0) > 0;
        $encryption_enabled = !empty($encryption['encryption_enabled']);
        $has_api_key = $this->has_api_keys();

        $steps = [
            [
                'id' => 'create-first-backup',
                'title' => __('Créer une sauvegarde immédiate', 'backup-jlg'),
                'description' => __('Assurez-vous d’avoir une archive complète en lançant une sauvegarde à la demande.', 'backup-jlg'),
                'cta' => [
                    'label' => __('Lancer une sauvegarde', 'backup-jlg'),
                    'href' => add_query_arg(['page' => 'backup-jlg', 'section' => 'backup'], admin_url('admin.php')) . '#bjlg-backup-creation-form',
                ],
                'completed' => $has_backup,
                'locked' => false,
            ],
            [
                'id' => 'configure-schedule',
                'title' => __('Planifier des sauvegardes automatiques', 'backup-jlg'),
                'description' => __('Activez au moins une planification récurrente pour couvrir vos besoins métier.', 'backup-jlg'),
                'cta' => [
                    'label' => __('Configurer la planification', 'backup-jlg'),
                    'href' => add_query_arg(['page' => 'backup-jlg', 'section' => 'backup'], admin_url('admin.php')) . '#bjlg-scheduling',
                ],
                'completed' => $has_schedule,
                'locked' => false,
            ],
            [
                'id' => 'enable-encryption',
                'title' => __('Activer le chiffrement AES-256', 'backup-jlg'),
                'description' => __('Protégez vos archives en activant le chiffrement côté serveur.', 'backup-jlg'),
                'cta' => [
                    'label' => __('Activer le chiffrement', 'backup-jlg'),
                    'href' => add_query_arg(['page' => 'backup-jlg', 'section' => 'settings'], admin_url('admin.php')) . '#bjlg-encryption-settings',
                ],
                'completed' => $encryption_enabled,
                'locked' => true,
            ],
            [
                'id' => 'generate-api-key',
                'title' => __('Générer une clé API', 'backup-jlg'),
                'description' => __('Créez une clé API dédiée pour vos intégrations externes et automatisez vos workflows.', 'backup-jlg'),
                'cta' => [
                    'label' => __('Créer une clé API', 'backup-jlg'),
                    'href' => add_query_arg(['page' => 'backup-jlg', 'section' => 'integrations'], admin_url('admin.php')) . '#bjlg-create-api-key',
                    'action' => 'open-api-key',
                ],
                'completed' => $has_api_key,
                'locked' => true,
            ],
        ];

        return $steps;
    }

    /**
     * Affiche le contenu de la page principale et gère le routage des onglets.
     */
    public function render_admin_page() {
        $requested_section = isset($_GET['section']) ? sanitize_key($_GET['section']) : '';
        $legacy_tab = isset($_GET['tab']) ? sanitize_key($_GET['tab']) : '';
        if ($requested_section === '' && $legacy_tab !== '') {
            $requested_section = $this->map_legacy_tab_to_section($legacy_tab);
        }
<<<<<<< HEAD

        $raw_sections = apply_filters('bjlg_admin_sections', []);
        if (!is_array($raw_sections) || empty($raw_sections)) {
            $raw_sections = $this->get_default_sections([]);
        }

        $sections = [];
        foreach ($raw_sections as $key => $data) {
            $slug = sanitize_key((string) $key);
            if ($slug === '') {
                $slug = 'section-' . substr(md5((string) $key), 0, 8);
            }

            $label = '';
            $icon_candidate = 'admin-generic';
            if (is_array($data)) {
                $label = isset($data['label']) ? (string) $data['label'] : '';
                $icon_candidate = isset($data['icon']) ? (string) $data['icon'] : 'admin-generic';
            } else {
                $label = (string) $data;
            }

            if (strpos($icon_candidate, 'dashicons-') !== 0) {
                $icon_candidate = 'dashicons-' . $icon_candidate;
            }

            if ($label === '') {
                $label = ucwords(str_replace(['_', '-'], ' ', $slug));
            }

            $sections[$slug] = [
                'key' => $slug,
                'label' => $label,
                'icon' => sanitize_html_class($icon_candidate),
                'url' => add_query_arg(
                    [
                        'page' => 'backup-jlg',
                        'section' => $slug,
                    ],
                    admin_url('admin.php')
                ),
            ];
        }

        if (empty($sections)) {
            return;
        }

        if ($requested_section === '' || !isset($sections[$requested_section])) {
            $active_section = (string) array_key_first($sections);
        } else {
            $active_section = $requested_section;
        }

=======

        $raw_sections = apply_filters('bjlg_admin_sections', []);
        if (!is_array($raw_sections) || empty($raw_sections)) {
            $raw_sections = $this->get_default_sections([]);
        }

        $sections = [];
        foreach ($raw_sections as $key => $data) {
            $slug = sanitize_key((string) $key);
            if ($slug === '') {
                $slug = 'section-' . substr(md5((string) $key), 0, 8);
            }

            $label = '';
            $icon_candidate = 'admin-generic';
            if (is_array($data)) {
                $label = isset($data['label']) ? (string) $data['label'] : '';
                $icon_candidate = isset($data['icon']) ? (string) $data['icon'] : 'admin-generic';
            } else {
                $label = (string) $data;
            }

            if (strpos($icon_candidate, 'dashicons-') !== 0) {
                $icon_candidate = 'dashicons-' . $icon_candidate;
            }

            if ($label === '') {
                $label = ucwords(str_replace(['_', '-'], ' ', $slug));
            }

            $sections[$slug] = [
                'key' => $slug,
                'label' => $label,
                'icon' => sanitize_html_class($icon_candidate),
                'url' => add_query_arg(
                    [
                        'page' => 'backup-jlg',
                        'section' => $slug,
                    ],
                    admin_url('admin.php')
                ),
            ];
        }

        if (empty($sections)) {
            return;
        }

        if ($requested_section === '' || !isset($sections[$requested_section])) {
            $active_section = (string) array_key_first($sections);
        } else {
            $active_section = $requested_section;
        }

>>>>>>> 54d929fe
        $metrics = $this->advanced_admin ? $this->advanced_admin->get_dashboard_metrics() : [];

        $notice_type = isset($_GET['bjlg_notice']) ? sanitize_key($_GET['bjlg_notice']) : '';
        $notice_message = '';

        if (isset($_GET['bjlg_notice_message'])) {
            $raw_notice = rawurldecode((string) $_GET['bjlg_notice_message']);
            $notice_message = sanitize_text_field(wp_unslash($raw_notice));
        }

        $notice_classes = [
            'success' => 'notice notice-success',
            'error' => 'notice notice-error',
            'warning' => 'notice notice-warning',
            'info' => 'notice notice-info',
        ];

        $section_modules_map = $this->get_section_module_mapping();
        $sections_for_js = array_values($sections);
        $sections_json = !empty($sections_for_js) ? wp_json_encode($sections_for_js) : '';
        $modules_json = !empty($section_modules_map) ? wp_json_encode($section_modules_map) : '';
        $onboarding_steps = $this->build_onboarding_steps($metrics);
        $onboarding_payload = [
            'steps' => $onboarding_steps,
            'completed' => $this->onboarding_progress,
        ];
        $onboarding_json = !empty($onboarding_steps) ? wp_json_encode($onboarding_payload) : '';

        $summary_items = $this->build_sidebar_summary_items($metrics);
        $reliability = isset($metrics['reliability']) && is_array($metrics['reliability']) ? $metrics['reliability'] : [];
        $reliability_level = $reliability['level'] ?? __('Indisponible', 'backup-jlg');
        $reliability_intent = isset($reliability['intent']) ? sanitize_html_class((string) $reliability['intent']) : 'info';
        $reliability_score = isset($reliability['score']) ? max(0, min(100, (int) $reliability['score'])) : null;

        $breadcrumb_items = [
            [
                'label' => __('Console Backup JLG', 'backup-jlg'),
                'url' => add_query_arg(['page' => 'backup-jlg'], admin_url('admin.php')),
            ],
            [
                'label' => $sections[$active_section]['label'],
                'url' => '',
            ],
        ];

        $app_sections_attr = $sections_json ? ' data-bjlg-sections="' . esc_attr($sections_json) . '"' : '';
        $app_modules_attr = $modules_json ? ' data-bjlg-modules="' . esc_attr($modules_json) . '"' : '';
        $app_onboarding_attr = $onboarding_json ? ' data-bjlg-onboarding="' . esc_attr($onboarding_json) . '"' : '';

        ?>
        <a class="bjlg-skip-link" href="#bjlg-main-content">
            <?php esc_html_e('Aller au contenu principal', 'backup-jlg'); ?>
        </a>
        <div id="bjlg-main-content" class="wrap bjlg-wrap is-light" data-bjlg-theme="light" role="main" tabindex="-1" data-active-section="<?php echo esc_attr($active_section); ?>">
            <header class="bjlg-page-header">
                <h1>
                    <span class="dashicons dashicons-database-export" aria-hidden="true"></span>
                    <?php echo esc_html(get_admin_page_title()); ?>
                    <span class="bjlg-version">v<?php echo esc_html(BJLG_VERSION); ?></span>
                </h1>
                <div class="bjlg-utility-bar">
                    <button
                        type="button"
                        class="button button-secondary bjlg-contrast-toggle"
                        id="bjlg-contrast-toggle"
                        data-dark-label="<?php echo esc_attr__('Activer le contraste renforcé', 'backup-jlg'); ?>"
                        data-light-label="<?php echo esc_attr__('Revenir au thème clair', 'backup-jlg'); ?>"
                        aria-pressed="false"
                    >
                        <?php echo esc_html__('Activer le contraste renforcé', 'backup-jlg'); ?>
                    </button>
                </div>
            </header>

            <?php if ($notice_type && $notice_message !== ''): ?>
                <?php $notice_class = isset($notice_classes[$notice_type]) ? $notice_classes[$notice_type] : $notice_classes['info']; ?>
                <div class="<?php echo esc_attr($notice_class); ?>">
                    <p><?php echo esc_html($notice_message); ?></p>
                </div>
            <?php endif; ?>

            <div class="bjlg-admin-shell" data-active-section="<?php echo esc_attr($active_section); ?>">
                <aside id="bjlg-shell-sidebar" class="bjlg-admin-shell__sidebar" data-collapsible="true">
                    <div class="bjlg-sidebar__header">
                        <h2><?php esc_html_e('Navigation', 'backup-jlg'); ?></h2>
                        <button type="button" class="bjlg-sidebar__close button button-link" id="bjlg-sidebar-close">
                            <span class="dashicons dashicons-no-alt" aria-hidden="true"></span>
                            <span class="screen-reader-text"><?php esc_html_e('Fermer le menu', 'backup-jlg'); ?></span>
                        </button>
                    </div>
                    <div class="bjlg-sidebar__summary" role="region" aria-label="<?php esc_attr_e('Résumé d’état global', 'backup-jlg'); ?>">
                        <h3><?php esc_html_e('Résumé d’état', 'backup-jlg'); ?></h3>
                        <ul class="bjlg-sidebar-summary-list">
                            <?php foreach ($summary_items as $item): ?>
                                <li class="bjlg-sidebar-summary-list__item">
                                    <span class="bjlg-sidebar-summary-list__icon dashicons <?php echo esc_attr($item['icon']); ?>" aria-hidden="true"></span>
                                    <div class="bjlg-sidebar-summary-list__content">
                                        <span class="bjlg-sidebar-summary-list__label"><?php echo esc_html($item['label']); ?></span>
                                        <span class="bjlg-sidebar-summary-list__value"><?php echo esc_html($item['value']); ?></span>
                                        <?php if (!empty($item['meta'])): ?>
                                            <span class="bjlg-sidebar-summary-list__meta"><?php echo esc_html($item['meta']); ?></span>
                                        <?php endif; ?>
                                    </div>
                                </li>
                            <?php endforeach; ?>
                        </ul>
                    </div>
                    <nav class="bjlg-sidebar__nav" aria-label="<?php esc_attr_e('Navigation principale', 'backup-jlg'); ?>">
                        <ul>
                            <?php foreach ($sections as $section_key => $section): ?>
                                <li>
                                    <a class="bjlg-sidebar__nav-link<?php echo $section_key === $active_section ? ' is-active' : ''; ?>"
                                       href="<?php echo esc_url($section['url']); ?>"
                                       data-section="<?php echo esc_attr($section_key); ?>">
                                        <span class="dashicons <?php echo esc_attr($section['icon']); ?>" aria-hidden="true"></span>
                                        <span><?php echo esc_html($section['label']); ?></span>
                                    </a>
                                </li>
                            <?php endforeach; ?>
                        </ul>
                    </nav>
                </aside>

                <div class="bjlg-admin-shell__main">
                    <div class="bjlg-shell-topbar">
                        <button type="button" class="button button-secondary bjlg-shell-topbar__toggle" id="bjlg-sidebar-toggle" aria-controls="bjlg-shell-sidebar" aria-expanded="false">
                            <span class="dashicons dashicons-menu" aria-hidden="true"></span>
                            <span class="screen-reader-text"><?php esc_html_e('Afficher le menu latéral', 'backup-jlg'); ?></span>
                        </button>
                        <nav class="bjlg-breadcrumbs" aria-label="<?php esc_attr_e('Fil d’Ariane', 'backup-jlg'); ?>">
                            <ol>
                                <?php $crumb_count = count($breadcrumb_items); ?>
                                <?php foreach ($breadcrumb_items as $index => $crumb): ?>
                                    <li<?php echo $index === $crumb_count - 1 ? ' aria-current="page"' : ''; ?>>
                                        <?php if (!empty($crumb['url']) && $index !== $crumb_count - 1): ?>
                                            <a href="<?php echo esc_url($crumb['url']); ?>"><?php echo esc_html($crumb['label']); ?></a>
                                        <?php else: ?>
                                            <span><?php echo esc_html($crumb['label']); ?></span>
                                        <?php endif; ?>
                                    </li>
                                <?php endforeach; ?>
                            </ol>
                        </nav>
                        <div class="bjlg-shell-topbar__status" data-intent="<?php echo esc_attr($reliability_intent); ?>">
                            <span class="bjlg-shell-topbar__label"><?php esc_html_e('Indice de fiabilité', 'backup-jlg'); ?></span>
                            <strong class="bjlg-shell-topbar__value">
                                <?php echo $reliability_score !== null ? esc_html(number_format_i18n($reliability_score)) : '—'; ?>
                            </strong>
                            <span class="bjlg-shell-topbar__meta"><?php echo esc_html($reliability_level); ?></span>
                        </div>
                    </div>

                    <div id="bjlg-admin-app" class="bjlg-admin-app" data-active-section="<?php echo esc_attr($active_section); ?>"<?php echo $app_sections_attr . $app_modules_attr . $app_onboarding_attr; ?>>
                        <div id="bjlg-admin-app-nav" class="bjlg-admin-app__nav" aria-hidden="true"></div>
                        <div class="bjlg-admin-app__panels">
                            <?php foreach ($sections as $section_key => $section):
                                $panel_id = 'bjlg-section-' . $section_key;
                                $is_active = ($section_key === $active_section);
                                $panel_modules = isset($section_modules_map[$section_key]) ? array_filter(array_map('sanitize_key', (array) $section_modules_map[$section_key])) : [];
                                $panel_modules_attr = $panel_modules ? ' data-bjlg-modules="' . esc_attr(implode(' ', array_unique($panel_modules))) . '"' : '';
                                ?>
                                <section
                                    id="<?php echo esc_attr($panel_id); ?>"
                                    class="bjlg-shell-section"
                                    data-section="<?php echo esc_attr($section_key); ?>"
                                    role="tabpanel"
                                    aria-hidden="<?php echo $is_active ? 'false' : 'true'; ?>"
                                    aria-labelledby="bjlg-tab-<?php echo esc_attr($section_key); ?>"
                                    tabindex="0"<?php echo $is_active ? '' : ' hidden'; ?><?php echo $panel_modules_attr; ?>>
                                    <?php $this->render_section_content($section_key, $active_section, $metrics, $onboarding_payload); ?>
                                </section>
                            <?php endforeach; ?>
                        </div>
                    </div>
                </div>
            </div>
        </div>
        <?php
    }

    private function render_section_content($section_key, $active_section, array $metrics, array $onboarding_payload) {
        $handled = true;

        switch ($section_key) {
            case 'monitoring':
                $this->render_dashboard_overview($metrics, $onboarding_payload);
                $this->render_history_section();
                $this->render_health_check_section();
                $this->render_logs_section();
                break;
            case 'backup':
                $this->render_backup_creation_section();
                $this->render_backup_list_section();
                $this->render_schedule_section();
                break;
            case 'restore':
                $this->render_restore_section();
                break;
            case 'settings':
                $this->render_settings_section();
                break;
            case 'integrations':
                $this->render_api_section();
                break;
            default:
                $handled = false;
                break;
        }

        /**
         * Permet aux extensions d'ajouter du contenu après le rendu d'une section.
         *
         * @param string $section_key     Clé de la section affichée.
         * @param string $active_section  Section actuellement active.
         * @param array  $metrics         Dernières métriques calculées.
         * @param bool   $handled         Indique si la section a été gérée par le cœur du plugin.
         */
        do_action('bjlg_render_admin_section', $section_key, $active_section, $metrics, $handled);

        if (!$handled) {
            do_action('bjlg_render_admin_tab', $section_key, $active_section);
        }
    }

    private function get_tab_module_mapping() {
        return $this->get_section_module_mapping();
    }

    /**
     * Affiche l'encart de synthèse des métriques et l'onboarding.
     */
    private function render_dashboard_overview(array $metrics, array $onboarding_payload = []) {
        $summary = $metrics['summary'] ?? [];
        $alerts = $metrics['alerts'] ?? [];
        $queues = isset($metrics['queues']) && is_array($metrics['queues']) ? $metrics['queues'] : [];
        $reliability = isset($metrics['reliability']) && is_array($metrics['reliability']) ? $metrics['reliability'] : [];
        $data_attr = !empty($metrics) ? wp_json_encode($metrics) : '';

        $backup_tab_url = add_query_arg(
            [
                'page' => 'backup-jlg',
                'section' => 'backup',
            ],
            admin_url('admin.php')
        );

        $backup_cta_url = $backup_tab_url . '#bjlg-backup-creation-form';
        $restore_cta_url = $backup_tab_url . '#bjlg-restore-form';
        $checklist_json = !empty($onboarding_payload) ? wp_json_encode($onboarding_payload) : '';
        $checklist_attr = $checklist_json ? ' data-bjlg-checklist="' . esc_attr($checklist_json) . '"' : '';

        ?>
        <section class="bjlg-dashboard-overview" <?php echo $data_attr ? 'data-bjlg-dashboard="' . esc_attr($data_attr) . '"' : ''; ?>>
            <header class="bjlg-dashboard-overview__header">
                <h2><?php esc_html_e('Vue d’ensemble', 'backup-jlg'); ?></h2>
                <?php if (!empty($metrics['generated_at'])): ?>
                    <span class="bjlg-dashboard-overview__timestamp">
                        <?php echo esc_html(sprintf(__('Actualisé à %s', 'backup-jlg'), $metrics['generated_at'])); ?>
                    </span>
                <?php endif; ?>
            </header>

            <div id="bjlg-dashboard-live-region" class="screen-reader-text" role="status" aria-live="polite" aria-atomic="true"></div>

            <div class="bjlg-dashboard-actions" data-role="actions" role="region" aria-live="polite" aria-atomic="true">
                <article class="bjlg-action-card" data-action="backup">
                    <div class="bjlg-action-card__content">
                        <h3 class="bjlg-action-card__title"><?php esc_html_e('Lancer une sauvegarde', 'backup-jlg'); ?></h3>
                        <p class="bjlg-action-card__meta" data-field="cta_backup_last_backup">
                            <?php echo esc_html($summary['history_last_backup_relative'] ?? __('Aucune sauvegarde récente.', 'backup-jlg')); ?>
                        </p>
                        <p class="bjlg-action-card__meta" data-field="cta_backup_next_run">
                            <?php echo esc_html($summary['scheduler_next_run_relative'] ?? __('Aucune planification active.', 'backup-jlg')); ?>
                        </p>
                    </div>
                    <a class="button button-primary button-hero bjlg-action-card__cta" href="<?php echo esc_url($backup_cta_url); ?>">
                        <span class="dashicons dashicons-backup" aria-hidden="true"></span>
                        <?php esc_html_e('Créer une sauvegarde', 'backup-jlg'); ?>
                    </a>
                </article>

                <article class="bjlg-action-card" data-action="restore">
                    <div class="bjlg-action-card__content">
                        <h3 class="bjlg-action-card__title"><?php esc_html_e('Restaurer une sauvegarde', 'backup-jlg'); ?></h3>
                        <p class="bjlg-action-card__meta" data-field="cta_restore_last_backup">
                            <?php echo esc_html($summary['history_last_backup'] ?? __('Aucune sauvegarde disponible.', 'backup-jlg')); ?>
                        </p>
                        <p class="bjlg-action-card__meta">
                            <?php esc_html_e('Archives stockées :', 'backup-jlg'); ?>
                            <span data-field="cta_restore_backup_count"><?php echo esc_html(number_format_i18n($summary['storage_backup_count'] ?? 0)); ?></span>
                        </p>
                    </div>
                    <a class="button button-secondary button-hero bjlg-action-card__cta" data-action-target="restore" href="<?php echo esc_url($restore_cta_url); ?>">
                        <span class="dashicons dashicons-update" aria-hidden="true"></span>
                        <?php esc_html_e('Ouvrir l’assistant de restauration', 'backup-jlg'); ?>
                    </a>
                </article>
            </div>

            <?php $this->render_reliability_section($reliability); ?>

            <div class="bjlg-alerts" data-role="alerts" role="status" aria-live="polite" aria-atomic="true">
                <?php foreach ($alerts as $alert): ?>
                    <div class="bjlg-alert bjlg-alert--<?php echo esc_attr($alert['type'] ?? 'info'); ?>">
                        <div class="bjlg-alert__content">
                            <strong class="bjlg-alert__title"><?php echo esc_html($alert['title'] ?? ''); ?></strong>
                            <?php if (!empty($alert['message'])): ?>
                                <p class="bjlg-alert__message"><?php echo esc_html($alert['message']); ?></p>
                            <?php endif; ?>
                        </div>
                        <?php if (!empty($alert['action']['label']) && !empty($alert['action']['url'])): ?>
                            <a class="bjlg-alert__action button button-secondary" href="<?php echo esc_url($alert['action']['url']); ?>">
                                <?php echo esc_html($alert['action']['label']); ?>
                            </a>
                        <?php endif; ?>
                    </div>
                <?php endforeach; ?>
            </div>

            <div class="bjlg-cards-grid">
                <article class="bjlg-card bjlg-card--stat" data-metric="history">
                    <span class="bjlg-card__kicker"><?php esc_html_e('Activité 30 jours', 'backup-jlg'); ?></span>
                    <h3 class="bjlg-card__title"><?php esc_html_e('Actions enregistrées', 'backup-jlg'); ?></h3>
                    <div class="bjlg-card__value" data-field="history_total_actions"><?php echo esc_html(number_format_i18n($summary['history_total_actions'] ?? 0)); ?></div>
                    <p class="bjlg-card__meta">
                        <span data-field="history_successful_backups"><?php echo esc_html(number_format_i18n($summary['history_successful_backups'] ?? 0)); ?></span>
                        <?php esc_html_e(' sauvegardes réussies', 'backup-jlg'); ?>
                    </p>
                </article>

                <article class="bjlg-card bjlg-card--stat" data-metric="last-backup">
                    <span class="bjlg-card__kicker"><?php esc_html_e('Dernière sauvegarde', 'backup-jlg'); ?></span>
                    <h3 class="bjlg-card__title"><?php esc_html_e('Statut récent', 'backup-jlg'); ?></h3>
                    <div class="bjlg-card__value" data-field="history_last_backup"><?php echo esc_html($summary['history_last_backup'] ?? __('Aucune sauvegarde effectuée', 'backup-jlg')); ?></div>
                    <p class="bjlg-card__meta" data-field="history_last_backup_relative">
                        <?php echo esc_html($summary['history_last_backup_relative'] ?? ''); ?>
                    </p>
                </article>

                <article class="bjlg-card bjlg-card--stat" data-metric="scheduler">
                    <span class="bjlg-card__kicker"><?php esc_html_e('Planification', 'backup-jlg'); ?></span>
                    <h3 class="bjlg-card__title"><?php esc_html_e('Prochaine exécution', 'backup-jlg'); ?></h3>
                    <div class="bjlg-card__value" data-field="scheduler_next_run"><?php echo esc_html($summary['scheduler_next_run'] ?? __('Non planifié', 'backup-jlg')); ?></div>
                    <p class="bjlg-card__meta" data-field="scheduler_next_run_relative"><?php echo esc_html($summary['scheduler_next_run_relative'] ?? ''); ?></p>
                    <p class="bjlg-card__footnote">
                        <?php esc_html_e('Planifications actives :', 'backup-jlg'); ?>
                        <span data-field="scheduler_active_count"><?php echo esc_html(number_format_i18n($summary['scheduler_active_count'] ?? 0)); ?></span>
                        • <?php esc_html_e('Taux de succès :', 'backup-jlg'); ?>
                        <span data-field="scheduler_success_rate"><?php echo esc_html($summary['scheduler_success_rate'] ?? '0%'); ?></span>
                    </p>
                </article>

                <article class="bjlg-card bjlg-card--stat" data-metric="storage">
                    <span class="bjlg-card__kicker"><?php esc_html_e('Stockage', 'backup-jlg'); ?></span>
                    <h3 class="bjlg-card__title"><?php esc_html_e('Espace utilisé', 'backup-jlg'); ?></h3>
                    <div class="bjlg-card__value" data-field="storage_total_size_human"><?php echo esc_html($summary['storage_total_size_human'] ?? size_format(0)); ?></div>
                    <p class="bjlg-card__meta">
                        <?php esc_html_e('Fichiers archivés :', 'backup-jlg'); ?>
                        <span data-field="storage_backup_count"><?php echo esc_html(number_format_i18n($summary['storage_backup_count'] ?? 0)); ?></span>
                    </p>
                </article>
            </div>

            <div class="bjlg-onboarding-checklist" id="bjlg-onboarding-checklist" role="region" aria-live="polite" aria-atomic="true"<?php echo $checklist_attr; ?>>
                <div class="bjlg-onboarding-checklist__placeholder">
                    <span class="spinner is-active" aria-hidden="true"></span>
                    <p><?php esc_html_e('Chargement de votre checklist personnalisée…', 'backup-jlg'); ?></p>
                </div>
                <noscript>
                    <p class="bjlg-onboarding-checklist__noscript"><?php esc_html_e('Activez JavaScript pour utiliser la checklist interactive.', 'backup-jlg'); ?></p>
                </noscript>
            </div>

            <div class="bjlg-dashboard-charts" data-role="charts">
                <article class="bjlg-chart-card" data-chart="history-trend">
                    <header class="bjlg-chart-card__header">
                        <h3 class="bjlg-chart-card__title"><?php esc_html_e('Tendance des sauvegardes', 'backup-jlg'); ?></h3>
                        <p class="bjlg-chart-card__subtitle" data-field="chart_history_subtitle">
                            <?php esc_html_e('Actions réussies et échouées sur 30 jours.', 'backup-jlg'); ?>
                        </p>
                    </header>
                    <canvas class="bjlg-chart-card__canvas" id="bjlg-history-trend" aria-hidden="true"></canvas>
                    <p class="bjlg-chart-card__empty" data-role="empty-message"><?php esc_html_e('Données de tendance indisponibles pour le moment.', 'backup-jlg'); ?></p>
                </article>

                <article class="bjlg-chart-card" data-chart="storage-trend">
                    <header class="bjlg-chart-card__header">
                        <h3 class="bjlg-chart-card__title"><?php esc_html_e('Evolution du stockage', 'backup-jlg'); ?></h3>
                        <p class="bjlg-chart-card__subtitle" data-field="chart_storage_subtitle">
                            <?php esc_html_e('Capacité utilisée par vos archives.', 'backup-jlg'); ?>
                        </p>
                    </header>
                    <canvas class="bjlg-chart-card__canvas" id="bjlg-storage-trend" aria-hidden="true"></canvas>
                    <p class="bjlg-chart-card__empty" data-role="empty-message"><?php esc_html_e('Aucune mesure d’utilisation disponible.', 'backup-jlg'); ?></p>
                </article>
            </div>

            <?php if (!empty($queues)): ?>
                <section class="bjlg-queues" aria-labelledby="bjlg-queues-title">
                    <header class="bjlg-queues__header">
                        <h2 id="bjlg-queues-title"><?php esc_html_e('Files d’attente', 'backup-jlg'); ?></h2>
                        <p class="bjlg-queues__description">
                            <?php esc_html_e('Suivez les notifications et purges distantes en attente directement depuis le tableau de bord.', 'backup-jlg'); ?>
                        </p>
                    </header>

                    <div class="bjlg-queues__grid">
                        <?php foreach ($queues as $queue_key => $queue):
                            if (!is_array($queue)) {
                                continue;
                            }

                            $total = isset($queue['total']) ? (int) $queue['total'] : 0;
                            $status_counts = isset($queue['status_counts']) && is_array($queue['status_counts']) ? $queue['status_counts'] : [];
                            $pending_count = isset($status_counts['pending']) ? (int) $status_counts['pending'] : 0;
                            $retry_count = isset($status_counts['retry']) ? (int) $status_counts['retry'] : 0;
                            $failed_count = isset($status_counts['failed']) ? (int) $status_counts['failed'] : 0;
                            $delayed_count = isset($queue['delayed_count']) ? (int) $queue['delayed_count'] : 0;
                            $next_relative = isset($queue['next_attempt_relative']) ? (string) $queue['next_attempt_relative'] : '';
                            $oldest_relative = isset($queue['oldest_entry_relative']) ? (string) $queue['oldest_entry_relative'] : '';
                            $entries = isset($queue['entries']) && is_array($queue['entries']) ? $queue['entries'] : [];
                            ?>
                            <article class="bjlg-queue-card" data-queue="<?php echo esc_attr($queue_key); ?>">
                                <header class="bjlg-queue-card__header">
                                    <h3 class="bjlg-queue-card__title"><?php echo esc_html($queue['label'] ?? ucfirst((string) $queue_key)); ?></h3>
                                    <span class="bjlg-queue-card__count" data-field="total">
                                        <?php
                                        echo esc_html(
                                            sprintf(
                                                _n('%s entrée', '%s entrées', $total, 'backup-jlg'),
                                                number_format_i18n($total)
                                            )
                                        );
                                        ?>
                                    </span>
                                </header>

                                <p class="bjlg-queue-card__meta" data-field="status-counts">
                                    <?php
                                    printf(
                                        /* translators: 1: number of pending entries, 2: number of retry entries, 3: number of failed entries. */
                                        esc_html__('En attente : %1$s • Nouvel essai : %2$s • Échecs : %3$s', 'backup-jlg'),
                                        esc_html(number_format_i18n($pending_count)),
                                        esc_html(number_format_i18n($retry_count)),
                                        esc_html(number_format_i18n($failed_count))
                                    );
                                    ?>
                                </p>

                                <p class="bjlg-queue-card__meta" data-field="next">
                                    <?php if ($next_relative !== ''): ?>
                                        <?php printf(esc_html__('Prochain passage %s', 'backup-jlg'), esc_html($next_relative)); ?>
                                    <?php else: ?>
                                        <?php esc_html_e('Aucun traitement planifié.', 'backup-jlg'); ?>
                                    <?php endif; ?>
                                </p>

                                <p class="bjlg-queue-card__meta" data-field="oldest">
                                    <?php if ($oldest_relative !== ''): ?>
                                        <?php printf(esc_html__('Entrée la plus ancienne %s', 'backup-jlg'), esc_html($oldest_relative)); ?>
                                    <?php endif; ?>
                                </p>

                                <?php if (!empty($delayed_count)): ?>
                                    <p class="bjlg-queue-card__meta bjlg-queue-card__meta--alert" data-field="delayed">
                                        <?php printf(esc_html__('%s purge(s) en retard', 'backup-jlg'), esc_html(number_format_i18n($delayed_count))); ?>
                                    </p>
                                <?php endif; ?>

                                <ul class="bjlg-queue-card__entries" data-role="entries">
                                    <?php if (!empty($entries)): ?>
                                        <?php foreach ($entries as $entry):
                                            if (!is_array($entry)) {
                                                continue;
                                            }

                                            $status_intent = isset($entry['status_intent']) ? (string) $entry['status_intent'] : 'info';
                                            $status_label = isset($entry['status_label']) ? (string) $entry['status_label'] : '';
                                            $attempt_label = isset($entry['attempt_label']) ? (string) $entry['attempt_label'] : '';
                                            $next_attempt_relative = isset($entry['next_attempt_relative']) ? (string) $entry['next_attempt_relative'] : '';
                                            $created_relative = isset($entry['created_relative']) ? (string) $entry['created_relative'] : '';
                                            $details = isset($entry['details']) && is_array($entry['details']) ? $entry['details'] : [];
                                            $entry_id = isset($entry['id']) ? (string) $entry['id'] : '';
                                            $entry_file = isset($entry['file']) ? (string) $entry['file'] : '';
                                            $entry_delay_flag = !empty($entry['delayed']);
                                            $delay_label = isset($entry['delay_label']) ? (string) $entry['delay_label'] : '';
                                            ?>
                                            <li class="bjlg-queue-card__entry"
                                                data-status="<?php echo esc_attr($status_intent); ?>"
                                                data-entry-id="<?php echo esc_attr($entry_id); ?>"
                                                data-entry-file="<?php echo esc_attr($entry_file); ?>">
                                                <header class="bjlg-queue-card__entry-header">
                                                    <span class="bjlg-queue-card__entry-title"><?php echo esc_html($entry['title'] ?? ''); ?></span>
                                                    <?php if ($status_label !== ''): ?>
                                                        <span class="bjlg-queue-card__entry-status bjlg-queue-card__entry-status--<?php echo esc_attr($status_intent); ?>"><?php echo esc_html($status_label); ?></span>
                                                    <?php endif; ?>
                                                </header>

                                                <?php if ($attempt_label !== ''): ?>
                                                    <p class="bjlg-queue-card__entry-meta"><?php echo esc_html($attempt_label); ?></p>
                                                <?php endif; ?>

                                                <p class="bjlg-queue-card__entry-meta" data-field="timestamps">
                                                    <?php if ($created_relative !== ''): ?>
                                                        <span><?php printf(esc_html__('Créée %s', 'backup-jlg'), esc_html($created_relative)); ?></span>
                                                    <?php endif; ?>
                                                    <?php if ($next_attempt_relative !== ''): ?>
                                                        <span><?php printf(esc_html__('Rejouée %s', 'backup-jlg'), esc_html($next_attempt_relative)); ?></span>
                                                    <?php endif; ?>
                                                </p>

                                                <?php if (!empty($details['destinations'])): ?>
                                                    <p class="bjlg-queue-card__entry-meta">
                                                        <?php printf(esc_html__('Destinations : %s', 'backup-jlg'), esc_html($details['destinations'])); ?>
                                                    </p>
                                                <?php endif; ?>

                                                <?php if ($entry_delay_flag): ?>
                                                    <p class="bjlg-queue-card__entry-flag" data-field="delay">
                                                        <?php if ($delay_label !== ''): ?>
                                                            <?php printf(esc_html__('Retard max : %s', 'backup-jlg'), esc_html($delay_label)); ?>
                                                        <?php else: ?>
                                                            <?php esc_html_e('Retard détecté', 'backup-jlg'); ?>
                                                        <?php endif; ?>
                                                    </p>
                                                <?php endif; ?>

                                                <?php if (!empty($entry['message'])): ?>
                                                    <p class="bjlg-queue-card__entry-message"><?php echo esc_html($entry['message']); ?></p>
                                                <?php endif; ?>

                                                <div class="bjlg-queue-card__entry-actions">
                                                    <?php if ($queue_key === 'notifications' && $entry_id !== ''): ?>
                                                        <button type="button" class="button button-secondary button-small" data-queue-action="retry-notification" data-entry-id="<?php echo esc_attr($entry_id); ?>">
                                                            <?php esc_html_e('Relancer', 'backup-jlg'); ?>
                                                        </button>
                                                        <button type="button" class="button button-link-delete" data-queue-action="clear-notification" data-entry-id="<?php echo esc_attr($entry_id); ?>">
                                                            <?php esc_html_e('Ignorer', 'backup-jlg'); ?>
                                                        </button>
                                                    <?php elseif ($queue_key === 'remote_purge' && $entry_file !== ''): ?>
                                                        <button type="button" class="button button-secondary button-small" data-queue-action="retry-remote-purge" data-file="<?php echo esc_attr($entry_file); ?>">
                                                            <?php esc_html_e('Relancer la purge', 'backup-jlg'); ?>
                                                        </button>
                                                        <button type="button" class="button button-link-delete" data-queue-action="clear-remote-purge" data-file="<?php echo esc_attr($entry_file); ?>">
                                                            <?php esc_html_e('Retirer de la file', 'backup-jlg'); ?>
                                                        </button>
                                                    <?php endif; ?>
                                                </div>
                                            </li>
                                        <?php endforeach; ?>
                                    <?php else: ?>
                                        <li class="bjlg-queue-card__entry bjlg-queue-card__entry--empty">
                                            <?php esc_html_e('Aucune entrée en attente.', 'backup-jlg'); ?>
                                        </li>
                                    <?php endif; ?>
                                </ul>
                            </article>
                        <?php endforeach; ?>
                    </div>
                </section>
            <?php endif; ?>
        </section>
        <?php
    }

    private function render_reliability_section(array $reliability) {
        $score = isset($reliability['score']) ? (int) $reliability['score'] : null;
        $score_value = $score !== null ? number_format_i18n(max(0, min(100, $score))) : '—';
        $score_label = isset($reliability['score_label']) ? (string) $reliability['score_label'] : '';
        $level = isset($reliability['level']) ? (string) $reliability['level'] : __('Indisponible', 'backup-jlg');
        $description = isset($reliability['description']) ? (string) $reliability['description'] : __('Les données de fiabilité apparaîtront après vos premières sauvegardes.', 'backup-jlg');
        $caption = isset($reliability['caption']) ? (string) $reliability['caption'] : __('Comparaison avec les standards professionnels : planification, chiffrement et redondance.', 'backup-jlg');
        $intent = isset($reliability['intent']) ? sanitize_key((string) $reliability['intent']) : 'info';
        $pillars = isset($reliability['pillars']) && is_array($reliability['pillars']) ? $reliability['pillars'] : [];
        $recommendations = isset($reliability['recommendations']) && is_array($reliability['recommendations']) ? $reliability['recommendations'] : [];

        $section_intent = sanitize_html_class($intent !== '' ? $intent : 'info');

        ?>
        <section class="bjlg-reliability" data-role="reliability" data-intent="<?php echo esc_attr($section_intent); ?>" aria-labelledby="bjlg-reliability-title" role="region">
            <header class="bjlg-reliability__header">
                <h2 id="bjlg-reliability-title"><?php esc_html_e('Indice de fiabilité', 'backup-jlg'); ?></h2>
                <p class="bjlg-reliability__caption" data-field="reliability_caption"><?php echo esc_html($caption); ?></p>
            </header>

            <div class="bjlg-reliability__grid">
                <div class="bjlg-reliability__score" data-role="reliability-score">
                    <div class="bjlg-reliability__score-main" aria-live="polite" aria-atomic="true">
                        <span class="bjlg-reliability__value" data-field="reliability_score_value" aria-label="<?php echo esc_attr(sprintf(__('Indice de fiabilité sur 100 : %s', 'backup-jlg'), $score_label !== '' ? $score_label : $score_value)); ?>"><?php echo esc_html($score_value); ?></span>
                        <span class="bjlg-reliability__unit" aria-hidden="true">/100</span>
                    </div>
                    <p class="screen-reader-text" data-field="reliability_score_label"><?php echo esc_html($score_label !== '' ? $score_label : $score_value . ' / 100'); ?></p>
                    <span class="bjlg-reliability__level" data-field="reliability_level"><?php echo esc_html($level); ?></span>
                    <p class="bjlg-reliability__description" data-field="reliability_description"><?php echo esc_html($description); ?></p>
                </div>

                <ul class="bjlg-reliability__pillars" data-role="reliability-pillars">
                    <?php if (empty($pillars)): ?>
                        <li class="bjlg-reliability-pillar bjlg-reliability-pillar--empty">
                            <?php esc_html_e('Les signaux clés apparaîtront après vos premières sauvegardes.', 'backup-jlg'); ?>
                        </li>
                    <?php else: ?>
                        <?php foreach ($pillars as $pillar):
                            if (!is_array($pillar)) {
                                continue;
                            }

                            $pillar_intent = isset($pillar['intent']) ? sanitize_key((string) $pillar['intent']) : (isset($pillar['status']) ? sanitize_key((string) $pillar['status']) : 'info');
                            $pillar_icon = isset($pillar['icon']) ? sanitize_html_class((string) $pillar['icon']) : 'dashicons-shield-alt';
                            $pillar_label = isset($pillar['label']) ? (string) $pillar['label'] : '';
                            $pillar_message = isset($pillar['message']) ? (string) $pillar['message'] : '';
                            ?>
                            <li class="bjlg-reliability-pillar" data-intent="<?php echo esc_attr($pillar_intent ?: 'info'); ?>">
                                <span class="bjlg-reliability-pillar__icon dashicons <?php echo esc_attr($pillar_icon); ?>" aria-hidden="true"></span>
                                <div class="bjlg-reliability-pillar__content">
                                    <?php if ($pillar_label !== ''): ?>
                                        <span class="bjlg-reliability-pillar__label"><?php echo esc_html($pillar_label); ?></span>
                                    <?php endif; ?>
                                    <?php if ($pillar_message !== ''): ?>
                                        <span class="bjlg-reliability-pillar__message"><?php echo esc_html($pillar_message); ?></span>
                                    <?php endif; ?>
                                </div>
                            </li>
                        <?php endforeach; ?>
                    <?php endif; ?>
                </ul>
            </div>

            <div class="bjlg-reliability__actions" data-role="reliability-actions"<?php echo empty($recommendations) ? ' hidden' : ''; ?>>
                <?php foreach ($recommendations as $recommendation):
                    if (!is_array($recommendation) || empty($recommendation['label'])) {
                        continue;
                    }

                    $action_label = (string) $recommendation['label'];
                    $action_url = isset($recommendation['url']) ? esc_url($recommendation['url']) : '#';
                    $action_intent = isset($recommendation['intent']) ? sanitize_key((string) $recommendation['intent']) : 'secondary';
                    $action_class = $action_intent === 'primary' ? 'button button-primary' : 'button button-secondary';
                    ?>
                    <a class="<?php echo esc_attr($action_class); ?>" href="<?php echo $action_url; ?>">
                        <?php echo esc_html($action_label); ?>
                    </a>
                <?php endforeach; ?>
            </div>
        </section>
        <?php
    }

    /**
     * Render the dashboard widget content displayed on the WordPress dashboard.
     */
    public function render_dashboard_widget() {
        $snapshot = $this->get_dashboard_widget_snapshot();

        if (empty($snapshot['ok'])) {
            $message = !empty($snapshot['error']) ? $snapshot['error'] : __('Impossible de charger les informations de sauvegarde pour le moment.', 'backup-jlg');
            echo '<p>' . esc_html($message) . '</p>';
            return;
        }

        $summary = $snapshot['summary'];
        $alerts = $snapshot['alerts'];
        $backups = $snapshot['backups'];
        $actions = $snapshot['actions'];
        $generated_at = $snapshot['generated_at'];

        ?>
        <div class="bjlg-dashboard-widget" role="region" aria-live="polite" aria-atomic="true">
            <header class="bjlg-dashboard-widget__header">
                <h3 class="bjlg-dashboard-widget__title"><?php esc_html_e('Vue d’ensemble des sauvegardes', 'backup-jlg'); ?></h3>
                <?php if (!empty($generated_at)): ?>
                    <span class="bjlg-dashboard-widget__timestamp"><?php echo esc_html(sprintf(__('Actualisé le %s', 'backup-jlg'), $generated_at)); ?></span>
                <?php endif; ?>
            </header>

            <div class="bjlg-dashboard-widget__summary" role="status" aria-live="polite" aria-atomic="true">
                <div class="bjlg-dashboard-widget__stat">
                    <span class="bjlg-dashboard-widget__stat-label"><?php esc_html_e('Dernière sauvegarde', 'backup-jlg'); ?></span>
                    <span class="bjlg-dashboard-widget__stat-value"><?php echo esc_html($summary['history_last_backup'] ?? __('Aucune sauvegarde effectuée', 'backup-jlg')); ?></span>
                    <?php if (!empty($summary['history_last_backup_relative'])): ?>
                        <span class="bjlg-dashboard-widget__stat-meta"><?php echo esc_html($summary['history_last_backup_relative']); ?></span>
                    <?php endif; ?>
                </div>
                <div class="bjlg-dashboard-widget__stat">
                    <span class="bjlg-dashboard-widget__stat-label"><?php esc_html_e('Prochaine sauvegarde planifiée', 'backup-jlg'); ?></span>
                    <span class="bjlg-dashboard-widget__stat-value"><?php echo esc_html($summary['scheduler_next_run'] ?? __('Non planifié', 'backup-jlg')); ?></span>
                    <?php if (!empty($summary['scheduler_next_run_relative'])): ?>
                        <span class="bjlg-dashboard-widget__stat-meta"><?php echo esc_html($summary['scheduler_next_run_relative']); ?></span>
                    <?php endif; ?>
                </div>
                <div class="bjlg-dashboard-widget__stat">
                    <span class="bjlg-dashboard-widget__stat-label"><?php esc_html_e('Archives stockées', 'backup-jlg'); ?></span>
                    <span class="bjlg-dashboard-widget__stat-value"><?php echo esc_html(number_format_i18n($summary['storage_backup_count'] ?? 0)); ?></span>
                    <?php if (!empty($summary['storage_total_size_human'])): ?>
                        <span class="bjlg-dashboard-widget__stat-meta"><?php echo esc_html($summary['storage_total_size_human']); ?></span>
                    <?php endif; ?>
                </div>
            </div>

            <?php if (!empty($actions['backup']['url'])): ?>
                <div class="bjlg-dashboard-widget__actions">
                    <a class="bjlg-dashboard-widget__button" href="<?php echo esc_url($actions['backup']['url']); ?>">
                        <?php echo esc_html($actions['backup']['label']); ?>
                    </a>
                    <?php if (!empty($actions['restore']['url'])): ?>
                        <a class="bjlg-dashboard-widget__button bjlg-dashboard-widget__button--secondary" href="<?php echo esc_url($actions['restore']['url']); ?>">
                            <?php echo esc_html($actions['restore']['label']); ?>
                        </a>
                    <?php endif; ?>
                </div>
            <?php endif; ?>

            <?php if (!empty($alerts)): ?>
                <div class="bjlg-dashboard-widget__alerts">
                    <?php foreach (array_slice($alerts, 0, 3) as $alert): ?>
                        <?php
                        $type = isset($alert['type']) && in_array($alert['type'], ['info', 'success', 'warning', 'error'], true)
                            ? $alert['type']
                            : 'info';
                        ?>
                        <div class="bjlg-dashboard-widget__alert bjlg-dashboard-widget__alert--<?php echo esc_attr($type); ?>">
                            <div class="bjlg-dashboard-widget__alert-body">
                                <?php if (!empty($alert['title'])): ?>
                                    <strong><?php echo esc_html($alert['title']); ?></strong>
                                <?php endif; ?>
                                <?php if (!empty($alert['message'])): ?>
                                    <p><?php echo esc_html($alert['message']); ?></p>
                                <?php endif; ?>
                            </div>
                            <?php if (!empty($alert['action']['label']) && !empty($alert['action']['url'])): ?>
                                <a class="bjlg-dashboard-widget__alert-link" href="<?php echo esc_url($alert['action']['url']); ?>">
                                    <?php echo esc_html($alert['action']['label']); ?>
                                </a>
                            <?php endif; ?>
                        </div>
                    <?php endforeach; ?>
                </div>
            <?php endif; ?>

            <div class="bjlg-dashboard-widget__recent">
                <h4 class="bjlg-dashboard-widget__section-title"><?php esc_html_e('Dernières archives', 'backup-jlg'); ?></h4>
                <?php if (!empty($backups)): ?>
                    <ul class="bjlg-dashboard-widget__backup-list">
                        <?php foreach ($backups as $backup): ?>
                            <li class="bjlg-dashboard-widget__backup-item">
                                <span class="bjlg-dashboard-widget__backup-name"><?php echo esc_html($backup['filename']); ?></span>
                                <span class="bjlg-dashboard-widget__backup-meta">
                                    <?php echo esc_html($backup['created_at_relative']); ?>
                                    <?php if (!empty($backup['size'])): ?>
                                        · <?php echo esc_html($backup['size']); ?>
                                    <?php endif; ?>
                                </span>
                            </li>
                        <?php endforeach; ?>
                    </ul>
                <?php else: ?>
                    <p class="bjlg-dashboard-widget__empty"><?php esc_html_e('Aucune sauvegarde récente disponible.', 'backup-jlg'); ?></p>
                <?php endif; ?>
            </div>
        </div>
        <?php
    }

    /**
     * Build the data displayed inside the dashboard widget.
     */
    private function get_dashboard_widget_snapshot(): array {
        if (!function_exists('bjlg_can_manage_plugin') || !bjlg_can_manage_plugin()) {
            return [
                'ok' => false,
                'error' => __('Vous n’avez pas l’autorisation de consulter ces informations.', 'backup-jlg'),
            ];
        }

        if (!$this->advanced_admin) {
            return [
                'ok' => false,
                'error' => __('Les métriques du tableau de bord ne sont pas disponibles.', 'backup-jlg'),
            ];
        }

        $metrics = $this->advanced_admin->get_dashboard_metrics();
        $summary = $metrics['summary'] ?? [];
        $alerts = $metrics['alerts'] ?? [];
        $generated_at = $metrics['generated_at'] ?? '';

        return [
            'ok' => true,
            'summary' => $summary,
            'alerts' => $alerts,
            'generated_at' => $generated_at,
            'backups' => $this->get_recent_backups(self::DASHBOARD_RECENT_BACKUPS_LIMIT),
            'actions' => $this->get_dashboard_widget_actions(),
        ];
    }

    /**
     * Provide action links used in the dashboard widget.
     */
    private function get_dashboard_widget_actions(): array {
        $backup_tab_url = add_query_arg(
            [
                'page' => 'backup-jlg',
                'section' => 'backup',
            ],
            admin_url('admin.php')
        );

        return [
            'backup' => [
                'label' => __('Lancer une sauvegarde', 'backup-jlg'),
                'url' => $backup_tab_url . '#bjlg-backup-creation-form',
            ],
            'restore' => [
                'label' => __('Restaurer une archive', 'backup-jlg'),
                'url' => $backup_tab_url . '#bjlg-restore-form',
            ],
        ];
    }

    /**
     * Retrieve the most recent backups to display in the dashboard widget.
     */
    private function get_recent_backups(int $limit): array {
        if (!function_exists('rest_do_request')) {
            return [];
        }

        $limit = max(1, $limit);
        $request = new WP_REST_Request('GET', '/backup-jlg/v1/backups');
        $request->set_param('per_page', $limit);

        $response = rest_do_request($request);

        if (!($response instanceof WP_REST_Response)) {
            return [];
        }

        $data = $response->get_data();

        if (!is_array($data) || empty($data['backups']) || !is_array($data['backups'])) {
            return [];
        }

        $now = current_time('timestamp');
        $prepared = [];

        foreach ($data['backups'] as $backup) {
            if (!is_array($backup)) {
                continue;
            }

            $created_at = isset($backup['created_at']) ? strtotime((string) $backup['created_at']) : false;
            $prepared[] = [
                'filename' => $backup['filename'] ?? '',
                'size' => $backup['size_formatted'] ?? '',
                'created_at_relative' => $created_at ? sprintf(__('il y a %s', 'backup-jlg'), human_time_diff($created_at, $now)) : '',
            ];
        }

        return $prepared;
    }

    /**
     * Section : Création de sauvegarde
     */
    private function render_backup_creation_section() {
        $include_patterns = get_option('bjlg_backup_include_patterns', []);
        $exclude_patterns = get_option('bjlg_backup_exclude_patterns', []);
        $post_checks = get_option('bjlg_backup_post_checks', ['checksum' => true, 'dry_run' => false]);
        if (!is_array($post_checks)) {
            $post_checks = ['checksum' => true, 'dry_run' => false];
        }
        $secondary_destinations = get_option('bjlg_backup_secondary_destinations', []);
        if (!is_array($secondary_destinations)) {
            $secondary_destinations = [];
        }

        $include_text = esc_textarea(implode("\n", array_map('strval', (array) $include_patterns)));
        $exclude_text = esc_textarea(implode("\n", array_map('strval', (array) $exclude_patterns)));
        $destination_choices = $this->get_destination_choices();
        $google_drive_unavailable = $this->is_google_drive_unavailable();
        $presets = BJLG_Settings::get_backup_presets();
        $presets_json = !empty($presets) ? wp_json_encode(array_values($presets)) : '';

        $include_suggestions = [
            [
                'value' => 'wp-content/uploads/**/*.webp',
                'label' => __('Médias WebP', 'backup-jlg'),
            ],
            [
                'value' => 'wp-content/mu-plugins/',
                'label' => __('MU-plugins', 'backup-jlg'),
            ],
            [
                'value' => 'wp-content/languages/*.mo',
                'label' => __('Fichiers de langue (.mo)', 'backup-jlg'),
            ],
        ];

        $exclude_suggestions = [
            [
                'value' => 'wp-content/cache/**/*',
                'label' => __('Caches WordPress', 'backup-jlg'),
            ],
            [
                'value' => 'node_modules/**/*',
                'label' => __('Dépendances node_modules', 'backup-jlg'),
            ],
            [
                'value' => 'vendor/**/*',
                'label' => __('Dossiers vendor compilés', 'backup-jlg'),
            ],
        ];

        $include_placeholder = isset($include_suggestions[0]['value']) ? $include_suggestions[0]['value'] : 'wp-content/uploads/**/*';
        $exclude_placeholder = isset($exclude_suggestions[0]['value']) ? $exclude_suggestions[0]['value'] : 'wp-content/cache/**/*';

        $backup_redirect = add_query_arg(
            [
                'page' => 'backup-jlg',
                'section' => 'backup',
            ],
            admin_url('admin.php')
        );
        $backup_redirect .= '#bjlg-backup-step-3';
        ?>
        <div class="bjlg-section">
            <h2>Créer une sauvegarde</h2>
            <form id="bjlg-backup-creation-form" method="post" action="<?php echo esc_url(admin_url('admin-post.php')); ?>">
                <?php wp_nonce_field('bjlg_create_backup', 'bjlg_create_backup_nonce'); ?>
                <input type="hidden" name="action" value="bjlg_create_backup">
                <input type="hidden" name="redirect_to" value="<?php echo esc_url($backup_redirect); ?>">
                <p>Choisissez les composants à inclure dans votre sauvegarde.</p>
                <div class="bjlg-backup-steps" data-current-step="1">
                    <ol class="bjlg-backup-steps__nav" role="list">
                        <li class="bjlg-backup-steps__item is-active">
                            <button type="button"
                                    class="bjlg-backup-steps__button"
                                    data-step-target="1"
                                    aria-controls="bjlg-backup-step-1"
                                    aria-current="step">
                                1. Choix rapides
                            </button>
                        </li>
                        <li class="bjlg-backup-steps__item">
                            <button type="button"
                                    class="bjlg-backup-steps__button"
                                    data-step-target="2"
                                    aria-controls="bjlg-backup-step-2">
                                2. Options avancées
                            </button>
                        </li>
                        <li class="bjlg-backup-steps__item">
                            <button type="button"
                                    class="bjlg-backup-steps__button"
                                    data-step-target="3"
                                    aria-controls="bjlg-backup-step-3">
                                3. Confirmation
                            </button>
                        </li>
                    </ol>

                    <section class="bjlg-backup-step"
                             id="bjlg-backup-step-1"
                             data-step-index="1"
                             aria-labelledby="bjlg-backup-step-1-title">
                        <h3 id="bjlg-backup-step-1-title">Étape 1 — Choix rapides</h3>
                        <p>Appliquez un modèle existant ou configurez en quelques clics le contenu principal de la sauvegarde.</p>
                        <div class="bjlg-backup-presets"<?php echo $presets_json ? ' data-bjlg-presets=' . "'" . esc_attr($presets_json) . "'" : ''; ?>>
                            <h4>Modèles</h4>
                            <div class="bjlg-backup-presets__controls">
                                <label class="screen-reader-text" for="bjlg-backup-preset-select">Sélectionner un modèle de sauvegarde</label>
                                <select id="bjlg-backup-preset-select" class="bjlg-backup-presets__select">
                                    <option value="">Sélectionnez un modèle…</option>
                                    <?php foreach ($presets as $preset): ?>
                                        <option value="<?php echo esc_attr($preset['id']); ?>"><?php echo esc_html($preset['label']); ?></option>
                                    <?php endforeach; ?>
                                </select>
                                <button type="button" class="button bjlg-backup-presets__apply">Appliquer</button>
                                <button type="button" class="button button-secondary bjlg-backup-presets__save">Enregistrer la configuration</button>
                            </div>
                            <p class="description">Choisissez un modèle enregistré ou créez-en un nouveau pour accélérer vos futurs lancements.</p>
                            <p class="bjlg-backup-presets__status" role="status" aria-live="polite"></p>
                        </div>
                        <table class="form-table">
                            <tbody>
                                <tr>
                                    <th scope="row">Contenu de la sauvegarde</th>
                                    <td>
                                        <div class="bjlg-field-control">
                                            <fieldset aria-describedby="bjlg-backup-components-description">
                                                <legend class="bjlg-fieldset-title">Sélection des composants</legend>
                                                <label><input type="checkbox" name="backup_components[]" value="db" checked> <strong>Base de données</strong> <span class="description">Toutes les tables WordPress</span></label><br>
                                                <label><input type="checkbox" name="backup_components[]" value="plugins" checked> Extensions (<code>/wp-content/plugins</code>)</label><br>
                                                <label><input type="checkbox" name="backup_components[]" value="themes" checked> Thèmes (<code>/wp-content/themes</code>)</label><br>
                                                <label><input type="checkbox" name="backup_components[]" value="uploads" checked> Médias (<code>/wp-content/uploads</code>)</label>
                                            </fieldset>
                                            <p id="bjlg-backup-components-description" class="description">Décochez les éléments que vous ne souhaitez pas inclure dans le fichier final.</p>
                                        </div>
                                    </td>
                                </tr>
                                <tr>
                                    <th scope="row">Options essentielles</th>
                                    <td>
                                        <div class="bjlg-field-control">
                                            <fieldset aria-describedby="bjlg-backup-options-description">
                                                <legend class="bjlg-fieldset-title">Options principales</legend>
                                                <label for="bjlg-encrypt-backup">
                                                    <input
                                                        type="checkbox"
                                                        id="bjlg-encrypt-backup"
                                                        name="encrypt_backup"
                                                        value="1"
                                                        aria-describedby="bjlg-encrypt-backup-description"
                                                    >
                                                    Chiffrer la sauvegarde (AES-256)
                                                </label>
                                                <p id="bjlg-encrypt-backup-description" class="description">
                                                    Sécurise votre fichier de sauvegarde avec un chiffrement robuste. Indispensable si vous stockez vos sauvegardes sur un service cloud tiers.
                                                </p>
                                                <br>
                                                <label for="bjlg-incremental-backup">
                                                    <input
                                                        type="checkbox"
                                                        id="bjlg-incremental-backup"
                                                        name="incremental_backup"
                                                        value="1"
                                                        aria-describedby="bjlg-incremental-backup-description"
                                                    >
                                                    Sauvegarde incrémentale
                                                </label>
                                                <p id="bjlg-incremental-backup-description" class="description">
                                                    Ne sauvegarde que les fichiers modifiés depuis la dernière sauvegarde complète. Plus rapide et utilise moins d'espace disque.
                                                </p>
                                            </fieldset>
                                            <p id="bjlg-backup-options-description" class="description">Activez les optimisations essentielles avant de lancer la sauvegarde.</p>
                                        </div>
                                    </td>
                                </tr>
                            </tbody>
                        </table>
                        <div class="bjlg-backup-step__actions">
                            <button type="button" class="button button-primary" data-step-action="next">Continuer vers les options avancées</button>
                        </div>
                    </section>

                    <section class="bjlg-backup-step"
                             id="bjlg-backup-step-2"
                             data-step-index="2"
                             aria-labelledby="bjlg-backup-step-2-title">
                        <h3 id="bjlg-backup-step-2-title">Étape 2 — Options avancées</h3>
                        <p>Ajustez précisément les dossiers inclus, les vérifications post-sauvegarde et les destinations secondaires.</p>
                        <table class="form-table bjlg-advanced-table">
                            <tbody>
                                <tr>
                                    <th scope="row"><?php esc_html_e('Affinage avancé', 'backup-jlg'); ?></th>
                                    <td>
                                        <div class="bjlg-field-control bjlg-advanced-accordion" data-role="advanced-panels">
                                            <details class="bjlg-advanced-panel" data-panel="filters" open>
                                                <summary>
                                                    <span><?php esc_html_e('Motifs personnalisés', 'backup-jlg'); ?></span>
                                                </summary>
                                                <div class="bjlg-advanced-panel__content">
                                                    <p class="description"><?php echo wp_kses_post(__('Ajoutez des inclusions ou exclusions ciblées. Les jokers glob (<code>*</code>) sont pris en charge.', 'backup-jlg')); ?></p>
                                                    <div class="bjlg-pattern-columns">
                                                        <div class="bjlg-pattern-editor" data-pattern-type="include">
                                                            <label class="bjlg-pattern-editor__label" for="bjlg-include-patterns"><?php esc_html_e('Inclusions personnalisées', 'backup-jlg'); ?></label>
                                                            <textarea
                                                                id="bjlg-include-patterns"
                                                                name="include_patterns"
                                                                rows="6"
                                                                placeholder="<?php echo esc_attr($include_placeholder); ?>"
                                                                data-role="pattern-input"
                                                                data-pattern-type="include"
                                                            ><?php echo $include_text; ?></textarea>
                                                            <div class="bjlg-pattern-helper" data-role="pattern-helper" data-pattern-type="include">
                                                                <label class="bjlg-pattern-helper__label" for="bjlg-include-pattern-input"><?php esc_html_e('Ajouter un motif suggéré', 'backup-jlg'); ?></label>
                                                                <div class="bjlg-pattern-helper__controls">
                                                                    <input
                                                                        type="text"
                                                                        id="bjlg-include-pattern-input"
                                                                        class="regular-text"
                                                                        list="bjlg-include-patterns-datalist"
                                                                        data-role="pattern-autocomplete"
                                                                        data-pattern-type="include"
                                                                        placeholder="<?php echo esc_attr($include_placeholder); ?>"
                                                                    >
                                                                    <button type="button" class="button button-secondary" data-role="pattern-add" data-pattern-type="include"><?php esc_html_e('Ajouter', 'backup-jlg'); ?></button>
                                                                </div>
                                                                <datalist id="bjlg-include-patterns-datalist">
                                                                    <?php foreach ($include_suggestions as $suggestion): ?>
                                                                        <option value="<?php echo esc_attr($suggestion['value']); ?>"><?php echo esc_html($suggestion['label']); ?></option>
                                                                    <?php endforeach; ?>
                                                                </datalist>
                                                            </div>
                                                            <ul class="bjlg-pattern-suggestions" data-role="pattern-suggestions" aria-label="<?php esc_attr_e('Exemples rapides d\'inclusion', 'backup-jlg'); ?>">
                                                                <?php foreach ($include_suggestions as $suggestion): ?>
                                                                    <li>
                                                                        <button type="button" class="button-link bjlg-pattern-suggestions__item" data-pattern-value="<?php echo esc_attr($suggestion['value']); ?>"><?php echo esc_html($suggestion['label']); ?></button>
                                                                    </li>
                                                                <?php endforeach; ?>
                                                            </ul>
                                                            <p class="bjlg-pattern-feedback" data-role="pattern-feedback" data-pattern-type="include" data-success-message="<?php echo esc_attr__('Motifs valides.', 'backup-jlg'); ?>" data-error-message="<?php echo esc_attr__('Motifs non reconnus : ', 'backup-jlg'); ?>" aria-live="polite"></p>
                                                        </div>
                                                        <div class="bjlg-pattern-editor" data-pattern-type="exclude">
                                                            <label class="bjlg-pattern-editor__label" for="bjlg-exclude-patterns"><?php esc_html_e('Exclusions personnalisées', 'backup-jlg'); ?></label>
                                                            <textarea
                                                                id="bjlg-exclude-patterns"
                                                                name="exclude_patterns"
                                                                rows="6"
                                                                placeholder="<?php echo esc_attr($exclude_placeholder); ?>"
                                                                data-role="pattern-input"
                                                                data-pattern-type="exclude"
                                                            ><?php echo $exclude_text; ?></textarea>
                                                            <div class="bjlg-pattern-helper" data-role="pattern-helper" data-pattern-type="exclude">
                                                                <label class="bjlg-pattern-helper__label" for="bjlg-exclude-pattern-input"><?php esc_html_e('Ajouter un motif d\'exclusion', 'backup-jlg'); ?></label>
                                                                <div class="bjlg-pattern-helper__controls">
                                                                    <input
                                                                        type="text"
                                                                        id="bjlg-exclude-pattern-input"
                                                                        class="regular-text"
                                                                        list="bjlg-exclude-patterns-datalist"
                                                                        data-role="pattern-autocomplete"
                                                                        data-pattern-type="exclude"
                                                                        placeholder="<?php echo esc_attr($exclude_placeholder); ?>"
                                                                    >
                                                                    <button type="button" class="button button-secondary" data-role="pattern-add" data-pattern-type="exclude"><?php esc_html_e('Ajouter', 'backup-jlg'); ?></button>
                                                                </div>
                                                                <datalist id="bjlg-exclude-patterns-datalist">
                                                                    <?php foreach ($exclude_suggestions as $suggestion): ?>
                                                                        <option value="<?php echo esc_attr($suggestion['value']); ?>"><?php echo esc_html($suggestion['label']); ?></option>
                                                                    <?php endforeach; ?>
                                                                </datalist>
                                                            </div>
                                                            <ul class="bjlg-pattern-suggestions" data-role="pattern-suggestions" aria-label="<?php esc_attr_e('Exemples rapides d\'exclusion', 'backup-jlg'); ?>">
                                                                <?php foreach ($exclude_suggestions as $suggestion): ?>
                                                                    <li>
                                                                        <button type="button" class="button-link bjlg-pattern-suggestions__item" data-pattern-value="<?php echo esc_attr($suggestion['value']); ?>"><?php echo esc_html($suggestion['label']); ?></button>
                                                                    </li>
                                                                <?php endforeach; ?>
                                                            </ul>
                                                            <p class="bjlg-pattern-feedback" data-role="pattern-feedback" data-pattern-type="exclude" data-success-message="<?php echo esc_attr__('Motifs valides.', 'backup-jlg'); ?>" data-error-message="<?php echo esc_attr__('Motifs non reconnus : ', 'backup-jlg'); ?>" aria-live="polite"></p>
                                                        </div>
                                                    </div>
                                                </div>
                                            </details>

                                            <details class="bjlg-advanced-panel" data-panel="post-checks">
                                                <summary>
                                                    <span><?php esc_html_e('Vérifications post-sauvegarde', 'backup-jlg'); ?></span>
                                                </summary>
                                                <div class="bjlg-advanced-panel__content" aria-describedby="bjlg-post-checks-description">
                                                    <p class="description"><?php esc_html_e('Ajoutez des contrôles automatiques pour valider l’archive une fois générée.', 'backup-jlg'); ?></p>
                                                    <div class="bjlg-advanced-fieldset">
                                                        <label for="bjlg-post-checks-checksum">
                                                            <input type="checkbox"
                                                                   id="bjlg-post-checks-checksum"
                                                                   name="post_checks[]"
                                                                   value="checksum"
                                                                   <?php checked(!empty($post_checks['checksum'])); ?>>
                                                            <?php esc_html_e('Vérifier l’intégrité (SHA-256)', 'backup-jlg'); ?>
                                                        </label>
                                                        <p class="description"><?php esc_html_e('Calcule un hachage de l’archive pour détecter toute corruption.', 'backup-jlg'); ?></p>
                                                        <label for="bjlg-post-checks-dry-run">
                                                            <input type="checkbox"
                                                                   id="bjlg-post-checks-dry-run"
                                                                   name="post_checks[]"
                                                                   value="dry_run"
                                                                   <?php checked(!empty($post_checks['dry_run'])); ?>>
                                                            <?php esc_html_e('Test de restauration à blanc', 'backup-jlg'); ?>
                                                        </label>
                                                        <p class="description" id="bjlg-post-checks-description"><?php esc_html_e('Ouvre l’archive pour vérifier sa structure (hors archives chiffrées).', 'backup-jlg'); ?></p>
                                                    </div>
                                                </div>
                                            </details>

                                            <details class="bjlg-advanced-panel" data-panel="destinations">
                                                <summary>
                                                    <span><?php esc_html_e('Destinations secondaires', 'backup-jlg'); ?></span>
                                                </summary>
                                                <div class="bjlg-advanced-panel__content" aria-describedby="bjlg-secondary-destinations-description">
                                                    <p class="description"><?php esc_html_e('Diffusez la sauvegarde vers des services distants en complément du stockage local.', 'backup-jlg'); ?></p>
                                                    <div class="bjlg-advanced-fieldset">
                                                        <?php if (!empty($destination_choices)): ?>
                                                            <?php foreach ($destination_choices as $destination_id => $destination_label):
                                                                $is_google_drive = $destination_id === 'google_drive';
                                                                $is_unavailable = $is_google_drive && $google_drive_unavailable;
                                                                ?>
                                                                <div class="bjlg-destination-option-group">
                                                                    <label class="bjlg-destination-option">
                                                                        <input type="checkbox"
                                                                               name="secondary_destinations[]"
                                                                               value="<?php echo esc_attr($destination_id); ?>"
                                                                               <?php checked(in_array($destination_id, $secondary_destinations, true)); ?>
                                                                               <?php disabled($is_unavailable); ?>>
                                                                        <?php echo esc_html($destination_label); ?>
                                                                    </label>
                                                                    <?php if ($is_unavailable): ?>
                                                                        <p class="description bjlg-destination-unavailable"><?php echo esc_html($this->get_google_drive_unavailable_notice()); ?></p>
                                                                    <?php endif; ?>
                                                                </div>
                                                            <?php endforeach; ?>
                                                        <?php else: ?>
                                                            <p class="description"><?php esc_html_e('Aucune destination distante n’est configurée pour le moment.', 'backup-jlg'); ?></p>
                                                        <?php endif; ?>
                                                        <p class="description" id="bjlg-secondary-destinations-description"><?php esc_html_e('Les destinations sélectionnées seront tentées l’une après l’autre en cas d’échec.', 'backup-jlg'); ?></p>
                                                    </div>
                                                </div>
                                            </details>
                                        </div>
                                    </td>
                                </tr>
                            </tbody>
                        </table>
                        <div class="bjlg-backup-step__actions">
                            <button type="button" class="button button-secondary" data-step-action="prev">Retour aux choix rapides</button>
                            <button type="button" class="button button-primary" data-step-action="next">Accéder à la confirmation</button>
                        </div>
                    </section>

                    <section class="bjlg-backup-step"
                             id="bjlg-backup-step-3"
                             data-step-index="3"
                             aria-labelledby="bjlg-backup-step-3-title">
                        <h3 id="bjlg-backup-step-3-title">Étape 3 — Confirmation</h3>
                        <p>Revérifiez votre configuration avant de lancer la sauvegarde.</p>
                        <div class="bjlg-backup-summary" data-role="backup-summary">
                            <p class="description">Votre récapitulatif apparaîtra ici lorsque vous atteignez cette étape.</p>
                        </div>
                        <div class="notice notice-error" data-role="backup-summary-warning" style="display:none;">
                            <p>Veuillez sélectionner au moins un composant à sauvegarder avant de lancer l'opération.</p>
                        </div>
                        <div class="bjlg-backup-step__actions">
                            <button type="button" class="button button-secondary" data-step-action="prev">Modifier les options</button>
                            <button id="bjlg-create-backup" type="submit" class="button button-primary button-hero">
                                <span class="dashicons dashicons-backup" aria-hidden="true"></span> Lancer la création de la sauvegarde
                            </button>
                        </div>
                    </section>
                </div>
            </form>
            <div id="bjlg-backup-progress-area" style="display: none;">
                <h3>Progression</h3>
                <div class="bjlg-progress-bar"><div
                        class="bjlg-progress-bar-inner"
                        id="bjlg-backup-progress-bar"
                        role="progressbar"
                        aria-valuemin="0"
                        aria-valuemax="100"
                        aria-valuenow="0"
                        aria-valuetext="0%"
                        aria-live="off"
                        aria-atomic="true"
                        aria-busy="false">0%</div></div>
                <p id="bjlg-backup-status-text"
                   role="status"
                   aria-live="polite"
                   aria-atomic="true"
                   aria-busy="false">Initialisation...</p>
            </div>
            <div id="bjlg-backup-debug-wrapper" style="display: none;">
                <h3><span class="dashicons dashicons-info" aria-hidden="true"></span> Détails techniques</h3>
                <pre id="bjlg-backup-ajax-debug" class="bjlg-log-textarea"></pre>
            </div>
        </div>
        <?php
    }
    /**
     * Section : Liste des sauvegardes
     */
    private function render_backup_list_section() {
        ?>
        <div class="bjlg-section" id="bjlg-backup-list-section" data-default-page="1" data-default-per-page="10">
            <h2>Sauvegardes disponibles</h2>
            <p class="description">Consultez vos archives, filtrez-les et téléchargez-les en un clic.</p>
            <div class="bjlg-backup-toolbar">
                <div class="bjlg-toolbar-controls actions">
                    <label for="bjlg-backup-filter-type">
                        <span class="screen-reader-text">Filtrer par type</span>
                        <select id="bjlg-backup-filter-type" aria-label="Filtrer les sauvegardes par type">
                            <option value="all" selected>Toutes les sauvegardes</option>
                            <option value="full">Complètes</option>
                            <option value="incremental">Incrémentales</option>
                            <option value="database">Base de données</option>
                            <option value="files">Fichiers</option>
                        </select>
                    </label>
                    <label for="bjlg-backup-per-page">
                        <span class="screen-reader-text">Nombre de sauvegardes par page</span>
                        <select id="bjlg-backup-per-page" aria-label="Nombre de sauvegardes par page">
                            <option value="5">5</option>
                            <option value="10" selected>10</option>
                            <option value="20">20</option>
                            <option value="50">50</option>
                        </select>
                    </label>
                    <button type="button" class="button" id="bjlg-backup-refresh">
                        <span class="dashicons dashicons-update" aria-hidden="true"></span>
                        Actualiser
                    </button>
                </div>
                <div class="bjlg-toolbar-summary">
                    <span class="bjlg-summary-label">Résumé :</span>
                    <div class="bjlg-summary-content" id="bjlg-backup-summary" aria-live="polite"></div>
                </div>
            </div>
            <div id="bjlg-backup-list-feedback" class="notice notice-error" role="alert" style="display:none;"></div>
            <table
                class="wp-list-table widefat striped bjlg-responsive-table bjlg-backup-table"
                aria-describedby="bjlg-backup-summary bjlg-backup-list-caption"
            >
                <caption id="bjlg-backup-list-caption" class="bjlg-table-caption">
                    Tableau listant les sauvegardes disponibles avec leurs composants, tailles,
                    dates et actions possibles.
                </caption>
                <thead>
                    <tr>
                        <th scope="col">Nom du fichier</th>
                        <th scope="col">Composants</th>
                        <th scope="col">Taille</th>
                        <th scope="col">Date</th>
                        <th scope="col">Actions</th>
                    </tr>
                </thead>
                <tbody id="bjlg-backup-table-body">
                    <tr class="bjlg-backup-loading-row">
                        <td colspan="5">
                            <span class="spinner is-active" aria-hidden="true"></span>
                            <span>Chargement des sauvegardes...</span>
                        </td>
                    </tr>
                </tbody>
            </table>
            <div class="tablenav bottom">
                <div class="tablenav-pages" id="bjlg-backup-pagination" aria-live="polite"></div>
            </div>
            <noscript>
                <div class="notice notice-warning"><p>JavaScript est requis pour afficher la liste des sauvegardes.</p></div>
            </noscript>
        </div>
        <?php
    }

    /**
     * Section : Planification
     */
    private function render_schedule_section() {
        $schedule_collection = $this->get_schedule_settings_for_display();
        $schedules = is_array($schedule_collection['schedules']) ? $schedule_collection['schedules'] : [];
        $next_runs = is_array($schedule_collection['next_runs']) ? $schedule_collection['next_runs'] : [];
        $recurrence_labels = [
            'disabled' => 'Désactivée',
            'hourly' => 'Toutes les heures',
            'twice_daily' => 'Deux fois par jour',
            'daily' => 'Journalière',
            'weekly' => 'Hebdomadaire',
            'monthly' => 'Mensuelle',
        ];
        $schedules_json = esc_attr(wp_json_encode($schedules));
        $next_runs_json = esc_attr(wp_json_encode($next_runs));
        $timezone_string = function_exists('wp_timezone_string') ? wp_timezone_string() : '';
        if ($timezone_string === '' && function_exists('wp_timezone')) {
            $timezone_object = wp_timezone();
            if ($timezone_object instanceof \DateTimeZone) {
                $timezone_string = $timezone_object->getName();
            }
        }
        $timezone_offset = get_option('gmt_offset', 0);
        $current_timestamp = current_time('timestamp');
        ?>
        <div class="bjlg-section bjlg-schedule-section">
            <h2>Planification des sauvegardes</h2>
            <p class="description">Activez, suspendez ou inspectez vos tâches planifiées en un coup d’œil.</p>
            <div
                id="bjlg-schedule-overview"
                class="bjlg-schedule-overview"
                aria-live="polite"
                data-next-runs="<?php echo $next_runs_json; ?>"
                data-schedules="<?php echo $schedules_json; ?>"
            >
                <header class="bjlg-schedule-overview-header">
                    <span class="dashicons dashicons-calendar-alt" aria-hidden="true"></span>
                    <strong>Sauvegardes planifiées</strong>
                </header>
                <div class="bjlg-schedule-overview-list">
                    <?php if (!empty($schedules)): ?>
                        <?php foreach ($schedules as $index => $schedule):
                            if (!is_array($schedule)) {
                                continue;
                            }

                            $schedule_id = isset($schedule['id']) && $schedule['id'] !== ''
                                ? (string) $schedule['id']
                                : 'schedule_' . ($index + 1);
                            $label = isset($schedule['label']) && $schedule['label'] !== ''
                                ? (string) $schedule['label']
                                : sprintf('Planification #%d', $index + 1);
                            $components = isset($schedule['components']) && is_array($schedule['components'])
                                ? $schedule['components']
                                : [];
                            $encrypt = !empty($schedule['encrypt']);
                            $incremental = !empty($schedule['incremental']);
                            $post_checks = isset($schedule['post_checks']) && is_array($schedule['post_checks'])
                                ? $schedule['post_checks']
                                : [];
                            $destinations = isset($schedule['secondary_destinations']) && is_array($schedule['secondary_destinations'])
                                ? $schedule['secondary_destinations']
                                : [];
                            $include_patterns = isset($schedule['include_patterns']) && is_array($schedule['include_patterns'])
                                ? $schedule['include_patterns']
                                : [];
                            $exclude_patterns = isset($schedule['exclude_patterns']) && is_array($schedule['exclude_patterns'])
                                ? $schedule['exclude_patterns']
                                : [];
                            $recurrence = isset($schedule['recurrence']) ? (string) $schedule['recurrence'] : 'disabled';
                            $time = isset($schedule['time']) ? (string) $schedule['time'] : '';
                            $custom_cron = isset($schedule['custom_cron']) ? (string) $schedule['custom_cron'] : '';
                            $recurrence_label = $recurrence_labels[$recurrence] ?? ucfirst($recurrence);
                            $next_run_summary = $next_runs[$schedule_id] ?? [];
                            $next_run_formatted = isset($next_run_summary['next_run_formatted']) && $next_run_summary['next_run_formatted'] !== ''
                                ? (string) $next_run_summary['next_run_formatted']
                                : 'Non planifié';
                            $next_run_relative = isset($next_run_summary['next_run_relative']) && $next_run_summary['next_run_relative'] !== ''
                                ? (string) $next_run_summary['next_run_relative']
                                : '';
                            $next_run_timestamp = isset($next_run_summary['next_run']) && $next_run_summary['next_run']
                                ? (int) $next_run_summary['next_run']
                                : null;
                            $is_active = $recurrence !== 'disabled';
                            $has_next_run = $is_active && !empty($next_run_timestamp);
                            $status_key = $is_active ? ($has_next_run ? 'active' : 'pending') : 'paused';
                            $status_labels = [
                                'active' => 'Active',
                                'pending' => 'En attente',
                                'paused' => 'En pause',
                            ];
                            $status_label = $status_labels[$status_key] ?? '—';
                            $status_class = 'bjlg-status-badge--' . $status_key;
                            $toggle_label = $is_active ? 'Mettre en pause' : 'Reprendre';
                            $summary_markup = $this->get_schedule_summary_markup(
                                $components,
                                $encrypt,
                                $incremental,
                                $post_checks,
                                $destinations,
                                $include_patterns,
                                $exclude_patterns,
                                $recurrence,
                                $schedule['custom_cron'] ?? ''
                            );
                            ?>
                            <article
                                class="bjlg-schedule-overview-card"
                                data-schedule-id="<?php echo esc_attr($schedule_id); ?>"
                                data-recurrence="<?php echo esc_attr($recurrence); ?>"
                                data-status="<?php echo esc_attr($status_key); ?>"
                            >
                                <header class="bjlg-schedule-overview-card__header">
                                    <h4 class="bjlg-schedule-overview-card__title"><?php echo esc_html($label); ?></h4>
                                    <p class="bjlg-schedule-overview-frequency" data-prefix="Fréquence : ">
                                        Fréquence : <?php echo esc_html($recurrence_label); ?>
                                    </p>
                                    <p class="bjlg-schedule-overview-next-run">
                                        <strong>Prochaine exécution :</strong>
                                        <span class="bjlg-next-run-value"><?php echo esc_html($next_run_formatted); ?></span>
                                        <span class="bjlg-next-run-relative"<?php echo $next_run_relative === '' ? ' style="display:none;"' : ''; ?>>
                                            <?php echo $next_run_relative !== '' ? '(' . esc_html($next_run_relative) . ')' : ''; ?>
                                        </span>
                                    </p>
                                    <p class="bjlg-schedule-overview-status">
                                        <span class="bjlg-status-badge <?php echo esc_attr($status_class); ?>"><?php echo esc_html($status_label); ?></span>
                                    </p>
                                </header>
                                <div class="bjlg-schedule-overview-card__summary">
                                    <?php echo $summary_markup; // phpcs:ignore WordPress.Security.EscapeOutput.OutputNotEscaped ?>
                                </div>
                                <footer class="bjlg-schedule-overview-card__footer">
                                    <div class="bjlg-schedule-overview-card__actions" role="group" aria-label="Actions de planification">
                                        <button type="button"
                                                class="button button-primary button-small bjlg-schedule-action"
                                                data-action="run"
                                                data-schedule-id="<?php echo esc_attr($schedule_id); ?>">
                                            Exécuter
                                        </button>
                                        <button type="button"
                                                class="button button-secondary button-small bjlg-schedule-action"
                                                data-action="toggle"
                                                data-target-state="<?php echo $is_active ? 'pause' : 'resume'; ?>"
                                                data-schedule-id="<?php echo esc_attr($schedule_id); ?>">
                                            <?php echo esc_html($toggle_label); ?>
                                        </button>
                                        <button type="button"
                                                class="button button-secondary button-small bjlg-schedule-action"
                                                data-action="duplicate"
                                                data-schedule-id="<?php echo esc_attr($schedule_id); ?>">
                                            Dupliquer
                                        </button>
                                    </div>
                                </footer>
                            </article>
                        <?php endforeach; ?>
                    <?php else: ?>
                        <p class="description">Aucune planification active pour le moment.</p>
                    <?php endif; ?>
                </div>
            </div>
            <div
                id="bjlg-schedule-timeline"
                class="bjlg-schedule-timeline"
                aria-live="polite"
                data-schedules="<?php echo $schedules_json; ?>"
                data-next-runs="<?php echo $next_runs_json; ?>"
                data-timezone="<?php echo esc_attr($timezone_string); ?>"
                data-offset="<?php echo esc_attr((string) $timezone_offset); ?>"
                data-now="<?php echo esc_attr((string) $current_timestamp); ?>"
            >
                <header class="bjlg-schedule-timeline__header">
                    <div class="bjlg-schedule-timeline__title">
                        <span class="dashicons dashicons-schedule" aria-hidden="true"></span>
                        <strong>Timeline des occurrences</strong>
                    </div>
                    <div class="bjlg-schedule-timeline__controls" role="group" aria-label="Changer la vue de la timeline">
                        <button type="button" class="button button-secondary is-active" data-role="timeline-view" data-view="week">Semaine</button>
                        <button type="button" class="button button-secondary" data-role="timeline-view" data-view="month">Mois</button>
                    </div>
                </header>
                <div class="bjlg-schedule-timeline__legend">
                    <span class="bjlg-status-badge bjlg-status-badge--active">Active</span>
                    <span class="bjlg-status-badge bjlg-status-badge--pending">En attente</span>
                    <span class="bjlg-status-badge bjlg-status-badge--paused">En pause</span>
                </div>
                <div class="bjlg-schedule-timeline__body">
                    <div class="bjlg-schedule-timeline__grid" data-role="timeline-grid"></div>
                    <ul class="bjlg-schedule-timeline__list" data-role="timeline-list"></ul>
                    <p class="bjlg-schedule-timeline__empty" data-role="timeline-empty" hidden>Enregistrez ou activez une planification pour afficher la timeline.</p>
                </div>
            </div>
        </div>
        <?php
    }
    /**
     * Section : Restauration
     */
    private function render_restore_section() {
        $restore_redirect = add_query_arg(
            [
                'page' => 'backup-jlg',
                'section' => 'restore',
            ],
            admin_url('admin.php')
        );
        $restore_redirect .= '#bjlg-restore-form';

        ?>
        <div class="bjlg-section">
            <h2>Restaurer depuis un fichier</h2>
            <p>Si vous avez un fichier de sauvegarde sur votre ordinateur, vous pouvez le téléverser ici pour lancer une restauration.</p>
            <form id="bjlg-restore-form" method="post" enctype="multipart/form-data" action="<?php echo esc_url(admin_url('admin-post.php')); ?>">
                <?php wp_nonce_field('bjlg_restore_backup', 'bjlg_restore_backup_nonce'); ?>
                <input type="hidden" name="action" value="bjlg_restore_backup">
                <input type="hidden" name="redirect_to" value="<?php echo esc_url($restore_redirect); ?>">
                <input type="hidden" name="restore_environment" value="production" data-role="restore-environment-field">
                <div class="bjlg-restore-username-field bjlg-screen-reader-only">
                    <label class="bjlg-screen-reader-only" for="bjlg-restore-username">Nom d'utilisateur</label>
                    <input type="text"
                           id="bjlg-restore-username"
                           name="username"
                           class="regular-text bjlg-screen-reader-only"
                           autocomplete="username"
                           aria-label="Nom d'utilisateur">
                </div>
                <table class="form-table">
                    <tbody>
                        <tr>
                            <th scope="row"><label for="bjlg-restore-file-input">Fichier de sauvegarde</label></th>
                            <td>
                                <div class="bjlg-field-control">
                                    <input type="file" id="bjlg-restore-file-input" name="restore_file" accept=".zip,.zip.enc" required>
                                    <p class="description">Formats acceptés : .zip, .zip.enc (chiffré)</p>
                                </div>
                            </td>
                        </tr>
                        <tr>
                            <th scope="row"><label for="bjlg-restore-password">Mot de passe</label></th>
                            <td>
                                <div class="bjlg-field-control">
                                    <input type="password"
                                           id="bjlg-restore-password"
                                           name="password"
                                           class="regular-text"
                                           autocomplete="current-password"
                                           aria-describedby="bjlg-restore-password-help"
                                           placeholder="Requis pour les archives .zip.enc">
                                    <p class="description"
                                       id="bjlg-restore-password-help"
                                       data-default-text="<?php echo esc_attr('Requis pour restaurer les sauvegardes chiffrées (.zip.enc). Laissez vide pour les archives non chiffrées.'); ?>"
                                       data-encrypted-text="<?php echo esc_attr('Mot de passe obligatoire : renseignez-le pour déchiffrer l\'archive (.zip.enc).'); ?>">
                                        Requis pour restaurer les sauvegardes chiffrées (<code>.zip.enc</code>). Laissez vide pour les archives non chiffrées.
                                    </p>
                                </div>
                            </td>
                        </tr>
                        <tr>
                            <th scope="row">Options</th>
                            <td>
                                <div class="bjlg-field-control">
                                    <label><input type="checkbox" name="create_backup_before_restore" value="1" checked> Créer une sauvegarde de sécurité avant la restauration</label>
                                </div>
                            </td>
                        </tr>
                        <?php if (BJLG_Restore::user_can_use_sandbox()) : ?>
                        <tr>
                            <th scope="row">Environnement de test</th>
                            <td>
                                <div class="bjlg-field-control">
                                    <label>
                                        <input type="checkbox" name="restore_to_sandbox" value="1">
                                        Restaurer dans un environnement de test
                                    </label>
                                    <p class="description">Les fichiers seront restaurés dans un dossier isolé sans impacter la production.</p>
                                    <label for="bjlg-restore-sandbox-path" class="screen-reader-text">Chemin de la sandbox</label>
                                    <input type="text"
                                           id="bjlg-restore-sandbox-path"
                                           name="sandbox_path"
                                           class="regular-text"
                                           placeholder="Laisser vide pour utiliser le dossier sandbox automatique"
                                           disabled>
                                </div>
                            </td>
                        </tr>
                        <?php endif; ?>
                    </tbody>
                </table>
                <div id="bjlg-restore-errors" class="notice notice-error" style="display: none;" role="alert"></div>
                <p class="submit">
                    <button type="submit" class="button button-primary"><span class="dashicons dashicons-upload" aria-hidden="true"></span> Téléverser et Restaurer</button>
                </p>
            </form>
            <div id="bjlg-restore-status" style="display: none;">
                <h3>Statut de la restauration</h3>
                <div class="bjlg-progress-bar"><div
                        class="bjlg-progress-bar-inner"
                        id="bjlg-restore-progress-bar"
                        role="progressbar"
                        aria-valuemin="0"
                        aria-valuemax="100"
                        aria-valuenow="0"
                        aria-valuetext="0%"
                        aria-live="off"
                        aria-atomic="true"
                        aria-busy="false">0%</div></div>
                <p id="bjlg-restore-status-text"
                   role="status"
                   aria-live="polite"
                   aria-atomic="true"
                   aria-busy="false">Préparation...</p>
            </div>
            <div id="bjlg-restore-debug-wrapper" style="display: none;">
                <h3><span class="dashicons dashicons-info" aria-hidden="true"></span> Détails techniques</h3>
                <pre id="bjlg-restore-ajax-debug" class="bjlg-log-textarea"></pre>
            </div>
        </div>
        <?php
    }

    /**
     * Section : Historique
     */
    private function render_history_section() {
        $history = class_exists(BJLG_History::class) ? BJLG_History::get_history(50) : [];
        ?>
        <div class="bjlg-section">
            <h2>Historique des 50 dernières actions</h2>
            <?php if (!empty($history)): ?>
                <table class="wp-list-table widefat striped bjlg-responsive-table bjlg-history-table">
                    <caption class="bjlg-table-caption">
                        Historique des 50 dernières actions liées aux sauvegardes et restaurations,
                        incluant leur date, statut et détails.
                    </caption>
                    <thead>
                        <tr>
                            <th scope="col" style="width: 180px;">Date</th>
                            <th scope="col">Action</th>
                            <th scope="col" style="width: 100px;">Statut</th>
                            <th scope="col">Détails</th>
                        </tr>
                    </thead>
                    <tbody>
                        <?php foreach ($history as $entry):
                            $status_class = ''; $status_icon = '';
                            switch ($entry['status']) {
                                case 'success': $status_class = 'success'; $status_icon = '✅'; break;
                                case 'failure': $status_class = 'error'; $status_icon = '❌'; break;
                                case 'info': $status_class = 'info'; $status_icon = 'ℹ️'; break;
                            } ?>
                            <tr class="bjlg-card-row">
                                <td class="bjlg-card-cell" data-label="Date"><?php echo date_i18n(get_option('date_format') . ' ' . get_option('time_format'), strtotime($entry['timestamp'])); ?></td>
                                <td class="bjlg-card-cell" data-label="Action"><strong><?php echo esc_html(str_replace('_', ' ', ucfirst($entry['action_type']))); ?></strong></td>
                                <td class="bjlg-card-cell" data-label="Statut"><span class="bjlg-status <?php echo esc_attr($status_class); ?>"><?php echo $status_icon . ' ' . esc_html(ucfirst($entry['status'])); ?></span></td>
                                <td class="bjlg-card-cell" data-label="Détails"><?php echo esc_html($entry['details']); ?></td>
                            </tr>
                        <?php endforeach; ?>
                    </tbody>
                </table>
            <?php else: ?>
                <div class="notice notice-info"><p>Aucun historique trouvé.</p></div>
            <?php endif; ?>
            <p class="description" style="margin-top: 20px;">L'historique est conservé pendant 30 jours. Les entrées plus anciennes sont automatiquement supprimées.</p>
        </div>
        <?php
    }

    /**
     * Section : Bilan de santé
     */
    private function render_health_check_section() {
        $health_checker = new BJLG_Health_Check();
        $results = $health_checker->get_all_checks();
        $plugin_checks = ['debug_mode' => 'Mode Débogage', 'cron_status' => 'Tâches planifiées (Cron)'];
        $server_checks = ['backup_dir' => 'Dossier de sauvegarde', 'disk_space' => 'Espace disque', 'php_memory_limit' => 'Limite Mémoire PHP', 'php_execution_time' => 'Temps d\'exécution PHP'];
        ?>
        <div class="bjlg-section">
            <h2>Bilan de Santé du Système</h2>
            <h3>État du Plugin</h3>
            <table class="wp-list-table widefat striped bjlg-health-check-table">
                <tbody>
                    <?php foreach ($plugin_checks as $key => $title): $result = $results[$key]; ?>
                        <tr>
                            <td style="width: 30px; text-align: center; font-size: 1.5em;"><?php echo ($result['status'] === 'success') ? '✅' : (($result['status'] === 'info') ? 'ℹ️' : '⚠️'); ?></td>
                            <td style="width: 250px;"><strong><?php echo esc_html($title); ?></strong></td>
                            <td><?php echo wp_kses_post($result['message']); ?></td>
                        </tr>
                    <?php endforeach; ?>
                </tbody>
            </table>
            <h3>Configuration Serveur</h3>
            <table class="wp-list-table widefat striped bjlg-health-check-table">
                <tbody>
                    <?php foreach ($server_checks as $key => $title): $result = $results[$key]; ?>
                        <tr>
                            <td style="width: 30px; text-align: center; font-size: 1.5em;"><?php echo ($result['status'] === 'success') ? '✅' : (($result['status'] === 'warning') ? '⚠️' : '❌'); ?></td>
                            <td style="width: 250px;"><strong><?php echo esc_html($title); ?></strong></td>
                            <td><?php echo wp_kses_post($result['message']); ?></td>
                        </tr>
                    <?php endforeach; ?>
                </tbody>
            </table>
            <p style="margin-top: 20px;"><button class="button" onclick="window.location.reload();"><span class="dashicons dashicons-update" aria-hidden="true"></span> Relancer les vérifications</button></p>
        </div>
        <?php
    }

    /**
     * Section : Réglages
     */
    private function render_settings_section() {
        $cleanup_settings = get_option('bjlg_cleanup_settings', ['by_number' => 3, 'by_age' => 0]);
        $incremental_defaults = [
            'max_incrementals' => 10,
            'max_full_age_days' => 30,
            'rotation_enabled' => true,
        ];
        $incremental_settings = get_option('bjlg_incremental_settings', []);
        if (!is_array($incremental_settings)) {
            $incremental_settings = [];
        }
        $incremental_settings = wp_parse_args($incremental_settings, $incremental_defaults);
        $schedule_collection = $this->get_schedule_settings_for_display();
        $schedules = isset($schedule_collection['schedules']) && is_array($schedule_collection['schedules'])
            ? array_values($schedule_collection['schedules'])
            : [];
        $next_runs = isset($schedule_collection['next_runs']) && is_array($schedule_collection['next_runs'])
            ? $schedule_collection['next_runs']
            : [];
        $default_schedule = isset($schedule_collection['default']) && is_array($schedule_collection['default'])
            ? $schedule_collection['default']
            : BJLG_Settings::get_default_schedule_entry();
        $schedules_json = esc_attr(wp_json_encode($schedules));
        $next_runs_json = esc_attr(wp_json_encode($next_runs));

        $components_labels = [
            'db' => 'Base de données',
            'plugins' => 'Extensions',
            'themes' => 'Thèmes',
            'uploads' => 'Médias',
        ];
        $default_next_run_summary = [
            'next_run_formatted' => 'Non planifié',
            'next_run_relative' => '',
        ];
        $destination_choices = $this->get_destination_choices();
        $wl_settings = get_option('bjlg_whitelabel_settings', ['plugin_name' => '', 'hide_from_non_admins' => false]);
        $required_permission = \bjlg_get_required_capability();
        $permission_choices = $this->get_permission_choices();
        $is_custom_permission = $required_permission !== ''
            && !isset($permission_choices['roles'][$required_permission])
            && !isset($permission_choices['capabilities'][$required_permission]);
        $webhook_key = class_exists(BJLG_Webhooks::class) ? BJLG_Webhooks::get_webhook_key() : '';

        $notification_defaults = [
            'enabled' => false,
            'email_recipients' => '',
            'events' => [
                'backup_complete' => true,
                'backup_failed' => true,
                'cleanup_complete' => false,
                'storage_warning' => true,
            ],
            'channels' => [
                'email' => ['enabled' => false],
                'slack' => ['enabled' => false, 'webhook_url' => ''],
                'discord' => ['enabled' => false, 'webhook_url' => ''],
            ],
        ];

        $notification_settings = get_option('bjlg_notification_settings', []);
        if (!is_array($notification_settings)) {
            $notification_settings = [];
        }
        $notification_settings = wp_parse_args($notification_settings, $notification_defaults);
        $notification_settings['events'] = isset($notification_settings['events']) && is_array($notification_settings['events'])
            ? wp_parse_args($notification_settings['events'], $notification_defaults['events'])
            : $notification_defaults['events'];
        $notification_settings['channels'] = isset($notification_settings['channels']) && is_array($notification_settings['channels'])
            ? wp_parse_args($notification_settings['channels'], $notification_defaults['channels'])
            : $notification_defaults['channels'];

        foreach ($notification_defaults['channels'] as $channel_key => $channel_defaults) {
            if (!isset($notification_settings['channels'][$channel_key]) || !is_array($notification_settings['channels'][$channel_key])) {
                $notification_settings['channels'][$channel_key] = $channel_defaults;
            } else {
                $notification_settings['channels'][$channel_key] = wp_parse_args($notification_settings['channels'][$channel_key], $channel_defaults);
            }
        }

        $notification_recipients_display = '';
        if (!empty($notification_settings['email_recipients'])) {
            $emails = preg_split('/[,;\r\n]+/', (string) $notification_settings['email_recipients']);
            if (is_array($emails)) {
                $emails = array_filter(array_map('trim', $emails));
                $notification_recipients_display = implode("\n", $emails);
            }
        }

        $performance_defaults = [
            'multi_threading' => false,
            'max_workers' => 2,
            'chunk_size' => 50,
            'compression_level' => 6,
        ];
        $performance_settings = get_option('bjlg_performance_settings', []);
        if (!is_array($performance_settings)) {
            $performance_settings = [];
        }
        $performance_settings = wp_parse_args($performance_settings, $performance_defaults);

        $webhook_defaults = [
            'enabled' => false,
            'urls' => [
                'backup_complete' => '',
                'backup_failed' => '',
                'cleanup_complete' => '',
            ],
            'secret' => '',
        ];
        $webhook_settings = get_option('bjlg_webhook_settings', []);
        if (!is_array($webhook_settings)) {
            $webhook_settings = [];
        }
        $webhook_settings = wp_parse_args($webhook_settings, $webhook_defaults);
        $webhook_settings['urls'] = isset($webhook_settings['urls']) && is_array($webhook_settings['urls'])
            ? wp_parse_args($webhook_settings['urls'], $webhook_defaults['urls'])
            : $webhook_defaults['urls'];
        ?>
        <div class="bjlg-section">
            <h2>Configuration du Plugin</h2>
            
            <h3><span class="dashicons dashicons-cloud" aria-hidden="true"></span> Destinations Cloud</h3>
            <div class="bjlg-settings-destinations">
                <?php
                if (!empty($this->destinations)) {
                    foreach ($this->destinations as $destination) {
                        $destination->render_settings();
                    }
                } else {
                    echo '<p class="description">Aucune destination cloud configurée. Activez Google Drive ou Amazon S3 en complétant leurs réglages.</p>';
                }
                ?>
            </div>
            
            <h3><span class="dashicons dashicons-calendar-alt" aria-hidden="true"></span> Planification des Sauvegardes</h3>
            <form
                id="bjlg-schedule-form"
                data-default-schedule="<?php echo esc_attr(wp_json_encode($default_schedule)); ?>"
                data-next-runs="<?php echo $next_runs_json; ?>"
                data-schedules="<?php echo $schedules_json; ?>"
            >
                <div id="bjlg-schedule-feedback" class="notice" role="status" aria-live="polite" style="display:none;"></div>
                <div class="bjlg-schedule-list">
                    <?php if (!empty($schedules)): ?>
                        <?php foreach ($schedules as $index => $schedule):
                            if (!is_array($schedule)) {
                                continue;
                            }

                            $schedule_id = isset($schedule['id']) ? (string) $schedule['id'] : '';
                            $next_run_summary = $schedule_id !== '' && isset($next_runs[$schedule_id])
                                ? $next_runs[$schedule_id]
                                : $default_next_run_summary;

                            echo $this->render_schedule_item(
                                $schedule,
                                is_array($next_run_summary) ? $next_run_summary : $default_next_run_summary,
                                $components_labels,
                                $destination_choices,
                                $index,
                                false
                            );
                        endforeach; ?>
                    <?php else: ?>
                        <?php
                        echo $this->render_schedule_item(
                            $default_schedule,
                            $default_next_run_summary,
                            $components_labels,
                            $destination_choices,
                            0,
                            false
                        );
                        ?>
                    <?php endif; ?>
                    <?php
                    echo $this->render_schedule_item(
                        $default_schedule,
                        $default_next_run_summary,
                        $components_labels,
                        $destination_choices,
                        count($schedules),
                        true
                    );
                    ?>
                </div>
                <p class="bjlg-schedule-actions">
                    <button type="button" class="button button-secondary bjlg-add-schedule">
                        <span class="dashicons dashicons-plus" aria-hidden="true"></span>
                        Ajouter une planification
                    </button>
                </p>
                <p class="submit"><button type="submit" class="button button-primary">Enregistrer les planifications</button></p>
            </form>
            
            <h3><span class="dashicons dashicons-admin-links" aria-hidden="true"></span> Webhook</h3>
            <form id="bjlg-webhook-tools" class="bjlg-webhook-form" aria-labelledby="bjlg-webhook-tools-title">
                <p id="bjlg-webhook-tools-title">Utilisez ce point de terminaison pour déclencher une sauvegarde à distance en toute sécurité :</p>
                <div class="bjlg-webhook-url bjlg-mb-10">
                    <label for="bjlg-webhook-endpoint" class="bjlg-label-block bjlg-fw-600">Point de terminaison</label>
                    <div class="bjlg-form-field-group">
                        <div class="bjlg-form-field-control">
                            <input type="text" id="bjlg-webhook-endpoint" readonly value="<?php echo esc_url(BJLG_Webhooks::get_webhook_endpoint()); ?>" class="regular-text code">
                        </div>
                        <div class="bjlg-form-field-actions">
                            <button type="button" class="button bjlg-copy-field" data-copy-target="#bjlg-webhook-endpoint">Copier l'URL</button>
                        </div>
                    </div>
                </div>
                <div class="bjlg-webhook-url bjlg-mb-10">
                    <label for="bjlg-webhook-key" class="bjlg-label-block bjlg-fw-600">Clé secrète</label>
                    <div class="bjlg-form-field-group bjlg-secret-field">
                        <div class="bjlg-form-field-control">
                            <input type="password"
                                   id="bjlg-webhook-key"
                                   readonly
                                   value="<?php echo esc_attr($webhook_key); ?>"
                                   class="regular-text code"
                                   data-lpignore="true">
                        </div>
                        <div class="bjlg-form-field-actions">
                            <button type="button"
                                    class="button bjlg-toggle-secret"
                                    data-target="#bjlg-webhook-key"
                                    data-label-show="Afficher la clé secrète"
                                    data-label-hide="Masquer la clé secrète"
                                    aria-label="Afficher la clé secrète"
                                    aria-pressed="false">
                                <span class="dashicons dashicons-visibility" aria-hidden="true"></span>
                                <span class="screen-reader-text">Afficher la clé secrète</span>
                            </button>
                            <button type="button" class="button bjlg-copy-field" data-copy-target="#bjlg-webhook-key">Copier la clé</button>
                            <button type="button" class="button" id="bjlg-regenerate-webhook">Régénérer</button>
                        </div>
                    </div>
                </div>
                <p class="description">Envoyez une requête <strong>POST</strong> à l'URL ci-dessus en ajoutant l'en-tête <code><?php echo esc_html(BJLG_Webhooks::WEBHOOK_HEADER); ?></code> (ou <code>Authorization: Bearer &lt;clé&gt;</code>) contenant votre clé.</p>
                <pre class="code"><code><?php echo esc_html(sprintf("curl -X POST %s \\n  -H 'Content-Type: application/json' \\n  -H '%s: %s'", BJLG_Webhooks::get_webhook_endpoint(), BJLG_Webhooks::WEBHOOK_HEADER, $webhook_key)); ?></code></pre>
                <p class="description"><strong>Compatibilité :</strong> L'ancien format <code><?php echo esc_html(add_query_arg(BJLG_Webhooks::WEBHOOK_QUERY_VAR, 'VOTRE_CLE', home_url('/'))); ?></code> reste supporté provisoirement mais sera retiré après la période de transition.</p>
            </form>

            <form class="bjlg-settings-form">
                <div class="bjlg-settings-feedback notice bjlg-hidden" role="status" aria-live="polite"></div>
                <h3><span class="dashicons dashicons-trash" aria-hidden="true"></span> Rétention des Sauvegardes</h3>
                <table class="form-table">
                    <tr>
                        <th scope="row">Conserver par nombre</th>
                        <td>
                            <div class="bjlg-field-control">
                                <div class="bjlg-form-field-group">
                                    <div class="bjlg-form-field-control">
                                        <input name="by_number" type="number" class="small-text" value="<?php echo esc_attr(isset($cleanup_settings['by_number']) ? $cleanup_settings['by_number'] : 3); ?>" min="0">
                                    </div>
                                    <div class="bjlg-form-field-actions">
                                        <span class="bjlg-form-field-unit">sauvegardes</span>
                                    </div>
                                </div>
                                <p class="description">0 = illimité</p>
                            </div>
                        </td>
                    </tr>
                    <tr>
                        <th scope="row"><label for="bjlg-cleanup-by-age">Conserver par ancienneté</label></th>
                        <td>
                            <div class="bjlg-field-control">
                                <div class="bjlg-form-field-group">
                                    <div class="bjlg-form-field-control">
                                        <input
                                            id="bjlg-cleanup-by-age"
                                            name="by_age"
                                            type="number"
                                            class="small-text"
                                            value="<?php echo esc_attr(isset($cleanup_settings['by_age']) ? $cleanup_settings['by_age'] : 0); ?>"
                                            min="0"
                                            aria-describedby="bjlg-cleanup-by-age-description"
                                        >
                                    </div>
                                    <div class="bjlg-form-field-actions">
                                        <span class="bjlg-form-field-unit">jours</span>
                                    </div>
                                </div>
                                <p id="bjlg-cleanup-by-age-description" class="description">0 = illimité</p>
                            </div>
                        </td>
                    </tr>
                </table>

                <h3><span class="dashicons dashicons-update" aria-hidden="true"></span> Sauvegardes incrémentales</h3>
                <table class="form-table">
                    <tr>
                        <th scope="row"><label for="bjlg-incremental-max-age">Age maximal de la sauvegarde complète</label></th>
                        <td>
                            <div class="bjlg-field-control">
                                <div class="bjlg-form-field-group">
                                    <div class="bjlg-form-field-control">
                                        <input
                                            id="bjlg-incremental-max-age"
                                            name="incremental_max_age"
                                            type="number"
                                            class="small-text"
                                            value="<?php echo esc_attr($incremental_settings['max_full_age_days']); ?>"
                                            min="0"
                                            aria-describedby="bjlg-incremental-max-age-description"
                                        >
                                    </div>
                                    <div class="bjlg-form-field-actions">
                                        <span class="bjlg-form-field-unit">jours</span>
                                    </div>
                                </div>
                                <p id="bjlg-incremental-max-age-description" class="description">Au-delà de cette limite, une nouvelle sauvegarde complète est forcée. 0 = illimité.</p>
                            </div>
                        </td>
                    </tr>
                    <tr>
                        <th scope="row"><label for="bjlg-incremental-max-count">Nombre d'incréments consécutifs</label></th>
                        <td>
                            <div class="bjlg-field-control">
                                <div class="bjlg-form-field-group">
                                    <div class="bjlg-form-field-control">
                                        <input
                                            id="bjlg-incremental-max-count"
                                            name="incremental_max_incrementals"
                                            type="number"
                                            class="small-text"
                                            value="<?php echo esc_attr($incremental_settings['max_incrementals']); ?>"
                                            min="0"
                                            aria-describedby="bjlg-incremental-max-count-description"
                                        >
                                    </div>
                                    <div class="bjlg-form-field-actions">
                                        <span class="bjlg-form-field-unit">incréments</span>
                                    </div>
                                </div>
                                <p id="bjlg-incremental-max-count-description" class="description">0 = illimité. Au-delà, les incréments les plus anciens sont fusionnés automatiquement.</p>
                            </div>
                        </td>
                    </tr>
                    <tr>
                        <th scope="row">Rotation automatique</th>
                        <td>
                            <div class="bjlg-field-control">
                                <label>
                                    <input
                                        type="checkbox"
                                        name="incremental_rotation_enabled"
                                        value="1"
                                        <?php checked(!empty($incremental_settings['rotation_enabled'])); ?>
                                    >
                                    Activer la fusion automatique en sauvegarde synthétique («&nbsp;synth full&nbsp;»)
                                </label>
                                <p class="description">Lorsque la limite d'incréments est atteinte, les plus anciens sont fusionnés dans la dernière complète sans lancer un nouvel export complet.</p>
                            </div>
                        </td>
                    </tr>
                </table>

                <h3><span class="dashicons dashicons-admin-appearance" aria-hidden="true"></span> Marque Blanche</h3>
                <table class="form-table">
                    <tr>
                        <th scope="row"><label for="bjlg-plugin-name">Nom du plugin</label></th>
                        <td>
                            <div class="bjlg-field-control">
                                <input
                                    type="text"
                                    id="bjlg-plugin-name"
                                    name="plugin_name"
                                    value="<?php echo esc_attr(isset($wl_settings['plugin_name']) ? $wl_settings['plugin_name'] : ''); ?>"
                                    class="regular-text"
                                    placeholder="Backup - JLG"
                                    aria-describedby="bjlg-plugin-name-description"
                                >
                                <p id="bjlg-plugin-name-description" class="description">Laissez vide pour utiliser le nom par défaut</p>
                            </div>
                        </td>
                    </tr>
                    <tr>
                        <th scope="row">Visibilité</th>
                        <td>
                            <div class="bjlg-field-control">
                                <label><input type="checkbox" name="hide_from_non_admins" <?php checked(isset($wl_settings['hide_from_non_admins']) && $wl_settings['hide_from_non_admins']); ?>> Cacher le plugin pour les non-administrateurs</label>
                            </div>
                        </td>
                    </tr>
                    <tr>
                        <th scope="row"><label for="bjlg-required-capability"><?php esc_html_e('Permissions requises', 'backup-jlg'); ?></label></th>
                        <td>
                            <div class="bjlg-field-control">
                                <select id="bjlg-required-capability" name="required_capability" class="regular-text">
                                    <?php if ($is_custom_permission): ?>
                                        <option value="<?php echo esc_attr($required_permission); ?>" selected>
                                            <?php echo esc_html(sprintf(__('Personnalisé : %s', 'backup-jlg'), $required_permission)); ?>
                                        </option>
                                    <?php endif; ?>
                                    <?php if (!empty($permission_choices['roles'])): ?>
                                        <optgroup label="<?php esc_attr_e('Rôles', 'backup-jlg'); ?>">
                                            <?php foreach ($permission_choices['roles'] as $role_key => $role_label): ?>
                                                <option value="<?php echo esc_attr($role_key); ?>" <?php selected($required_permission, $role_key); ?>>
                                                    <?php echo esc_html($role_label); ?>
                                                </option>
                                            <?php endforeach; ?>
                                        </optgroup>
                                    <?php endif; ?>
                                    <?php if (!empty($permission_choices['capabilities'])): ?>
                                        <optgroup label="<?php esc_attr_e('Capacités', 'backup-jlg'); ?>">
                                            <?php foreach ($permission_choices['capabilities'] as $capability_key => $capability_label): ?>
                                                <option value="<?php echo esc_attr($capability_key); ?>" <?php selected($required_permission, $capability_key); ?>>
                                                    <?php echo esc_html($capability_label); ?>
                                                </option>
                                            <?php endforeach; ?>
                                        </optgroup>
                                    <?php endif; ?>
                                </select>
                                <p class="description"><?php esc_html_e('Sélectionnez le rôle ou la capability requis pour accéder au plugin.', 'backup-jlg'); ?></p>
                            </div>
                        </td>
                    </tr>
                </table>

                <p class="submit"><button type="submit" class="button button-primary">Enregistrer les Réglages</button></p>
            </form>

            <h3><span class="dashicons dashicons-megaphone" aria-hidden="true"></span> Notifications</h3>
            <form class="bjlg-settings-form bjlg-notification-preferences-form" data-success-message="Notifications mises à jour." data-error-message="Impossible de sauvegarder les notifications.">
                <table class="form-table">
                    <tr>
                        <th scope="row">Notifications automatiques</th>
                        <td>
                            <div class="bjlg-field-control">
                                <label for="bjlg-notifications-enabled">
                                    <input
                                        type="checkbox"
                                        id="bjlg-notifications-enabled"
                                        name="notifications_enabled"
                                        <?php checked(!empty($notification_settings['enabled'])); ?>
                                        aria-describedby="bjlg-notifications-enabled-description"
                                    >
                                    Activer l'envoi automatique des notifications
                                </label>
                                <p id="bjlg-notifications-enabled-description" class="description">Recevez des alertes lorsqu'une action importante est exécutée.</p>
                            </div>
                        </td>
                    </tr>
                    <tr>
                        <th scope="row"><label for="bjlg-notification-recipients">Destinataires e-mail</label></th>
                        <td>
                            <div class="bjlg-field-control">
                                <textarea
                                    id="bjlg-notification-recipients"
                                    name="email_recipients"
                                    rows="3"
                                    class="large-text code"
                                    placeholder="admin@example.com&#10;contact@example.com"
                                    aria-describedby="bjlg-notification-recipients-description"
                                ><?php echo esc_textarea($notification_recipients_display); ?></textarea>
                                <p id="bjlg-notification-recipients-description" class="description">Une adresse par ligne ou séparée par une virgule. Obligatoire si le canal e-mail est activé.</p>
                            </div>
                        </td>
                    </tr>
                    <tr>
                        <th scope="row">Événements surveillés</th>
                        <td>
                            <div class="bjlg-field-control">
                                <fieldset aria-describedby="bjlg-notifications-events-description">
                                    <legend class="screen-reader-text"><?php esc_html_e('Événements surveillés', 'backup-jlg'); ?></legend>
                                    <ul class="bjlg-checkbox-list" role="list">
                                        <li>
                                            <label for="bjlg-notify-backup-complete">
                                                <input type="checkbox" id="bjlg-notify-backup-complete" name="notify_backup_complete" <?php checked(!empty($notification_settings['events']['backup_complete'])); ?>>
                                                <span><?php esc_html_e('Sauvegarde terminée', 'backup-jlg'); ?></span>
                                            </label>
                                        </li>
                                        <li>
                                            <label for="bjlg-notify-backup-failed">
                                                <input type="checkbox" id="bjlg-notify-backup-failed" name="notify_backup_failed" <?php checked(!empty($notification_settings['events']['backup_failed'])); ?>>
                                                <span><?php esc_html_e('Échec de sauvegarde', 'backup-jlg'); ?></span>
                                            </label>
                                        </li>
                                        <li>
                                            <label for="bjlg-notify-cleanup-complete">
                                                <input type="checkbox" id="bjlg-notify-cleanup-complete" name="notify_cleanup_complete" <?php checked(!empty($notification_settings['events']['cleanup_complete'])); ?>>
                                                <span><?php esc_html_e('Nettoyage finalisé', 'backup-jlg'); ?></span>
                                            </label>
                                        </li>
                                        <li>
                                            <label for="bjlg-notify-storage-warning">
                                                <input type="checkbox" id="bjlg-notify-storage-warning" name="notify_storage_warning" <?php checked(!empty($notification_settings['events']['storage_warning'])); ?>>
                                                <span><?php esc_html_e('Alerte de stockage', 'backup-jlg'); ?></span>
                                            </label>
                                        </li>
                                        <li>
                                            <label for="bjlg-notify-remote-purge-failed">
                                                <input type="checkbox" id="bjlg-notify-remote-purge-failed" name="notify_remote_purge_failed" <?php checked(!empty($notification_settings['events']['remote_purge_failed'])); ?>>
                                                <span><?php esc_html_e('Purge distante en échec', 'backup-jlg'); ?></span>
                                            </label>
                                        </li>
                                        <li>
                                            <label for="bjlg-notify-remote-purge-delayed">
                                                <input type="checkbox" id="bjlg-notify-remote-purge-delayed" name="notify_remote_purge_delayed" <?php checked(!empty($notification_settings['events']['remote_purge_delayed'])); ?>>
                                                <span><?php esc_html_e('Purge distante en retard critique', 'backup-jlg'); ?></span>
                                            </label>
                                        </li>
                                        <li>
                                            <label for="bjlg-notify-restore-self-test-passed">
                                                <input type="checkbox" id="bjlg-notify-restore-self-test-passed" name="notify_restore_self_test_passed" <?php checked(!empty($notification_settings['events']['restore_self_test_passed'])); ?>>
                                                <span><?php esc_html_e('Test de restauration réussi', 'backup-jlg'); ?></span>
                                            </label>
                                        </li>
                                        <li>
                                            <label for="bjlg-notify-restore-self-test-failed">
                                                <input type="checkbox" id="bjlg-notify-restore-self-test-failed" name="notify_restore_self_test_failed" <?php checked(!empty($notification_settings['events']['restore_self_test_failed'])); ?>>
                                                <span><?php esc_html_e('Test de restauration en échec', 'backup-jlg'); ?></span>
                                            </label>
                                        </li>
                                    </ul>
                                </fieldset>
                                <p id="bjlg-notifications-events-description" class="description"><?php esc_html_e('Choisissez quels événements déclenchent un envoi de notification.', 'backup-jlg'); ?></p>
                            </div>
                        </td>
                    </tr>
                </table>

                <p class="submit"><button type="submit" class="button button-primary">Enregistrer les notifications</button></p>
            </form>

            <div class="bjlg-notification-test">
                <button
                    type="button"
                    class="button button-secondary bjlg-notification-test-button"
                    data-loading-label="<?php esc_attr_e('Envoi…', 'backup-jlg'); ?>"
                >
                    <?php esc_html_e('Envoyer une notification de test', 'backup-jlg'); ?>
                </button>
                <span class="spinner" aria-hidden="true"></span>
                <p class="description"><?php esc_html_e('La notification de test utilise les canaux et destinataires renseignés ci-dessus, même si les modifications ne sont pas encore enregistrées.', 'backup-jlg'); ?></p>
                <div class="notice bjlg-notification-test-feedback bjlg-hidden" role="status" aria-live="polite"></div>
            </div>

            <h3><span class="dashicons dashicons-admin-site-alt3" aria-hidden="true"></span> Canaux</h3>
            <form class="bjlg-settings-form bjlg-notification-channels-form" data-success-message="Canaux mis à jour." data-error-message="Impossible de mettre à jour les canaux.">
                <table class="form-table">
                    <tr>
                        <th scope="row">Canaux disponibles</th>
                        <td>
                            <div class="bjlg-field-control">
                                <fieldset aria-describedby="bjlg-notifications-channels-description">
                                    <legend class="screen-reader-text"><?php esc_html_e('Canaux de notification actifs', 'backup-jlg'); ?></legend>
                                    <ul class="bjlg-checkbox-list" role="list">
                                        <li>
                                            <label for="bjlg-channel-email">
                                                <input type="checkbox" id="bjlg-channel-email" name="channel_email" <?php checked(!empty($notification_settings['channels']['email']['enabled'])); ?>>
                                                <span><?php esc_html_e('E-mail', 'backup-jlg'); ?></span>
                                            </label>
                                        </li>
                                        <li>
                                            <label for="bjlg-channel-slack">
                                                <input type="checkbox" id="bjlg-channel-slack" name="channel_slack" <?php checked(!empty($notification_settings['channels']['slack']['enabled'])); ?>>
                                                <span><?php esc_html_e('Slack', 'backup-jlg'); ?></span>
                                            </label>
                                        </li>
                                        <li>
                                            <label for="bjlg-channel-discord">
                                                <input type="checkbox" id="bjlg-channel-discord" name="channel_discord" <?php checked(!empty($notification_settings['channels']['discord']['enabled'])); ?>>
                                                <span><?php esc_html_e('Discord', 'backup-jlg'); ?></span>
                                            </label>
                                        </li>
                                        <li>
                                            <label for="bjlg-channel-teams">
                                                <input type="checkbox" id="bjlg-channel-teams" name="channel_teams" <?php checked(!empty($notification_settings['channels']['teams']['enabled'])); ?>>
                                                <span><?php esc_html_e('Microsoft Teams', 'backup-jlg'); ?></span>
                                            </label>
                                        </li>
                                        <li>
                                            <label for="bjlg-channel-sms">
                                                <input type="checkbox" id="bjlg-channel-sms" name="channel_sms" <?php checked(!empty($notification_settings['channels']['sms']['enabled'])); ?>>
                                                <span><?php esc_html_e('SMS / webhook mobile', 'backup-jlg'); ?></span>
                                            </label>
                                        </li>
                                    </ul>
                                </fieldset>
                                <p id="bjlg-notifications-channels-description" class="description"><?php esc_html_e('Activez les canaux qui doivent recevoir vos notifications.', 'backup-jlg'); ?></p>
                            </div>
                        </td>
                    </tr>
                    <tr>
                        <th scope="row">Webhook Slack</th>
                        <td>
                            <div class="bjlg-field-control">
                                <input type="url" name="slack_webhook_url" class="regular-text" value="<?php echo esc_attr($notification_settings['channels']['slack']['webhook_url']); ?>" placeholder="https://hooks.slack.com/...">
                                <p class="description">URL du webhook entrant Slack. Obligatoire si le canal Slack est activé.</p>
                            </div>
                        </td>
                    </tr>
                    <tr>
                        <th scope="row">Webhook Discord</th>
                        <td>
                            <div class="bjlg-field-control">
                                <input type="url" name="discord_webhook_url" class="regular-text" value="<?php echo esc_attr($notification_settings['channels']['discord']['webhook_url']); ?>" placeholder="https://discord.com/api/webhooks/...">
                                <p class="description">URL du webhook Discord. Obligatoire si le canal Discord est activé.</p>
                            </div>
                        </td>
                    </tr>
                    <tr>
                        <th scope="row">Webhook Microsoft Teams</th>
                        <td>
                            <div class="bjlg-field-control">
                                <input type="url" name="teams_webhook_url" class="regular-text" value="<?php echo esc_attr($notification_settings['channels']['teams']['webhook_url']); ?>" placeholder="https://outlook.office.com/webhook/...">
                                <p class="description">URL du webhook entrant Teams. Obligatoire si le canal Teams est activé.</p>
                            </div>
                        </td>
                    </tr>
                    <tr>
                        <th scope="row">Webhook SMS</th>
                        <td>
                            <div class="bjlg-field-control">
                                <input type="url" name="sms_webhook_url" class="regular-text" value="<?php echo esc_attr($notification_settings['channels']['sms']['webhook_url']); ?>" placeholder="https://sms.example.com/hooks/...">
                                <p class="description">URL du webhook de votre passerelle SMS (Twilio, etc.). Obligatoire si le canal SMS est activé.</p>
                            </div>
                        </td>
                    </tr>
                </table>

                <h4>Webhooks personnalisés</h4>
                <table class="form-table">
                    <tr>
                        <th scope="row">Activation</th>
                        <td>
                            <div class="bjlg-field-control">
                                <label><input type="checkbox" name="webhook_enabled" <?php checked(!empty($webhook_settings['enabled'])); ?>> Activer les webhooks personnalisés</label>
                                <p class="description">Déclenche des requêtes HTTP sortantes vers vos intégrations.</p>
                            </div>
                        </td>
                    </tr>
                    <tr>
                        <th scope="row">Sauvegarde terminée</th>
                        <td>
                            <div class="bjlg-field-control">
                                <input type="url" name="webhook_backup_complete" class="regular-text" value="<?php echo esc_attr($webhook_settings['urls']['backup_complete']); ?>" placeholder="https://exemple.com/webhooks/backup-success">
                            </div>
                        </td>
                    </tr>
                    <tr>
                        <th scope="row">Sauvegarde échouée</th>
                        <td>
                            <div class="bjlg-field-control">
                                <input type="url" name="webhook_backup_failed" class="regular-text" value="<?php echo esc_attr($webhook_settings['urls']['backup_failed']); ?>" placeholder="https://exemple.com/webhooks/backup-failed">
                            </div>
                        </td>
                    </tr>
                    <tr>
                        <th scope="row">Nettoyage terminé</th>
                        <td>
                            <div class="bjlg-field-control">
                                <input type="url" name="webhook_cleanup_complete" class="regular-text" value="<?php echo esc_attr($webhook_settings['urls']['cleanup_complete']); ?>" placeholder="https://exemple.com/webhooks/cleanup">
                            </div>
                        </td>
                    </tr>
                    <tr>
                        <th scope="row">Clé secrète</th>
                        <td>
                            <div class="bjlg-field-control">
                                <input type="text" name="webhook_secret" class="regular-text" value="<?php echo esc_attr($webhook_settings['secret']); ?>" placeholder="signature partagée">
                                <p class="description">Optionnel : transmis dans l'entête <code>X-BJLG-Webhook-Secret</code>.</p>
                            </div>
                        </td>
                    </tr>
                </table>

                <p class="submit"><button type="submit" class="button button-primary">Enregistrer les canaux</button></p>
            </form>

            <h3><span class="dashicons dashicons-performance" aria-hidden="true"></span> Performance</h3>
            <form class="bjlg-settings-form" data-success-message="Paramètres de performance sauvegardés." data-error-message="Impossible de sauvegarder la configuration de performance.">
                <table class="form-table">
                    <tr>
                        <th scope="row">Traitement parallèle</th>
                        <td>
                            <div class="bjlg-field-control">
                                <label><input type="checkbox" name="multi_threading" <?php checked(!empty($performance_settings['multi_threading'])); ?>> Activer le multi-threading</label>
                                <p class="description">Permet de répartir certaines opérations sur plusieurs travailleurs.</p>
                            </div>
                        </td>
                    </tr>
                    <tr>
                        <th scope="row">Travailleurs maximum</th>
                        <td>
                            <div class="bjlg-form-field-group">
                                <div class="bjlg-form-field-control">
                                    <input type="number" name="max_workers" class="small-text" value="<?php echo esc_attr($performance_settings['max_workers']); ?>" min="1" max="20">
                                </div>
                                <div class="bjlg-form-field-actions">
                                    <span class="bjlg-form-field-unit">processus</span>
                                </div>
                            </div>
                            <p class="description">Limite la charge sur votre hébergement.</p>
                        </td>
                    </tr>
                    <tr>
                        <th scope="row">Taille des blocs</th>
                        <td>
                            <div class="bjlg-form-field-group">
                                <div class="bjlg-form-field-control">
                                    <input type="number" name="chunk_size" class="small-text" value="<?php echo esc_attr($performance_settings['chunk_size']); ?>" min="1" max="500">
                                </div>
                                <div class="bjlg-form-field-actions">
                                    <span class="bjlg-form-field-unit">Mo</span>
                                </div>
                            </div>
                            <p class="description">Ajustez la taille des blocs traités pour optimiser le débit.</p>
                        </td>
                    </tr>
                    <tr>
                        <th scope="row">Niveau de compression</th>
                        <td>
                            <div class="bjlg-form-field-group">
                                <div class="bjlg-form-field-control">
                                    <input type="number" name="compression_level" class="small-text" value="<?php echo esc_attr($performance_settings['compression_level']); ?>" min="0" max="9">
                                </div>
                                <div class="bjlg-form-field-actions">
                                    <span class="bjlg-form-field-unit">0-9</span>
                                </div>
                            </div>
                            <p class="description">0 = aucune compression, 9 = compression maximale (plus lent).</p>
                        </td>
                    </tr>
                </table>

                <p class="submit"><button type="submit" class="button button-primary">Enregistrer les performances</button></p>
            </form>
        </div>
        <?php
    }

    /**
     * Section : Logs et outils
     */
    private function render_logs_section() {
        $relative_backup_dir = str_replace(untrailingslashit(ABSPATH), '', BJLG_BACKUP_DIR);
        ?>
        <div class="bjlg-section">
            <h2>Journaux et Outils de Diagnostic</h2>

            <h3>Emplacements des Fichiers</h3>
            <p class="description">
                <strong>Sauvegardes :</strong> <code><?php echo esc_html($relative_backup_dir); ?></code><br>
                <strong>Journal du Plugin :</strong> <code>/wp-content/bjlg-debug.log</code> (si <code>BJLG_DEBUG</code> est activé)<br>
                <strong>Journal d'erreurs WP :</strong> <code>/wp-content/debug.log</code> (si <code>WP_DEBUG_LOG</code> est activé)
            </p>
            <hr>

            <h3 id="bjlg-diagnostics-tests">Vérifier l'installation</h3>
            <p class="description">
                <?php esc_html_e('Lancez la suite de tests automatisés pour vérifier que l’environnement du plugin est opérationnel.', 'backup-jlg'); ?>
            </p>
            <ol>
                <li><?php esc_html_e('Ouvrez un terminal à la racine du plugin.', 'backup-jlg'); ?></li>
                <li><?php esc_html_e('Exécutez les dépendances Composer si nécessaire :', 'backup-jlg'); ?></li>
            </ol>
            <pre class="code"><code>composer install</code></pre>
            <ol start="3">
                <li><?php esc_html_e('Lancez ensuite les tests PHPUnit :', 'backup-jlg'); ?></li>
            </ol>
            <pre class="code"><code>composer test</code></pre>
            <p class="description">
                <?php esc_html_e('Tous les tests doivent être verts avant de mettre le plugin en production.', 'backup-jlg'); ?>
            </p>

            <h3>Journal d'activité du Plugin</h3>
            <p class="description">
                Pour activer : ajoutez <code>define('BJLG_DEBUG', true);</code> dans votre <code>wp-config.php</code>
            </p>
            <textarea class="bjlg-log-textarea" readonly><?php echo esc_textarea(class_exists(BJLG_Debug::class) ? BJLG_Debug::get_plugin_log_content() : 'Classe BJLG_Debug non trouvée.'); ?></textarea>

            <h3>Journal d'erreurs PHP de WordPress</h3>
            <p class="description">
                Pour activer : ajoutez <code>define('WP_DEBUG_LOG', true);</code> dans votre <code>wp-config.php</code>
            </p>
            <textarea class="bjlg-log-textarea" readonly><?php echo esc_textarea(class_exists(BJLG_Debug::class) ? BJLG_Debug::get_wp_error_log_content() : 'Classe BJLG_Debug non trouvée.'); ?></textarea>
            
            <h3>Outils de Support</h3>
            <p>Générez un pack de support contenant les journaux et les informations système pour faciliter le diagnostic.</p>
            <p>
                <button id="bjlg-generate-support-package" class="button button-primary">
                    <span class="dashicons dashicons-download" aria-hidden="true"></span> Créer un pack de support
                </button>
            </p>
            <div id="bjlg-support-package-status" style="display: none;">
                <p class="description">Génération du pack de support en cours...</p>
            </div>
        </div>
        <?php
    }

    /**
     * Section : API & Intégrations
     */
    private function render_api_section() {
        $keys = BJLG_API_Keys::get_keys();
        $has_keys = !empty($keys);
        ?>
        <div class="bjlg-section" id="bjlg-api-keys-section">
            <h2>API &amp; Intégrations</h2>
            <p class="description">
                Gérez les clés d'accès utilisées par vos intégrations externes. Créez une nouvelle clé pour chaque service,
                puis régénérez-la ou révoquez-la si nécessaire.
            </p>

            <div id="bjlg-api-keys-feedback" class="notice" style="display:none;" aria-live="polite"></div>

            <form id="bjlg-create-api-key" class="bjlg-inline-form">
                <h3>Créer une nouvelle clé</h3>
                <p class="description">Donnez un nom à la clé pour identifier l'intégration correspondante.</p>
                <div class="bjlg-form-field-group">
                    <div class="bjlg-form-field-control">
                        <label for="bjlg-api-key-label" class="screen-reader-text">Nom de la clé API</label>
                        <input type="text" id="bjlg-api-key-label" name="label" class="regular-text"
                               placeholder="Ex. : CRM Marketing" autocomplete="off" />
                    </div>
                    <div class="bjlg-form-field-actions">
                        <button type="submit" class="button button-primary">
                            <span class="dashicons dashicons-plus" aria-hidden="true"></span> Générer une clé API
                        </button>
                    </div>
                </div>
            </form>

            <p class="description bjlg-api-keys-empty"<?php echo $has_keys ? ' style="display:none;"' : ''; ?>>
                Aucune clé API n'a été générée pour le moment.
            </p>

            <table id="bjlg-api-keys-table" class="wp-list-table widefat striped bjlg-responsive-table"<?php echo $has_keys ? '' : ' style="display:none;"'; ?>>
                <thead>
                    <tr>
                        <th scope="col">Nom</th>
                        <th scope="col">Clé</th>
                        <th scope="col">Créée le</th>
                        <th scope="col">Dernière rotation</th>
                        <th scope="col">Actions</th>
                    </tr>
                </thead>
                <tbody>
                <?php foreach ($keys as $key): ?>
                    <?php
                    $is_hidden = !empty($key['is_secret_hidden']);
                    $secret_value = isset($key['display_secret']) ? (string) $key['display_secret'] : '';
                    $secret_classes = 'bjlg-api-key-value';

                    if ($is_hidden) {
                        $secret_classes .= ' bjlg-api-key-value--hidden';
                    }

                    $masked_value = isset($key['masked_secret']) ? (string) $key['masked_secret'] : __('Clé masquée', 'backup-jlg');
                    $secret_value = $secret_value !== '' ? $secret_value : $masked_value;
                    ?>
                    <tr data-key-id="<?php echo esc_attr($key['id']); ?>"
                        data-created-at="<?php echo esc_attr($key['created_at']); ?>"
                        data-last-rotated-at="<?php echo esc_attr($key['last_rotated_at']); ?>"
                        data-secret-hidden="<?php echo $is_hidden ? '1' : '0'; ?>">
                        <td>
                            <strong class="bjlg-api-key-label"><?php echo esc_html($key['label']); ?></strong>
                        </td>
                        <td>
                            <code class="<?php echo esc_attr($secret_classes); ?>" aria-label="<?php echo esc_attr($is_hidden ? __('Clé API masquée', 'backup-jlg') : __('Clé API', 'backup-jlg')); ?>">
                                <?php echo esc_html($secret_value); ?>
                            </code>
                            <?php if ($is_hidden): ?>
                                <span class="bjlg-api-key-hidden-note"><?php esc_html_e('Secret masqué. Régénérez la clé pour obtenir un nouveau secret.', 'backup-jlg'); ?></span>
                            <?php endif; ?>
                        </td>
                        <td>
                            <time class="bjlg-api-key-created" datetime="<?php echo esc_attr($key['created_at_iso']); ?>">
                                <?php echo esc_html($key['created_at_human']); ?>
                            </time>
                        </td>
                        <td>
                            <time class="bjlg-api-key-rotated" datetime="<?php echo esc_attr($key['last_rotated_at_iso']); ?>">
                                <?php echo esc_html($key['last_rotated_at_human']); ?>
                            </time>
                        </td>
                        <td>
                            <div class="bjlg-api-key-actions">
                                <button type="button" class="button bjlg-rotate-api-key" data-key-id="<?php echo esc_attr($key['id']); ?>">
                                    <span class="dashicons dashicons-update" aria-hidden="true"></span> Régénérer
                                </button>
                                <button type="button" class="button button-link-delete bjlg-revoke-api-key" data-key-id="<?php echo esc_attr($key['id']); ?>">
                                    <span class="dashicons dashicons-no" aria-hidden="true"></span> Révoquer
                                </button>
                            </div>
                        </td>
                    </tr>
                <?php endforeach; ?>
                </tbody>
            </table>
        </div>
        <?php
    }

    private function get_permission_choices() {
        $roles = [];
        $capabilities = [];

        $wp_roles = function_exists('wp_roles') ? wp_roles() : null;

        if ($wp_roles && class_exists('WP_Roles') && $wp_roles instanceof \WP_Roles) {
            foreach ($wp_roles->roles as $role_key => $role_details) {
                $label = isset($role_details['name']) ? (string) $role_details['name'] : $role_key;
                if (function_exists('translate_user_role')) {
                    $label = translate_user_role($label);
                }
                $roles[$role_key] = $label;

                if (!empty($role_details['capabilities']) && is_array($role_details['capabilities'])) {
                    foreach ($role_details['capabilities'] as $capability => $granted) {
                        if ($granted) {
                            $capabilities[$capability] = $capability;
                        }
                    }
                }
            }
        }

        ksort($roles);
        ksort($capabilities);

        $sanitize = static function ($items) {
            $result = [];
            if (!is_array($items)) {
                return $result;
            }

            foreach ($items as $key => $label) {
                if (!is_string($key) || $key === '') {
                    continue;
                }

                $result[$key] = is_string($label) && $label !== '' ? $label : $key;
            }

            return $result;
        };

        $choices = [
            'roles' => $sanitize($roles),
            'capabilities' => $sanitize($capabilities),
        ];

        /** @var array<string, array<string, string>>|null $filtered */
        $filtered = apply_filters('bjlg_required_capability_choices', $choices);
        if (is_array($filtered)) {
            $roles_filtered = $sanitize($filtered['roles'] ?? $choices['roles']);
            $caps_filtered = $sanitize($filtered['capabilities'] ?? $choices['capabilities']);

            return [
                'roles' => $roles_filtered,
                'capabilities' => $caps_filtered,
            ];
        }

        return $choices;
    }

    private function get_destination_choices() {
        $choices = [];

        if (!empty($this->destinations)) {
            foreach ($this->destinations as $id => $destination) {
                if (is_object($destination) && method_exists($destination, 'get_name')) {
                    $choices[$id] = $destination->get_name();
                }
            }
        }

        if (empty($choices)) {
            $choices = [
                'google_drive' => 'Google Drive',
                'aws_s3' => 'Amazon S3',
                'dropbox' => 'Dropbox',
                'azure_blob' => 'Azure Blob Storage',
                'backblaze_b2' => 'Backblaze B2',
                'onedrive' => 'Microsoft OneDrive',
                'pcloud' => 'pCloud',
                'sftp' => 'Serveur SFTP',
                'wasabi' => 'Wasabi',
            ];
        }

        /** @var array<string, string>|false $filtered */
        $filtered = apply_filters('bjlg_admin_destination_choices', $choices, $this->destinations);
        if (is_array($filtered) && !empty($filtered)) {
            $normalized = [];
            foreach ($filtered as $key => $label) {
                if (!is_scalar($key)) {
                    continue;
                }
                $slug = sanitize_key((string) $key);
                if ($slug === '') {
                    continue;
                }
                $normalized[$slug] = (string) $label;
            }

            if (!empty($normalized)) {
                return $normalized;
            }
        }

        return $choices;
    }

    private function get_schedule_settings_for_display() {
        $default_schedule = BJLG_Settings::get_default_schedule_entry();
        $default_schedule['id'] = '';
        $default_schedule['label'] = 'Nouvelle planification';

        $schedules = [];
        $next_runs = [];

        if (class_exists(BJLG_Scheduler::class)) {
            $scheduler = BJLG_Scheduler::instance();
            if ($scheduler && method_exists($scheduler, 'get_schedule_settings')) {
                $collection = $scheduler->get_schedule_settings();
                if (is_array($collection) && isset($collection['schedules']) && is_array($collection['schedules'])) {
                    $schedules = $collection['schedules'];
                }

                if ($scheduler && method_exists($scheduler, 'get_next_runs_summary')) {
                    $next_runs = $scheduler->get_next_runs_summary($schedules);
                }
            }
        }

        if (empty($schedules)) {
            $stored = get_option('bjlg_schedule_settings', []);
            $collection = BJLG_Settings::sanitize_schedule_collection($stored);
            $schedules = $collection['schedules'];
        }

        if (empty($next_runs)) {
            foreach ($schedules as $schedule) {
                if (!is_array($schedule) || empty($schedule['id'])) {
                    continue;
                }
                $next_runs[$schedule['id']] = [
                    'id' => $schedule['id'],
                    'label' => $schedule['label'] ?? $schedule['id'],
                    'recurrence' => $schedule['recurrence'] ?? 'disabled',
                    'enabled' => ($schedule['recurrence'] ?? 'disabled') !== 'disabled',
                    'next_run' => null,
                    'next_run_formatted' => 'Non planifié',
                    'next_run_relative' => null,
                ];
            }
        }

        if (empty($schedules)) {
            $schedules = [$default_schedule];
        }

        return [
            'schedules' => $schedules,
            'next_runs' => $next_runs,
            'default' => $default_schedule,
        ];
    }

    private function get_schedule_summary_markup(
        array $components,
        $encrypt,
        $incremental,
        array $post_checks = [],
        array $destinations = [],
        array $include_patterns = [],
        array $exclude_patterns = [],
        string $recurrence = 'disabled',
        string $custom_cron = ''
    ) {
        $recurrence_labels = [
            'disabled' => 'Désactivée',
            'every_five_minutes' => 'Toutes les 5 minutes',
            'every_fifteen_minutes' => 'Toutes les 15 minutes',
            'hourly' => 'Toutes les heures',
            'twice_daily' => 'Deux fois par jour',
            'daily' => 'Journalière',
            'weekly' => 'Hebdomadaire',
            'monthly' => 'Mensuelle',
            'custom' => 'Expression Cron personnalisée',
        ];

        $normalized_recurrence = trim(strtolower($recurrence));
        $frequency_label = $recurrence_labels[$normalized_recurrence] ?? ucfirst(str_replace('_', ' ', $recurrence));

        if ($normalized_recurrence === 'custom') {
            $custom_cron = trim($custom_cron);
            if ($custom_cron !== '') {
                $frequency_label = sprintf('%s (%s)', $frequency_label, $custom_cron);
            }
        }

        if ($frequency_label === '') {
            $frequency_label = '—';
        }

        $frequency_badges = [
            $this->format_schedule_badge($frequency_label, 'bjlg-badge-bg-indigo', 'bjlg-badge-frequency')
        ];

        $component_config = [
            'db' => ['label' => 'Base de données', 'color_class' => 'bjlg-badge-bg-indigo'],
            'plugins' => ['label' => 'Extensions', 'color_class' => 'bjlg-badge-bg-amber'],
            'themes' => ['label' => 'Thèmes', 'color_class' => 'bjlg-badge-bg-emerald'],
            'uploads' => ['label' => 'Médias', 'color_class' => 'bjlg-badge-bg-blue'],
        ];

        $component_badges = [];
        foreach ($components as $component) {
            if (isset($component_config[$component])) {
                $component_badges[] = $this->format_schedule_badge(
                    $component_config[$component]['label'],
                    $component_config[$component]['color_class'],
                    'bjlg-badge-component bjlg-badge-component-' . $component
                );
            }
        }

        if (empty($component_badges)) {
            $component_badges[] = '<span class="description">Aucun composant sélectionné</span>';
        }

        $option_badges = [];
        $option_badges[] = $this->format_schedule_badge(
            $encrypt ? 'Chiffrée' : 'Non chiffrée',
            $encrypt ? 'bjlg-badge-bg-purple' : 'bjlg-badge-bg-slate',
            'bjlg-badge-encrypted ' . ($encrypt ? 'bjlg-badge-state-on' : 'bjlg-badge-state-off')
        );
        $option_badges[] = $this->format_schedule_badge(
            $incremental ? 'Incrémentale' : 'Complète',
            $incremental ? 'bjlg-badge-bg-cobalt' : 'bjlg-badge-bg-gray',
            'bjlg-badge-incremental ' . ($incremental ? 'bjlg-badge-state-on' : 'bjlg-badge-state-off')
        );

        $include_badges = [];
        $include_count = count(array_filter($include_patterns, static function ($value) {
            return is_string($value) && trim($value) !== '';
        }));
        if ($include_count > 0) {
            $include_badges[] = $this->format_schedule_badge(
                sprintf('%d motif(s)', $include_count),
                'bjlg-badge-bg-sky',
                'bjlg-badge-include bjlg-badge-include-count'
            );
        } else {
            $include_badges[] = $this->format_schedule_badge('Tout le contenu', 'bjlg-badge-bg-emerald', 'bjlg-badge-include bjlg-badge-include-all');
        }

        $exclude_badges = [];
        $exclude_count = count(array_filter($exclude_patterns, static function ($value) {
            return is_string($value) && trim($value) !== '';
        }));
        if ($exclude_count > 0) {
            $exclude_badges[] = $this->format_schedule_badge(
                sprintf('%d exclusion(s)', $exclude_count),
                'bjlg-badge-bg-orange',
                'bjlg-badge-exclude bjlg-badge-exclude-count'
            );
        } else {
            $exclude_badges[] = $this->format_schedule_badge('Aucune', 'bjlg-badge-bg-slate', 'bjlg-badge-exclude bjlg-badge-exclude-none');
        }

        $control_badges = [];
        $checksum_enabled = !empty($post_checks['checksum']);
        $dry_run_enabled = !empty($post_checks['dry_run']);

        if ($checksum_enabled) {
            $control_badges[] = $this->format_schedule_badge('Checksum', 'bjlg-badge-bg-cobalt', 'bjlg-badge-checksum');
        }
        if ($dry_run_enabled) {
            $control_badges[] = $this->format_schedule_badge('Test restauration', 'bjlg-badge-bg-purple', 'bjlg-badge-restore');
        }
        if (empty($control_badges)) {
            $control_badges[] = $this->format_schedule_badge('Aucun contrôle', 'bjlg-badge-bg-slate', 'bjlg-badge-control');
        }

        $destination_badges = [];
        $available_destinations = $this->get_destination_choices();
        foreach ($destinations as $destination_id) {
            $label = $available_destinations[$destination_id] ?? ucfirst(str_replace('_', ' ', (string) $destination_id));
            $destination_badges[] = $this->format_schedule_badge($label, 'bjlg-badge-bg-sky', 'bjlg-badge-destination');
        }
        if (empty($destination_badges)) {
            $destination_badges[] = $this->format_schedule_badge('Stockage local', 'bjlg-badge-bg-slate', 'bjlg-badge-destination');
        }

        return $this->wrap_schedule_badge_group('Fréquence', $frequency_badges)
            . $this->wrap_schedule_badge_group('Composants', $component_badges)
            . $this->wrap_schedule_badge_group('Options', $option_badges)
            . $this->wrap_schedule_badge_group('Inclusions', $include_badges)
            . $this->wrap_schedule_badge_group('Exclusions', $exclude_badges)
            . $this->wrap_schedule_badge_group('Contrôles', $control_badges)
            . $this->wrap_schedule_badge_group('Destinations', $destination_badges);
    }

    private function render_schedule_item(
        array $schedule,
        array $next_run_summary,
        array $components_labels,
        array $destination_choices,
        int $index,
        bool $is_template = false
    ) {
        $schedule_id = isset($schedule['id']) ? (string) $schedule['id'] : '';
        $label = isset($schedule['label']) ? (string) $schedule['label'] : '';
        if ($label === '' && !$is_template) {
            $label = sprintf('Planification #%d', $index + 1);
        }

        $recurrence = isset($schedule['recurrence']) ? (string) $schedule['recurrence'] : 'disabled';
        $day = isset($schedule['day']) ? (string) $schedule['day'] : 'sunday';
        $time = isset($schedule['time']) ? (string) $schedule['time'] : '23:59';
        $custom_cron = isset($schedule['custom_cron']) ? (string) $schedule['custom_cron'] : '';
        $day_of_month = isset($schedule['day_of_month']) ? (int) $schedule['day_of_month'] : 1;
        if ($day_of_month < 1 || $day_of_month > 31) {
            $day_of_month = 1;
        }
        $previous_recurrence = isset($schedule['previous_recurrence']) ? (string) $schedule['previous_recurrence'] : '';

        $schedule_components = isset($schedule['components']) && is_array($schedule['components']) ? $schedule['components'] : [];
        $include_patterns = isset($schedule['include_patterns']) && is_array($schedule['include_patterns']) ? $schedule['include_patterns'] : [];
        $exclude_patterns = isset($schedule['exclude_patterns']) && is_array($schedule['exclude_patterns']) ? $schedule['exclude_patterns'] : [];
        $post_checks = isset($schedule['post_checks']) && is_array($schedule['post_checks']) ? $schedule['post_checks'] : [];
        $secondary_destinations = isset($schedule['secondary_destinations']) && is_array($schedule['secondary_destinations'])
            ? $schedule['secondary_destinations']
            : [];

        $google_drive_unavailable = $this->is_google_drive_unavailable();

        $encrypt_enabled = !empty($schedule['encrypt']);
        $incremental_enabled = !empty($schedule['incremental']);

        $include_text = esc_textarea(implode("\n", array_map('strval', $include_patterns)));
        $exclude_text = esc_textarea(implode("\n", array_map('strval', $exclude_patterns)));

        $weekly_hidden = $recurrence !== 'weekly';
        $monthly_hidden = $recurrence !== 'monthly';
        $time_hidden = in_array($recurrence, ['disabled', 'custom'], true);
        $custom_hidden = $recurrence !== 'custom';
        $weekly_classes = 'bjlg-schedule-weekly-options' . ($weekly_hidden ? ' bjlg-hidden' : '');
        $monthly_classes = 'bjlg-schedule-monthly-options' . ($monthly_hidden ? ' bjlg-hidden' : '');
        $time_classes = 'bjlg-schedule-time-options' . ($time_hidden ? ' bjlg-hidden' : '');
        $custom_classes = 'bjlg-schedule-custom-options' . ($custom_hidden ? ' bjlg-hidden' : '');

        $next_run_text = isset($next_run_summary['next_run_formatted']) && $next_run_summary['next_run_formatted'] !== ''
            ? $next_run_summary['next_run_formatted']
            : 'Non planifié';
        $next_run_relative = isset($next_run_summary['next_run_relative']) && $next_run_summary['next_run_relative'] !== ''
            ? $next_run_summary['next_run_relative']
            : '';

        $field_prefix = $schedule_id !== '' ? $schedule_id : 'schedule_' . ($index + 1);
        if ($is_template) {
            $field_prefix = '__index__';
        }

        $label_id = 'bjlg-schedule-label-' . $field_prefix;
        $time_id_template = 'bjlg-schedule-time-%s';
        $time_description_id_template = 'bjlg-schedule-time-%s-description';
        $custom_id_template = 'bjlg-schedule-custom-%s';
        $custom_description_id_template = 'bjlg-schedule-custom-%s-description';
        $day_of_month_id_template = 'bjlg-schedule-day-of-month-%s';
        $day_of_month_description_id_template = 'bjlg-schedule-day-of-month-%s-description';
        $include_id_template = 'bjlg-schedule-include-%s';
        $exclude_id_template = 'bjlg-schedule-exclude-%s';
        $custom_id_template = 'bjlg-schedule-custom-%s';
        $custom_description_id_template = 'bjlg-schedule-custom-%s-description';
        $time_id = sprintf($time_id_template, $field_prefix);
        $time_description_id = sprintf($time_description_id_template, $field_prefix);
        $custom_id = sprintf($custom_id_template, $field_prefix);
        $custom_description_id = sprintf($custom_description_id_template, $field_prefix);
        $day_of_month_id = sprintf($day_of_month_id_template, $field_prefix);
        $day_of_month_description_id = sprintf($day_of_month_description_id_template, $field_prefix);
        $include_id = sprintf($include_id_template, $field_prefix);
        $exclude_id = sprintf($exclude_id_template, $field_prefix);
        $custom_id = sprintf($custom_id_template, $field_prefix);
        $custom_description_id = sprintf($custom_description_id_template, $field_prefix);

        $summary_html = $this->get_schedule_summary_markup(
            $schedule_components,
            $encrypt_enabled,
            $incremental_enabled,
            $post_checks,
            $secondary_destinations,
            $include_patterns,
            $exclude_patterns,
            $recurrence,
            $schedule['custom_cron'] ?? ''
        );

        $classes = ['bjlg-schedule-item'];
        if ($is_template) {
            $classes[] = 'bjlg-schedule-item--template';
        }

        ob_start();
        ?>
        <div class="<?php echo esc_attr(implode(' ', $classes)); ?>"
             data-schedule-id="<?php echo esc_attr($schedule_id); ?>"
             <?php echo $is_template ? "data-template='true' style='display:none;'" : ''; ?>>
            <input type="hidden" data-field="id" value="<?php echo esc_attr($schedule_id); ?>">
            <input type="hidden"
                   data-field="previous_recurrence"
                   name="schedules[<?php echo esc_attr($field_prefix); ?>][previous_recurrence]"
                   value="<?php echo esc_attr($previous_recurrence); ?>">
            <header class="bjlg-schedule-item__header">
                <div class="bjlg-schedule-item__title">
                    <span class="dashicons dashicons-calendar-alt" aria-hidden="true"></span>
                    <label class="screen-reader-text" for="<?php echo esc_attr($label_id); ?>" data-for-template="bjlg-schedule-label-%s">Nom de la planification</label>
                    <input type="text"
                           id="<?php echo esc_attr($label_id); ?>"
                           class="regular-text"
                           data-field="label"
                           value="<?php echo esc_attr($label); ?>"
                           data-id-template="bjlg-schedule-label-%s"
                           placeholder="Nom de la planification">
                </div>
                <div class="bjlg-schedule-item__meta">
                    <p class="description bjlg-schedule-next-run" data-field="next_run_display">
                        <strong>Prochaine exécution :</strong>
                        <span class="bjlg-next-run-value"><?php echo esc_html($next_run_text); ?></span>
                        <?php if ($next_run_relative !== ''): ?>
                            <span class="bjlg-next-run-relative">(<?php echo esc_html($next_run_relative); ?>)</span>
                        <?php endif; ?>
                    </p>
                    <button type="button" class="button-link-delete bjlg-remove-schedule"<?php echo $is_template ? ' disabled' : ''; ?>>Supprimer</button>
                </div>
            </header>
            <div class="bjlg-schedule-item__body">
                <table class="form-table">
                    <tr>
                        <th scope="row">Fréquence</th>
                        <td>
                            <select data-field="recurrence" name="schedules[<?php echo esc_attr($field_prefix); ?>][recurrence]">
                                <option value="disabled" <?php selected($recurrence, 'disabled'); ?>>Désactivée</option>
                                <option value="every_five_minutes" <?php selected($recurrence, 'every_five_minutes'); ?>>Toutes les 5 minutes</option>
                                <option value="every_fifteen_minutes" <?php selected($recurrence, 'every_fifteen_minutes'); ?>>Toutes les 15 minutes</option>
                                <option value="hourly" <?php selected($recurrence, 'hourly'); ?>>Toutes les heures</option>
                                <option value="twice_daily" <?php selected($recurrence, 'twice_daily'); ?>>Deux fois par jour</option>
                                <option value="daily" <?php selected($recurrence, 'daily'); ?>>Journalière</option>
                                <option value="weekly" <?php selected($recurrence, 'weekly'); ?>>Hebdomadaire</option>
                                <option value="monthly" <?php selected($recurrence, 'monthly'); ?>>Mensuelle</option>
                                <option value="custom" <?php selected($recurrence, 'custom'); ?>>Expression Cron</option>
                            </select>
                        </td>
                    </tr>
                    <tr class="<?php echo esc_attr($weekly_classes); ?>" aria-hidden="<?php echo esc_attr($weekly_hidden ? 'true' : 'false'); ?>">
                        <th scope="row">Jour de la semaine</th>
                        <td>
                            <select data-field="day" name="schedules[<?php echo esc_attr($field_prefix); ?>][day]">
                                <?php $days = ['monday' => 'Lundi', 'tuesday' => 'Mardi', 'wednesday' => 'Mercredi', 'thursday' => 'Jeudi', 'friday' => 'Vendredi', 'saturday' => 'Samedi', 'sunday' => 'Dimanche'];
                                foreach ($days as $day_key => $day_name): ?>
                                    <option value="<?php echo esc_attr($day_key); ?>" <?php selected($day, $day_key); ?>><?php echo esc_html($day_name); ?></option>
                                <?php endforeach; ?>
                            </select>
                        </td>
                    </tr>
                    <tr class="<?php echo esc_attr($monthly_classes); ?>" aria-hidden="<?php echo esc_attr($monthly_hidden ? 'true' : 'false'); ?>">
                        <th scope="row"><label for="<?php echo esc_attr($day_of_month_id); ?>" data-for-template="bjlg-schedule-day-of-month-%s">Jour du mois</label></th>
                        <td>
                            <input type="number"
                                   id="<?php echo esc_attr($day_of_month_id); ?>"
                                   class="small-text"
                                   data-field="day_of_month"
                                   data-id-template="bjlg-schedule-day-of-month-%s"
                                   data-describedby-template="bjlg-schedule-day-of-month-%s-description"
                                   name="schedules[<?php echo esc_attr($field_prefix); ?>][day_of_month]"
                                   value="<?php echo esc_attr((string) $day_of_month); ?>"
                                   min="1"
                                   max="31"
                                   aria-describedby="<?php echo esc_attr($day_of_month_description_id); ?>">
                            <p id="<?php echo esc_attr($day_of_month_description_id); ?>"
                               class="description"
                               data-id-template="bjlg-schedule-day-of-month-%s-description">
                                Choisissez un jour entre 1 et 31. Le dernier jour sera ajusté selon le mois.
                            </p>
                        </td>
                    </tr>
                    <tr class="<?php echo esc_attr($time_classes); ?>" aria-hidden="<?php echo esc_attr($time_hidden ? 'true' : 'false'); ?>">
                        <th scope="row"><label for="<?php echo esc_attr($time_id); ?>" data-for-template="bjlg-schedule-time-%s">Heure</label></th>
                        <td>
                            <input type="time"
                                   id="<?php echo esc_attr($time_id); ?>"
                                   data-field="time"
                                   data-id-template="bjlg-schedule-time-%s"
                                   data-describedby-template="bjlg-schedule-time-%s-description"
                                   name="schedules[<?php echo esc_attr($field_prefix); ?>][time]"
                                   value="<?php echo esc_attr($time); ?>"
                                   aria-describedby="<?php echo esc_attr($time_description_id); ?>">
                            <p id="<?php echo esc_attr($time_description_id); ?>" class="description" data-id-template="bjlg-schedule-time-%s-description">Heure locale du site</p>
                        </td>
                    </tr>
                    <tr class="<?php echo esc_attr($custom_classes); ?>" aria-hidden="<?php echo esc_attr($custom_hidden ? 'true' : 'false'); ?>">
                        <th scope="row"><label for="<?php echo esc_attr($custom_id); ?>" data-for-template="bjlg-schedule-custom-%s">Expression Cron</label></th>
                        <td>
                            <input type="text"
                                   id="<?php echo esc_attr($custom_id); ?>"
                                   class="regular-text code"
                                   data-field="custom_cron"
                                   data-id-template="bjlg-schedule-custom-%s"
                                   data-describedby-template="bjlg-schedule-custom-%s-description"
                                   name="schedules[<?php echo esc_attr($field_prefix); ?>][custom_cron]"
                                   value="<?php echo esc_attr($schedule['custom_cron'] ?? ''); ?>"
                                   placeholder="0 3 * * mon-fri"
                                   aria-describedby="<?php echo esc_attr($custom_description_id); ?>">
                            <p id="<?php echo esc_attr($custom_description_id); ?>" class="description" data-id-template="bjlg-schedule-custom-%s-description">
                                Utilisez une expression Cron standard à cinq champs (minute, heure, jour du mois, mois, jour de semaine).
                            </p>
                        </td>
                    </tr>
                    <tr>
                        <th scope="row">Composants</th>
                        <td>
                            <fieldset aria-describedby="<?php echo esc_attr($field_prefix); ?>-components-help">
                                <legend class="bjlg-fieldset-title">Choisir les éléments à inclure</legend>
                                <?php foreach ($components_labels as $component_key => $component_label): ?>
                                    <label class="bjlg-label-block bjlg-mb-4">
                                        <input type="checkbox"
                                               data-field="components"
                                               name="schedules[<?php echo esc_attr($field_prefix); ?>][components][]"
                                               value="<?php echo esc_attr($component_key); ?>"
                                               <?php checked(in_array($component_key, $schedule_components, true)); ?>>
                                        <?php if ($component_key === 'db'): ?>
                                            <strong><?php echo esc_html($component_label); ?></strong>
                                            <span class="description">Toutes les tables WordPress</span>
                                        <?php else: ?>
                                            <?php echo esc_html($component_label); ?>
                                        <?php endif; ?>
                                    </label>
                                <?php endforeach; ?>
                                <p id="<?php echo esc_attr($field_prefix); ?>-components-help" class="description">Ces composants seront sauvegardés pour chaque occurrence de cette planification.</p>
                            </fieldset>
                        </td>
                    </tr>
                    <tr>
                        <th scope="row">Options</th>
                        <td>
                            <label class="bjlg-label-block">
                                <input type="checkbox"
                                       data-field="encrypt"
                                       name="schedules[<?php echo esc_attr($field_prefix); ?>][encrypt]"
                                       value="1" <?php checked($encrypt_enabled); ?>>
                                Chiffrer la sauvegarde
                            </label>
                            <label class="bjlg-label-block">
                                <input type="checkbox"
                                       data-field="incremental"
                                       name="schedules[<?php echo esc_attr($field_prefix); ?>][incremental]"
                                       value="1" <?php checked($incremental_enabled); ?>>
                                Sauvegarde incrémentale
                            </label>
                        </td>
                    </tr>
                    <tr>
                        <th scope="row"><label for="<?php echo esc_attr($include_id); ?>" data-for-template="bjlg-schedule-include-%s">Inclusions</label></th>
                        <td>
                            <textarea rows="3"
                                      class="large-text code"
                                      data-field="include_patterns"
                                      id="<?php echo esc_attr($include_id); ?>"
                                      data-id-template="bjlg-schedule-include-%s"
                                      name="schedules[<?php echo esc_attr($field_prefix); ?>][include_patterns]"
                                      placeholder="wp-content/uploads/*&#10;wp-content/themes/mon-theme/*"><?php echo $include_text; ?></textarea>
                        </td>
                    </tr>
                    <tr>
                        <th scope="row"><label for="<?php echo esc_attr($exclude_id); ?>" data-for-template="bjlg-schedule-exclude-%s">Exclusions</label></th>
                        <td>
                            <textarea rows="3"
                                      class="large-text code"
                                      data-field="exclude_patterns"
                                      id="<?php echo esc_attr($exclude_id); ?>"
                                      data-id-template="bjlg-schedule-exclude-%s"
                                      name="schedules[<?php echo esc_attr($field_prefix); ?>][exclude_patterns]"
                                      placeholder="*/cache/*&#10;*.tmp"><?php echo $exclude_text; ?></textarea>
                        </td>
                    </tr>
                    <tr>
                        <th scope="row">Contrôles post-sauvegarde</th>
                        <td>
                            <label class="bjlg-label-block">
                                <input type="checkbox"
                                       data-field="post_checks"
                                       name="schedules[<?php echo esc_attr($field_prefix); ?>][post_checks][]"
                                       value="checksum" <?php checked(!empty($post_checks['checksum'])); ?>>
                                Vérification checksum
                            </label>
                            <label class="bjlg-label-block">
                                <input type="checkbox"
                                       data-field="post_checks"
                                       name="schedules[<?php echo esc_attr($field_prefix); ?>][post_checks][]"
                                       value="dry_run" <?php checked(!empty($post_checks['dry_run'])); ?>>
                                Test de restauration
                            </label>
                        </td>
                    </tr>
                    <tr>
                        <th scope="row">Destinations secondaires</th>
                        <td>
                            <?php if (!empty($destination_choices)): ?>
                                <?php foreach ($destination_choices as $destination_id => $destination_label):
                                    $is_google_drive = $destination_id === 'google_drive';
                                    $is_unavailable = $is_google_drive && $google_drive_unavailable;
                                    ?>
                                    <div class="bjlg-destination-option-group">
                                        <label class="bjlg-label-block bjlg-destination-option">
                                            <input type="checkbox"
                                                   data-field="secondary_destinations"
                                                   name="schedules[<?php echo esc_attr($field_prefix); ?>][secondary_destinations][]"
                                                   value="<?php echo esc_attr($destination_id); ?>"
                                                   <?php checked(in_array($destination_id, $secondary_destinations, true)); ?>
                                                   <?php disabled($is_unavailable); ?>>
                                            <?php echo esc_html($destination_label); ?>
                                        </label>
                                        <?php if ($is_unavailable): ?>
                                            <p class="description bjlg-destination-unavailable"><?php echo esc_html($this->get_google_drive_unavailable_notice()); ?></p>
                                        <?php endif; ?>
                                    </div>
                                <?php endforeach; ?>
                                <p class="description">En cas d'échec de la première destination, les suivantes seront tentées.</p>
                            <?php else: ?>
                                <p class="description">Aucune destination distante disponible.</p>
                            <?php endif; ?>
                        </td>
                    </tr>
                    <tr>
                        <th scope="row">Résumé</th>
                        <td>
                            <div class="bjlg-schedule-summary" data-field="summary" aria-live="polite">
                                <?php echo $summary_html; // phpcs:ignore WordPress.Security.EscapeOutput.OutputNotEscaped ?>
                            </div>
                        </td>
                    </tr>
                </table>
                <p class="bjlg-schedule-inline-actions">
                    <button type="button" class="button button-secondary bjlg-run-schedule-now"<?php echo $is_template ? ' disabled' : ''; ?>>Exécuter maintenant</button>
                </p>
            </div>
        </div>
        <?php
        return ob_get_clean();
    }

    private function wrap_schedule_badge_group($title, array $badges) {
        return sprintf(
            '<div class="bjlg-badge-group"><strong class="bjlg-badge-group-title">%s :</strong>%s</div>',
            esc_html($title),
            implode('', $badges)
        );
    }

    private function format_schedule_badge($label, $color_class, $extra_class = '') {
        $classes = ['bjlg-badge'];

        if (is_string($color_class) && $color_class !== '') {
            $classes[] = $color_class;
        } else {
            $classes[] = 'bjlg-badge-bg-slate';
        }

        if (!empty($extra_class)) {
            $classes[] = $extra_class;
        }

        return sprintf(
            '<span class="%s">%s</span>',
            esc_attr(implode(' ', $classes)),
            esc_html($label)
        );
    }
}<|MERGE_RESOLUTION|>--- conflicted
+++ resolved
@@ -445,7 +445,6 @@
         if ($requested_section === '' && $legacy_tab !== '') {
             $requested_section = $this->map_legacy_tab_to_section($legacy_tab);
         }
-<<<<<<< HEAD
 
         $raw_sections = apply_filters('bjlg_admin_sections', []);
         if (!is_array($raw_sections) || empty($raw_sections)) {
@@ -500,62 +499,6 @@
             $active_section = $requested_section;
         }
 
-=======
-
-        $raw_sections = apply_filters('bjlg_admin_sections', []);
-        if (!is_array($raw_sections) || empty($raw_sections)) {
-            $raw_sections = $this->get_default_sections([]);
-        }
-
-        $sections = [];
-        foreach ($raw_sections as $key => $data) {
-            $slug = sanitize_key((string) $key);
-            if ($slug === '') {
-                $slug = 'section-' . substr(md5((string) $key), 0, 8);
-            }
-
-            $label = '';
-            $icon_candidate = 'admin-generic';
-            if (is_array($data)) {
-                $label = isset($data['label']) ? (string) $data['label'] : '';
-                $icon_candidate = isset($data['icon']) ? (string) $data['icon'] : 'admin-generic';
-            } else {
-                $label = (string) $data;
-            }
-
-            if (strpos($icon_candidate, 'dashicons-') !== 0) {
-                $icon_candidate = 'dashicons-' . $icon_candidate;
-            }
-
-            if ($label === '') {
-                $label = ucwords(str_replace(['_', '-'], ' ', $slug));
-            }
-
-            $sections[$slug] = [
-                'key' => $slug,
-                'label' => $label,
-                'icon' => sanitize_html_class($icon_candidate),
-                'url' => add_query_arg(
-                    [
-                        'page' => 'backup-jlg',
-                        'section' => $slug,
-                    ],
-                    admin_url('admin.php')
-                ),
-            ];
-        }
-
-        if (empty($sections)) {
-            return;
-        }
-
-        if ($requested_section === '' || !isset($sections[$requested_section])) {
-            $active_section = (string) array_key_first($sections);
-        } else {
-            $active_section = $requested_section;
-        }
-
->>>>>>> 54d929fe
         $metrics = $this->advanced_admin ? $this->advanced_admin->get_dashboard_metrics() : [];
 
         $notice_type = isset($_GET['bjlg_notice']) ? sanitize_key($_GET['bjlg_notice']) : '';
