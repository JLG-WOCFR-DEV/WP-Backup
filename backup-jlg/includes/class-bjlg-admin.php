<?php
namespace BJLG;

if (!defined('ABSPATH')) {
    exit;
}

/**
 * Gère la création et l'affichage de l'interface d'administration du plugin.
 */
class BJLG_Admin {

    private $destinations = [];
    private $advanced_admin;

    public function __construct() {
        $this->load_destinations();
        $this->advanced_admin = class_exists(BJLG_Admin_Advanced::class) ? new BJLG_Admin_Advanced() : null;
        add_action('admin_menu', [$this, 'create_admin_page']);
        add_filter('bjlg_admin_tabs', [$this, 'get_default_tabs']);
    }

    /**
     * Charge les classes de destination disponibles.
     */
    private function load_destinations() {
        if (class_exists(BJLG_Google_Drive::class)) {
            $this->destinations['google_drive'] = new BJLG_Google_Drive();
        }
        if (class_exists(BJLG_AWS_S3::class)) {
            $this->destinations['aws_s3'] = new BJLG_AWS_S3();
        }
<<<<<<< HEAD
        if (class_exists(BJLG_Wasabi::class)) {
            $this->destinations['wasabi'] = new BJLG_Wasabi();
        }
        if (class_exists(BJLG_Dropbox::class)) {
            $this->destinations['dropbox'] = new BJLG_Dropbox();
        }
        if (class_exists(BJLG_OneDrive::class)) {
            $this->destinations['onedrive'] = new BJLG_OneDrive();
=======
        if (class_exists(BJLG_Azure_Blob::class)) {
            $this->destinations['azure_blob'] = new BJLG_Azure_Blob();
        }
        if (class_exists(BJLG_Backblaze_B2::class)) {
            $this->destinations['backblaze_b2'] = new BJLG_Backblaze_B2();
>>>>>>> 15caed5b
        }
        if (class_exists(BJLG_SFTP::class)) {
            $this->destinations['sftp'] = new BJLG_SFTP();
        }
    }

    /**
     * Retourne les onglets par défaut
     */
    public function get_default_tabs($tabs) {
        $defaults = [
            'backup_restore' => 'Sauvegarde & Restauration',
            'history' => 'Historique',
            'health_check' => 'Bilan de Santé',
            'settings' => 'Réglages',
            'logs' => 'Logs & Outils',
            'api' => 'API & Intégrations',
        ];

        if (is_array($tabs) && !empty($tabs)) {
            return array_merge($defaults, $tabs);
        }

        return $defaults;
    }

    /**
     * Crée la page de menu dans l'administration.
     */
    public function create_admin_page() {
        $wl_settings = get_option('bjlg_whitelabel_settings', []);
        $plugin_name = !empty($wl_settings['plugin_name']) ? $wl_settings['plugin_name'] : 'Backup - JLG';
        
        add_menu_page(
            $plugin_name,
            $plugin_name,
            'bjlg_manage_plugin',
            'backup-jlg',
            [$this, 'render_admin_page'],
            'dashicons-database-export',
            81
        );
    }
    
    /**
     * Affiche le contenu de la page principale et gère le routage des onglets.
     */
    public function render_admin_page() {
        $active_tab = isset($_GET['tab']) ? sanitize_key($_GET['tab']) : 'backup_restore';
        $page_url = admin_url('admin.php?page=backup-jlg');
        
        $tabs = apply_filters('bjlg_admin_tabs', []);
        $metrics = $this->advanced_admin ? $this->advanced_admin->get_dashboard_metrics() : [];

        ?>
        <div class="wrap bjlg-wrap">
            <h1>
                <span class="dashicons dashicons-database-export" aria-hidden="true"></span>
                <?php echo esc_html(get_admin_page_title()); ?>
                <span class="bjlg-version">v<?php echo esc_html(BJLG_VERSION); ?></span>
            </h1>

            <nav class="nav-tab-wrapper">
                <?php foreach ($tabs as $tab_key => $tab_label): ?>
                    <a href="<?php echo esc_url(add_query_arg('tab', $tab_key, $page_url)); ?>" 
                       class="nav-tab <?php echo $active_tab == $tab_key ? 'nav-tab-active' : ''; ?>">
                        <?php echo esc_html($tab_label); ?>
                    </a>
                <?php endforeach; ?>
            </nav>

            <div class="bjlg-tab-content">
                <?php $this->render_dashboard_overview($metrics); ?>
                <?php
                switch ($active_tab) {
                    case 'history':
                        $this->render_history_section();
                        break;
                    case 'health_check':
                        $this->render_health_check_section();
                        break;
                    case 'settings':
                        $this->render_settings_section();
                        break;
                    case 'logs':
                        $this->render_logs_section();
                        break;
                    case 'api':
                        $this->render_api_section();
                        break;
                    case 'backup_restore':
                    default:
                        $this->render_backup_creation_section();
                        $this->render_backup_list_section();
                        $this->render_restore_section();
                        break;
                }
                ?>
            </div>
        </div>
        <?php
    }

    /**
     * Affiche l'encart de synthèse des métriques et l'onboarding.
     */
    private function render_dashboard_overview(array $metrics) {
        $summary = $metrics['summary'] ?? [];
        $alerts = $metrics['alerts'] ?? [];
        $onboarding = $metrics['onboarding'] ?? [];
        $data_attr = !empty($metrics) ? wp_json_encode($metrics) : '';

        $backup_tab_url = add_query_arg(
            [
                'page' => 'backup-jlg',
                'tab' => 'backup_restore',
            ],
            admin_url('admin.php')
        );

        $backup_cta_url = $backup_tab_url . '#bjlg-backup-creation-form';
        $restore_cta_url = $backup_tab_url . '#bjlg-restore-form';

        ?>
        <section class="bjlg-dashboard-overview" <?php echo $data_attr ? 'data-bjlg-dashboard="' . esc_attr($data_attr) . '"' : ''; ?>>
            <header class="bjlg-dashboard-overview__header">
                <h2><?php esc_html_e('Vue d’ensemble', 'backup-jlg'); ?></h2>
                <?php if (!empty($metrics['generated_at'])): ?>
                    <span class="bjlg-dashboard-overview__timestamp">
                        <?php echo esc_html(sprintf(__('Actualisé à %s', 'backup-jlg'), $metrics['generated_at'])); ?>
                    </span>
                <?php endif; ?>
            </header>

            <div class="bjlg-dashboard-actions" data-role="actions">
                <article class="bjlg-action-card" data-action="backup">
                    <div class="bjlg-action-card__content">
                        <h3 class="bjlg-action-card__title"><?php esc_html_e('Lancer une sauvegarde', 'backup-jlg'); ?></h3>
                        <p class="bjlg-action-card__meta" data-field="cta_backup_last_backup">
                            <?php echo esc_html($summary['history_last_backup_relative'] ?? __('Aucune sauvegarde récente.', 'backup-jlg')); ?>
                        </p>
                        <p class="bjlg-action-card__meta" data-field="cta_backup_next_run">
                            <?php echo esc_html($summary['scheduler_next_run_relative'] ?? __('Aucune planification active.', 'backup-jlg')); ?>
                        </p>
                    </div>
                    <a class="button button-primary button-hero bjlg-action-card__cta" href="<?php echo esc_url($backup_cta_url); ?>">
                        <span class="dashicons dashicons-backup" aria-hidden="true"></span>
                        <?php esc_html_e('Créer une sauvegarde', 'backup-jlg'); ?>
                    </a>
                </article>

                <article class="bjlg-action-card" data-action="restore">
                    <div class="bjlg-action-card__content">
                        <h3 class="bjlg-action-card__title"><?php esc_html_e('Restaurer une sauvegarde', 'backup-jlg'); ?></h3>
                        <p class="bjlg-action-card__meta" data-field="cta_restore_last_backup">
                            <?php echo esc_html($summary['history_last_backup'] ?? __('Aucune sauvegarde disponible.', 'backup-jlg')); ?>
                        </p>
                        <p class="bjlg-action-card__meta">
                            <?php esc_html_e('Archives stockées :', 'backup-jlg'); ?>
                            <span data-field="cta_restore_backup_count"><?php echo esc_html(number_format_i18n($summary['storage_backup_count'] ?? 0)); ?></span>
                        </p>
                    </div>
                    <a class="button button-secondary button-hero bjlg-action-card__cta" data-action-target="restore" href="<?php echo esc_url($restore_cta_url); ?>">
                        <span class="dashicons dashicons-update" aria-hidden="true"></span>
                        <?php esc_html_e('Ouvrir l’assistant de restauration', 'backup-jlg'); ?>
                    </a>
                </article>
            </div>

            <div class="bjlg-alerts" data-role="alerts">
                <?php foreach ($alerts as $alert): ?>
                    <div class="bjlg-alert bjlg-alert--<?php echo esc_attr($alert['type'] ?? 'info'); ?>">
                        <div class="bjlg-alert__content">
                            <strong class="bjlg-alert__title"><?php echo esc_html($alert['title'] ?? ''); ?></strong>
                            <?php if (!empty($alert['message'])): ?>
                                <p class="bjlg-alert__message"><?php echo esc_html($alert['message']); ?></p>
                            <?php endif; ?>
                        </div>
                        <?php if (!empty($alert['action']['label']) && !empty($alert['action']['url'])): ?>
                            <a class="bjlg-alert__action button button-secondary" href="<?php echo esc_url($alert['action']['url']); ?>">
                                <?php echo esc_html($alert['action']['label']); ?>
                            </a>
                        <?php endif; ?>
                    </div>
                <?php endforeach; ?>
            </div>

            <div class="bjlg-cards-grid">
                <article class="bjlg-card bjlg-card--stat" data-metric="history">
                    <span class="bjlg-card__kicker"><?php esc_html_e('Activité 30 jours', 'backup-jlg'); ?></span>
                    <h3 class="bjlg-card__title"><?php esc_html_e('Actions enregistrées', 'backup-jlg'); ?></h3>
                    <div class="bjlg-card__value" data-field="history_total_actions"><?php echo esc_html(number_format_i18n($summary['history_total_actions'] ?? 0)); ?></div>
                    <p class="bjlg-card__meta">
                        <span data-field="history_successful_backups"><?php echo esc_html(number_format_i18n($summary['history_successful_backups'] ?? 0)); ?></span>
                        <?php esc_html_e(' sauvegardes réussies', 'backup-jlg'); ?>
                    </p>
                </article>

                <article class="bjlg-card bjlg-card--stat" data-metric="last-backup">
                    <span class="bjlg-card__kicker"><?php esc_html_e('Dernière sauvegarde', 'backup-jlg'); ?></span>
                    <h3 class="bjlg-card__title"><?php esc_html_e('Statut récent', 'backup-jlg'); ?></h3>
                    <div class="bjlg-card__value" data-field="history_last_backup"><?php echo esc_html($summary['history_last_backup'] ?? __('Aucune sauvegarde effectuée', 'backup-jlg')); ?></div>
                    <p class="bjlg-card__meta" data-field="history_last_backup_relative">
                        <?php echo esc_html($summary['history_last_backup_relative'] ?? ''); ?>
                    </p>
                </article>

                <article class="bjlg-card bjlg-card--stat" data-metric="scheduler">
                    <span class="bjlg-card__kicker"><?php esc_html_e('Planification', 'backup-jlg'); ?></span>
                    <h3 class="bjlg-card__title"><?php esc_html_e('Prochaine exécution', 'backup-jlg'); ?></h3>
                    <div class="bjlg-card__value" data-field="scheduler_next_run"><?php echo esc_html($summary['scheduler_next_run'] ?? __('Non planifié', 'backup-jlg')); ?></div>
                    <p class="bjlg-card__meta" data-field="scheduler_next_run_relative"><?php echo esc_html($summary['scheduler_next_run_relative'] ?? ''); ?></p>
                    <p class="bjlg-card__footnote">
                        <?php esc_html_e('Planifications actives :', 'backup-jlg'); ?>
                        <span data-field="scheduler_active_count"><?php echo esc_html(number_format_i18n($summary['scheduler_active_count'] ?? 0)); ?></span>
                        • <?php esc_html_e('Taux de succès :', 'backup-jlg'); ?>
                        <span data-field="scheduler_success_rate"><?php echo esc_html($summary['scheduler_success_rate'] ?? '0%'); ?></span>
                    </p>
                </article>

                <article class="bjlg-card bjlg-card--stat" data-metric="storage">
                    <span class="bjlg-card__kicker"><?php esc_html_e('Stockage', 'backup-jlg'); ?></span>
                    <h3 class="bjlg-card__title"><?php esc_html_e('Espace utilisé', 'backup-jlg'); ?></h3>
                    <div class="bjlg-card__value" data-field="storage_total_size_human"><?php echo esc_html($summary['storage_total_size_human'] ?? size_format(0)); ?></div>
                    <p class="bjlg-card__meta">
                        <?php esc_html_e('Fichiers archivés :', 'backup-jlg'); ?>
                        <span data-field="storage_backup_count"><?php echo esc_html(number_format_i18n($summary['storage_backup_count'] ?? 0)); ?></span>
                    </p>
                </article>
            </div>

            <div class="bjlg-onboarding" data-role="onboarding">
                <h3 class="bjlg-onboarding__title"><?php esc_html_e('Bien démarrer', 'backup-jlg'); ?></h3>
                <ul class="bjlg-onboarding__list">
                    <?php foreach ($onboarding as $resource): ?>
                        <li class="bjlg-onboarding__item">
                            <div class="bjlg-onboarding__content">
                                <strong class="bjlg-onboarding__label"><?php echo esc_html($resource['title']); ?></strong>
                                <?php if (!empty($resource['description'])): ?>
                                    <p class="bjlg-onboarding__description"><?php echo esc_html($resource['description']); ?></p>
                                <?php endif; ?>
                                <?php if (!empty($resource['command'])): ?>
                                    <code class="bjlg-onboarding__command" data-command="<?php echo esc_attr($resource['command']); ?>"><?php echo esc_html($resource['command']); ?></code>
                                <?php endif; ?>
                            </div>
                            <?php if (!empty($resource['url'])): ?>
                                <a class="bjlg-onboarding__action button button-secondary" href="<?php echo esc_url($resource['url']); ?>" target="_blank" rel="noopener noreferrer">
                                    <?php echo esc_html($resource['action_label'] ?? __('Ouvrir', 'backup-jlg')); ?>
                                </a>
                            <?php endif; ?>
                        </li>
                    <?php endforeach; ?>
                </ul>
            </div>

            <div class="bjlg-dashboard-charts" data-role="charts">
                <article class="bjlg-chart-card" data-chart="history-trend">
                    <header class="bjlg-chart-card__header">
                        <h3 class="bjlg-chart-card__title"><?php esc_html_e('Tendance des sauvegardes', 'backup-jlg'); ?></h3>
                        <p class="bjlg-chart-card__subtitle" data-field="chart_history_subtitle">
                            <?php esc_html_e('Actions réussies et échouées sur 30 jours.', 'backup-jlg'); ?>
                        </p>
                    </header>
                    <canvas class="bjlg-chart-card__canvas" id="bjlg-history-trend" aria-hidden="true"></canvas>
                    <p class="bjlg-chart-card__empty" data-role="empty-message"><?php esc_html_e('Données de tendance indisponibles pour le moment.', 'backup-jlg'); ?></p>
                </article>

                <article class="bjlg-chart-card" data-chart="storage-trend">
                    <header class="bjlg-chart-card__header">
                        <h3 class="bjlg-chart-card__title"><?php esc_html_e('Evolution du stockage', 'backup-jlg'); ?></h3>
                        <p class="bjlg-chart-card__subtitle" data-field="chart_storage_subtitle">
                            <?php esc_html_e('Capacité utilisée par vos archives.', 'backup-jlg'); ?>
                        </p>
                    </header>
                    <canvas class="bjlg-chart-card__canvas" id="bjlg-storage-trend" aria-hidden="true"></canvas>
                    <p class="bjlg-chart-card__empty" data-role="empty-message"><?php esc_html_e('Aucune mesure d’utilisation disponible.', 'backup-jlg'); ?></p>
                </article>
            </div>
        </section>
        <?php
    }

    /**
     * Section : Création de sauvegarde
     */
    private function render_backup_creation_section() {
        $include_patterns = get_option('bjlg_backup_include_patterns', []);
        $exclude_patterns = get_option('bjlg_backup_exclude_patterns', []);
        $post_checks = get_option('bjlg_backup_post_checks', ['checksum' => true, 'dry_run' => false]);
        if (!is_array($post_checks)) {
            $post_checks = ['checksum' => true, 'dry_run' => false];
        }
        $secondary_destinations = get_option('bjlg_backup_secondary_destinations', []);
        if (!is_array($secondary_destinations)) {
            $secondary_destinations = [];
        }

        $include_text = esc_textarea(implode("\n", array_map('strval', (array) $include_patterns)));
        $exclude_text = esc_textarea(implode("\n", array_map('strval', (array) $exclude_patterns)));
        $destination_choices = $this->get_destination_choices();
        $presets = BJLG_Settings::get_backup_presets();
        $presets_json = !empty($presets) ? wp_json_encode(array_values($presets)) : '';
        ?>
        <div class="bjlg-section">
            <h2>Créer une sauvegarde</h2>
            <form id="bjlg-backup-creation-form">
                <p>Choisissez les composants à inclure dans votre sauvegarde.</p>
                <div class="bjlg-backup-presets"<?php echo $presets_json ? ' data-bjlg-presets=' . "'" . esc_attr($presets_json) . "'" : ''; ?>>
                    <h3>Modèles</h3>
                    <div class="bjlg-backup-presets__controls">
                        <label class="screen-reader-text" for="bjlg-backup-preset-select">Sélectionner un modèle de sauvegarde</label>
                        <select id="bjlg-backup-preset-select" class="bjlg-backup-presets__select">
                            <option value="">Sélectionnez un modèle…</option>
                            <?php foreach ($presets as $preset): ?>
                                <option value="<?php echo esc_attr($preset['id']); ?>"><?php echo esc_html($preset['label']); ?></option>
                            <?php endforeach; ?>
                        </select>
                        <button type="button" class="button bjlg-backup-presets__apply">Appliquer</button>
                        <button type="button" class="button button-secondary bjlg-backup-presets__save">Enregistrer la configuration</button>
                    </div>
                    <p class="description">Appliquez un modèle existant ou enregistrez votre configuration actuelle pour la réutiliser plus tard.</p>
                    <p class="bjlg-backup-presets__status" role="status" aria-live="polite"></p>
                </div>
                <table class="form-table">
                    <tbody>
                        <tr>
                            <th scope="row">Contenu de la sauvegarde</th>
                            <td>
                                <div class="bjlg-field-control">
                                    <fieldset>
                                        <label><input type="checkbox" name="backup_components[]" value="db" checked> <strong>Base de données</strong> <span class="description">Toutes les tables WordPress</span></label><br>
                                        <label><input type="checkbox" name="backup_components[]" value="plugins" checked> Extensions (<code>/wp-content/plugins</code>)</label><br>
                                        <label><input type="checkbox" name="backup_components[]" value="themes" checked> Thèmes (<code>/wp-content/themes</code>)</label><br>
                                        <label><input type="checkbox" name="backup_components[]" value="uploads" checked> Médias (<code>/wp-content/uploads</code>)</label>
                                    </fieldset>
                                </div>
                            </td>
                        </tr>
                        <tr>
                            <th scope="row">Options</th>
                            <td>
                                <div class="bjlg-field-control">
                                    <fieldset>
                                        <label for="bjlg-encrypt-backup">
                                            <input
                                                type="checkbox"
                                                id="bjlg-encrypt-backup"
                                                name="encrypt_backup"
                                                value="1"
                                                aria-describedby="bjlg-encrypt-backup-description"
                                            >
                                            Chiffrer la sauvegarde (AES-256)
                                        </label>
                                        <p id="bjlg-encrypt-backup-description" class="description">
                                            Sécurise votre fichier de sauvegarde avec un chiffrement robuste. Indispensable si vous stockez vos sauvegardes sur un service cloud tiers.
                                        </p>
                                        <br>
                                        <label for="bjlg-incremental-backup">
                                            <input
                                                type="checkbox"
                                                id="bjlg-incremental-backup"
                                                name="incremental_backup"
                                                value="1"
                                                aria-describedby="bjlg-incremental-backup-description"
                                            >
                                            Sauvegarde incrémentale
                                        </label>
                                        <p id="bjlg-incremental-backup-description" class="description">
                                            Ne sauvegarde que les fichiers modifiés depuis la dernière sauvegarde complète. Plus rapide et utilise moins d'espace disque.
                                        </p>
                                    </fieldset>
                                </div>
                            </td>
                        </tr>
                        <tr>
                            <th scope="row"><label for="bjlg-include-patterns">Inclusions personnalisées</label></th>
                            <td>
                                <div class="bjlg-field-control">
                                    <textarea
                                        id="bjlg-include-patterns"
                                        name="include_patterns"
                                        rows="4"
                                        class="large-text code"
                                        placeholder="wp-content/uploads/2023/*&#10;wp-content/themes/mon-theme/*"
                                        aria-describedby="bjlg-include-patterns-description"
                                    ><?php echo $include_text; ?></textarea>
                                    <p id="bjlg-include-patterns-description" class="description">Un motif par ligne. Laissez vide pour inclure tous les fichiers autorisés.</p>
                                </div>
                            </td>
                        </tr>
                        <tr>
                            <th scope="row"><label for="bjlg-exclude-patterns">Exclusions</label></th>
                            <td>
                                <div class="bjlg-field-control">
                                    <textarea
                                        id="bjlg-exclude-patterns"
                                        name="exclude_patterns"
                                        rows="4"
                                        class="large-text code"
                                        placeholder="*/cache/*&#10;*.log"
                                        aria-describedby="bjlg-exclude-patterns-description"
                                    ><?php echo $exclude_text; ?></textarea>
                                    <p id="bjlg-exclude-patterns-description" class="description">Ajoutez des motifs pour ignorer certains fichiers ou répertoires. Les exclusions globales s'appliquent également.</p>
                                </div>
                            </td>
                        </tr>
                        <tr>
                            <th scope="row">Vérifications post-sauvegarde</th>
                            <td>
                                <div class="bjlg-field-control">
                                    <fieldset>
                                        <label for="bjlg-post-checks-checksum">
                                            <input type="checkbox"
                                                   id="bjlg-post-checks-checksum"
                                                   name="post_checks[]"
                                                   value="checksum"
                                                   <?php checked(!empty($post_checks['checksum'])); ?>
                                                   aria-describedby="bjlg-post-checks-checksum-description"
                                            > Vérifier l'intégrité (SHA-256)
                                        </label>
                                        <p id="bjlg-post-checks-checksum-description" class="description">Calcule un hachage du fichier pour détecter les corruptions.</p>
                                        <label for="bjlg-post-checks-dry-run">
                                            <input type="checkbox"
                                                   id="bjlg-post-checks-dry-run"
                                                   name="post_checks[]"
                                                   value="dry_run"
                                                   <?php checked(!empty($post_checks['dry_run'])); ?>
                                                   aria-describedby="bjlg-post-checks-dry-run-description"
                                            > Test de restauration à blanc
                                        </label>
                                        <p id="bjlg-post-checks-dry-run-description" class="description">Ouvre l'archive pour valider qu'elle est exploitable (non exécuté sur les fichiers chiffrés).</p>
                                    </fieldset>
                                </div>
                            </td>
                        </tr>
                        <tr>
                            <th scope="row">Destinations secondaires</th>
                            <td>
                                <div class="bjlg-field-control">
                                    <fieldset>
                                        <?php if (!empty($destination_choices)): ?>
                                            <?php foreach ($destination_choices as $destination_id => $destination_label): ?>
                                                <label style="display:block; margin-bottom:4px;">
                                                    <input type="checkbox"
                                                           name="secondary_destinations[]"
                                                           value="<?php echo esc_attr($destination_id); ?>"
                                                           <?php checked(in_array($destination_id, $secondary_destinations, true)); ?>>
                                                <?php echo esc_html($destination_label); ?>
                                            </label>
                                        <?php endforeach; ?>
                                    <?php else: ?>
                                        <p class="description">Aucune destination distante n'est encore configurée.</p>
                                    <?php endif; ?>
                                    <p class="description">Les destinations sélectionnées recevront la sauvegarde dans l'ordre indiqué. En cas d'échec, la suivante est tentée automatiquement.</p>
                                    </fieldset>
                                </div>
                            </td>
                        </tr>
                    </tbody>
                </table>
                <p class="submit">
                    <button id="bjlg-create-backup" type="submit" class="button button-primary button-hero">
                        <span class="dashicons dashicons-backup" aria-hidden="true"></span> Lancer la création de la sauvegarde
                    </button>
                </p>
            </form>
            <div id="bjlg-backup-progress-area" style="display: none;">
                <h3>Progression</h3>
                <div class="bjlg-progress-bar"><div
                        class="bjlg-progress-bar-inner"
                        id="bjlg-backup-progress-bar"
                        role="progressbar"
                        aria-valuemin="0"
                        aria-valuemax="100"
                        aria-valuenow="0"
                        aria-valuetext="0%"
                        aria-live="off"
                        aria-atomic="true"
                        aria-busy="false">0%</div></div>
                <p id="bjlg-backup-status-text"
                   role="status"
                   aria-live="polite"
                   aria-atomic="true"
                   aria-busy="false">Initialisation...</p>
            </div>
            <div id="bjlg-backup-debug-wrapper" style="display: none;">
                <h3><span class="dashicons dashicons-info" aria-hidden="true"></span> Détails techniques</h3>
                <pre id="bjlg-backup-ajax-debug" class="bjlg-log-textarea"></pre>
            </div>
        </div>
        <?php
    }

    /**
     * Section : Liste des sauvegardes
     */
    private function render_backup_list_section() {
        $schedule_collection = $this->get_schedule_settings_for_display();
        $schedules = is_array($schedule_collection['schedules']) ? $schedule_collection['schedules'] : [];
        $next_runs = is_array($schedule_collection['next_runs']) ? $schedule_collection['next_runs'] : [];
        $recurrence_labels = [
            'disabled' => 'Désactivée',
            'hourly' => 'Toutes les heures',
            'twice_daily' => 'Deux fois par jour',
            'daily' => 'Journalière',
            'weekly' => 'Hebdomadaire',
            'monthly' => 'Mensuelle',
        ];
        $schedules_json = esc_attr(wp_json_encode($schedules));
        $next_runs_json = esc_attr(wp_json_encode($next_runs));
        $timezone_string = function_exists('wp_timezone_string') ? wp_timezone_string() : '';
        if ($timezone_string === '' && function_exists('wp_timezone')) {
            $timezone_object = wp_timezone();
            if ($timezone_object instanceof \DateTimeZone) {
                $timezone_string = $timezone_object->getName();
            }
        }
        $timezone_offset = get_option('gmt_offset', 0);
        $current_timestamp = current_time('timestamp');
        ?>
        <div class="bjlg-section" id="bjlg-backup-list-section" data-default-page="1" data-default-per-page="10">
            <h2>Sauvegardes Disponibles</h2>
            <div class="bjlg-backup-toolbar">
                <div class="bjlg-toolbar-controls actions">
                    <label for="bjlg-backup-filter-type">
                        <span class="screen-reader-text">Filtrer par type</span>
                        <select id="bjlg-backup-filter-type" aria-label="Filtrer les sauvegardes par type">
                            <option value="all" selected>Toutes les sauvegardes</option>
                            <option value="full">Complètes</option>
                            <option value="incremental">Incrémentales</option>
                            <option value="database">Base de données</option>
                            <option value="files">Fichiers</option>
                        </select>
                    </label>
                    <label for="bjlg-backup-per-page">
                        <span class="screen-reader-text">Nombre de sauvegardes par page</span>
                        <select id="bjlg-backup-per-page" aria-label="Nombre de sauvegardes par page">
                            <option value="5">5</option>
                            <option value="10" selected>10</option>
                            <option value="20">20</option>
                            <option value="50">50</option>
                        </select>
                    </label>
                    <button type="button" class="button" id="bjlg-backup-refresh">
                        <span class="dashicons dashicons-update" aria-hidden="true"></span>
                        Actualiser
                    </button>
                </div>
                <div class="bjlg-toolbar-summary">
                    <span class="bjlg-summary-label">Résumé :</span>
                    <div class="bjlg-summary-content" id="bjlg-backup-summary" aria-live="polite"></div>
                </div>
            </div>
            <div
                id="bjlg-schedule-overview"
                class="bjlg-schedule-overview"
                aria-live="polite"
                data-next-runs="<?php echo $next_runs_json; ?>"
                data-schedules="<?php echo $schedules_json; ?>"
            >
                <header class="bjlg-schedule-overview-header">
                    <span class="dashicons dashicons-calendar-alt" aria-hidden="true"></span>
                    <strong>Sauvegardes planifiées</strong>
                </header>
                <div class="bjlg-schedule-overview-list">
                    <?php if (!empty($schedules)): ?>
                        <?php foreach ($schedules as $index => $schedule):
                            if (!is_array($schedule)) {
                                continue;
                            }

                            $schedule_id = isset($schedule['id']) && $schedule['id'] !== ''
                                ? (string) $schedule['id']
                                : 'schedule_' . ($index + 1);
                            $label = isset($schedule['label']) && $schedule['label'] !== ''
                                ? (string) $schedule['label']
                                : sprintf('Planification #%d', $index + 1);
                            $components = isset($schedule['components']) && is_array($schedule['components'])
                                ? $schedule['components']
                                : [];
                            $encrypt = !empty($schedule['encrypt']);
                            $incremental = !empty($schedule['incremental']);
                            $post_checks = isset($schedule['post_checks']) && is_array($schedule['post_checks'])
                                ? $schedule['post_checks']
                                : [];
                            $destinations = isset($schedule['secondary_destinations']) && is_array($schedule['secondary_destinations'])
                                ? $schedule['secondary_destinations']
                                : [];
                            $include_patterns = isset($schedule['include_patterns']) && is_array($schedule['include_patterns'])
                                ? $schedule['include_patterns']
                                : [];
                            $exclude_patterns = isset($schedule['exclude_patterns']) && is_array($schedule['exclude_patterns'])
                                ? $schedule['exclude_patterns']
                                : [];
                            $recurrence = isset($schedule['recurrence']) ? (string) $schedule['recurrence'] : 'disabled';
                            $recurrence_label = $recurrence_labels[$recurrence] ?? ucfirst($recurrence);
                            $next_run_summary = $next_runs[$schedule_id] ?? [];
                            $next_run_formatted = isset($next_run_summary['next_run_formatted']) && $next_run_summary['next_run_formatted'] !== ''
                                ? (string) $next_run_summary['next_run_formatted']
                                : 'Non planifié';
                            $next_run_relative = isset($next_run_summary['next_run_relative']) && $next_run_summary['next_run_relative'] !== ''
                                ? (string) $next_run_summary['next_run_relative']
                                : '';
                            $next_run_timestamp = isset($next_run_summary['next_run']) && $next_run_summary['next_run']
                                ? (int) $next_run_summary['next_run']
                                : null;
                            $is_active = $recurrence !== 'disabled';
                            $has_next_run = $is_active && !empty($next_run_timestamp);
                            $status_key = $is_active ? ($has_next_run ? 'active' : 'pending') : 'paused';
                            $status_labels = [
                                'active' => 'Active',
                                'pending' => 'En attente',
                                'paused' => 'En pause',
                            ];
                            $status_label = $status_labels[$status_key] ?? '—';
                            $status_class = 'bjlg-status-badge--' . $status_key;
                            $toggle_label = $is_active ? 'Mettre en pause' : 'Reprendre';
                            $summary_markup = $this->get_schedule_summary_markup(
                                $components,
                                $encrypt,
                                $incremental,
                                $post_checks,
                                $destinations,
                                $include_patterns,
                                $exclude_patterns
                            );
                            ?>
                            <article
                                class="bjlg-schedule-overview-card"
                                data-schedule-id="<?php echo esc_attr($schedule_id); ?>"
                                data-recurrence="<?php echo esc_attr($recurrence); ?>"
                                data-status="<?php echo esc_attr($status_key); ?>"
                            >
                                <header class="bjlg-schedule-overview-card__header">
                                    <h4 class="bjlg-schedule-overview-card__title"><?php echo esc_html($label); ?></h4>
                                    <p class="bjlg-schedule-overview-frequency" data-prefix="Fréquence : ">
                                        Fréquence : <?php echo esc_html($recurrence_label); ?>
                                    </p>
                                    <p class="bjlg-schedule-overview-next-run">
                                        <strong>Prochaine exécution :</strong>
                                        <span class="bjlg-next-run-value"><?php echo esc_html($next_run_formatted); ?></span>
                                        <span class="bjlg-next-run-relative"<?php echo $next_run_relative === '' ? ' style="display:none;"' : ''; ?>>
                                            <?php echo $next_run_relative !== '' ? '(' . esc_html($next_run_relative) . ')' : ''; ?>
                                        </span>
                                    </p>
                                    <p class="bjlg-schedule-overview-status">
                                        <span class="bjlg-status-badge <?php echo esc_attr($status_class); ?>"><?php echo esc_html($status_label); ?></span>
                                    </p>
                                </header>
                                <div class="bjlg-schedule-overview-card__summary">
                                    <?php echo $summary_markup; // phpcs:ignore WordPress.Security.EscapeOutput.OutputNotEscaped ?>
                                </div>
                                <footer class="bjlg-schedule-overview-card__footer">
                                    <div class="bjlg-schedule-overview-card__actions" role="group" aria-label="Actions de planification">
                                        <button type="button"
                                                class="button button-primary button-small bjlg-schedule-action"
                                                data-action="run"
                                                data-schedule-id="<?php echo esc_attr($schedule_id); ?>">
                                            Exécuter
                                        </button>
                                        <button type="button"
                                                class="button button-secondary button-small bjlg-schedule-action"
                                                data-action="toggle"
                                                data-target-state="<?php echo $is_active ? 'pause' : 'resume'; ?>"
                                                data-schedule-id="<?php echo esc_attr($schedule_id); ?>">
                                            <?php echo esc_html($toggle_label); ?>
                                        </button>
                                        <button type="button"
                                                class="button button-secondary button-small bjlg-schedule-action"
                                                data-action="duplicate"
                                                data-schedule-id="<?php echo esc_attr($schedule_id); ?>">
                                            Dupliquer
                                        </button>
                                    </div>
                                </footer>
                            </article>
                        <?php endforeach; ?>
                    <?php else: ?>
                        <p class="description">Aucune planification active pour le moment.</p>
                    <?php endif; ?>
                </div>
            </div>
            <div
                id="bjlg-schedule-timeline"
                class="bjlg-schedule-timeline"
                aria-live="polite"
                data-schedules="<?php echo $schedules_json; ?>"
                data-next-runs="<?php echo $next_runs_json; ?>"
                data-timezone="<?php echo esc_attr($timezone_string); ?>"
                data-offset="<?php echo esc_attr((string) $timezone_offset); ?>"
                data-now="<?php echo esc_attr((string) $current_timestamp); ?>"
            >
                <header class="bjlg-schedule-timeline__header">
                    <div class="bjlg-schedule-timeline__title">
                        <span class="dashicons dashicons-schedule" aria-hidden="true"></span>
                        <strong>Timeline des occurrences</strong>
                    </div>
                    <div class="bjlg-schedule-timeline__controls" role="group" aria-label="Changer la vue de la timeline">
                        <button type="button" class="button button-secondary is-active" data-role="timeline-view" data-view="week">Semaine</button>
                        <button type="button" class="button button-secondary" data-role="timeline-view" data-view="month">Mois</button>
                    </div>
                </header>
                <div class="bjlg-schedule-timeline__legend">
                    <span class="bjlg-status-badge bjlg-status-badge--active">Active</span>
                    <span class="bjlg-status-badge bjlg-status-badge--pending">En attente</span>
                    <span class="bjlg-status-badge bjlg-status-badge--paused">En pause</span>
                </div>
                <div class="bjlg-schedule-timeline__body">
                    <div class="bjlg-schedule-timeline__grid" data-role="timeline-grid"></div>
                    <ul class="bjlg-schedule-timeline__list" data-role="timeline-list"></ul>
                    <p class="bjlg-schedule-timeline__empty" data-role="timeline-empty" hidden>Enregistrez ou activez une planification pour afficher la timeline.</p>
                </div>
            </div>
            <div id="bjlg-backup-list-feedback" class="notice notice-error" role="alert" style="display:none;"></div>
            <table
                class="wp-list-table widefat striped bjlg-responsive-table bjlg-backup-table"
                aria-describedby="bjlg-backup-summary bjlg-backup-list-caption"
            >
                <caption id="bjlg-backup-list-caption" class="bjlg-table-caption">
                    Tableau listant les sauvegardes disponibles avec leurs composants, tailles,
                    dates et actions possibles.
                </caption>
                <thead>
                    <tr>
                        <th scope="col">Nom du fichier</th>
                        <th scope="col">Composants</th>
                        <th scope="col">Taille</th>
                        <th scope="col">Date</th>
                        <th scope="col">Actions</th>
                    </tr>
                </thead>
                <tbody id="bjlg-backup-table-body">
                    <tr class="bjlg-backup-loading-row">
                        <td colspan="5">
                            <span class="spinner is-active" aria-hidden="true"></span>
                            <span>Chargement des sauvegardes...</span>
                        </td>
                    </tr>
                </tbody>
            </table>
            <div class="tablenav bottom">
                <div class="tablenav-pages" id="bjlg-backup-pagination" aria-live="polite"></div>
            </div>
            <noscript>
                <div class="notice notice-warning"><p>JavaScript est requis pour afficher la liste des sauvegardes.</p></div>
            </noscript>
        </div>
        <?php
    }

    /**
     * Section : Restauration
     */
    private function render_restore_section() {
        ?>
        <div class="bjlg-section">
            <h2>Restaurer depuis un fichier</h2>
            <p>Si vous avez un fichier de sauvegarde sur votre ordinateur, vous pouvez le téléverser ici pour lancer une restauration.</p>
            <form id="bjlg-restore-form" method="post" enctype="multipart/form-data">
                <table class="form-table">
                    <tbody>
                        <tr>
                            <th scope="row"><label for="bjlg-restore-file-input">Fichier de sauvegarde</label></th>
                            <td>
                                <div class="bjlg-field-control">
                                    <input type="file" id="bjlg-restore-file-input" name="restore_file" accept=".zip,.zip.enc" required>
                                    <p class="description">Formats acceptés : .zip, .zip.enc (chiffré)</p>
                                </div>
                            </td>
                        </tr>
                        <tr>
                            <th scope="row"><label for="bjlg-restore-password">Mot de passe</label></th>
                            <td>
                                <div class="bjlg-field-control">
                                    <input type="password"
                                           id="bjlg-restore-password"
                                           name="password"
                                           class="regular-text"
                                           autocomplete="current-password"
                                           aria-describedby="bjlg-restore-password-help"
                                           placeholder="Requis pour les archives .zip.enc">
                                    <p class="description"
                                       id="bjlg-restore-password-help"
                                       data-default-text="<?php echo esc_attr('Requis pour restaurer les sauvegardes chiffrées (.zip.enc). Laissez vide pour les archives non chiffrées.'); ?>"
                                       data-encrypted-text="<?php echo esc_attr('Mot de passe obligatoire : renseignez-le pour déchiffrer l\'archive (.zip.enc).'); ?>">
                                        Requis pour restaurer les sauvegardes chiffrées (<code>.zip.enc</code>). Laissez vide pour les archives non chiffrées.
                                    </p>
                                </div>
                            </td>
                        </tr>
                        <tr>
                            <th scope="row">Options</th>
                            <td>
                                <div class="bjlg-field-control">
                                    <label><input type="checkbox" name="create_backup_before_restore" value="1" checked> Créer une sauvegarde de sécurité avant la restauration</label>
                                </div>
                            </td>
                        </tr>
                    </tbody>
                </table>
                <div id="bjlg-restore-errors" class="notice notice-error" style="display: none;" role="alert"></div>
                <p class="submit">
                    <button type="submit" class="button button-primary"><span class="dashicons dashicons-upload" aria-hidden="true"></span> Téléverser et Restaurer</button>
                </p>
            </form>
            <div id="bjlg-restore-status" style="display: none;">
                <h3>Statut de la restauration</h3>
                <div class="bjlg-progress-bar"><div
                        class="bjlg-progress-bar-inner"
                        id="bjlg-restore-progress-bar"
                        role="progressbar"
                        aria-valuemin="0"
                        aria-valuemax="100"
                        aria-valuenow="0"
                        aria-valuetext="0%"
                        aria-live="off"
                        aria-atomic="true"
                        aria-busy="false">0%</div></div>
                <p id="bjlg-restore-status-text"
                   role="status"
                   aria-live="polite"
                   aria-atomic="true"
                   aria-busy="false">Préparation...</p>
            </div>
            <div id="bjlg-restore-debug-wrapper" style="display: none;">
                <h3><span class="dashicons dashicons-info" aria-hidden="true"></span> Détails techniques</h3>
                <pre id="bjlg-restore-ajax-debug" class="bjlg-log-textarea"></pre>
            </div>
        </div>
        <?php
    }

    /**
     * Section : Historique
     */
    private function render_history_section() {
        $history = class_exists(BJLG_History::class) ? BJLG_History::get_history(50) : [];
        ?>
        <div class="bjlg-section">
            <h2>Historique des 50 dernières actions</h2>
            <?php if (!empty($history)): ?>
                <table class="wp-list-table widefat striped bjlg-responsive-table bjlg-history-table">
                    <caption class="bjlg-table-caption">
                        Historique des 50 dernières actions liées aux sauvegardes et restaurations,
                        incluant leur date, statut et détails.
                    </caption>
                    <thead>
                        <tr>
                            <th scope="col" style="width: 180px;">Date</th>
                            <th scope="col">Action</th>
                            <th scope="col" style="width: 100px;">Statut</th>
                            <th scope="col">Détails</th>
                        </tr>
                    </thead>
                    <tbody>
                        <?php foreach ($history as $entry):
                            $status_class = ''; $status_icon = '';
                            switch ($entry['status']) {
                                case 'success': $status_class = 'success'; $status_icon = '✅'; break;
                                case 'failure': $status_class = 'error'; $status_icon = '❌'; break;
                                case 'info': $status_class = 'info'; $status_icon = 'ℹ️'; break;
                            } ?>
                            <tr class="bjlg-card-row">
                                <td class="bjlg-card-cell" data-label="Date"><?php echo date_i18n(get_option('date_format') . ' ' . get_option('time_format'), strtotime($entry['timestamp'])); ?></td>
                                <td class="bjlg-card-cell" data-label="Action"><strong><?php echo esc_html(str_replace('_', ' ', ucfirst($entry['action_type']))); ?></strong></td>
                                <td class="bjlg-card-cell" data-label="Statut"><span class="bjlg-status <?php echo esc_attr($status_class); ?>"><?php echo $status_icon . ' ' . esc_html(ucfirst($entry['status'])); ?></span></td>
                                <td class="bjlg-card-cell" data-label="Détails"><?php echo esc_html($entry['details']); ?></td>
                            </tr>
                        <?php endforeach; ?>
                    </tbody>
                </table>
            <?php else: ?>
                <div class="notice notice-info"><p>Aucun historique trouvé.</p></div>
            <?php endif; ?>
            <p class="description" style="margin-top: 20px;">L'historique est conservé pendant 30 jours. Les entrées plus anciennes sont automatiquement supprimées.</p>
        </div>
        <?php
    }

    /**
     * Section : Bilan de santé
     */
    private function render_health_check_section() {
        $health_checker = new BJLG_Health_Check();
        $results = $health_checker->get_all_checks();
        $plugin_checks = ['debug_mode' => 'Mode Débogage', 'cron_status' => 'Tâches planifiées (Cron)'];
        $server_checks = ['backup_dir' => 'Dossier de sauvegarde', 'disk_space' => 'Espace disque', 'php_memory_limit' => 'Limite Mémoire PHP', 'php_execution_time' => 'Temps d\'exécution PHP'];
        ?>
        <div class="bjlg-section">
            <h2>Bilan de Santé du Système</h2>
            <h3>État du Plugin</h3>
            <table class="wp-list-table widefat striped bjlg-health-check-table">
                <tbody>
                    <?php foreach ($plugin_checks as $key => $title): $result = $results[$key]; ?>
                        <tr>
                            <td style="width: 30px; text-align: center; font-size: 1.5em;"><?php echo ($result['status'] === 'success') ? '✅' : (($result['status'] === 'info') ? 'ℹ️' : '⚠️'); ?></td>
                            <td style="width: 250px;"><strong><?php echo esc_html($title); ?></strong></td>
                            <td><?php echo wp_kses_post($result['message']); ?></td>
                        </tr>
                    <?php endforeach; ?>
                </tbody>
            </table>
            <h3>Configuration Serveur</h3>
            <table class="wp-list-table widefat striped bjlg-health-check-table">
                <tbody>
                    <?php foreach ($server_checks as $key => $title): $result = $results[$key]; ?>
                        <tr>
                            <td style="width: 30px; text-align: center; font-size: 1.5em;"><?php echo ($result['status'] === 'success') ? '✅' : (($result['status'] === 'warning') ? '⚠️' : '❌'); ?></td>
                            <td style="width: 250px;"><strong><?php echo esc_html($title); ?></strong></td>
                            <td><?php echo wp_kses_post($result['message']); ?></td>
                        </tr>
                    <?php endforeach; ?>
                </tbody>
            </table>
            <p style="margin-top: 20px;"><button class="button" onclick="window.location.reload();"><span class="dashicons dashicons-update" aria-hidden="true"></span> Relancer les vérifications</button></p>
        </div>
        <?php
    }

    /**
     * Section : Réglages
     */
    private function render_settings_section() {
        $cleanup_settings = get_option('bjlg_cleanup_settings', ['by_number' => 3, 'by_age' => 0]);
        $incremental_defaults = [
            'max_incrementals' => 10,
            'max_full_age_days' => 30,
            'rotation_enabled' => true,
        ];
        $incremental_settings = get_option('bjlg_incremental_settings', []);
        if (!is_array($incremental_settings)) {
            $incremental_settings = [];
        }
        $incremental_settings = wp_parse_args($incremental_settings, $incremental_defaults);
        $schedule_collection = $this->get_schedule_settings_for_display();
        $schedules = isset($schedule_collection['schedules']) && is_array($schedule_collection['schedules'])
            ? array_values($schedule_collection['schedules'])
            : [];
        $next_runs = isset($schedule_collection['next_runs']) && is_array($schedule_collection['next_runs'])
            ? $schedule_collection['next_runs']
            : [];
        $default_schedule = isset($schedule_collection['default']) && is_array($schedule_collection['default'])
            ? $schedule_collection['default']
            : BJLG_Settings::get_default_schedule_entry();
        $schedules_json = esc_attr(wp_json_encode($schedules));
        $next_runs_json = esc_attr(wp_json_encode($next_runs));

        $components_labels = [
            'db' => 'Base de données',
            'plugins' => 'Extensions',
            'themes' => 'Thèmes',
            'uploads' => 'Médias',
        ];
        $default_next_run_summary = [
            'next_run_formatted' => 'Non planifié',
            'next_run_relative' => '',
        ];
        $destination_choices = $this->get_destination_choices();
        $wl_settings = get_option('bjlg_whitelabel_settings', ['plugin_name' => '', 'hide_from_non_admins' => false]);
        $required_permission = \bjlg_get_required_capability();
        $permission_choices = $this->get_permission_choices();
        $is_custom_permission = $required_permission !== ''
            && !isset($permission_choices['roles'][$required_permission])
            && !isset($permission_choices['capabilities'][$required_permission]);
        $webhook_key = class_exists(BJLG_Webhooks::class) ? BJLG_Webhooks::get_webhook_key() : '';

        $notification_defaults = [
            'enabled' => false,
            'email_recipients' => '',
            'events' => [
                'backup_complete' => true,
                'backup_failed' => true,
                'cleanup_complete' => false,
                'storage_warning' => true,
            ],
            'channels' => [
                'email' => ['enabled' => false],
                'slack' => ['enabled' => false, 'webhook_url' => ''],
                'discord' => ['enabled' => false, 'webhook_url' => ''],
            ],
        ];

        $notification_settings = get_option('bjlg_notification_settings', []);
        if (!is_array($notification_settings)) {
            $notification_settings = [];
        }
        $notification_settings = wp_parse_args($notification_settings, $notification_defaults);
        $notification_settings['events'] = isset($notification_settings['events']) && is_array($notification_settings['events'])
            ? wp_parse_args($notification_settings['events'], $notification_defaults['events'])
            : $notification_defaults['events'];
        $notification_settings['channels'] = isset($notification_settings['channels']) && is_array($notification_settings['channels'])
            ? wp_parse_args($notification_settings['channels'], $notification_defaults['channels'])
            : $notification_defaults['channels'];

        foreach ($notification_defaults['channels'] as $channel_key => $channel_defaults) {
            if (!isset($notification_settings['channels'][$channel_key]) || !is_array($notification_settings['channels'][$channel_key])) {
                $notification_settings['channels'][$channel_key] = $channel_defaults;
            } else {
                $notification_settings['channels'][$channel_key] = wp_parse_args($notification_settings['channels'][$channel_key], $channel_defaults);
            }
        }

        $notification_recipients_display = '';
        if (!empty($notification_settings['email_recipients'])) {
            $emails = preg_split('/[,;\r\n]+/', (string) $notification_settings['email_recipients']);
            if (is_array($emails)) {
                $emails = array_filter(array_map('trim', $emails));
                $notification_recipients_display = implode("\n", $emails);
            }
        }

        $performance_defaults = [
            'multi_threading' => false,
            'max_workers' => 2,
            'chunk_size' => 50,
            'compression_level' => 6,
        ];
        $performance_settings = get_option('bjlg_performance_settings', []);
        if (!is_array($performance_settings)) {
            $performance_settings = [];
        }
        $performance_settings = wp_parse_args($performance_settings, $performance_defaults);

        $webhook_defaults = [
            'enabled' => false,
            'urls' => [
                'backup_complete' => '',
                'backup_failed' => '',
                'cleanup_complete' => '',
            ],
            'secret' => '',
        ];
        $webhook_settings = get_option('bjlg_webhook_settings', []);
        if (!is_array($webhook_settings)) {
            $webhook_settings = [];
        }
        $webhook_settings = wp_parse_args($webhook_settings, $webhook_defaults);
        $webhook_settings['urls'] = isset($webhook_settings['urls']) && is_array($webhook_settings['urls'])
            ? wp_parse_args($webhook_settings['urls'], $webhook_defaults['urls'])
            : $webhook_defaults['urls'];
        ?>
        <div class="bjlg-section">
            <h2>Configuration du Plugin</h2>
            
            <h3><span class="dashicons dashicons-cloud" aria-hidden="true"></span> Destinations Cloud</h3>
            <form class="bjlg-settings-form">
                <div class="bjlg-settings-feedback notice bjlg-hidden" role="status" aria-live="polite"></div>
                <?php
                if (!empty($this->destinations)) {
                    foreach ($this->destinations as $destination) {
                        $destination->render_settings();
                    }
                } else {
                    echo '<p class="description">Aucune destination cloud configurée. Activez Google Drive ou Amazon S3 en complétant leurs réglages.</p>';
                }
                ?>
            </form>
            
            <h3><span class="dashicons dashicons-calendar-alt" aria-hidden="true"></span> Planification des Sauvegardes</h3>
            <form
                id="bjlg-schedule-form"
                data-default-schedule="<?php echo esc_attr(wp_json_encode($default_schedule)); ?>"
                data-next-runs="<?php echo $next_runs_json; ?>"
                data-schedules="<?php echo $schedules_json; ?>"
            >
                <div id="bjlg-schedule-feedback" class="notice" role="status" aria-live="polite" style="display:none;"></div>
                <div class="bjlg-schedule-list">
                    <?php if (!empty($schedules)): ?>
                        <?php foreach ($schedules as $index => $schedule):
                            if (!is_array($schedule)) {
                                continue;
                            }

                            $schedule_id = isset($schedule['id']) ? (string) $schedule['id'] : '';
                            $next_run_summary = $schedule_id !== '' && isset($next_runs[$schedule_id])
                                ? $next_runs[$schedule_id]
                                : $default_next_run_summary;

                            echo $this->render_schedule_item(
                                $schedule,
                                is_array($next_run_summary) ? $next_run_summary : $default_next_run_summary,
                                $components_labels,
                                $destination_choices,
                                $index,
                                false
                            );
                        endforeach; ?>
                    <?php else: ?>
                        <?php
                        echo $this->render_schedule_item(
                            $default_schedule,
                            $default_next_run_summary,
                            $components_labels,
                            $destination_choices,
                            0,
                            false
                        );
                        ?>
                    <?php endif; ?>
                    <?php
                    echo $this->render_schedule_item(
                        $default_schedule,
                        $default_next_run_summary,
                        $components_labels,
                        $destination_choices,
                        count($schedules),
                        true
                    );
                    ?>
                </div>
                <p class="bjlg-schedule-actions">
                    <button type="button" class="button button-secondary bjlg-add-schedule">
                        <span class="dashicons dashicons-plus" aria-hidden="true"></span>
                        Ajouter une planification
                    </button>
                </p>
                <p class="submit"><button type="submit" class="button button-primary">Enregistrer les planifications</button></p>
            </form>
            
            <h3><span class="dashicons dashicons-admin-links" aria-hidden="true"></span> Webhook</h3>
            <p>Utilisez ce point de terminaison pour déclencher une sauvegarde à distance en toute sécurité :</p>
            <div class="bjlg-webhook-url bjlg-mb-10">
                <label for="bjlg-webhook-endpoint" class="bjlg-label-block bjlg-fw-600">Point de terminaison</label>
                <div class="bjlg-form-field-group">
                    <div class="bjlg-form-field-control">
                        <input type="text" id="bjlg-webhook-endpoint" readonly value="<?php echo esc_url(BJLG_Webhooks::get_webhook_endpoint()); ?>" class="regular-text code">
                    </div>
                    <div class="bjlg-form-field-actions">
                        <button class="button bjlg-copy-field" data-copy-target="#bjlg-webhook-endpoint">Copier l'URL</button>
                    </div>
                </div>
            </div>
            <div class="bjlg-webhook-url bjlg-mb-10">
                <label for="bjlg-webhook-key" class="bjlg-label-block bjlg-fw-600">Clé secrète</label>
                <div class="bjlg-form-field-group">
                    <div class="bjlg-form-field-control">
                        <input type="text" id="bjlg-webhook-key" readonly value="<?php echo esc_attr($webhook_key); ?>" class="regular-text code">
                    </div>
                    <div class="bjlg-form-field-actions">
                        <button class="button bjlg-copy-field" data-copy-target="#bjlg-webhook-key">Copier la clé</button>
                        <button class="button" id="bjlg-regenerate-webhook">Régénérer</button>
                    </div>
                </div>
            </div>
            <p class="description">Envoyez une requête <strong>POST</strong> à l'URL ci-dessus en ajoutant l'en-tête <code><?php echo esc_html(BJLG_Webhooks::WEBHOOK_HEADER); ?></code> (ou <code>Authorization: Bearer &lt;clé&gt;</code>) contenant votre clé.</p>
            <pre class="code"><code><?php echo esc_html(sprintf("curl -X POST %s \\n  -H 'Content-Type: application/json' \\n  -H '%s: %s'", BJLG_Webhooks::get_webhook_endpoint(), BJLG_Webhooks::WEBHOOK_HEADER, $webhook_key)); ?></code></pre>
            <p class="description"><strong>Compatibilité :</strong> L'ancien format <code><?php echo esc_html(add_query_arg(BJLG_Webhooks::WEBHOOK_QUERY_VAR, 'VOTRE_CLE', home_url('/'))); ?></code> reste supporté provisoirement mais sera retiré après la période de transition.</p>

            <form class="bjlg-settings-form">
                <div class="bjlg-settings-feedback notice bjlg-hidden" role="status" aria-live="polite"></div>
                <h3><span class="dashicons dashicons-trash" aria-hidden="true"></span> Rétention des Sauvegardes</h3>
                <table class="form-table">
                    <tr>
                        <th scope="row">Conserver par nombre</th>
                        <td>
                            <div class="bjlg-field-control">
                                <div class="bjlg-form-field-group">
                                    <div class="bjlg-form-field-control">
                                        <input name="by_number" type="number" class="small-text" value="<?php echo esc_attr(isset($cleanup_settings['by_number']) ? $cleanup_settings['by_number'] : 3); ?>" min="0">
                                    </div>
                                    <div class="bjlg-form-field-actions">
                                        <span class="bjlg-form-field-unit">sauvegardes</span>
                                    </div>
                                </div>
                                <p class="description">0 = illimité</p>
                            </div>
                        </td>
                    </tr>
                    <tr>
                        <th scope="row"><label for="bjlg-cleanup-by-age">Conserver par ancienneté</label></th>
                        <td>
                            <div class="bjlg-field-control">
                                <div class="bjlg-form-field-group">
                                    <div class="bjlg-form-field-control">
                                        <input
                                            id="bjlg-cleanup-by-age"
                                            name="by_age"
                                            type="number"
                                            class="small-text"
                                            value="<?php echo esc_attr(isset($cleanup_settings['by_age']) ? $cleanup_settings['by_age'] : 0); ?>"
                                            min="0"
                                            aria-describedby="bjlg-cleanup-by-age-description"
                                        >
                                    </div>
                                    <div class="bjlg-form-field-actions">
                                        <span class="bjlg-form-field-unit">jours</span>
                                    </div>
                                </div>
                                <p id="bjlg-cleanup-by-age-description" class="description">0 = illimité</p>
                            </div>
                        </td>
                    </tr>
                </table>

                <h3><span class="dashicons dashicons-update" aria-hidden="true"></span> Sauvegardes incrémentales</h3>
                <table class="form-table">
                    <tr>
                        <th scope="row"><label for="bjlg-incremental-max-age">Age maximal de la sauvegarde complète</label></th>
                        <td>
                            <div class="bjlg-field-control">
                                <div class="bjlg-form-field-group">
                                    <div class="bjlg-form-field-control">
                                        <input
                                            id="bjlg-incremental-max-age"
                                            name="incremental_max_age"
                                            type="number"
                                            class="small-text"
                                            value="<?php echo esc_attr($incremental_settings['max_full_age_days']); ?>"
                                            min="0"
                                            aria-describedby="bjlg-incremental-max-age-description"
                                        >
                                    </div>
                                    <div class="bjlg-form-field-actions">
                                        <span class="bjlg-form-field-unit">jours</span>
                                    </div>
                                </div>
                                <p id="bjlg-incremental-max-age-description" class="description">Au-delà de cette limite, une nouvelle sauvegarde complète est forcée. 0 = illimité.</p>
                            </div>
                        </td>
                    </tr>
                    <tr>
                        <th scope="row"><label for="bjlg-incremental-max-count">Nombre d'incréments consécutifs</label></th>
                        <td>
                            <div class="bjlg-field-control">
                                <div class="bjlg-form-field-group">
                                    <div class="bjlg-form-field-control">
                                        <input
                                            id="bjlg-incremental-max-count"
                                            name="incremental_max_incrementals"
                                            type="number"
                                            class="small-text"
                                            value="<?php echo esc_attr($incremental_settings['max_incrementals']); ?>"
                                            min="0"
                                            aria-describedby="bjlg-incremental-max-count-description"
                                        >
                                    </div>
                                    <div class="bjlg-form-field-actions">
                                        <span class="bjlg-form-field-unit">incréments</span>
                                    </div>
                                </div>
                                <p id="bjlg-incremental-max-count-description" class="description">0 = illimité. Au-delà, les incréments les plus anciens sont fusionnés automatiquement.</p>
                            </div>
                        </td>
                    </tr>
                    <tr>
                        <th scope="row">Rotation automatique</th>
                        <td>
                            <div class="bjlg-field-control">
                                <label>
                                    <input
                                        type="checkbox"
                                        name="incremental_rotation_enabled"
                                        value="1"
                                        <?php checked(!empty($incremental_settings['rotation_enabled'])); ?>
                                    >
                                    Activer la fusion automatique en sauvegarde synthétique («&nbsp;synth full&nbsp;»)
                                </label>
                                <p class="description">Lorsque la limite d'incréments est atteinte, les plus anciens sont fusionnés dans la dernière complète sans lancer un nouvel export complet.</p>
                            </div>
                        </td>
                    </tr>
                </table>

                <h3><span class="dashicons dashicons-admin-appearance" aria-hidden="true"></span> Marque Blanche</h3>
                <table class="form-table">
                    <tr>
                        <th scope="row"><label for="bjlg-plugin-name">Nom du plugin</label></th>
                        <td>
                            <div class="bjlg-field-control">
                                <input
                                    type="text"
                                    id="bjlg-plugin-name"
                                    name="plugin_name"
                                    value="<?php echo esc_attr(isset($wl_settings['plugin_name']) ? $wl_settings['plugin_name'] : ''); ?>"
                                    class="regular-text"
                                    placeholder="Backup - JLG"
                                    aria-describedby="bjlg-plugin-name-description"
                                >
                                <p id="bjlg-plugin-name-description" class="description">Laissez vide pour utiliser le nom par défaut</p>
                            </div>
                        </td>
                    </tr>
                    <tr>
                        <th scope="row">Visibilité</th>
                        <td>
                            <div class="bjlg-field-control">
                                <label><input type="checkbox" name="hide_from_non_admins" <?php checked(isset($wl_settings['hide_from_non_admins']) && $wl_settings['hide_from_non_admins']); ?>> Cacher le plugin pour les non-administrateurs</label>
                            </div>
                        </td>
                    </tr>
                    <tr>
                        <th scope="row"><label for="bjlg-required-capability"><?php esc_html_e('Permissions requises', 'backup-jlg'); ?></label></th>
                        <td>
                            <div class="bjlg-field-control">
                                <select id="bjlg-required-capability" name="required_capability" class="regular-text">
                                    <?php if ($is_custom_permission): ?>
                                        <option value="<?php echo esc_attr($required_permission); ?>" selected>
                                            <?php echo esc_html(sprintf(__('Personnalisé : %s', 'backup-jlg'), $required_permission)); ?>
                                        </option>
                                    <?php endif; ?>
                                    <?php if (!empty($permission_choices['roles'])): ?>
                                        <optgroup label="<?php esc_attr_e('Rôles', 'backup-jlg'); ?>">
                                            <?php foreach ($permission_choices['roles'] as $role_key => $role_label): ?>
                                                <option value="<?php echo esc_attr($role_key); ?>" <?php selected($required_permission, $role_key); ?>>
                                                    <?php echo esc_html($role_label); ?>
                                                </option>
                                            <?php endforeach; ?>
                                        </optgroup>
                                    <?php endif; ?>
                                    <?php if (!empty($permission_choices['capabilities'])): ?>
                                        <optgroup label="<?php esc_attr_e('Capacités', 'backup-jlg'); ?>">
                                            <?php foreach ($permission_choices['capabilities'] as $capability_key => $capability_label): ?>
                                                <option value="<?php echo esc_attr($capability_key); ?>" <?php selected($required_permission, $capability_key); ?>>
                                                    <?php echo esc_html($capability_label); ?>
                                                </option>
                                            <?php endforeach; ?>
                                        </optgroup>
                                    <?php endif; ?>
                                </select>
                                <p class="description"><?php esc_html_e('Sélectionnez le rôle ou la capability requis pour accéder au plugin.', 'backup-jlg'); ?></p>
                            </div>
                        </td>
                    </tr>
                </table>

                <p class="submit"><button type="submit" class="button button-primary">Enregistrer les Réglages</button></p>
            </form>

            <h3><span class="dashicons dashicons-megaphone" aria-hidden="true"></span> Notifications</h3>
            <form class="bjlg-settings-form" data-success-message="Notifications mises à jour." data-error-message="Impossible de sauvegarder les notifications.">
                <table class="form-table">
                    <tr>
                        <th scope="row">Notifications automatiques</th>
                        <td>
                            <div class="bjlg-field-control">
                                <label for="bjlg-notifications-enabled">
                                    <input
                                        type="checkbox"
                                        id="bjlg-notifications-enabled"
                                        name="notifications_enabled"
                                        <?php checked(!empty($notification_settings['enabled'])); ?>
                                        aria-describedby="bjlg-notifications-enabled-description"
                                    >
                                    Activer l'envoi automatique des notifications
                                </label>
                                <p id="bjlg-notifications-enabled-description" class="description">Recevez des alertes lorsqu'une action importante est exécutée.</p>
                            </div>
                        </td>
                    </tr>
                    <tr>
                        <th scope="row"><label for="bjlg-notification-recipients">Destinataires e-mail</label></th>
                        <td>
                            <div class="bjlg-field-control">
                                <textarea
                                    id="bjlg-notification-recipients"
                                    name="email_recipients"
                                    rows="3"
                                    class="large-text code"
                                    placeholder="admin@example.com&#10;contact@example.com"
                                    aria-describedby="bjlg-notification-recipients-description"
                                ><?php echo esc_textarea($notification_recipients_display); ?></textarea>
                                <p id="bjlg-notification-recipients-description" class="description">Une adresse par ligne ou séparée par une virgule. Obligatoire si le canal e-mail est activé.</p>
                            </div>
                        </td>
                    </tr>
                    <tr>
                        <th scope="row">Événements surveillés</th>
                        <td>
                            <div class="bjlg-field-control">
                                <fieldset>
                                    <label><input type="checkbox" name="notify_backup_complete" <?php checked(!empty($notification_settings['events']['backup_complete'])); ?>> Sauvegarde terminée</label><br>
                                    <label><input type="checkbox" name="notify_backup_failed" <?php checked(!empty($notification_settings['events']['backup_failed'])); ?>> Échec de sauvegarde</label><br>
                                    <label><input type="checkbox" name="notify_cleanup_complete" <?php checked(!empty($notification_settings['events']['cleanup_complete'])); ?>> Nettoyage finalisé</label><br>
                                    <label><input type="checkbox" name="notify_storage_warning" <?php checked(!empty($notification_settings['events']['storage_warning'])); ?>> Alerte de stockage</label>
                                </fieldset>
                                <p class="description">Choisissez quels événements déclenchent un envoi de notification.</p>
                            </div>
                        </td>
                    </tr>
                </table>

                <p class="submit"><button type="submit" class="button button-primary">Enregistrer les notifications</button></p>
            </form>

            <h3><span class="dashicons dashicons-admin-site-alt3" aria-hidden="true"></span> Canaux</h3>
            <form class="bjlg-settings-form" data-success-message="Canaux mis à jour." data-error-message="Impossible de mettre à jour les canaux.">
                <table class="form-table">
                    <tr>
                        <th scope="row">Canaux disponibles</th>
                        <td>
                            <div class="bjlg-field-control">
                                <fieldset>
                                    <label><input type="checkbox" name="channel_email" <?php checked(!empty($notification_settings['channels']['email']['enabled'])); ?>> E-mail</label><br>
                                    <label><input type="checkbox" name="channel_slack" <?php checked(!empty($notification_settings['channels']['slack']['enabled'])); ?>> Slack</label><br>
                                    <label><input type="checkbox" name="channel_discord" <?php checked(!empty($notification_settings['channels']['discord']['enabled'])); ?>> Discord</label>
                                </fieldset>
                                <p class="description">Activez les canaux qui doivent recevoir vos notifications.</p>
                            </div>
                        </td>
                    </tr>
                    <tr>
                        <th scope="row">Webhook Slack</th>
                        <td>
                            <div class="bjlg-field-control">
                                <input type="url" name="slack_webhook_url" class="regular-text" value="<?php echo esc_attr($notification_settings['channels']['slack']['webhook_url']); ?>" placeholder="https://hooks.slack.com/...">
                                <p class="description">URL du webhook entrant Slack. Obligatoire si le canal Slack est activé.</p>
                            </div>
                        </td>
                    </tr>
                    <tr>
                        <th scope="row">Webhook Discord</th>
                        <td>
                            <div class="bjlg-field-control">
                                <input type="url" name="discord_webhook_url" class="regular-text" value="<?php echo esc_attr($notification_settings['channels']['discord']['webhook_url']); ?>" placeholder="https://discord.com/api/webhooks/...">
                                <p class="description">URL du webhook Discord. Obligatoire si le canal Discord est activé.</p>
                            </div>
                        </td>
                    </tr>
                </table>

                <h4>Webhooks personnalisés</h4>
                <table class="form-table">
                    <tr>
                        <th scope="row">Activation</th>
                        <td>
                            <div class="bjlg-field-control">
                                <label><input type="checkbox" name="webhook_enabled" <?php checked(!empty($webhook_settings['enabled'])); ?>> Activer les webhooks personnalisés</label>
                                <p class="description">Déclenche des requêtes HTTP sortantes vers vos intégrations.</p>
                            </div>
                        </td>
                    </tr>
                    <tr>
                        <th scope="row">Sauvegarde terminée</th>
                        <td>
                            <div class="bjlg-field-control">
                                <input type="url" name="webhook_backup_complete" class="regular-text" value="<?php echo esc_attr($webhook_settings['urls']['backup_complete']); ?>" placeholder="https://exemple.com/webhooks/backup-success">
                            </div>
                        </td>
                    </tr>
                    <tr>
                        <th scope="row">Sauvegarde échouée</th>
                        <td>
                            <div class="bjlg-field-control">
                                <input type="url" name="webhook_backup_failed" class="regular-text" value="<?php echo esc_attr($webhook_settings['urls']['backup_failed']); ?>" placeholder="https://exemple.com/webhooks/backup-failed">
                            </div>
                        </td>
                    </tr>
                    <tr>
                        <th scope="row">Nettoyage terminé</th>
                        <td>
                            <div class="bjlg-field-control">
                                <input type="url" name="webhook_cleanup_complete" class="regular-text" value="<?php echo esc_attr($webhook_settings['urls']['cleanup_complete']); ?>" placeholder="https://exemple.com/webhooks/cleanup">
                            </div>
                        </td>
                    </tr>
                    <tr>
                        <th scope="row">Clé secrète</th>
                        <td>
                            <div class="bjlg-field-control">
                                <input type="text" name="webhook_secret" class="regular-text" value="<?php echo esc_attr($webhook_settings['secret']); ?>" placeholder="signature partagée">
                                <p class="description">Optionnel : transmis dans l'entête <code>X-BJLG-Webhook-Secret</code>.</p>
                            </div>
                        </td>
                    </tr>
                </table>

                <p class="submit"><button type="submit" class="button button-primary">Enregistrer les canaux</button></p>
            </form>

            <h3><span class="dashicons dashicons-performance" aria-hidden="true"></span> Performance</h3>
            <form class="bjlg-settings-form" data-success-message="Paramètres de performance sauvegardés." data-error-message="Impossible de sauvegarder la configuration de performance.">
                <table class="form-table">
                    <tr>
                        <th scope="row">Traitement parallèle</th>
                        <td>
                            <div class="bjlg-field-control">
                                <label><input type="checkbox" name="multi_threading" <?php checked(!empty($performance_settings['multi_threading'])); ?>> Activer le multi-threading</label>
                                <p class="description">Permet de répartir certaines opérations sur plusieurs travailleurs.</p>
                            </div>
                        </td>
                    </tr>
                    <tr>
                        <th scope="row">Travailleurs maximum</th>
                        <td>
                            <div class="bjlg-form-field-group">
                                <div class="bjlg-form-field-control">
                                    <input type="number" name="max_workers" class="small-text" value="<?php echo esc_attr($performance_settings['max_workers']); ?>" min="1" max="20">
                                </div>
                                <div class="bjlg-form-field-actions">
                                    <span class="bjlg-form-field-unit">processus</span>
                                </div>
                            </div>
                            <p class="description">Limite la charge sur votre hébergement.</p>
                        </td>
                    </tr>
                    <tr>
                        <th scope="row">Taille des blocs</th>
                        <td>
                            <div class="bjlg-form-field-group">
                                <div class="bjlg-form-field-control">
                                    <input type="number" name="chunk_size" class="small-text" value="<?php echo esc_attr($performance_settings['chunk_size']); ?>" min="1" max="500">
                                </div>
                                <div class="bjlg-form-field-actions">
                                    <span class="bjlg-form-field-unit">Mo</span>
                                </div>
                            </div>
                            <p class="description">Ajustez la taille des blocs traités pour optimiser le débit.</p>
                        </td>
                    </tr>
                    <tr>
                        <th scope="row">Niveau de compression</th>
                        <td>
                            <div class="bjlg-form-field-group">
                                <div class="bjlg-form-field-control">
                                    <input type="number" name="compression_level" class="small-text" value="<?php echo esc_attr($performance_settings['compression_level']); ?>" min="0" max="9">
                                </div>
                                <div class="bjlg-form-field-actions">
                                    <span class="bjlg-form-field-unit">0-9</span>
                                </div>
                            </div>
                            <p class="description">0 = aucune compression, 9 = compression maximale (plus lent).</p>
                        </td>
                    </tr>
                </table>

                <p class="submit"><button type="submit" class="button button-primary">Enregistrer les performances</button></p>
            </form>
        </div>
        <?php
    }

    /**
     * Section : Logs et outils
     */
    private function render_logs_section() {
        $relative_backup_dir = str_replace(untrailingslashit(ABSPATH), '', BJLG_BACKUP_DIR);
        ?>
        <div class="bjlg-section">
            <h2>Journaux et Outils de Diagnostic</h2>
            
            <h3>Emplacements des Fichiers</h3>
            <p class="description">
                <strong>Sauvegardes :</strong> <code><?php echo esc_html($relative_backup_dir); ?></code><br>
                <strong>Journal du Plugin :</strong> <code>/wp-content/bjlg-debug.log</code> (si <code>BJLG_DEBUG</code> est activé)<br>
                <strong>Journal d'erreurs WP :</strong> <code>/wp-content/debug.log</code> (si <code>WP_DEBUG_LOG</code> est activé)
            </p>
            <hr>
            
            <h3>Journal d'activité du Plugin</h3>
            <p class="description">
                Pour activer : ajoutez <code>define('BJLG_DEBUG', true);</code> dans votre <code>wp-config.php</code>
            </p>
            <textarea class="bjlg-log-textarea" readonly><?php echo esc_textarea(class_exists(BJLG_Debug::class) ? BJLG_Debug::get_plugin_log_content() : 'Classe BJLG_Debug non trouvée.'); ?></textarea>

            <h3>Journal d'erreurs PHP de WordPress</h3>
            <p class="description">
                Pour activer : ajoutez <code>define('WP_DEBUG_LOG', true);</code> dans votre <code>wp-config.php</code>
            </p>
            <textarea class="bjlg-log-textarea" readonly><?php echo esc_textarea(class_exists(BJLG_Debug::class) ? BJLG_Debug::get_wp_error_log_content() : 'Classe BJLG_Debug non trouvée.'); ?></textarea>
            
            <h3>Outils de Support</h3>
            <p>Générez un pack de support contenant les journaux et les informations système pour faciliter le diagnostic.</p>
            <p>
                <button id="bjlg-generate-support-package" class="button button-primary">
                    <span class="dashicons dashicons-download" aria-hidden="true"></span> Créer un pack de support
                </button>
            </p>
            <div id="bjlg-support-package-status" style="display: none;">
                <p class="description">Génération du pack de support en cours...</p>
            </div>
        </div>
        <?php
    }

    /**
     * Section : API & Intégrations
     */
    private function render_api_section() {
        $keys = BJLG_API_Keys::get_keys();
        $has_keys = !empty($keys);
        ?>
        <div class="bjlg-section" id="bjlg-api-keys-section">
            <h2>API &amp; Intégrations</h2>
            <p class="description">
                Gérez les clés d'accès utilisées par vos intégrations externes. Créez une nouvelle clé pour chaque service,
                puis régénérez-la ou révoquez-la si nécessaire.
            </p>

            <div id="bjlg-api-keys-feedback" class="notice" style="display:none;" aria-live="polite"></div>

            <form id="bjlg-create-api-key" class="bjlg-inline-form">
                <h3>Créer une nouvelle clé</h3>
                <p class="description">Donnez un nom à la clé pour identifier l'intégration correspondante.</p>
                <div class="bjlg-form-field-group">
                    <div class="bjlg-form-field-control">
                        <label for="bjlg-api-key-label" class="screen-reader-text">Nom de la clé API</label>
                        <input type="text" id="bjlg-api-key-label" name="label" class="regular-text"
                               placeholder="Ex. : CRM Marketing" autocomplete="off" />
                    </div>
                    <div class="bjlg-form-field-actions">
                        <button type="submit" class="button button-primary">
                            <span class="dashicons dashicons-plus" aria-hidden="true"></span> Générer une clé API
                        </button>
                    </div>
                </div>
            </form>

            <p class="description bjlg-api-keys-empty"<?php echo $has_keys ? ' style="display:none;"' : ''; ?>>
                Aucune clé API n'a été générée pour le moment.
            </p>

            <table id="bjlg-api-keys-table" class="wp-list-table widefat striped bjlg-responsive-table"<?php echo $has_keys ? '' : ' style="display:none;"'; ?>>
                <thead>
                    <tr>
                        <th scope="col">Nom</th>
                        <th scope="col">Clé</th>
                        <th scope="col">Créée le</th>
                        <th scope="col">Dernière rotation</th>
                        <th scope="col">Actions</th>
                    </tr>
                </thead>
                <tbody>
                <?php foreach ($keys as $key): ?>
                    <?php
                    $is_hidden = !empty($key['is_secret_hidden']);
                    $secret_value = isset($key['display_secret']) ? (string) $key['display_secret'] : '';
                    $secret_classes = 'bjlg-api-key-value';

                    if ($is_hidden) {
                        $secret_classes .= ' bjlg-api-key-value--hidden';
                    }

                    $masked_value = isset($key['masked_secret']) ? (string) $key['masked_secret'] : __('Clé masquée', 'backup-jlg');
                    $secret_value = $secret_value !== '' ? $secret_value : $masked_value;
                    ?>
                    <tr data-key-id="<?php echo esc_attr($key['id']); ?>"
                        data-created-at="<?php echo esc_attr($key['created_at']); ?>"
                        data-last-rotated-at="<?php echo esc_attr($key['last_rotated_at']); ?>"
                        data-secret-hidden="<?php echo $is_hidden ? '1' : '0'; ?>">
                        <td>
                            <strong class="bjlg-api-key-label"><?php echo esc_html($key['label']); ?></strong>
                        </td>
                        <td>
                            <code class="<?php echo esc_attr($secret_classes); ?>" aria-label="<?php echo esc_attr($is_hidden ? __('Clé API masquée', 'backup-jlg') : __('Clé API', 'backup-jlg')); ?>">
                                <?php echo esc_html($secret_value); ?>
                            </code>
                            <?php if ($is_hidden): ?>
                                <span class="bjlg-api-key-hidden-note"><?php esc_html_e('Secret masqué. Régénérez la clé pour obtenir un nouveau secret.', 'backup-jlg'); ?></span>
                            <?php endif; ?>
                        </td>
                        <td>
                            <time class="bjlg-api-key-created" datetime="<?php echo esc_attr($key['created_at_iso']); ?>">
                                <?php echo esc_html($key['created_at_human']); ?>
                            </time>
                        </td>
                        <td>
                            <time class="bjlg-api-key-rotated" datetime="<?php echo esc_attr($key['last_rotated_at_iso']); ?>">
                                <?php echo esc_html($key['last_rotated_at_human']); ?>
                            </time>
                        </td>
                        <td>
                            <div class="bjlg-api-key-actions">
                                <button type="button" class="button bjlg-rotate-api-key" data-key-id="<?php echo esc_attr($key['id']); ?>">
                                    <span class="dashicons dashicons-update" aria-hidden="true"></span> Régénérer
                                </button>
                                <button type="button" class="button button-link-delete bjlg-revoke-api-key" data-key-id="<?php echo esc_attr($key['id']); ?>">
                                    <span class="dashicons dashicons-no" aria-hidden="true"></span> Révoquer
                                </button>
                            </div>
                        </td>
                    </tr>
                <?php endforeach; ?>
                </tbody>
            </table>
        </div>
        <?php
    }

    private function get_permission_choices() {
        $roles = [];
        $capabilities = [];

        $wp_roles = function_exists('wp_roles') ? wp_roles() : null;

        if ($wp_roles && class_exists('WP_Roles') && $wp_roles instanceof \WP_Roles) {
            foreach ($wp_roles->roles as $role_key => $role_details) {
                $label = isset($role_details['name']) ? (string) $role_details['name'] : $role_key;
                if (function_exists('translate_user_role')) {
                    $label = translate_user_role($label);
                }
                $roles[$role_key] = $label;

                if (!empty($role_details['capabilities']) && is_array($role_details['capabilities'])) {
                    foreach ($role_details['capabilities'] as $capability => $granted) {
                        if ($granted) {
                            $capabilities[$capability] = $capability;
                        }
                    }
                }
            }
        }

        ksort($roles);
        ksort($capabilities);

        $sanitize = static function ($items) {
            $result = [];
            if (!is_array($items)) {
                return $result;
            }

            foreach ($items as $key => $label) {
                if (!is_string($key) || $key === '') {
                    continue;
                }

                $result[$key] = is_string($label) && $label !== '' ? $label : $key;
            }

            return $result;
        };

        $choices = [
            'roles' => $sanitize($roles),
            'capabilities' => $sanitize($capabilities),
        ];

        /** @var array<string, array<string, string>>|null $filtered */
        $filtered = apply_filters('bjlg_required_capability_choices', $choices);
        if (is_array($filtered)) {
            $roles_filtered = $sanitize($filtered['roles'] ?? $choices['roles']);
            $caps_filtered = $sanitize($filtered['capabilities'] ?? $choices['capabilities']);

            return [
                'roles' => $roles_filtered,
                'capabilities' => $caps_filtered,
            ];
        }

        return $choices;
    }

    private function get_destination_choices() {
        $choices = [];

        if (!empty($this->destinations)) {
            foreach ($this->destinations as $id => $destination) {
                if (is_object($destination) && method_exists($destination, 'get_name')) {
                    $choices[$id] = $destination->get_name();
                }
            }
        }

        if (empty($choices)) {
            $choices = [
                'google_drive' => 'Google Drive',
                'aws_s3' => 'Amazon S3',
                'sftp' => 'Serveur SFTP',
            ];
        }

        /** @var array<string, string>|false $filtered */
        $filtered = apply_filters('bjlg_admin_destination_choices', $choices, $this->destinations);
        if (is_array($filtered) && !empty($filtered)) {
            $normalized = [];
            foreach ($filtered as $key => $label) {
                if (!is_scalar($key)) {
                    continue;
                }
                $slug = sanitize_key((string) $key);
                if ($slug === '') {
                    continue;
                }
                $normalized[$slug] = (string) $label;
            }

            if (!empty($normalized)) {
                return $normalized;
            }
        }

        return $choices;
    }

    private function get_schedule_settings_for_display() {
        $default_schedule = BJLG_Settings::get_default_schedule_entry();
        $default_schedule['id'] = '';
        $default_schedule['label'] = 'Nouvelle planification';

        $schedules = [];
        $next_runs = [];

        if (class_exists(BJLG_Scheduler::class)) {
            $scheduler = BJLG_Scheduler::instance();
            if ($scheduler && method_exists($scheduler, 'get_schedule_settings')) {
                $collection = $scheduler->get_schedule_settings();
                if (is_array($collection) && isset($collection['schedules']) && is_array($collection['schedules'])) {
                    $schedules = $collection['schedules'];
                }

                if ($scheduler && method_exists($scheduler, 'get_next_runs_summary')) {
                    $next_runs = $scheduler->get_next_runs_summary($schedules);
                }
            }
        }

        if (empty($schedules)) {
            $stored = get_option('bjlg_schedule_settings', []);
            $collection = BJLG_Settings::sanitize_schedule_collection($stored);
            $schedules = $collection['schedules'];
        }

        if (empty($next_runs)) {
            foreach ($schedules as $schedule) {
                if (!is_array($schedule) || empty($schedule['id'])) {
                    continue;
                }
                $next_runs[$schedule['id']] = [
                    'id' => $schedule['id'],
                    'label' => $schedule['label'] ?? $schedule['id'],
                    'recurrence' => $schedule['recurrence'] ?? 'disabled',
                    'enabled' => ($schedule['recurrence'] ?? 'disabled') !== 'disabled',
                    'next_run' => null,
                    'next_run_formatted' => 'Non planifié',
                    'next_run_relative' => null,
                ];
            }
        }

        if (empty($schedules)) {
            $schedules = [$default_schedule];
        }

        return [
            'schedules' => $schedules,
            'next_runs' => $next_runs,
            'default' => $default_schedule,
        ];
    }

    private function get_schedule_summary_markup(
        array $components,
        $encrypt,
        $incremental,
        array $post_checks = [],
        array $destinations = [],
        array $include_patterns = [],
        array $exclude_patterns = []
    ) {
        $component_config = [
            'db' => ['label' => 'Base de données', 'color_class' => 'bjlg-badge-bg-indigo'],
            'plugins' => ['label' => 'Extensions', 'color_class' => 'bjlg-badge-bg-amber'],
            'themes' => ['label' => 'Thèmes', 'color_class' => 'bjlg-badge-bg-emerald'],
            'uploads' => ['label' => 'Médias', 'color_class' => 'bjlg-badge-bg-blue'],
        ];

        $component_badges = [];
        foreach ($components as $component) {
            if (isset($component_config[$component])) {
                $component_badges[] = $this->format_schedule_badge(
                    $component_config[$component]['label'],
                    $component_config[$component]['color_class'],
                    'bjlg-badge-component bjlg-badge-component-' . $component
                );
            }
        }

        if (empty($component_badges)) {
            $component_badges[] = '<span class="description">Aucun composant sélectionné</span>';
        }

        $option_badges = [];
        $option_badges[] = $this->format_schedule_badge(
            $encrypt ? 'Chiffrée' : 'Non chiffrée',
            $encrypt ? 'bjlg-badge-bg-purple' : 'bjlg-badge-bg-slate',
            'bjlg-badge-encrypted ' . ($encrypt ? 'bjlg-badge-state-on' : 'bjlg-badge-state-off')
        );
        $option_badges[] = $this->format_schedule_badge(
            $incremental ? 'Incrémentale' : 'Complète',
            $incremental ? 'bjlg-badge-bg-cobalt' : 'bjlg-badge-bg-gray',
            'bjlg-badge-incremental ' . ($incremental ? 'bjlg-badge-state-on' : 'bjlg-badge-state-off')
        );

        $include_badges = [];
        $include_count = count(array_filter($include_patterns, static function ($value) {
            return is_string($value) && trim($value) !== '';
        }));
        if ($include_count > 0) {
            $include_badges[] = $this->format_schedule_badge(
                sprintf('%d motif(s)', $include_count),
                'bjlg-badge-bg-sky',
                'bjlg-badge-include bjlg-badge-include-count'
            );
        } else {
            $include_badges[] = $this->format_schedule_badge('Tout le contenu', 'bjlg-badge-bg-emerald', 'bjlg-badge-include bjlg-badge-include-all');
        }

        $exclude_badges = [];
        $exclude_count = count(array_filter($exclude_patterns, static function ($value) {
            return is_string($value) && trim($value) !== '';
        }));
        if ($exclude_count > 0) {
            $exclude_badges[] = $this->format_schedule_badge(
                sprintf('%d exclusion(s)', $exclude_count),
                'bjlg-badge-bg-orange',
                'bjlg-badge-exclude bjlg-badge-exclude-count'
            );
        } else {
            $exclude_badges[] = $this->format_schedule_badge('Aucune', 'bjlg-badge-bg-slate', 'bjlg-badge-exclude bjlg-badge-exclude-none');
        }

        $control_badges = [];
        $checksum_enabled = !empty($post_checks['checksum']);
        $dry_run_enabled = !empty($post_checks['dry_run']);

        if ($checksum_enabled) {
            $control_badges[] = $this->format_schedule_badge('Checksum', 'bjlg-badge-bg-cobalt', 'bjlg-badge-checksum');
        }
        if ($dry_run_enabled) {
            $control_badges[] = $this->format_schedule_badge('Test restauration', 'bjlg-badge-bg-purple', 'bjlg-badge-restore');
        }
        if (empty($control_badges)) {
            $control_badges[] = $this->format_schedule_badge('Aucun contrôle', 'bjlg-badge-bg-slate', 'bjlg-badge-control');
        }

        $destination_badges = [];
        $available_destinations = $this->get_destination_choices();
        foreach ($destinations as $destination_id) {
            $label = $available_destinations[$destination_id] ?? ucfirst(str_replace('_', ' ', (string) $destination_id));
            $destination_badges[] = $this->format_schedule_badge($label, 'bjlg-badge-bg-sky', 'bjlg-badge-destination');
        }
        if (empty($destination_badges)) {
            $destination_badges[] = $this->format_schedule_badge('Stockage local', 'bjlg-badge-bg-slate', 'bjlg-badge-destination');
        }

        return $this->wrap_schedule_badge_group('Composants', $component_badges)
            . $this->wrap_schedule_badge_group('Options', $option_badges)
            . $this->wrap_schedule_badge_group('Inclusions', $include_badges)
            . $this->wrap_schedule_badge_group('Exclusions', $exclude_badges)
            . $this->wrap_schedule_badge_group('Contrôles', $control_badges)
            . $this->wrap_schedule_badge_group('Destinations', $destination_badges);
    }

    private function render_schedule_item(
        array $schedule,
        array $next_run_summary,
        array $components_labels,
        array $destination_choices,
        int $index,
        bool $is_template = false
    ) {
        $schedule_id = isset($schedule['id']) ? (string) $schedule['id'] : '';
        $label = isset($schedule['label']) ? (string) $schedule['label'] : '';
        if ($label === '' && !$is_template) {
            $label = sprintf('Planification #%d', $index + 1);
        }

        $recurrence = isset($schedule['recurrence']) ? (string) $schedule['recurrence'] : 'disabled';
        $day = isset($schedule['day']) ? (string) $schedule['day'] : 'sunday';
        $time = isset($schedule['time']) ? (string) $schedule['time'] : '23:59';
        $previous_recurrence = isset($schedule['previous_recurrence']) ? (string) $schedule['previous_recurrence'] : '';

        $schedule_components = isset($schedule['components']) && is_array($schedule['components']) ? $schedule['components'] : [];
        $include_patterns = isset($schedule['include_patterns']) && is_array($schedule['include_patterns']) ? $schedule['include_patterns'] : [];
        $exclude_patterns = isset($schedule['exclude_patterns']) && is_array($schedule['exclude_patterns']) ? $schedule['exclude_patterns'] : [];
        $post_checks = isset($schedule['post_checks']) && is_array($schedule['post_checks']) ? $schedule['post_checks'] : [];
        $secondary_destinations = isset($schedule['secondary_destinations']) && is_array($schedule['secondary_destinations'])
            ? $schedule['secondary_destinations']
            : [];

        $encrypt_enabled = !empty($schedule['encrypt']);
        $incremental_enabled = !empty($schedule['incremental']);

        $include_text = esc_textarea(implode("\n", array_map('strval', $include_patterns)));
        $exclude_text = esc_textarea(implode("\n", array_map('strval', $exclude_patterns)));

        $weekly_hidden = $recurrence !== 'weekly';
        $time_hidden = $recurrence === 'disabled';
        $weekly_classes = 'bjlg-schedule-weekly-options' . ($weekly_hidden ? ' bjlg-hidden' : '');
        $time_classes = 'bjlg-schedule-time-options' . ($time_hidden ? ' bjlg-hidden' : '');

        $next_run_text = isset($next_run_summary['next_run_formatted']) && $next_run_summary['next_run_formatted'] !== ''
            ? $next_run_summary['next_run_formatted']
            : 'Non planifié';
        $next_run_relative = isset($next_run_summary['next_run_relative']) && $next_run_summary['next_run_relative'] !== ''
            ? $next_run_summary['next_run_relative']
            : '';

        $field_prefix = $schedule_id !== '' ? $schedule_id : 'schedule_' . ($index + 1);
        if ($is_template) {
            $field_prefix = '__index__';
        }

        $label_id = 'bjlg-schedule-label-' . $field_prefix;
        $time_id_template = 'bjlg-schedule-time-%s';
        $time_description_id_template = 'bjlg-schedule-time-%s-description';
        $include_id_template = 'bjlg-schedule-include-%s';
        $exclude_id_template = 'bjlg-schedule-exclude-%s';
        $time_id = sprintf($time_id_template, $field_prefix);
        $time_description_id = sprintf($time_description_id_template, $field_prefix);
        $include_id = sprintf($include_id_template, $field_prefix);
        $exclude_id = sprintf($exclude_id_template, $field_prefix);

        $summary_html = $this->get_schedule_summary_markup(
            $schedule_components,
            $encrypt_enabled,
            $incremental_enabled,
            $post_checks,
            $secondary_destinations,
            $include_patterns,
            $exclude_patterns
        );

        $classes = ['bjlg-schedule-item'];
        if ($is_template) {
            $classes[] = 'bjlg-schedule-item--template';
        }

        ob_start();
        ?>
        <div class="<?php echo esc_attr(implode(' ', $classes)); ?>"
             data-schedule-id="<?php echo esc_attr($schedule_id); ?>"
             <?php echo $is_template ? "data-template='true' style='display:none;'" : ''; ?>>
            <input type="hidden" data-field="id" value="<?php echo esc_attr($schedule_id); ?>">
            <input type="hidden"
                   data-field="previous_recurrence"
                   name="schedules[<?php echo esc_attr($field_prefix); ?>][previous_recurrence]"
                   value="<?php echo esc_attr($previous_recurrence); ?>">
            <header class="bjlg-schedule-item__header">
                <div class="bjlg-schedule-item__title">
                    <span class="dashicons dashicons-calendar-alt" aria-hidden="true"></span>
                    <label class="screen-reader-text" for="<?php echo esc_attr($label_id); ?>" data-for-template="bjlg-schedule-label-%s">Nom de la planification</label>
                    <input type="text"
                           id="<?php echo esc_attr($label_id); ?>"
                           class="regular-text"
                           data-field="label"
                           value="<?php echo esc_attr($label); ?>"
                           data-id-template="bjlg-schedule-label-%s"
                           placeholder="Nom de la planification">
                </div>
                <div class="bjlg-schedule-item__meta">
                    <p class="description bjlg-schedule-next-run" data-field="next_run_display">
                        <strong>Prochaine exécution :</strong>
                        <span class="bjlg-next-run-value"><?php echo esc_html($next_run_text); ?></span>
                        <?php if ($next_run_relative !== ''): ?>
                            <span class="bjlg-next-run-relative">(<?php echo esc_html($next_run_relative); ?>)</span>
                        <?php endif; ?>
                    </p>
                    <button type="button" class="button-link-delete bjlg-remove-schedule"<?php echo $is_template ? ' disabled' : ''; ?>>Supprimer</button>
                </div>
            </header>
            <div class="bjlg-schedule-item__body">
                <table class="form-table">
                    <tr>
                        <th scope="row">Fréquence</th>
                        <td>
                            <select data-field="recurrence" name="schedules[<?php echo esc_attr($field_prefix); ?>][recurrence]">
                                <option value="disabled" <?php selected($recurrence, 'disabled'); ?>>Désactivée</option>
                                <option value="hourly" <?php selected($recurrence, 'hourly'); ?>>Toutes les heures</option>
                                <option value="twice_daily" <?php selected($recurrence, 'twice_daily'); ?>>Deux fois par jour</option>
                                <option value="daily" <?php selected($recurrence, 'daily'); ?>>Journalière</option>
                                <option value="weekly" <?php selected($recurrence, 'weekly'); ?>>Hebdomadaire</option>
                                <option value="monthly" <?php selected($recurrence, 'monthly'); ?>>Mensuelle</option>
                            </select>
                        </td>
                    </tr>
                    <tr class="<?php echo esc_attr($weekly_classes); ?>" aria-hidden="<?php echo esc_attr($weekly_hidden ? 'true' : 'false'); ?>">
                        <th scope="row">Jour de la semaine</th>
                        <td>
                            <select data-field="day" name="schedules[<?php echo esc_attr($field_prefix); ?>][day]">
                                <?php $days = ['monday' => 'Lundi', 'tuesday' => 'Mardi', 'wednesday' => 'Mercredi', 'thursday' => 'Jeudi', 'friday' => 'Vendredi', 'saturday' => 'Samedi', 'sunday' => 'Dimanche'];
                                foreach ($days as $day_key => $day_name): ?>
                                    <option value="<?php echo esc_attr($day_key); ?>" <?php selected($day, $day_key); ?>><?php echo esc_html($day_name); ?></option>
                                <?php endforeach; ?>
                            </select>
                        </td>
                    </tr>
                    <tr class="<?php echo esc_attr($time_classes); ?>" aria-hidden="<?php echo esc_attr($time_hidden ? 'true' : 'false'); ?>">
                        <th scope="row"><label for="<?php echo esc_attr($time_id); ?>" data-for-template="bjlg-schedule-time-%s">Heure</label></th>
                        <td>
                            <input type="time"
                                   id="<?php echo esc_attr($time_id); ?>"
                                   data-field="time"
                                   data-id-template="bjlg-schedule-time-%s"
                                   data-describedby-template="bjlg-schedule-time-%s-description"
                                   name="schedules[<?php echo esc_attr($field_prefix); ?>][time]"
                                   value="<?php echo esc_attr($time); ?>"
                                   aria-describedby="<?php echo esc_attr($time_description_id); ?>">
                            <p id="<?php echo esc_attr($time_description_id); ?>" class="description" data-id-template="bjlg-schedule-time-%s-description">Heure locale du site</p>
                        </td>
                    </tr>
                    <tr>
                        <th scope="row">Composants</th>
                        <td>
                            <fieldset>
                                <?php foreach ($components_labels as $component_key => $component_label): ?>
                                    <label class="bjlg-label-block bjlg-mb-4">
                                        <input type="checkbox"
                                               data-field="components"
                                               name="schedules[<?php echo esc_attr($field_prefix); ?>][components][]"
                                               value="<?php echo esc_attr($component_key); ?>"
                                               <?php checked(in_array($component_key, $schedule_components, true)); ?>>
                                        <?php if ($component_key === 'db'): ?>
                                            <strong><?php echo esc_html($component_label); ?></strong>
                                            <span class="description">Toutes les tables WordPress</span>
                                        <?php else: ?>
                                            <?php echo esc_html($component_label); ?>
                                        <?php endif; ?>
                                    </label>
                                <?php endforeach; ?>
                            </fieldset>
                        </td>
                    </tr>
                    <tr>
                        <th scope="row">Options</th>
                        <td>
                            <label class="bjlg-label-block">
                                <input type="checkbox"
                                       data-field="encrypt"
                                       name="schedules[<?php echo esc_attr($field_prefix); ?>][encrypt]"
                                       value="1" <?php checked($encrypt_enabled); ?>>
                                Chiffrer la sauvegarde
                            </label>
                            <label class="bjlg-label-block">
                                <input type="checkbox"
                                       data-field="incremental"
                                       name="schedules[<?php echo esc_attr($field_prefix); ?>][incremental]"
                                       value="1" <?php checked($incremental_enabled); ?>>
                                Sauvegarde incrémentale
                            </label>
                        </td>
                    </tr>
                    <tr>
                        <th scope="row"><label for="<?php echo esc_attr($include_id); ?>" data-for-template="bjlg-schedule-include-%s">Inclusions</label></th>
                        <td>
                            <textarea rows="3"
                                      class="large-text code"
                                      data-field="include_patterns"
                                      id="<?php echo esc_attr($include_id); ?>"
                                      data-id-template="bjlg-schedule-include-%s"
                                      name="schedules[<?php echo esc_attr($field_prefix); ?>][include_patterns]"
                                      placeholder="wp-content/uploads/*&#10;wp-content/themes/mon-theme/*"><?php echo $include_text; ?></textarea>
                        </td>
                    </tr>
                    <tr>
                        <th scope="row"><label for="<?php echo esc_attr($exclude_id); ?>" data-for-template="bjlg-schedule-exclude-%s">Exclusions</label></th>
                        <td>
                            <textarea rows="3"
                                      class="large-text code"
                                      data-field="exclude_patterns"
                                      id="<?php echo esc_attr($exclude_id); ?>"
                                      data-id-template="bjlg-schedule-exclude-%s"
                                      name="schedules[<?php echo esc_attr($field_prefix); ?>][exclude_patterns]"
                                      placeholder="*/cache/*&#10;*.tmp"><?php echo $exclude_text; ?></textarea>
                        </td>
                    </tr>
                    <tr>
                        <th scope="row">Contrôles post-sauvegarde</th>
                        <td>
                            <label class="bjlg-label-block">
                                <input type="checkbox"
                                       data-field="post_checks"
                                       name="schedules[<?php echo esc_attr($field_prefix); ?>][post_checks][]"
                                       value="checksum" <?php checked(!empty($post_checks['checksum'])); ?>>
                                Vérification checksum
                            </label>
                            <label class="bjlg-label-block">
                                <input type="checkbox"
                                       data-field="post_checks"
                                       name="schedules[<?php echo esc_attr($field_prefix); ?>][post_checks][]"
                                       value="dry_run" <?php checked(!empty($post_checks['dry_run'])); ?>>
                                Test de restauration
                            </label>
                        </td>
                    </tr>
                    <tr>
                        <th scope="row">Destinations secondaires</th>
                        <td>
                            <?php if (!empty($destination_choices)): ?>
                                <?php foreach ($destination_choices as $destination_id => $destination_label): ?>
                                    <label class="bjlg-label-block">
                                        <input type="checkbox"
                                               data-field="secondary_destinations"
                                               name="schedules[<?php echo esc_attr($field_prefix); ?>][secondary_destinations][]"
                                               value="<?php echo esc_attr($destination_id); ?>"
                                               <?php checked(in_array($destination_id, $secondary_destinations, true)); ?>>
                                        <?php echo esc_html($destination_label); ?>
                                    </label>
                                <?php endforeach; ?>
                                <p class="description">En cas d'échec de la première destination, les suivantes seront tentées.</p>
                            <?php else: ?>
                                <p class="description">Aucune destination distante disponible.</p>
                            <?php endif; ?>
                        </td>
                    </tr>
                    <tr>
                        <th scope="row">Résumé</th>
                        <td>
                            <div class="bjlg-schedule-summary" data-field="summary" aria-live="polite">
                                <?php echo $summary_html; // phpcs:ignore WordPress.Security.EscapeOutput.OutputNotEscaped ?>
                            </div>
                        </td>
                    </tr>
                </table>
                <p class="bjlg-schedule-inline-actions">
                    <button type="button" class="button button-secondary bjlg-run-schedule-now"<?php echo $is_template ? ' disabled' : ''; ?>>Exécuter maintenant</button>
                </p>
            </div>
        </div>
        <?php
        return ob_get_clean();
    }

    private function wrap_schedule_badge_group($title, array $badges) {
        return sprintf(
            '<div class="bjlg-badge-group"><strong class="bjlg-badge-group-title">%s :</strong>%s</div>',
            esc_html($title),
            implode('', $badges)
        );
    }

    private function format_schedule_badge($label, $color_class, $extra_class = '') {
        $classes = ['bjlg-badge'];

        if (is_string($color_class) && $color_class !== '') {
            $classes[] = $color_class;
        } else {
            $classes[] = 'bjlg-badge-bg-slate';
        }

        if (!empty($extra_class)) {
            $classes[] = $extra_class;
        }

        return sprintf(
            '<span class="%s">%s</span>',
            esc_attr(implode(' ', $classes)),
            esc_html($label)
        );
    }
}<|MERGE_RESOLUTION|>--- conflicted
+++ resolved
@@ -30,7 +30,6 @@
         if (class_exists(BJLG_AWS_S3::class)) {
             $this->destinations['aws_s3'] = new BJLG_AWS_S3();
         }
-<<<<<<< HEAD
         if (class_exists(BJLG_Wasabi::class)) {
             $this->destinations['wasabi'] = new BJLG_Wasabi();
         }
@@ -39,13 +38,6 @@
         }
         if (class_exists(BJLG_OneDrive::class)) {
             $this->destinations['onedrive'] = new BJLG_OneDrive();
-=======
-        if (class_exists(BJLG_Azure_Blob::class)) {
-            $this->destinations['azure_blob'] = new BJLG_Azure_Blob();
-        }
-        if (class_exists(BJLG_Backblaze_B2::class)) {
-            $this->destinations['backblaze_b2'] = new BJLG_Backblaze_B2();
->>>>>>> 15caed5b
         }
         if (class_exists(BJLG_SFTP::class)) {
             $this->destinations['sftp'] = new BJLG_SFTP();
