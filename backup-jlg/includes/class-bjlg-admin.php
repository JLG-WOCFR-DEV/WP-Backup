<?php
namespace BJLG;

use WP_REST_Request;
use WP_REST_Response;

if (!defined('ABSPATH')) {
    exit;
}

/**
 * Gère la création et l'affichage de l'interface d'administration du plugin.
 */
class BJLG_Admin {

    private const DASHBOARD_RECENT_BACKUPS_LIMIT = 3;

    private const ONBOARDING_PROGRESS_META_KEY = 'bjlg_onboarding_progress';

    private $destinations = [];
    private $advanced_admin;
    private $google_drive_notice;
    private $onboarding_progress = [];
    private $is_network_screen = false;

    public function __construct() {
        $this->load_destinations();
        $this->advanced_admin = class_exists(BJLG_Admin_Advanced::class) ? new BJLG_Admin_Advanced() : null;
        $this->onboarding_progress = $this->get_user_onboarding_progress();
        add_action('admin_menu', [$this, 'create_admin_page']);
        add_action('network_admin_menu', [$this, 'create_network_admin_page']);
        add_filter('bjlg_admin_tabs', [$this, 'get_default_tabs']);
        add_filter('bjlg_admin_sections', [$this, 'get_default_sections']);
        add_action('wp_dashboard_setup', [$this, 'register_dashboard_widget']);
        add_action('admin_enqueue_scripts', [$this, 'enqueue_dashboard_widget_assets']);
        add_action('wp_ajax_bjlg_update_onboarding_progress', [$this, 'ajax_update_onboarding_progress']);
    }

    /**
     * Détermine si Google Drive est indisponible faute de SDK.
     */
    private function is_google_drive_unavailable() {
        $google_drive_destination = isset($this->destinations['google_drive'])
            ? $this->destinations['google_drive']
            : null;

        if (!is_object($google_drive_destination) || !method_exists($google_drive_destination, 'is_sdk_available')) {
            return false;
        }

        return !$google_drive_destination->is_sdk_available();
    }

    /**
     * Retourne le message à afficher quand le SDK Google Drive est manquant.
     */
    private function get_google_drive_unavailable_notice() {
        if ($this->google_drive_notice === null) {
            $this->google_drive_notice = esc_html__(
                "Le SDK Google n'est pas disponible. Installez les dépendances via Composer pour activer cette destination.",
                'backup-jlg'
            );
        }

        return $this->google_drive_notice;
    }

    /**
     * Charge les classes de destination disponibles.
     */
    private function load_destinations() {
        if (class_exists(BJLG_Google_Drive::class)) {
            $this->destinations['google_drive'] = new BJLG_Google_Drive();
        }
        if (class_exists(BJLG_AWS_S3::class)) {
            $this->destinations['aws_s3'] = new BJLG_AWS_S3();
        }
        if (class_exists(BJLG_Wasabi::class)) {
            $this->destinations['wasabi'] = new BJLG_Wasabi();
        }
        if (class_exists(BJLG_Dropbox::class)) {
            $this->destinations['dropbox'] = new BJLG_Dropbox();
        }
        if (class_exists(BJLG_Azure_Blob::class)) {
            $this->destinations['azure_blob'] = new BJLG_Azure_Blob();
        }
        if (class_exists(BJLG_Backblaze_B2::class)) {
            $this->destinations['backblaze_b2'] = new BJLG_Backblaze_B2();
        }
        if (class_exists(BJLG_OneDrive::class)) {
            $this->destinations['onedrive'] = new BJLG_OneDrive();
        }
        if (class_exists(BJLG_PCloud::class)) {
            $this->destinations['pcloud'] = new BJLG_PCloud();
        }
        if (class_exists(BJLG_SFTP::class)) {
            $this->destinations['sftp'] = new BJLG_SFTP();
        }
    }

    /**
     * Retourne les onglets par défaut
     */
    public function get_default_tabs($tabs) {
        $defaults = [
            'backup_restore' => 'Sauvegarde & Restauration',
            'scheduling' => 'Planification',
            'history' => 'Historique',
            'health_check' => 'Bilan de Santé',
            'settings' => 'Réglages',
            'logs' => 'Logs & Outils',
            'api' => 'API & Intégrations',
        ];

        if (is_array($tabs) && !empty($tabs)) {
            return array_merge($defaults, $tabs);
        }

        return $defaults;
    }

    private function get_user_onboarding_progress(): array {
        if (!\function_exists('get_current_user_id') || !\function_exists('get_user_meta')) {
            return [];
        }

        $user_id = \get_current_user_id();
        if (!$user_id) {
            return [];
        }

        $progress = \get_user_meta($user_id, self::ONBOARDING_PROGRESS_META_KEY, true);

        if (!is_array($progress) || empty($progress)) {
            return [];
        }

        $completed = [];
        foreach ($progress as $step_id) {
            $key = sanitize_key((string) $step_id);
            if ($key !== '') {
                $completed[] = $key;
            }
        }

        return array_values(array_unique($completed));
    }

    private function save_user_onboarding_progress(array $completed) {
        if (!\function_exists('get_current_user_id') || !\function_exists('update_user_meta')) {
            return;
        }

        $user_id = \get_current_user_id();
        if (!$user_id) {
            return;
        }

        $normalized = [];
        foreach ($completed as $step_id) {
            $key = sanitize_key((string) $step_id);
            if ($key !== '') {
                $normalized[] = $key;
            }
        }

        \update_user_meta($user_id, self::ONBOARDING_PROGRESS_META_KEY, array_values(array_unique($normalized)));
        $this->onboarding_progress = $this->get_user_onboarding_progress();
    }

    /**
     * Retourne les sections par défaut affichées dans l'application React.
     */
    public function get_default_sections($sections) {
        $defaults = [
            'monitoring' => [
                'label' => __('Monitoring', 'backup-jlg'),
                'icon' => 'chart-line',
            ],
            'backup' => [
                'label' => __('Sauvegarde', 'backup-jlg'),
                'icon' => 'database-export',
            ],
            'restore' => [
                'label' => __('Restauration', 'backup-jlg'),
                'icon' => 'update-alt',
            ],
            'settings' => [
                'label' => __('Réglages', 'backup-jlg'),
                'icon' => 'admin-generic',
            ],
            'integrations' => [
                'label' => __('Intégrations', 'backup-jlg'),
                'icon' => 'admin-network',
            ],
        ];

        if (is_array($sections) && !empty($sections)) {
            return array_merge($defaults, $sections);
        }

        return $defaults;
    }

    /**
     * Crée la page de menu dans l'administration.
     */
    public function create_admin_page() {
        $wl_settings = \bjlg_get_option('bjlg_whitelabel_settings', []);
        $plugin_name = !empty($wl_settings['plugin_name']) ? $wl_settings['plugin_name'] : 'Backup - JLG';

        add_menu_page(
            $plugin_name,
            $plugin_name,
            'bjlg_manage_plugin',
            'backup-jlg',
            [$this, 'render_admin_page'],
            'dashicons-database-export',
            81
        );
    }

    public function create_network_admin_page() {
        if (!function_exists('is_multisite') || !is_multisite()) {
            return;
        }

        $wl_settings = \bjlg_get_option('bjlg_whitelabel_settings', [], ['network' => true]);
        $plugin_name = !empty($wl_settings['plugin_name']) ? $wl_settings['plugin_name'] : 'Backup - JLG';

        add_menu_page(
            $plugin_name,
            $plugin_name,
            'bjlg_manage_plugin',
            'backup-jlg-network',
            [$this, 'render_network_admin_page'],
            'dashicons-database-export',
            81
        );
    }

    public function render_network_admin_page() {
        $previous_state = $this->is_network_screen;
        $this->is_network_screen = true;

        bjlg_with_network(function () {
            $this->render_admin_page();
        });

        $this->is_network_screen = $previous_state;
    }

    /**
     * Register the dashboard widget shown on the main WordPress dashboard.
     */
    public function register_dashboard_widget() {
        if (!function_exists('bjlg_can_manage_plugin') || !bjlg_can_manage_plugin()) {
            return;
        }

        wp_add_dashboard_widget(
            'bjlg_dashboard_status',
            __('Sauvegardes - aperçu', 'backup-jlg'),
            [$this, 'render_dashboard_widget']
        );
    }

    /**
     * Enqueue assets required for the dashboard widget.
     */
    public function enqueue_dashboard_widget_assets($hook_suffix) {
        if ($hook_suffix !== 'index.php') {
            return;
        }

        if (!function_exists('bjlg_can_manage_plugin') || !bjlg_can_manage_plugin()) {
            return;
        }

        wp_enqueue_style(
            'bjlg-dashboard-widget',
            BJLG_PLUGIN_URL . 'assets/css/dashboard-widget.css',
            [],
            BJLG_VERSION
        );
    }

    public function ajax_update_onboarding_progress() {
        if (!function_exists('bjlg_can_manage_plugin') || !bjlg_can_manage_plugin()) {
            wp_send_json_error(['message' => __('Vous n’avez pas la permission de modifier cette checklist.', 'backup-jlg')], 403);
        }

        $nonce = isset($_POST['nonce']) ? sanitize_text_field(wp_unslash($_POST['nonce'])) : '';
        if (!wp_verify_nonce($nonce, 'bjlg_onboarding_progress')) {
            wp_send_json_error(['message' => __('Jeton de sécurité invalide.', 'backup-jlg')], 403);
        }

        $steps = isset($_POST['completed']) ? (array) wp_unslash($_POST['completed']) : [];
        $completed = [];

        foreach ($steps as $step_id) {
            $key = sanitize_key((string) $step_id);
            if ($key !== '') {
                $completed[] = $key;
            }
        }

        $this->save_user_onboarding_progress($completed);

        wp_send_json_success([
            'completed' => $this->onboarding_progress,
        ]);
    }
    
    private function map_legacy_tab_to_section(string $tab): string {
        switch ($tab) {
            case 'backup_restore':
            case 'scheduling':
                return 'backup';
            case 'history':
            case 'health_check':
            case 'logs':
                return 'monitoring';
            case 'settings':
                return 'settings';
            case 'api':
                return 'integrations';
            default:
                return $tab !== '' ? sanitize_key($tab) : 'monitoring';
        }
    }

    private function get_section_module_mapping(): array {
        return [
            'monitoring' => ['dashboard', 'logs'],
            'backup' => ['dashboard', 'backup', 'scheduling'],
            'restore' => ['backup'],
            'settings' => ['settings'],
            'integrations' => ['api'],
        ];
    }

    private function build_sidebar_summary_items(array $metrics): array {
        $summary = isset($metrics['summary']) && is_array($metrics['summary']) ? $metrics['summary'] : [];
        $reliability = isset($metrics['reliability']) && is_array($metrics['reliability']) ? $metrics['reliability'] : [];

        $items = [];

        $items[] = [
            'label' => __('Dernière sauvegarde', 'backup-jlg'),
            'value' => $summary['history_last_backup_relative'] ?? ($summary['history_last_backup'] ?? __('Aucune sauvegarde effectuée', 'backup-jlg')),
            'meta' => $summary['history_last_backup'] ?? '',
            'icon' => 'dashicons-backup',
        ];

        $items[] = [
            'label' => __('Prochaine planification', 'backup-jlg'),
            'value' => $summary['scheduler_next_run_relative'] ?? ($summary['scheduler_next_run'] ?? __('Non planifié', 'backup-jlg')),
            'meta' => $summary['scheduler_next_run'] ?? '',
            'icon' => 'dashicons-clock',
        ];

        $count_archives = (int) ($summary['storage_backup_count'] ?? 0);
        $count_formatted = \function_exists('number_format_i18n')
            ? \number_format_i18n($count_archives)
            : number_format($count_archives);

        if (\function_exists('_n')) {
            $meta_label = sprintf(
                \_n('%s archive', '%s archives', $count_archives, 'backup-jlg'),
                $count_formatted
            );
        } else {
            $meta_label = sprintf(
                $count_archives === 1 ? '%s archive' : '%s archives',
                $count_formatted
            );
        }

        $items[] = [
            'label' => __('Stockage local', 'backup-jlg'),
            'value' => $summary['storage_total_size_human'] ?? size_format(0),
            'meta' => $meta_label,
            'icon' => 'dashicons-database',
        ];

        if (!empty($reliability)) {
            $score = isset($reliability['score']) ? max(0, min(100, (int) $reliability['score'])) : null;
            $score_label = $reliability['score_label'] ?? '';
            $items[] = [
                'label' => __('Indice de fiabilité', 'backup-jlg'),
                'value' => $score !== null ? sprintf(__('%s /100', 'backup-jlg'), number_format_i18n($score)) : __('Non disponible', 'backup-jlg'),
                'meta' => $score_label,
                'icon' => 'dashicons-shield-alt',
            ];
        }

        return $items;
    }

    private function has_api_keys(): bool {
        if (!class_exists(BJLG_API_Keys::class)) {
            return false;
        }

        $keys = BJLG_API_Keys::get_keys();

        return is_array($keys) && !empty($keys);
    }

    private function build_onboarding_steps(array $metrics): array {
        $summary = isset($metrics['summary']) && is_array($metrics['summary']) ? $metrics['summary'] : [];
        $scheduler = isset($metrics['scheduler']) && is_array($metrics['scheduler']) ? $metrics['scheduler'] : [];
        $encryption = isset($metrics['encryption']) && is_array($metrics['encryption']) ? $metrics['encryption'] : [];
        $has_backup = (int) ($summary['history_successful_backups'] ?? 0) > 0;
        $has_schedule = (int) ($scheduler['active_count'] ?? 0) > 0;
        $encryption_enabled = !empty($encryption['encryption_enabled']);
        $has_api_key = $this->has_api_keys();

        $steps = [
            [
                'id' => 'create-first-backup',
                'title' => __('Créer une sauvegarde immédiate', 'backup-jlg'),
                'description' => __('Assurez-vous d’avoir une archive complète en lançant une sauvegarde à la demande.', 'backup-jlg'),
                'cta' => [
                    'label' => __('Lancer une sauvegarde', 'backup-jlg'),
                    'href' => add_query_arg(['page' => 'backup-jlg', 'section' => 'backup'], admin_url('admin.php')) . '#bjlg-backup-creation-form',
                ],
                'completed' => $has_backup,
                'locked' => false,
            ],
            [
                'id' => 'configure-schedule',
                'title' => __('Planifier des sauvegardes automatiques', 'backup-jlg'),
                'description' => __('Activez au moins une planification récurrente pour couvrir vos besoins métier.', 'backup-jlg'),
                'cta' => [
                    'label' => __('Configurer la planification', 'backup-jlg'),
                    'href' => add_query_arg(['page' => 'backup-jlg', 'section' => 'backup'], admin_url('admin.php')) . '#bjlg-scheduling',
                ],
                'completed' => $has_schedule,
                'locked' => false,
            ],
            [
                'id' => 'enable-encryption',
                'title' => __('Activer le chiffrement AES-256', 'backup-jlg'),
                'description' => __('Protégez vos archives en générant une clé AES-256 puis en activant l’option « Sauvegarde chiffrée » dans Paramètres → Chiffrement.', 'backup-jlg'),
                'cta' => [
                    'label' => __('Ouvrir Paramètres → Chiffrement', 'backup-jlg'),
                    'href' => add_query_arg(['page' => 'backup-jlg', 'section' => 'settings'], admin_url('admin.php')) . '#bjlg-encryption-settings',
                ],
                'completed' => $encryption_enabled,
                'locked' => true,
            ],
            [
                'id' => 'generate-api-key',
                'title' => __('Générer une clé API', 'backup-jlg'),
                'description' => __('Créez une clé API dédiée pour vos intégrations externes et automatisez vos workflows.', 'backup-jlg'),
                'cta' => [
                    'label' => __('Créer une clé API', 'backup-jlg'),
                    'href' => add_query_arg(['page' => 'backup-jlg', 'section' => 'integrations'], admin_url('admin.php')) . '#bjlg-create-api-key',
                    'action' => 'open-api-key',
                ],
                'completed' => $has_api_key,
                'locked' => true,
            ],
        ];

        return $steps;
    }

    /**
     * Affiche le contenu de la page principale et gère le routage des onglets.
     */
    public function render_admin_page() {
        $admin_url_callback = $this->is_network_screen ? 'network_admin_url' : 'admin_url';
        $requested_section = isset($_GET['section']) ? sanitize_key($_GET['section']) : '';
        $legacy_tab = isset($_GET['tab']) ? sanitize_key($_GET['tab']) : '';
        if ($requested_section === '' && $legacy_tab !== '') {
            $requested_section = $this->map_legacy_tab_to_section($legacy_tab);
        }

        $raw_sections = apply_filters('bjlg_admin_sections', []);
        if (!is_array($raw_sections) || empty($raw_sections)) {
            $raw_sections = $this->get_default_sections([]);
        }

        $sections = [];
        foreach ($raw_sections as $key => $data) {
            $slug = sanitize_key((string) $key);
            if ($slug === '') {
                $slug = 'section-' . substr(md5((string) $key), 0, 8);
            }

            $label = '';
            $icon_candidate = 'admin-generic';
            if (is_array($data)) {
                $label = isset($data['label']) ? (string) $data['label'] : '';
                $icon_candidate = isset($data['icon']) ? (string) $data['icon'] : 'admin-generic';
            } else {
                $label = (string) $data;
            }

            if (strpos($icon_candidate, 'dashicons-') !== 0) {
                $icon_candidate = 'dashicons-' . $icon_candidate;
            }

            if ($label === '') {
                $label = ucwords(str_replace(['_', '-'], ' ', $slug));
            }

            $sections[$slug] = [
                'key' => $slug,
                'label' => $label,
                'icon' => sanitize_html_class($icon_candidate),
                'url' => add_query_arg(
                    [
                        'page' => $this->is_network_screen ? 'backup-jlg-network' : 'backup-jlg',
                        'section' => $slug,
                    ],
                    $admin_url_callback('admin.php')
                ),
            ];
        }

        if (empty($sections)) {
            return;
        }

        if ($requested_section === '' || !isset($sections[$requested_section])) {
            $active_section = (string) array_key_first($sections);
        } else {
            $active_section = $requested_section;
        }

        $metrics = $this->advanced_admin ? $this->advanced_admin->get_dashboard_metrics() : [];

        $notice_type = isset($_GET['bjlg_notice']) ? sanitize_key($_GET['bjlg_notice']) : '';
        $notice_message = '';

        if (isset($_GET['bjlg_notice_message'])) {
            $raw_notice = rawurldecode((string) $_GET['bjlg_notice_message']);
            $notice_message = sanitize_text_field(wp_unslash($raw_notice));
        }

        $notice_classes = [
            'success' => 'notice notice-success',
            'error' => 'notice notice-error',
            'warning' => 'notice notice-warning',
            'info' => 'notice notice-info',
        ];

        $section_modules_map = $this->get_section_module_mapping();
        $sections_for_js = array_values($sections);
        $sections_json = !empty($sections_for_js) ? wp_json_encode($sections_for_js) : '';
        $modules_json = !empty($section_modules_map) ? wp_json_encode($section_modules_map) : '';
        $onboarding_steps = $this->build_onboarding_steps($metrics);
        $onboarding_payload = [
            'steps' => $onboarding_steps,
            'completed' => $this->onboarding_progress,
        ];
        $onboarding_json = !empty($onboarding_steps) ? wp_json_encode($onboarding_payload) : '';

        $summary_items = $this->build_sidebar_summary_items($metrics);
        $reliability = isset($metrics['reliability']) && is_array($metrics['reliability']) ? $metrics['reliability'] : [];
        $reliability_level = $reliability['level'] ?? __('Indisponible', 'backup-jlg');
        $reliability_intent = isset($reliability['intent']) ? sanitize_html_class((string) $reliability['intent']) : 'info';
        $reliability_score = isset($reliability['score']) ? max(0, min(100, (int) $reliability['score'])) : null;

        $breadcrumb_items = [
            [
                'label' => __('Console Backup JLG', 'backup-jlg'),
                'url' => add_query_arg([
                    'page' => $this->is_network_screen ? 'backup-jlg-network' : 'backup-jlg',
                ], $admin_url_callback('admin.php')),
            ],
            [
                'label' => $sections[$active_section]['label'],
                'url' => '',
            ],
        ];

        $app_sections_attr = $sections_json ? ' data-bjlg-sections="' . esc_attr($sections_json) . '"' : '';
        $app_modules_attr = $modules_json ? ' data-bjlg-modules="' . esc_attr($modules_json) . '"' : '';
        $app_onboarding_attr = $onboarding_json ? ' data-bjlg-onboarding="' . esc_attr($onboarding_json) . '"' : '';

        ?>
        <a class="bjlg-skip-link" href="#bjlg-main-content">
            <?php esc_html_e('Aller au contenu principal', 'backup-jlg'); ?>
        </a>
        <div id="bjlg-main-content" class="wrap bjlg-wrap is-light" data-bjlg-theme="light" role="main" tabindex="-1" data-active-section="<?php echo esc_attr($active_section); ?>">
            <header class="bjlg-page-header">
                <h1>
                    <span class="dashicons dashicons-database-export" aria-hidden="true"></span>
                    <?php echo esc_html(get_admin_page_title()); ?>
                    <span class="bjlg-version">v<?php echo esc_html(BJLG_VERSION); ?></span>
                </h1>
                <div class="bjlg-utility-bar">
                    <button
                        type="button"
                        class="button button-secondary bjlg-contrast-toggle"
                        id="bjlg-contrast-toggle"
                        data-dark-label="<?php echo esc_attr__('Activer le contraste renforcé', 'backup-jlg'); ?>"
                        data-light-label="<?php echo esc_attr__('Revenir au thème clair', 'backup-jlg'); ?>"
                        aria-pressed="false"
                    >
                        <?php echo esc_html__('Activer le contraste renforcé', 'backup-jlg'); ?>
                    </button>
                </div>
            </header>

            <?php if ($notice_type && $notice_message !== ''): ?>
                <?php $notice_class = isset($notice_classes[$notice_type]) ? $notice_classes[$notice_type] : $notice_classes['info']; ?>
                <div class="<?php echo esc_attr($notice_class); ?>">
                    <p><?php echo esc_html($notice_message); ?></p>
                </div>
            <?php endif; ?>

            <div class="bjlg-admin-shell" data-active-section="<?php echo esc_attr($active_section); ?>">
                <aside id="bjlg-shell-sidebar" class="bjlg-admin-shell__sidebar" data-collapsible="true">
                    <div class="bjlg-sidebar__header">
                        <h2><?php esc_html_e('Navigation', 'backup-jlg'); ?></h2>
                        <button type="button" class="bjlg-sidebar__close button button-link" id="bjlg-sidebar-close">
                            <span class="dashicons dashicons-no-alt" aria-hidden="true"></span>
                            <span class="screen-reader-text"><?php esc_html_e('Fermer le menu', 'backup-jlg'); ?></span>
                        </button>
                    </div>
                    <div class="bjlg-sidebar__summary" role="region" aria-label="<?php esc_attr_e('Résumé d’état global', 'backup-jlg'); ?>">
                        <h3><?php esc_html_e('Résumé d’état', 'backup-jlg'); ?></h3>
                        <ul class="bjlg-sidebar-summary-list">
                            <?php foreach ($summary_items as $item): ?>
                                <li class="bjlg-sidebar-summary-list__item">
                                    <span class="bjlg-sidebar-summary-list__icon dashicons <?php echo esc_attr($item['icon']); ?>" aria-hidden="true"></span>
                                    <div class="bjlg-sidebar-summary-list__content">
                                        <span class="bjlg-sidebar-summary-list__label"><?php echo esc_html($item['label']); ?></span>
                                        <span class="bjlg-sidebar-summary-list__value"><?php echo esc_html($item['value']); ?></span>
                                        <?php if (!empty($item['meta'])): ?>
                                            <span class="bjlg-sidebar-summary-list__meta"><?php echo esc_html($item['meta']); ?></span>
                                        <?php endif; ?>
                                    </div>
                                </li>
                            <?php endforeach; ?>
                        </ul>
                    </div>
                    <nav class="bjlg-sidebar__nav" aria-label="<?php esc_attr_e('Navigation principale', 'backup-jlg'); ?>">
                        <ul>
                            <?php foreach ($sections as $section_key => $section): ?>
                                <li>
                                    <a class="bjlg-sidebar__nav-link<?php echo $section_key === $active_section ? ' is-active' : ''; ?>"
                                       href="<?php echo esc_url($section['url']); ?>"
                                       data-section="<?php echo esc_attr($section_key); ?>">
                                        <span class="dashicons <?php echo esc_attr($section['icon']); ?>" aria-hidden="true"></span>
                                        <span><?php echo esc_html($section['label']); ?></span>
                                    </a>
                                </li>
                            <?php endforeach; ?>
                        </ul>
                    </nav>
                </aside>

                <div class="bjlg-admin-shell__main">
                    <div class="bjlg-shell-topbar">
                        <button type="button" class="button button-secondary bjlg-shell-topbar__toggle" id="bjlg-sidebar-toggle" aria-controls="bjlg-shell-sidebar" aria-expanded="false">
                            <span class="dashicons dashicons-menu" aria-hidden="true"></span>
                            <span class="screen-reader-text"><?php esc_html_e('Afficher le menu latéral', 'backup-jlg'); ?></span>
                        </button>
                        <nav class="bjlg-breadcrumbs" aria-label="<?php esc_attr_e('Fil d’Ariane', 'backup-jlg'); ?>">
                            <ol>
                                <?php $crumb_count = count($breadcrumb_items); ?>
                                <?php foreach ($breadcrumb_items as $index => $crumb): ?>
                                    <li<?php echo $index === $crumb_count - 1 ? ' aria-current="page"' : ''; ?>>
                                        <?php if (!empty($crumb['url']) && $index !== $crumb_count - 1): ?>
                                            <a href="<?php echo esc_url($crumb['url']); ?>"><?php echo esc_html($crumb['label']); ?></a>
                                        <?php else: ?>
                                            <span><?php echo esc_html($crumb['label']); ?></span>
                                        <?php endif; ?>
                                    </li>
                                <?php endforeach; ?>
                            </ol>
                        </nav>
                        <div class="bjlg-shell-topbar__status" data-intent="<?php echo esc_attr($reliability_intent); ?>">
                            <span class="bjlg-shell-topbar__label"><?php esc_html_e('Indice de fiabilité', 'backup-jlg'); ?></span>
                            <strong class="bjlg-shell-topbar__value">
                                <?php echo $reliability_score !== null ? esc_html(number_format_i18n($reliability_score)) : '—'; ?>
                            </strong>
                            <span class="bjlg-shell-topbar__meta"><?php echo esc_html($reliability_level); ?></span>
                        </div>
                    </div>

                    <div id="bjlg-section-announcer" class="screen-reader-text" aria-live="polite" aria-atomic="true"></div>

                    <div id="bjlg-admin-app" class="bjlg-admin-app" data-active-section="<?php echo esc_attr($active_section); ?>"<?php echo $app_sections_attr . $app_modules_attr . $app_onboarding_attr; ?>>
                        <div id="bjlg-admin-app-nav" class="bjlg-admin-app__nav"></div>
                        <div class="bjlg-admin-app__panels">
                            <?php foreach ($sections as $section_key => $section):
                                $panel_id = 'bjlg-section-' . $section_key;
                                $panel_label_id = $panel_id . '-title';
                                $is_active = ($section_key === $active_section);
                                $panel_modules = isset($section_modules_map[$section_key]) ? array_filter(array_map('sanitize_key', (array) $section_modules_map[$section_key])) : [];
                                $panel_modules_attr = $panel_modules ? ' data-bjlg-modules="' . esc_attr(implode(' ', array_unique($panel_modules))) . '"' : '';
                                ?>
                                <section
                                    id="<?php echo esc_attr($panel_id); ?>"
                                    class="bjlg-shell-section"
                                    data-section="<?php echo esc_attr($section_key); ?>"
                                    data-bjlg-label-id="<?php echo esc_attr($panel_label_id); ?>"
                                    role="tabpanel"
                                    aria-hidden="<?php echo $is_active ? 'false' : 'true'; ?>"
                                    aria-labelledby="<?php echo esc_attr($panel_label_id); ?>"
                                    tabindex="0"<?php echo $is_active ? '' : ' hidden'; ?><?php echo $panel_modules_attr; ?>>
                                    <h2 id="<?php echo esc_attr($panel_label_id); ?>" class="screen-reader-text"><?php echo esc_html($section['label']); ?></h2>
                                    <?php $this->render_section_content($section_key, $active_section, $metrics, $onboarding_payload); ?>
                                </section>
                            <?php endforeach; ?>
                        </div>
                    </div>
                </div>
            </div>
        </div>
        <?php
    }

    private function render_section_content($section_key, $active_section, array $metrics, array $onboarding_payload) {
        $handled = true;

        switch ($section_key) {
            case 'monitoring':
                $this->render_dashboard_overview($metrics, $onboarding_payload);
                $this->render_history_section();
                $this->render_health_check_section();
                $this->render_logs_section();
                break;
            case 'backup':
                $this->render_backup_creation_section();
                $this->render_backup_list_section();
                $this->render_schedule_section();
                break;
            case 'restore':
                $this->render_restore_section();
                break;
            case 'settings':
                $this->render_settings_section();
                break;
            case 'integrations':
                $this->render_api_section();
                break;
            default:
                $handled = false;
                break;
        }

        /**
         * Permet aux extensions d'ajouter du contenu après le rendu d'une section.
         *
         * @param string $section_key     Clé de la section affichée.
         * @param string $active_section  Section actuellement active.
         * @param array  $metrics         Dernières métriques calculées.
         * @param bool   $handled         Indique si la section a été gérée par le cœur du plugin.
         */
        do_action('bjlg_render_admin_section', $section_key, $active_section, $metrics, $handled);

        if (!$handled) {
            do_action('bjlg_render_admin_tab', $section_key, $active_section);
        }
    }

    private function get_tab_module_mapping() {
        return $this->get_section_module_mapping();
    }

    /**
     * Affiche l'encart de synthèse des métriques et l'onboarding.
     */
    private function render_dashboard_overview(array $metrics, array $onboarding_payload = []) {
        $summary = $metrics['summary'] ?? [];
        $alerts = $metrics['alerts'] ?? [];
        $queues = isset($metrics['queues']) && is_array($metrics['queues']) ? $metrics['queues'] : [];
        $reliability = isset($metrics['reliability']) && is_array($metrics['reliability']) ? $metrics['reliability'] : [];
        $data_attr = !empty($metrics) ? wp_json_encode($metrics) : '';

        $backup_tab_url = add_query_arg(
            [
                'page' => 'backup-jlg',
                'section' => 'backup',
            ],
            admin_url('admin.php')
        );

        $backup_cta_url = $backup_tab_url . '#bjlg-backup-creation-form';
        $restore_cta_url = $backup_tab_url . '#bjlg-restore-form';
        $checklist_json = !empty($onboarding_payload) ? wp_json_encode($onboarding_payload) : '';
        $checklist_attr = $checklist_json ? ' data-bjlg-checklist="' . esc_attr($checklist_json) . '"' : '';

        ?>
        <section class="bjlg-dashboard-overview" <?php echo $data_attr ? 'data-bjlg-dashboard="' . esc_attr($data_attr) . '"' : ''; ?>>
            <header class="bjlg-dashboard-overview__header">
                <h2><?php esc_html_e('Vue d’ensemble', 'backup-jlg'); ?></h2>
                <?php if (!empty($metrics['generated_at'])): ?>
                    <span class="bjlg-dashboard-overview__timestamp">
                        <?php echo esc_html(sprintf(__('Actualisé à %s', 'backup-jlg'), $metrics['generated_at'])); ?>
                    </span>
                <?php endif; ?>
            </header>

            <div id="bjlg-dashboard-live-region" class="screen-reader-text" role="status" aria-live="polite" aria-atomic="true"></div>

            <div class="bjlg-dashboard-actions" data-role="actions" role="region" aria-live="polite" aria-atomic="true">
                <article class="bjlg-action-card" data-action="backup">
                    <div class="bjlg-action-card__content">
                        <h3 class="bjlg-action-card__title"><?php esc_html_e('Lancer une sauvegarde', 'backup-jlg'); ?></h3>
                        <p class="bjlg-action-card__meta" data-field="cta_backup_last_backup">
                            <?php echo esc_html($summary['history_last_backup_relative'] ?? __('Aucune sauvegarde récente.', 'backup-jlg')); ?>
                        </p>
                        <p class="bjlg-action-card__meta" data-field="cta_backup_next_run">
                            <?php echo esc_html($summary['scheduler_next_run_relative'] ?? __('Aucune planification active.', 'backup-jlg')); ?>
                        </p>
                    </div>
                    <a class="button button-primary button-hero bjlg-action-card__cta" href="<?php echo esc_url($backup_cta_url); ?>">
                        <span class="dashicons dashicons-backup" aria-hidden="true"></span>
                        <?php esc_html_e('Créer une sauvegarde', 'backup-jlg'); ?>
                    </a>
                </article>

                <article class="bjlg-action-card" data-action="restore">
                    <div class="bjlg-action-card__content">
                        <h3 class="bjlg-action-card__title"><?php esc_html_e('Restaurer une sauvegarde', 'backup-jlg'); ?></h3>
                        <p class="bjlg-action-card__meta" data-field="cta_restore_last_backup">
                            <?php echo esc_html($summary['history_last_backup'] ?? __('Aucune sauvegarde disponible.', 'backup-jlg')); ?>
                        </p>
                        <p class="bjlg-action-card__meta">
                            <?php esc_html_e('Archives stockées :', 'backup-jlg'); ?>
                            <span data-field="cta_restore_backup_count"><?php echo esc_html(number_format_i18n($summary['storage_backup_count'] ?? 0)); ?></span>
                        </p>
                    </div>
                    <a class="button button-secondary button-hero bjlg-action-card__cta" data-action-target="restore" href="<?php echo esc_url($restore_cta_url); ?>">
                        <span class="dashicons dashicons-update" aria-hidden="true"></span>
                        <?php esc_html_e('Ouvrir l’assistant de restauration', 'backup-jlg'); ?>
                    </a>
                </article>
            </div>

            <?php $this->render_reliability_section($reliability); ?>

            <div class="bjlg-alerts" data-role="alerts" role="status" aria-live="polite" aria-atomic="true">
                <?php foreach ($alerts as $alert): ?>
                    <div class="bjlg-alert bjlg-alert--<?php echo esc_attr($alert['type'] ?? 'info'); ?>">
                        <div class="bjlg-alert__content">
                            <strong class="bjlg-alert__title"><?php echo esc_html($alert['title'] ?? ''); ?></strong>
                            <?php if (!empty($alert['message'])): ?>
                                <p class="bjlg-alert__message"><?php echo esc_html($alert['message']); ?></p>
                            <?php endif; ?>
                        </div>
                        <?php if (!empty($alert['action']['label']) && !empty($alert['action']['url'])): ?>
                            <a class="bjlg-alert__action button button-secondary" href="<?php echo esc_url($alert['action']['url']); ?>">
                                <?php echo esc_html($alert['action']['label']); ?>
                            </a>
                        <?php endif; ?>
                    </div>
                <?php endforeach; ?>
            </div>

            <div class="bjlg-cards-grid">
                <article class="bjlg-card bjlg-card--stat" data-metric="history">
                    <span class="bjlg-card__kicker"><?php esc_html_e('Activité 30 jours', 'backup-jlg'); ?></span>
                    <h3 class="bjlg-card__title"><?php esc_html_e('Actions enregistrées', 'backup-jlg'); ?></h3>
                    <div class="bjlg-card__value" data-field="history_total_actions"><?php echo esc_html(number_format_i18n($summary['history_total_actions'] ?? 0)); ?></div>
                    <p class="bjlg-card__meta">
                        <span data-field="history_successful_backups"><?php echo esc_html(number_format_i18n($summary['history_successful_backups'] ?? 0)); ?></span>
                        <?php esc_html_e(' sauvegardes réussies', 'backup-jlg'); ?>
                    </p>
                </article>

                <article class="bjlg-card bjlg-card--stat" data-metric="last-backup">
                    <span class="bjlg-card__kicker"><?php esc_html_e('Dernière sauvegarde', 'backup-jlg'); ?></span>
                    <h3 class="bjlg-card__title"><?php esc_html_e('Statut récent', 'backup-jlg'); ?></h3>
                    <div class="bjlg-card__value" data-field="history_last_backup"><?php echo esc_html($summary['history_last_backup'] ?? __('Aucune sauvegarde effectuée', 'backup-jlg')); ?></div>
                    <p class="bjlg-card__meta" data-field="history_last_backup_relative">
                        <?php echo esc_html($summary['history_last_backup_relative'] ?? ''); ?>
                    </p>
                </article>

                <article class="bjlg-card bjlg-card--stat" data-metric="scheduler">
                    <span class="bjlg-card__kicker"><?php esc_html_e('Planification', 'backup-jlg'); ?></span>
                    <h3 class="bjlg-card__title"><?php esc_html_e('Prochaine exécution', 'backup-jlg'); ?></h3>
                    <div class="bjlg-card__value" data-field="scheduler_next_run"><?php echo esc_html($summary['scheduler_next_run'] ?? __('Non planifié', 'backup-jlg')); ?></div>
                    <p class="bjlg-card__meta" data-field="scheduler_next_run_relative"><?php echo esc_html($summary['scheduler_next_run_relative'] ?? ''); ?></p>
                    <p class="bjlg-card__footnote">
                        <?php esc_html_e('Planifications actives :', 'backup-jlg'); ?>
                        <span data-field="scheduler_active_count"><?php echo esc_html(number_format_i18n($summary['scheduler_active_count'] ?? 0)); ?></span>
                        • <?php esc_html_e('Taux de succès :', 'backup-jlg'); ?>
                        <span data-field="scheduler_success_rate"><?php echo esc_html($summary['scheduler_success_rate'] ?? '0%'); ?></span>
                    </p>
                </article>

                <article class="bjlg-card bjlg-card--stat" data-metric="storage">
                    <span class="bjlg-card__kicker"><?php esc_html_e('Stockage', 'backup-jlg'); ?></span>
                    <h3 class="bjlg-card__title"><?php esc_html_e('Espace utilisé', 'backup-jlg'); ?></h3>
                    <div class="bjlg-card__value" data-field="storage_total_size_human"><?php echo esc_html($summary['storage_total_size_human'] ?? size_format(0)); ?></div>
                    <p class="bjlg-card__meta">
                        <?php esc_html_e('Fichiers archivés :', 'backup-jlg'); ?>
                        <span data-field="storage_backup_count"><?php echo esc_html(number_format_i18n($summary['storage_backup_count'] ?? 0)); ?></span>
                    </p>
                </article>

                <?php
                $remote_destinations = isset($metrics['storage']['remote_destinations']) && is_array($metrics['storage']['remote_destinations'])
                    ? $metrics['storage']['remote_destinations']
                    : [];
                $remote_total = count($remote_destinations);
                $remote_connected = 0;
                $remote_summary = __('Aucune destination distante configurée.', 'backup-jlg');
                $remote_caption = __('Connectez une destination distante pour suivre les quotas.', 'backup-jlg');
                $capacity_watch = [];
                $offline_destinations = [];
                $remote_threshold = isset($metrics['storage']['remote_warning_threshold'])
                    ? max(1.0, min(100.0, (float) $metrics['storage']['remote_warning_threshold']))
                    : 85.0;
                $remote_threshold_ratio = $remote_threshold / 100;
                $remote_last_refresh_formatted = isset($metrics['storage']['remote_last_refreshed_formatted'])
                    ? (string) $metrics['storage']['remote_last_refreshed_formatted']
                    : '';
                $remote_last_refresh_relative = isset($metrics['storage']['remote_last_refreshed_relative'])
                    ? (string) $metrics['storage']['remote_last_refreshed_relative']
                    : '';
                $remote_refresh_stale = !empty($metrics['storage']['remote_refresh_stale']);
                if ($remote_last_refresh_formatted !== '' && $remote_last_refresh_relative === '') {
                    $remote_last_refresh_relative = $remote_last_refresh_formatted;
                }
                $remote_refresh_text = $remote_last_refresh_formatted !== ''
                    ? ($remote_refresh_stale
                        ? sprintf(__('Rafraîchi %s — données à actualiser', 'backup-jlg'), $remote_last_refresh_relative)
                        : sprintf(__('Rafraîchi %s', 'backup-jlg'), $remote_last_refresh_relative))
                    : __('Aucun rafraîchissement enregistré.', 'backup-jlg');

                if ($remote_total > 0) {
                    foreach ($remote_destinations as $destination) {
                        if (!is_array($destination)) {
                            continue;
                        }

                        $name = isset($destination['name']) && $destination['name'] !== ''
                            ? sanitize_text_field((string) $destination['name'])
                            : sanitize_text_field((string) ($destination['id'] ?? __('Destination inconnue', 'backup-jlg')));

                        $connected = !empty($destination['connected']);
                        if ($connected) {
                            $remote_connected++;
                        } else {
                            $offline_destinations[] = $name;
                        }

                        $errors = isset($destination['errors']) && is_array($destination['errors'])
                            ? array_filter(array_map('sanitize_text_field', $destination['errors']))
                            : [];

                        if (!empty($errors)) {
                            $offline_destinations[] = $name;
                        }

                        $used_bytes = isset($destination['used_bytes']) ? (int) $destination['used_bytes'] : null;
                        $quota_bytes = isset($destination['quota_bytes']) ? (int) $destination['quota_bytes'] : null;
                        $ratio = isset($destination['utilization_ratio']) ? (float) $destination['utilization_ratio'] : null;

                        if ($ratio === null && $connected && $quota_bytes && $quota_bytes > 0 && $used_bytes !== null) {
                            $ratio = max(0, min(1, $used_bytes / $quota_bytes));
                        }

                        if ($ratio !== null && $ratio >= $remote_threshold_ratio) {
                            $capacity_watch[] = $name;
                        }
                    }

                    $remote_summary = sprintf(
                        _n('%1$s destination distante active sur %2$s', '%1$s destinations distantes actives sur %2$s', $remote_connected, 'backup-jlg'),
                        number_format_i18n($remote_connected),
                        number_format_i18n($remote_total)
                    );

                    $unique_offline = array_values(array_unique($offline_destinations));
                    $unique_watch = array_values(array_unique($capacity_watch));

                    if (!empty($unique_offline)) {
                        $remote_caption = sprintf(
                            __('Attention : vérifier %s', 'backup-jlg'),
                            implode(', ', $unique_offline)
                        );
                    } elseif (!empty($unique_watch)) {
                        $remote_caption = sprintf(
                            __('Capacité > %1$s%% pour %2$s', 'backup-jlg'),
                            number_format_i18n((int) round($remote_threshold)),
                            implode(', ', $unique_watch)
                        );
                    } else {
                        $remote_caption = __('Capacité hors-site nominale.', 'backup-jlg');
                    }
                }
                ?>
                <article class="bjlg-card bjlg-card--stat" data-metric="remote-storage">
                    <span class="bjlg-card__kicker"><?php esc_html_e('Stockage distant', 'backup-jlg'); ?></span>
                    <h3 class="bjlg-card__title"><?php esc_html_e('Capacité hors-site', 'backup-jlg'); ?></h3>
                    <div class="bjlg-card__value" data-field="remote_storage_connected"><?php echo esc_html($remote_summary); ?></div>
                    <p class="bjlg-card__meta" data-field="remote_storage_caption"><?php echo esc_html($remote_caption); ?></p>
                    <p class="bjlg-card__footnote" data-field="remote_storage_refresh"><?php echo esc_html($remote_refresh_text); ?></p>
                    <ul class="bjlg-card__list" data-field="remote_storage_list">
                        <?php if (empty($remote_destinations)): ?>
                            <li class="bjlg-card__list-item" data-empty="true"><?php esc_html_e('Aucune donnée distante disponible.', 'backup-jlg'); ?></li>
                        <?php else: ?>
                            <?php foreach ($remote_destinations as $destination):
                                if (!is_array($destination)) {
                                    continue;
                                }

                                $name = isset($destination['name']) && $destination['name'] !== ''
                                    ? sanitize_text_field((string) $destination['name'])
                                    : sanitize_text_field((string) ($destination['id'] ?? __('Destination inconnue', 'backup-jlg')));

                                $used_human = isset($destination['used_human']) ? (string) $destination['used_human'] : '';
                                $quota_human = isset($destination['quota_human']) ? (string) $destination['quota_human'] : '';
                                $free_human = isset($destination['free_human']) ? (string) $destination['free_human'] : '';
                                $backups_count = isset($destination['backups_count']) ? (int) $destination['backups_count'] : 0;
                                $used_bytes = isset($destination['used_bytes']) ? (int) $destination['used_bytes'] : null;
                                $quota_bytes = isset($destination['quota_bytes']) ? (int) $destination['quota_bytes'] : null;
                                $connected = !empty($destination['connected']);
                                $errors = isset($destination['errors']) && is_array($destination['errors'])
                                    ? array_filter(array_map('sanitize_text_field', $destination['errors']))
                                    : [];

                                $detail_parts = [];
                                if ($used_human !== '' && $quota_human !== '') {
                                    $detail_parts[] = sprintf(__('Utilisé : %1$s / %2$s', 'backup-jlg'), $used_human, $quota_human);
                                } elseif ($used_human !== '') {
                                    $detail_parts[] = sprintf(__('Utilisé : %s', 'backup-jlg'), $used_human);
                                }

                                if ($free_human !== '') {
                                    $detail_parts[] = sprintf(__('Libre : %s', 'backup-jlg'), $free_human);
                                }

                                if ($backups_count > 0) {
                                    $detail_parts[] = sprintf(
                                        _n('%s archive stockée', '%s archives stockées', $backups_count, 'backup-jlg'),
                                        number_format_i18n($backups_count)
                                    );
                                }

                                $ratio = isset($destination['utilization_ratio']) ? (float) $destination['utilization_ratio'] : null;
                                if ($ratio === null && $quota_bytes && $quota_bytes > 0 && $used_bytes !== null) {
                                    $ratio = max(0, min(1, $used_bytes / $quota_bytes));
                                }
                                if ($ratio !== null) {
                                    $detail_parts[] = sprintf(__('Utilisation : %s%%', 'backup-jlg'), number_format_i18n((int) round($ratio * 100)));
                                }
                                $latency_ms = isset($destination['latency_ms']) ? (int) $destination['latency_ms'] : null;
                                if ($latency_ms !== null && $latency_ms > 0) {
                                    $detail_parts[] = sprintf(__('Relevé en %s ms', 'backup-jlg'), number_format_i18n($latency_ms));
                                }

                                $intent = 'info';
                                if (!$connected || !empty($errors)) {
                                    $intent = 'error';
                                } elseif ($ratio !== null && $ratio >= $remote_threshold_ratio) {
                                    $intent = 'warning';
                                }
                                ?>
                                <li class="bjlg-card__list-item bjlg-card__list-item--<?php echo esc_attr($intent); ?>" data-intent="<?php echo esc_attr($intent); ?>">
                                    <strong><?php echo esc_html($name); ?></strong>
                                    <?php if (!empty($detail_parts)): ?>
                                        <span class="bjlg-card__list-meta"><?php echo esc_html(implode(' • ', $detail_parts)); ?></span>
                                    <?php endif; ?>
                                    <?php if (!empty($errors)): ?>
                                        <span class="bjlg-card__list-error"><?php echo esc_html(implode(' • ', $errors)); ?></span>
                                    <?php endif; ?>
                                </li>
                            <?php endforeach; ?>
                        <?php endif; ?>
                    </ul>
                    <div class="bjlg-card__actions" data-field="remote_storage_actions">
                        <a class="button button-secondary" href="<?php echo esc_url(add_query_arg(['page' => 'backup-jlg', 'section' => 'settings'], admin_url('admin.php'))); ?>"><?php esc_html_e('Configurer les destinations', 'backup-jlg'); ?></a>
                        <a class="button button-link" href="<?php echo esc_url(add_query_arg(['page' => 'backup-jlg', 'section' => 'monitoring'], admin_url('admin.php'))); ?>"><?php esc_html_e('Ouvrir le monitoring', 'backup-jlg'); ?></a>
                    </div>
                </article>

                <?php
                $remote_purge_queue = isset($metrics['queues']['remote_purge']) && is_array($metrics['queues']['remote_purge'])
                    ? $metrics['queues']['remote_purge']
                    : [];
                $remote_purge_sla = isset($remote_purge_queue['sla']) && is_array($remote_purge_queue['sla'])
                    ? $remote_purge_queue['sla']
                    : [];

                if (!empty($remote_purge_sla)) {
                    $pending_total = isset($remote_purge_sla['pending_total']) ? (int) $remote_purge_sla['pending_total'] : 0;
                    $pending_total_label = number_format_i18n($pending_total);
                    $pending_over_threshold = isset($remote_purge_sla['pending_over_threshold'])
                        ? (int) $remote_purge_sla['pending_over_threshold']
                        : 0;
                    $pending_average = isset($remote_purge_sla['pending_average']) && $remote_purge_sla['pending_average'] !== ''
                        ? (string) $remote_purge_sla['pending_average']
                        : '—';
                    $pending_oldest = isset($remote_purge_sla['pending_oldest']) && $remote_purge_sla['pending_oldest'] !== ''
                        ? (string) $remote_purge_sla['pending_oldest']
                        : '—';
                    $pending_destinations = isset($remote_purge_sla['pending_destinations'])
                        ? (string) $remote_purge_sla['pending_destinations']
                        : '';
                    $throughput_average = isset($remote_purge_sla['throughput_average']) && $remote_purge_sla['throughput_average'] !== ''
                        ? (string) $remote_purge_sla['throughput_average']
                        : '—';
                    $last_completion = isset($remote_purge_sla['throughput_last_completion']) && $remote_purge_sla['throughput_last_completion'] !== ''
                        ? (string) $remote_purge_sla['throughput_last_completion']
                        : '—';
                    $last_completion_relative = isset($remote_purge_sla['throughput_last_completion_relative'])
                        ? (string) $remote_purge_sla['throughput_last_completion_relative']
                        : '';
                    $failures_total = isset($remote_purge_sla['failures_total']) ? (int) $remote_purge_sla['failures_total'] : 0;
                    $failures_total_label = number_format_i18n($failures_total);
                    $last_failure_relative = isset($remote_purge_sla['last_failure_relative'])
                        ? (string) $remote_purge_sla['last_failure_relative']
                        : '';
                    $last_failure_message = isset($remote_purge_sla['last_failure_message'])
                        ? (string) $remote_purge_sla['last_failure_message']
                        : '';
                    $updated_relative = isset($remote_purge_sla['updated_relative'])
                        ? (string) $remote_purge_sla['updated_relative']
                        : '';
                    $updated_formatted = isset($remote_purge_sla['updated_formatted'])
                        ? (string) $remote_purge_sla['updated_formatted']
                        : '';

                    $pending_intent = $pending_over_threshold > 0 ? 'warning' : 'info';
                    $failures_intent = $failures_total > 0 ? 'error' : 'info';
                    ?>
                    <article class="bjlg-card bjlg-card--sla" data-metric="remote-purge-sla">
                        <span class="bjlg-card__kicker"><?php esc_html_e('Purge distante', 'backup-jlg'); ?></span>
                        <h3 class="bjlg-card__title"><?php esc_html_e('SLA opérationnel', 'backup-jlg'); ?></h3>

                        <div class="bjlg-card__stats">
                            <div class="bjlg-card__stat" data-intent="<?php echo esc_attr($pending_intent); ?>">
                                <span class="bjlg-card__stat-label"><?php esc_html_e('Entrées en file', 'backup-jlg'); ?></span>
                                <span class="bjlg-card__stat-value"><?php echo esc_html($pending_total_label); ?></span>
                            </div>
                            <?php if ($pending_over_threshold > 0): ?>
                                <p class="bjlg-card__stat-meta" data-intent="warning">
                                    <?php
                                    printf(
                                        /* translators: %s: number of entries above SLA threshold. */
                                        esc_html__('Seuil dépassé pour %s entrée(s).', 'backup-jlg'),
                                        esc_html(number_format_i18n($pending_over_threshold))
                                    );
                                    ?>
                                </p>
                            <?php endif; ?>

                            <div class="bjlg-card__stat">
                                <span class="bjlg-card__stat-label"><?php esc_html_e('Attente moyenne', 'backup-jlg'); ?></span>
                                <span class="bjlg-card__stat-value"><?php echo esc_html($pending_average); ?></span>
                            </div>

                            <div class="bjlg-card__stat" data-intent="<?php echo esc_attr($pending_intent); ?>">
                                <span class="bjlg-card__stat-label"><?php esc_html_e('Plus ancien en file', 'backup-jlg'); ?></span>
                                <span class="bjlg-card__stat-value"><?php echo esc_html($pending_oldest); ?></span>
                            </div>

                            <div class="bjlg-card__stat">
                                <span class="bjlg-card__stat-label"><?php esc_html_e('Durée moyenne d’une purge', 'backup-jlg'); ?></span>
                                <span class="bjlg-card__stat-value"><?php echo esc_html($throughput_average); ?></span>
                            </div>

                            <div class="bjlg-card__stat">
                                <span class="bjlg-card__stat-label"><?php esc_html_e('Dernière purge finalisée', 'backup-jlg'); ?></span>
                                <span class="bjlg-card__stat-value"><?php echo esc_html($last_completion); ?></span>
                            </div>
                            <?php if ($last_completion_relative !== ''): ?>
                                <p class="bjlg-card__stat-meta">
                                    <?php
                                    printf(
                                        /* translators: %s: relative time. */
                                        esc_html__('Terminée %s', 'backup-jlg'),
                                        esc_html($last_completion_relative)
                                    );
                                    ?>
                                </p>
                            <?php endif; ?>

                            <div class="bjlg-card__stat" data-intent="<?php echo esc_attr($failures_intent); ?>">
                                <span class="bjlg-card__stat-label"><?php esc_html_e('Échecs détectés', 'backup-jlg'); ?></span>
                                <span class="bjlg-card__stat-value"><?php echo esc_html($failures_total_label); ?></span>
                            </div>
                            <?php if ($last_failure_relative !== ''): ?>
                                <p class="bjlg-card__stat-meta" data-intent="<?php echo esc_attr($failures_intent); ?>">
                                    <?php
                                    printf(
                                        /* translators: %s: relative time. */
                                        esc_html__('Dernier incident %s', 'backup-jlg'),
                                        esc_html($last_failure_relative)
                                    );
                                    ?>
                                </p>
                            <?php endif; ?>
                        </div>

                        <?php if ($pending_destinations !== ''): ?>
                            <p class="bjlg-card__note">
                                <?php
                                printf(
                                    /* translators: %s: list of destinations. */
                                    esc_html__('Destinations impactées : %s', 'backup-jlg'),
                                    esc_html($pending_destinations)
                                );
                                ?>
                            </p>
                        <?php endif; ?>

                        <?php if ($last_failure_message !== ''): ?>
                            <p class="bjlg-card__note" data-intent="<?php echo esc_attr($failures_intent); ?>">
                                <?php echo esc_html($last_failure_message); ?>
                            </p>
                        <?php endif; ?>

                        <?php if ($updated_relative !== '' || $updated_formatted !== ''): ?>
                            <p class="bjlg-card__meta">
                                <?php
                                if ($updated_relative !== '') {
                                    printf(
                                        /* translators: %s: relative time. */
                                        esc_html__('Actualisé %s', 'backup-jlg'),
                                        esc_html($updated_relative)
                                    );
                                } elseif ($updated_formatted !== '') {
                                    printf(
                                        /* translators: %s: formatted date. */
                                        esc_html__('Actualisé le %s', 'backup-jlg'),
                                        esc_html($updated_formatted)
                                    );
                                }
                                ?>
                            </p>
                        <?php endif; ?>
                    </article>
                <?php }
                ?>
            </div>

            <div class="bjlg-onboarding-checklist" id="bjlg-onboarding-checklist" role="region" aria-live="polite" aria-atomic="true"<?php echo $checklist_attr; ?>>
                <div class="bjlg-onboarding-checklist__placeholder">
                    <span class="spinner is-active" aria-hidden="true"></span>
                    <p><?php esc_html_e('Chargement de votre checklist personnalisée…', 'backup-jlg'); ?></p>
                </div>
                <noscript>
                    <p class="bjlg-onboarding-checklist__noscript"><?php esc_html_e('Activez JavaScript pour utiliser la checklist interactive.', 'backup-jlg'); ?></p>
                </noscript>
            </div>

            <div class="bjlg-dashboard-charts" data-role="charts">
                <article class="bjlg-chart-card" data-chart="history-trend">
                    <header class="bjlg-chart-card__header">
                        <h3 class="bjlg-chart-card__title"><?php esc_html_e('Tendance des sauvegardes', 'backup-jlg'); ?></h3>
                        <p class="bjlg-chart-card__subtitle" data-field="chart_history_subtitle">
                            <?php esc_html_e('Actions réussies et échouées sur 30 jours.', 'backup-jlg'); ?>
                        </p>
                    </header>
                    <canvas class="bjlg-chart-card__canvas" id="bjlg-history-trend" aria-hidden="true"></canvas>
                    <p class="bjlg-chart-card__empty" data-role="empty-message"><?php esc_html_e('Données de tendance indisponibles pour le moment.', 'backup-jlg'); ?></p>
                </article>

                <article class="bjlg-chart-card" data-chart="storage-trend">
                    <header class="bjlg-chart-card__header">
                        <h3 class="bjlg-chart-card__title"><?php esc_html_e('Evolution du stockage', 'backup-jlg'); ?></h3>
                        <p class="bjlg-chart-card__subtitle" data-field="chart_storage_subtitle">
                            <?php esc_html_e('Capacité utilisée par vos archives.', 'backup-jlg'); ?>
                        </p>
                    </header>
                    <canvas class="bjlg-chart-card__canvas" id="bjlg-storage-trend" aria-hidden="true"></canvas>
                    <p class="bjlg-chart-card__empty" data-role="empty-message"><?php esc_html_e('Aucune mesure d’utilisation disponible.', 'backup-jlg'); ?></p>
                </article>
            </div>

            <?php if (!empty($queues)): ?>
                <section class="bjlg-queues" aria-labelledby="bjlg-queues-title">
                    <header class="bjlg-queues__header">
                        <h2 id="bjlg-queues-title"><?php esc_html_e('Files d’attente', 'backup-jlg'); ?></h2>
                        <p class="bjlg-queues__description">
                            <?php esc_html_e('Suivez les notifications et purges distantes en attente directement depuis le tableau de bord.', 'backup-jlg'); ?>
                        </p>
                    </header>

                    <div class="bjlg-queues__grid">
                        <?php foreach ($queues as $queue_key => $queue):
                            if (!is_array($queue)) {
                                continue;
                            }

                            $total = isset($queue['total']) ? (int) $queue['total'] : 0;
                            $status_counts = isset($queue['status_counts']) && is_array($queue['status_counts']) ? $queue['status_counts'] : [];
                            $pending_count = isset($status_counts['pending']) ? (int) $status_counts['pending'] : 0;
                            $retry_count = isset($status_counts['retry']) ? (int) $status_counts['retry'] : 0;
                            $failed_count = isset($status_counts['failed']) ? (int) $status_counts['failed'] : 0;
                            $delayed_count = isset($queue['delayed_count']) ? (int) $queue['delayed_count'] : 0;
                            $next_relative = isset($queue['next_attempt_relative']) ? (string) $queue['next_attempt_relative'] : '';
                            $oldest_relative = isset($queue['oldest_entry_relative']) ? (string) $queue['oldest_entry_relative'] : '';
                            $entries = isset($queue['entries']) && is_array($queue['entries']) ? $queue['entries'] : [];
                            ?>
                            <article class="bjlg-queue-card" data-queue="<?php echo esc_attr($queue_key); ?>">
                                <header class="bjlg-queue-card__header">
                                    <h3 class="bjlg-queue-card__title"><?php echo esc_html($queue['label'] ?? ucfirst((string) $queue_key)); ?></h3>
                                    <span class="bjlg-queue-card__count" data-field="total">
                                        <?php
                                        echo esc_html(
                                            sprintf(
                                                _n('%s entrée', '%s entrées', $total, 'backup-jlg'),
                                                number_format_i18n($total)
                                            )
                                        );
                                        ?>
                                    </span>
                                </header>

                                <p class="bjlg-queue-card__meta" data-field="status-counts">
                                    <?php
                                    printf(
                                        /* translators: 1: number of pending entries, 2: number of retry entries, 3: number of failed entries. */
                                        esc_html__('En attente : %1$s • Nouvel essai : %2$s • Échecs : %3$s', 'backup-jlg'),
                                        esc_html(number_format_i18n($pending_count)),
                                        esc_html(number_format_i18n($retry_count)),
                                        esc_html(number_format_i18n($failed_count))
                                    );
                                    ?>
                                </p>

                                <p class="bjlg-queue-card__meta" data-field="next">
                                    <?php if ($next_relative !== ''): ?>
                                        <?php printf(esc_html__('Prochain passage %s', 'backup-jlg'), esc_html($next_relative)); ?>
                                    <?php else: ?>
                                        <?php esc_html_e('Aucun traitement planifié.', 'backup-jlg'); ?>
                                    <?php endif; ?>
                                </p>

                                <p class="bjlg-queue-card__meta" data-field="oldest">
                                    <?php if ($oldest_relative !== ''): ?>
                                        <?php printf(esc_html__('Entrée la plus ancienne %s', 'backup-jlg'), esc_html($oldest_relative)); ?>
                                    <?php endif; ?>
                                </p>

                                <?php if (!empty($delayed_count)): ?>
                                    <p class="bjlg-queue-card__meta bjlg-queue-card__meta--alert" data-field="delayed">
                                        <?php printf(esc_html__('%s purge(s) en retard', 'backup-jlg'), esc_html(number_format_i18n($delayed_count))); ?>
                                    </p>
                                <?php endif; ?>

                                <?php if ($queue_key === 'remote_purge' && !empty($queue['sla']) && is_array($queue['sla'])):
                                    $sla = $queue['sla'];
                                ?>
                                    <div class="bjlg-queue-card__metrics" data-field="sla">
                                        <?php if (!empty($sla['updated_relative'])): ?>
                                            <p class="bjlg-queue-card__metrics-caption"><?php printf(esc_html__('Mise à jour %s', 'backup-jlg'), esc_html($sla['updated_relative'])); ?></p>
                                        <?php endif; ?>
                                        <ul class="bjlg-queue-card__metrics-list">
                                            <?php if (!empty($sla['pending_average'])): ?>
                                                <li><?php printf(esc_html__('Âge moyen en file : %s', 'backup-jlg'), esc_html($sla['pending_average'])); ?></li>
                                            <?php endif; ?>
                                            <?php if (!empty($sla['pending_oldest'])): ?>
                                                <li><?php printf(esc_html__('Plus ancien : %s', 'backup-jlg'), esc_html($sla['pending_oldest'])); ?></li>
                                            <?php endif; ?>
                                            <?php if (!empty($sla['pending_over_threshold'])): ?>
                                                <li><?php printf(esc_html__('%s entrée(s) au-delà du seuil', 'backup-jlg'), esc_html(number_format_i18n((int) $sla['pending_over_threshold']))); ?></li>
                                            <?php endif; ?>
                                            <?php if (!empty($sla['pending_destinations'])): ?>
                                                <li><?php printf(esc_html__('Destinations impactées : %s', 'backup-jlg'), esc_html($sla['pending_destinations'])); ?></li>
                                            <?php endif; ?>
                                            <?php if (!empty($sla['throughput_average'])): ?>
                                                <li><?php printf(esc_html__('Durée moyenne de purge : %s', 'backup-jlg'), esc_html($sla['throughput_average'])); ?></li>
                                            <?php endif; ?>
                                            <?php if (!empty($sla['throughput_last_completion_relative'])): ?>
                                                <li><?php printf(esc_html__('Dernière purge réussie %s', 'backup-jlg'), esc_html($sla['throughput_last_completion_relative'])); ?></li>
                                            <?php endif; ?>
                                            <?php if (!empty($sla['failures_total'])): ?>
                                                <li><?php printf(esc_html__('Échecs cumulés : %s', 'backup-jlg'), esc_html(number_format_i18n((int) $sla['failures_total']))); ?></li>
                                            <?php endif; ?>
                                            <?php if (!empty($sla['last_failure_relative']) && !empty($sla['last_failure_message'])): ?>
                                                <li><?php printf(esc_html__('Dernier échec %1$s : %2$s', 'backup-jlg'), esc_html($sla['last_failure_relative']), esc_html($sla['last_failure_message'])); ?></li>
                                            <?php elseif (!empty($sla['last_failure_relative'])): ?>
                                                <li><?php printf(esc_html__('Dernier échec %s', 'backup-jlg'), esc_html($sla['last_failure_relative'])); ?></li>
                                            <?php endif; ?>
                                        </ul>
                                    </div>
                                <?php endif; ?>

                                <?php if ($queue_key === 'remote_purge'): ?>
                                    <p class="bjlg-queue-card__note"><?php esc_html_e('Prochaine étape : générer des prédictions de saturation et automatiser les corrections.', 'backup-jlg'); ?></p>
                                <?php endif; ?>

                                <ul class="bjlg-queue-card__entries" data-role="entries">
                                    <?php if (!empty($entries)): ?>
                                        <?php foreach ($entries as $entry):
                                            if (!is_array($entry)) {
                                                continue;
                                            }

                                            $status_intent = isset($entry['status_intent']) ? (string) $entry['status_intent'] : 'info';
                                            $status_label = isset($entry['status_label']) ? (string) $entry['status_label'] : '';
                                            $attempt_label = isset($entry['attempt_label']) ? (string) $entry['attempt_label'] : '';
                                            $next_attempt_relative = isset($entry['next_attempt_relative']) ? (string) $entry['next_attempt_relative'] : '';
                                            $created_relative = isset($entry['created_relative']) ? (string) $entry['created_relative'] : '';
                                            $details = isset($entry['details']) && is_array($entry['details']) ? $entry['details'] : [];
                                            $entry_id = isset($entry['id']) ? (string) $entry['id'] : '';
                                            $entry_file = isset($entry['file']) ? (string) $entry['file'] : '';
                                            $entry_delay_flag = !empty($entry['delayed']);
                                            $delay_label = isset($entry['delay_label']) ? (string) $entry['delay_label'] : '';
                                            $severity_label = isset($entry['severity_label']) ? (string) $entry['severity_label'] : '';
                                            $severity_intent = isset($entry['severity_intent']) ? (string) $entry['severity_intent'] : 'info';
                                            $severity_value = isset($entry['severity']) ? (string) $entry['severity'] : '';
                                            ?>
                                            <li class="bjlg-queue-card__entry"
                                                data-status="<?php echo esc_attr($status_intent); ?>"
                                                data-severity="<?php echo esc_attr($severity_value); ?>"
                                                data-entry-id="<?php echo esc_attr($entry_id); ?>"
                                                data-entry-file="<?php echo esc_attr($entry_file); ?>">
                                                <header class="bjlg-queue-card__entry-header">
                                                    <span class="bjlg-queue-card__entry-title"><?php echo esc_html($entry['title'] ?? ''); ?></span>
                                                    <?php if ($status_label !== ''): ?>
                                                        <span class="bjlg-queue-card__entry-status bjlg-queue-card__entry-status--<?php echo esc_attr($status_intent); ?>"><?php echo esc_html($status_label); ?></span>
                                                    <?php endif; ?>
                                                </header>

                                                <p class="bjlg-queue-card__entry-meta">
                                                    <?php if ($severity_label !== ''): ?>
                                                        <span class="bjlg-queue-card__entry-severity bjlg-queue-card__entry-severity--<?php echo esc_attr($severity_intent); ?>">
                                                            <?php printf(esc_html__('Gravité : %s', 'backup-jlg'), esc_html($severity_label)); ?>
                                                        </span>
                                                    <?php endif; ?>
                                                    <?php if ($attempt_label !== ''): ?>
                                                        <span><?php echo esc_html($attempt_label); ?></span>
                                                    <?php endif; ?>
                                                </p>

                                                <p class="bjlg-queue-card__entry-meta" data-field="timestamps">
                                                    <?php if ($created_relative !== ''): ?>
                                                        <span><?php printf(esc_html__('Créée %s', 'backup-jlg'), esc_html($created_relative)); ?></span>
                                                    <?php endif; ?>
                                                    <?php if ($next_attempt_relative !== ''): ?>
                                                        <span><?php printf(esc_html__('Rejouée %s', 'backup-jlg'), esc_html($next_attempt_relative)); ?></span>
                                                    <?php endif; ?>
                                                </p>

                                                <?php if (!empty($details['destinations'])): ?>
                                                    <p class="bjlg-queue-card__entry-meta">
                                                        <?php printf(esc_html__('Destinations : %s', 'backup-jlg'), esc_html($details['destinations'])); ?>
                                                    </p>
                                                <?php endif; ?>

                                                <?php if ($entry_delay_flag): ?>
                                                    <p class="bjlg-queue-card__entry-flag" data-field="delay">
                                                        <?php if ($delay_label !== ''): ?>
                                                            <?php printf(esc_html__('Retard max : %s', 'backup-jlg'), esc_html($delay_label)); ?>
                                                        <?php else: ?>
                                                            <?php esc_html_e('Retard détecté', 'backup-jlg'); ?>
                                                        <?php endif; ?>
                                                    </p>
                                                <?php endif; ?>

                                                <?php if (!empty($details['quiet_until_relative'])): ?>
                                                    <p class="bjlg-queue-card__entry-flag" data-field="quiet-until">
                                                        <?php printf(
                                                            esc_html__('Silence actif jusqu’à %s', 'backup-jlg'),
                                                            esc_html($details['quiet_until_relative'])
                                                        ); ?>
                                                    </p>
                                                <?php endif; ?>

                                                <?php if (!empty($details['escalation_channels'])): ?>
                                                    <p class="bjlg-queue-card__entry-flag" data-field="escalation">
                                                        <?php
                                                        $escalation_parts = [];
                                                        $escalation_parts[] = sprintf(
                                                            esc_html__('Escalade vers %s', 'backup-jlg'),
                                                            esc_html($details['escalation_channels'])
                                                        );
                                                        if (!empty($details['escalation_delay'])) {
                                                            $escalation_parts[] = sprintf(
                                                                esc_html__('délai : %s', 'backup-jlg'),
                                                                esc_html($details['escalation_delay'])
                                                            );
                                                        }
                                                        if (!empty($details['escalation_next_relative'])) {
                                                            $escalation_parts[] = sprintf(
                                                                esc_html__('prochaine tentative %s', 'backup-jlg'),
                                                                esc_html($details['escalation_next_relative'])
                                                            );
                                                        }

                                                        echo esc_html(implode(' • ', $escalation_parts));
                                                        ?>
                                                    </p>
                                                <?php endif; ?>

                                                <?php if (!empty($entry['message'])): ?>
                                                    <p class="bjlg-queue-card__entry-message"><?php echo esc_html($entry['message']); ?></p>
                                                <?php endif; ?>

                                                <div class="bjlg-queue-card__entry-actions">
                                                    <?php if ($queue_key === 'notifications' && $entry_id !== ''): ?>
                                                        <button type="button" class="button button-secondary button-small" data-queue-action="retry-notification" data-entry-id="<?php echo esc_attr($entry_id); ?>">
                                                            <?php esc_html_e('Relancer', 'backup-jlg'); ?>
                                                        </button>
                                                        <button type="button" class="button button-link-delete" data-queue-action="clear-notification" data-entry-id="<?php echo esc_attr($entry_id); ?>">
                                                            <?php esc_html_e('Ignorer', 'backup-jlg'); ?>
                                                        </button>
                                                    <?php elseif ($queue_key === 'remote_purge' && $entry_file !== ''): ?>
                                                        <button type="button" class="button button-secondary button-small" data-queue-action="retry-remote-purge" data-file="<?php echo esc_attr($entry_file); ?>">
                                                            <?php esc_html_e('Relancer la purge', 'backup-jlg'); ?>
                                                        </button>
                                                        <button type="button" class="button button-link-delete" data-queue-action="clear-remote-purge" data-file="<?php echo esc_attr($entry_file); ?>">
                                                            <?php esc_html_e('Retirer de la file', 'backup-jlg'); ?>
                                                        </button>
                                                    <?php endif; ?>
                                                </div>
                                            </li>
                                        <?php endforeach; ?>
                                    <?php else: ?>
                                        <li class="bjlg-queue-card__entry bjlg-queue-card__entry--empty">
                                            <?php esc_html_e('Aucune entrée en attente.', 'backup-jlg'); ?>
                                        </li>
                                    <?php endif; ?>
                                </ul>
                            </article>
                        <?php endforeach; ?>
                    </div>
                </section>
            <?php endif; ?>
        </section>
        <?php
    }

    private function render_reliability_section(array $reliability) {
        $score = isset($reliability['score']) ? (int) $reliability['score'] : null;
        $score_value = $score !== null ? number_format_i18n(max(0, min(100, $score))) : '—';
        $score_label = isset($reliability['score_label']) ? (string) $reliability['score_label'] : '';
        $level = isset($reliability['level']) ? (string) $reliability['level'] : __('Indisponible', 'backup-jlg');
        $description = isset($reliability['description']) ? (string) $reliability['description'] : __('Les données de fiabilité apparaîtront après vos premières sauvegardes.', 'backup-jlg');
        $caption = isset($reliability['caption']) ? (string) $reliability['caption'] : __('Comparaison avec les standards professionnels : planification, chiffrement et redondance.', 'backup-jlg');
        $intent = isset($reliability['intent']) ? sanitize_key((string) $reliability['intent']) : 'info';
        $pillars = isset($reliability['pillars']) && is_array($reliability['pillars']) ? $reliability['pillars'] : [];
        $recommendations = isset($reliability['recommendations']) && is_array($reliability['recommendations']) ? $reliability['recommendations'] : [];

        $section_intent = sanitize_html_class($intent !== '' ? $intent : 'info');

        ?>
        <section class="bjlg-reliability" data-role="reliability" data-intent="<?php echo esc_attr($section_intent); ?>" aria-labelledby="bjlg-reliability-title" role="region">
            <header class="bjlg-reliability__header">
                <h2 id="bjlg-reliability-title"><?php esc_html_e('Indice de fiabilité', 'backup-jlg'); ?></h2>
                <p class="bjlg-reliability__caption" data-field="reliability_caption"><?php echo esc_html($caption); ?></p>
            </header>

            <div class="bjlg-reliability__grid">
                <div class="bjlg-reliability__score" data-role="reliability-score">
                    <div class="bjlg-reliability__score-main" aria-live="polite" aria-atomic="true">
                        <span class="bjlg-reliability__value" data-field="reliability_score_value" aria-label="<?php echo esc_attr(sprintf(__('Indice de fiabilité sur 100 : %s', 'backup-jlg'), $score_label !== '' ? $score_label : $score_value)); ?>"><?php echo esc_html($score_value); ?></span>
                        <span class="bjlg-reliability__unit" aria-hidden="true">/100</span>
                    </div>
                    <p class="screen-reader-text" data-field="reliability_score_label"><?php echo esc_html($score_label !== '' ? $score_label : $score_value . ' / 100'); ?></p>
                    <span class="bjlg-reliability__level" data-field="reliability_level"><?php echo esc_html($level); ?></span>
                    <p class="bjlg-reliability__description" data-field="reliability_description"><?php echo esc_html($description); ?></p>
                </div>

                <ul class="bjlg-reliability__pillars" data-role="reliability-pillars">
                    <?php if (empty($pillars)): ?>
                        <li class="bjlg-reliability-pillar bjlg-reliability-pillar--empty">
                            <?php esc_html_e('Les signaux clés apparaîtront après vos premières sauvegardes.', 'backup-jlg'); ?>
                        </li>
                    <?php else: ?>
                        <?php foreach ($pillars as $pillar):
                            if (!is_array($pillar)) {
                                continue;
                            }

                            $pillar_intent = isset($pillar['intent']) ? sanitize_key((string) $pillar['intent']) : (isset($pillar['status']) ? sanitize_key((string) $pillar['status']) : 'info');
                            $pillar_icon = isset($pillar['icon']) ? sanitize_html_class((string) $pillar['icon']) : 'dashicons-shield-alt';
                            $pillar_label = isset($pillar['label']) ? (string) $pillar['label'] : '';
                            $pillar_message = isset($pillar['message']) ? (string) $pillar['message'] : '';
                            ?>
                            <li class="bjlg-reliability-pillar" data-intent="<?php echo esc_attr($pillar_intent ?: 'info'); ?>">
                                <span class="bjlg-reliability-pillar__icon dashicons <?php echo esc_attr($pillar_icon); ?>" aria-hidden="true"></span>
                                <div class="bjlg-reliability-pillar__content">
                                    <?php if ($pillar_label !== ''): ?>
                                        <span class="bjlg-reliability-pillar__label"><?php echo esc_html($pillar_label); ?></span>
                                    <?php endif; ?>
                                    <?php if ($pillar_message !== ''): ?>
                                        <span class="bjlg-reliability-pillar__message"><?php echo esc_html($pillar_message); ?></span>
                                    <?php endif; ?>
                                </div>
                            </li>
                        <?php endforeach; ?>
                    <?php endif; ?>
                </ul>
            </div>

            <div class="bjlg-reliability__actions" data-role="reliability-actions"<?php echo empty($recommendations) ? ' hidden' : ''; ?>>
                <?php foreach ($recommendations as $recommendation):
                    if (!is_array($recommendation) || empty($recommendation['label'])) {
                        continue;
                    }

                    $action_label = (string) $recommendation['label'];
                    $action_url = isset($recommendation['url']) ? esc_url($recommendation['url']) : '#';
                    $action_intent = isset($recommendation['intent']) ? sanitize_key((string) $recommendation['intent']) : 'secondary';
                    $action_class = $action_intent === 'primary' ? 'button button-primary' : 'button button-secondary';
                    ?>
                    <a class="<?php echo esc_attr($action_class); ?>" href="<?php echo $action_url; ?>">
                        <?php echo esc_html($action_label); ?>
                    </a>
                <?php endforeach; ?>
            </div>
        </section>
        <?php
    }

    /**
     * Render the dashboard widget content displayed on the WordPress dashboard.
     */
    public function render_dashboard_widget() {
        $snapshot = $this->get_dashboard_widget_snapshot();

        if (empty($snapshot['ok'])) {
            $message = !empty($snapshot['error']) ? $snapshot['error'] : __('Impossible de charger les informations de sauvegarde pour le moment.', 'backup-jlg');
            echo '<p>' . esc_html($message) . '</p>';
            return;
        }

        $summary = $snapshot['summary'];
        $alerts = $snapshot['alerts'];
        $backups = $snapshot['backups'];
        $actions = $snapshot['actions'];
        $generated_at = $snapshot['generated_at'];

        ?>
        <div class="bjlg-dashboard-widget" role="region" aria-live="polite" aria-atomic="true">
            <header class="bjlg-dashboard-widget__header">
                <h3 class="bjlg-dashboard-widget__title"><?php esc_html_e('Vue d’ensemble des sauvegardes', 'backup-jlg'); ?></h3>
                <?php if (!empty($generated_at)): ?>
                    <span class="bjlg-dashboard-widget__timestamp"><?php echo esc_html(sprintf(__('Actualisé le %s', 'backup-jlg'), $generated_at)); ?></span>
                <?php endif; ?>
            </header>

            <div class="bjlg-dashboard-widget__summary" role="status" aria-live="polite" aria-atomic="true">
                <div class="bjlg-dashboard-widget__stat">
                    <span class="bjlg-dashboard-widget__stat-label"><?php esc_html_e('Dernière sauvegarde', 'backup-jlg'); ?></span>
                    <span class="bjlg-dashboard-widget__stat-value"><?php echo esc_html($summary['history_last_backup'] ?? __('Aucune sauvegarde effectuée', 'backup-jlg')); ?></span>
                    <?php if (!empty($summary['history_last_backup_relative'])): ?>
                        <span class="bjlg-dashboard-widget__stat-meta"><?php echo esc_html($summary['history_last_backup_relative']); ?></span>
                    <?php endif; ?>
                </div>
                <div class="bjlg-dashboard-widget__stat">
                    <span class="bjlg-dashboard-widget__stat-label"><?php esc_html_e('Prochaine sauvegarde planifiée', 'backup-jlg'); ?></span>
                    <span class="bjlg-dashboard-widget__stat-value"><?php echo esc_html($summary['scheduler_next_run'] ?? __('Non planifié', 'backup-jlg')); ?></span>
                    <?php if (!empty($summary['scheduler_next_run_relative'])): ?>
                        <span class="bjlg-dashboard-widget__stat-meta"><?php echo esc_html($summary['scheduler_next_run_relative']); ?></span>
                    <?php endif; ?>
                </div>
                <div class="bjlg-dashboard-widget__stat">
                    <span class="bjlg-dashboard-widget__stat-label"><?php esc_html_e('Archives stockées', 'backup-jlg'); ?></span>
                    <span class="bjlg-dashboard-widget__stat-value"><?php echo esc_html(number_format_i18n($summary['storage_backup_count'] ?? 0)); ?></span>
                    <?php if (!empty($summary['storage_total_size_human'])): ?>
                        <span class="bjlg-dashboard-widget__stat-meta"><?php echo esc_html($summary['storage_total_size_human']); ?></span>
                    <?php endif; ?>
                </div>
            </div>

            <?php if (!empty($actions['backup']['url'])): ?>
                <div class="bjlg-dashboard-widget__actions">
                    <a class="bjlg-dashboard-widget__button" href="<?php echo esc_url($actions['backup']['url']); ?>">
                        <?php echo esc_html($actions['backup']['label']); ?>
                    </a>
                    <?php if (!empty($actions['restore']['url'])): ?>
                        <a class="bjlg-dashboard-widget__button bjlg-dashboard-widget__button--secondary" href="<?php echo esc_url($actions['restore']['url']); ?>">
                            <?php echo esc_html($actions['restore']['label']); ?>
                        </a>
                    <?php endif; ?>
                </div>
            <?php endif; ?>

            <?php if (!empty($alerts)): ?>
                <div class="bjlg-dashboard-widget__alerts">
                    <?php foreach (array_slice($alerts, 0, 3) as $alert): ?>
                        <?php
                        $type = isset($alert['type']) && in_array($alert['type'], ['info', 'success', 'warning', 'error'], true)
                            ? $alert['type']
                            : 'info';
                        ?>
                        <div class="bjlg-dashboard-widget__alert bjlg-dashboard-widget__alert--<?php echo esc_attr($type); ?>">
                            <div class="bjlg-dashboard-widget__alert-body">
                                <?php if (!empty($alert['title'])): ?>
                                    <strong><?php echo esc_html($alert['title']); ?></strong>
                                <?php endif; ?>
                                <?php if (!empty($alert['message'])): ?>
                                    <p><?php echo esc_html($alert['message']); ?></p>
                                <?php endif; ?>
                            </div>
                            <?php if (!empty($alert['action']['label']) && !empty($alert['action']['url'])): ?>
                                <a class="bjlg-dashboard-widget__alert-link" href="<?php echo esc_url($alert['action']['url']); ?>">
                                    <?php echo esc_html($alert['action']['label']); ?>
                                </a>
                            <?php endif; ?>
                        </div>
                    <?php endforeach; ?>
                </div>
            <?php endif; ?>

            <div class="bjlg-dashboard-widget__recent">
                <h4 class="bjlg-dashboard-widget__section-title"><?php esc_html_e('Dernières archives', 'backup-jlg'); ?></h4>
                <?php if (!empty($backups)): ?>
                    <ul class="bjlg-dashboard-widget__backup-list">
                        <?php foreach ($backups as $backup): ?>
                            <li class="bjlg-dashboard-widget__backup-item">
                                <span class="bjlg-dashboard-widget__backup-name"><?php echo esc_html($backup['filename']); ?></span>
                                <span class="bjlg-dashboard-widget__backup-meta">
                                    <?php echo esc_html($backup['created_at_relative']); ?>
                                    <?php if (!empty($backup['size'])): ?>
                                        · <?php echo esc_html($backup['size']); ?>
                                    <?php endif; ?>
                                </span>
                            </li>
                        <?php endforeach; ?>
                    </ul>
                <?php else: ?>
                    <p class="bjlg-dashboard-widget__empty"><?php esc_html_e('Aucune sauvegarde récente disponible.', 'backup-jlg'); ?></p>
                <?php endif; ?>
            </div>
        </div>
        <?php
    }

    /**
     * Build the data displayed inside the dashboard widget.
     */
    private function get_dashboard_widget_snapshot(): array {
        if (!function_exists('bjlg_can_manage_plugin') || !bjlg_can_manage_plugin()) {
            return [
                'ok' => false,
                'error' => __('Vous n’avez pas l’autorisation de consulter ces informations.', 'backup-jlg'),
            ];
        }

        if (!$this->advanced_admin) {
            return [
                'ok' => false,
                'error' => __('Les métriques du tableau de bord ne sont pas disponibles.', 'backup-jlg'),
            ];
        }

        $metrics = $this->advanced_admin->get_dashboard_metrics();
        $summary = $metrics['summary'] ?? [];
        $alerts = $metrics['alerts'] ?? [];
        $generated_at = $metrics['generated_at'] ?? '';

        return [
            'ok' => true,
            'summary' => $summary,
            'alerts' => $alerts,
            'generated_at' => $generated_at,
            'backups' => $this->get_recent_backups(self::DASHBOARD_RECENT_BACKUPS_LIMIT),
            'actions' => $this->get_dashboard_widget_actions(),
        ];
    }

    /**
     * Provide action links used in the dashboard widget.
     */
    private function get_dashboard_widget_actions(): array {
        $backup_tab_url = add_query_arg(
            [
                'page' => 'backup-jlg',
                'section' => 'backup',
            ],
            admin_url('admin.php')
        );

        return [
            'backup' => [
                'label' => __('Lancer une sauvegarde', 'backup-jlg'),
                'url' => $backup_tab_url . '#bjlg-backup-creation-form',
            ],
            'restore' => [
                'label' => __('Restaurer une archive', 'backup-jlg'),
                'url' => $backup_tab_url . '#bjlg-restore-form',
            ],
        ];
    }

    /**
     * Retrieve the most recent backups to display in the dashboard widget.
     */
    private function get_recent_backups(int $limit): array {
        if (!function_exists('rest_do_request')) {
            return [];
        }

        $limit = max(1, $limit);
        $request = new WP_REST_Request('GET', '/backup-jlg/v1/backups');
        $request->set_param('per_page', $limit);

        $response = rest_do_request($request);

        if (!($response instanceof WP_REST_Response)) {
            return [];
        }

        $data = $response->get_data();

        if (!is_array($data) || empty($data['backups']) || !is_array($data['backups'])) {
            return [];
        }

        $now = current_time('timestamp');
        $prepared = [];

        foreach ($data['backups'] as $backup) {
            if (!is_array($backup)) {
                continue;
            }

            $created_at = isset($backup['created_at']) ? strtotime((string) $backup['created_at']) : false;
            $prepared[] = [
                'filename' => $backup['filename'] ?? '',
                'size' => $backup['size_formatted'] ?? '',
                'created_at_relative' => $created_at ? sprintf(__('il y a %s', 'backup-jlg'), human_time_diff($created_at, $now)) : '',
            ];
        }

        return $prepared;
    }

    /**
     * Section : Création de sauvegarde
     */
    private function render_backup_creation_section() {
        $include_patterns = \bjlg_get_option('bjlg_backup_include_patterns', []);
        $exclude_patterns = \bjlg_get_option('bjlg_backup_exclude_patterns', []);
        $post_checks = \bjlg_get_option('bjlg_backup_post_checks', ['checksum' => true, 'dry_run' => false]);
        if (!is_array($post_checks)) {
            $post_checks = ['checksum' => true, 'dry_run' => false];
        }
        $secondary_destinations = \bjlg_get_option('bjlg_backup_secondary_destinations', []);
        if (!is_array($secondary_destinations)) {
            $secondary_destinations = [];
        }

        $include_text = esc_textarea(implode("\n", array_map('strval', (array) $include_patterns)));
        $exclude_text = esc_textarea(implode("\n", array_map('strval', (array) $exclude_patterns)));
        $destination_choices = $this->get_destination_choices();
        $google_drive_unavailable = $this->is_google_drive_unavailable();
        $presets = BJLG_Settings::get_backup_presets();
        $presets_json = !empty($presets) ? wp_json_encode(array_values($presets)) : '';

        $include_suggestions = [
            [
                'value' => 'wp-content/uploads/**/*.webp',
                'label' => __('Médias WebP', 'backup-jlg'),
            ],
            [
                'value' => 'wp-content/mu-plugins/',
                'label' => __('MU-plugins', 'backup-jlg'),
            ],
            [
                'value' => 'wp-content/languages/*.mo',
                'label' => __('Fichiers de langue (.mo)', 'backup-jlg'),
            ],
        ];

        $exclude_suggestions = [
            [
                'value' => 'wp-content/cache/**/*',
                'label' => __('Caches WordPress', 'backup-jlg'),
            ],
            [
                'value' => 'node_modules/**/*',
                'label' => __('Dépendances node_modules', 'backup-jlg'),
            ],
            [
                'value' => 'vendor/**/*',
                'label' => __('Dossiers vendor compilés', 'backup-jlg'),
            ],
        ];

        $include_placeholder = isset($include_suggestions[0]['value']) ? $include_suggestions[0]['value'] : 'wp-content/uploads/**/*';
        $exclude_placeholder = isset($exclude_suggestions[0]['value']) ? $exclude_suggestions[0]['value'] : 'wp-content/cache/**/*';

        $backup_redirect = add_query_arg(
            [
                'page' => 'backup-jlg',
                'section' => 'backup',
            ],
            admin_url('admin.php')
        );
        $backup_redirect .= '#bjlg-backup-step-3';

        $encryption_settings_url = add_query_arg(
            [
                'page' => 'backup-jlg',
                'section' => 'settings',
            ],
            admin_url('admin.php')
        );
        $encryption_settings_url .= '#bjlg-encryption-settings';
        ?>
        <div class="bjlg-section">
            <h2>Créer une sauvegarde</h2>
            <form id="bjlg-backup-creation-form" method="post" action="<?php echo esc_url(admin_url('admin-post.php')); ?>">
                <?php wp_nonce_field('bjlg_create_backup', 'bjlg_create_backup_nonce'); ?>
                <input type="hidden" name="action" value="bjlg_create_backup">
                <input type="hidden" name="redirect_to" value="<?php echo esc_url($backup_redirect); ?>">
                <p>Choisissez les composants à inclure dans votre sauvegarde.</p>
                <div class="bjlg-backup-steps" data-current-step="1">
                    <ol class="bjlg-backup-steps__nav" role="list">
                        <li class="bjlg-backup-steps__item is-active">
                            <button type="button"
                                    class="bjlg-backup-steps__button"
                                    data-step-target="1"
                                    aria-controls="bjlg-backup-step-1"
                                    aria-current="step">
                                1. Choix rapides
                            </button>
                        </li>
                        <li class="bjlg-backup-steps__item">
                            <button type="button"
                                    class="bjlg-backup-steps__button"
                                    data-step-target="2"
                                    aria-controls="bjlg-backup-step-2">
                                2. Options avancées
                            </button>
                        </li>
                        <li class="bjlg-backup-steps__item">
                            <button type="button"
                                    class="bjlg-backup-steps__button"
                                    data-step-target="3"
                                    aria-controls="bjlg-backup-step-3">
                                3. Confirmation
                            </button>
                        </li>
                    </ol>

                    <section class="bjlg-backup-step"
                             id="bjlg-backup-step-1"
                             data-step-index="1"
                             aria-labelledby="bjlg-backup-step-1-title">
                        <h3 id="bjlg-backup-step-1-title">Étape 1 — Choix rapides</h3>
                        <p>Appliquez un modèle existant ou configurez en quelques clics le contenu principal de la sauvegarde.</p>
                        <div class="bjlg-backup-presets"<?php echo $presets_json ? ' data-bjlg-presets=' . "'" . esc_attr($presets_json) . "'" : ''; ?>>
                            <h4>Modèles</h4>
                            <div class="bjlg-backup-presets__controls">
                                <label class="screen-reader-text" for="bjlg-backup-preset-select">Sélectionner un modèle de sauvegarde</label>
                                <select id="bjlg-backup-preset-select" class="bjlg-backup-presets__select">
                                    <option value="">Sélectionnez un modèle…</option>
                                    <?php foreach ($presets as $preset): ?>
                                        <option value="<?php echo esc_attr($preset['id']); ?>"><?php echo esc_html($preset['label']); ?></option>
                                    <?php endforeach; ?>
                                </select>
                                <button type="button" class="button bjlg-backup-presets__apply">Appliquer</button>
                                <button type="button" class="button button-secondary bjlg-backup-presets__save">Enregistrer la configuration</button>
                            </div>
                            <p class="description">Choisissez un modèle enregistré ou créez-en un nouveau pour accélérer vos futurs lancements.</p>
                            <p class="bjlg-backup-presets__status" role="status" aria-live="polite"></p>
                        </div>
                        <table class="form-table">
                            <tbody>
                                <tr>
                                    <th scope="row">Contenu de la sauvegarde</th>
                                    <td>
                                        <div class="bjlg-field-control">
                                            <fieldset aria-describedby="bjlg-backup-components-description">
                                                <legend class="bjlg-fieldset-title">Sélection des composants</legend>
                                                <label><input type="checkbox" name="backup_components[]" value="db" checked> <strong>Base de données</strong> <span class="description">Toutes les tables WordPress</span></label><br>
                                                <label><input type="checkbox" name="backup_components[]" value="plugins" checked> Extensions (<code>/wp-content/plugins</code>)</label><br>
                                                <label><input type="checkbox" name="backup_components[]" value="themes" checked> Thèmes (<code>/wp-content/themes</code>)</label><br>
                                                <label><input type="checkbox" name="backup_components[]" value="uploads" checked> Médias (<code>/wp-content/uploads</code>)</label>
                                            </fieldset>
                                            <p id="bjlg-backup-components-description" class="description">Décochez les éléments que vous ne souhaitez pas inclure dans le fichier final.</p>
                                        </div>
                                    </td>
                                </tr>
                                <tr>
                                    <th scope="row">Options essentielles</th>
                                    <td>
                                        <div class="bjlg-field-control">
                                            <fieldset aria-describedby="bjlg-backup-options-description">
                                                <legend class="bjlg-fieldset-title">Options principales</legend>
                                                <label for="bjlg-encrypt-backup">
                                                    <input
                                                        type="checkbox"
                                                        id="bjlg-encrypt-backup"
                                                        name="encrypt_backup"
                                                        value="1"
                                                        aria-describedby="bjlg-encrypt-backup-description"
                                                    >
                                                    Chiffrer la sauvegarde (AES-256)
                                                </label>
                                                <p id="bjlg-encrypt-backup-description" class="description">
                                                    <?php
                                                    echo $this->sanitize_with_kses(
                                                        sprintf(
                                                            /* translators: %s: URL to encryption settings */
                                                            __('Sécurise votre fichier de sauvegarde avec un chiffrement robuste. Indispensable si vous stockez vos sauvegardes sur un service cloud tiers. <strong>Pour activer le module</strong>, ouvrez <a href="%s">Paramètres → Chiffrement</a>, générez une clé AES-256 puis activez l’option « Sauvegarde chiffrée ».', 'backup-jlg'),
                                                            esc_url($encryption_settings_url)
                                                        ),
                                                        [
                                                            'strong' => [],
                                                            'a' => [
                                                                'href' => [],
                                                            ],
                                                        ]
                                                    );
                                                    ?>
                                                </p>
                                                <br>
                                                <label for="bjlg-incremental-backup">
                                                    <input
                                                        type="checkbox"
                                                        id="bjlg-incremental-backup"
                                                        name="incremental_backup"
                                                        value="1"
                                                        aria-describedby="bjlg-incremental-backup-description"
                                                    >
                                                    Sauvegarde incrémentale
                                                </label>
                                                <p id="bjlg-incremental-backup-description" class="description">
                                                    Ne sauvegarde que les fichiers modifiés depuis la dernière sauvegarde complète. Plus rapide et utilise moins d'espace disque.
                                                </p>
                                            </fieldset>
                                            <p id="bjlg-backup-options-description" class="description">Activez les optimisations essentielles avant de lancer la sauvegarde.</p>
                                        </div>
                                    </td>
                                </tr>
                            </tbody>
                        </table>
                        <div class="bjlg-backup-step__actions">
                            <button type="button" class="button button-primary" data-step-action="next">Continuer vers les options avancées</button>
                        </div>
                    </section>

                    <section class="bjlg-backup-step"
                             id="bjlg-backup-step-2"
                             data-step-index="2"
                             aria-labelledby="bjlg-backup-step-2-title">
                        <h3 id="bjlg-backup-step-2-title">Étape 2 — Options avancées</h3>
                        <p>Ajustez précisément les dossiers inclus, les vérifications post-sauvegarde et les destinations secondaires.</p>
                        <table class="form-table bjlg-advanced-table">
                            <tbody>
                                <tr>
                                    <th scope="row"><?php esc_html_e('Affinage avancé', 'backup-jlg'); ?></th>
                                    <td>
                                        <div class="bjlg-field-control bjlg-advanced-accordion" data-role="advanced-panels">
                                            <details class="bjlg-advanced-panel" data-panel="filters" open>
                                                <summary>
                                                    <span><?php esc_html_e('Motifs personnalisés', 'backup-jlg'); ?></span>
                                                </summary>
                                                <div class="bjlg-advanced-panel__content">
                                                    <p class="description"><?php echo wp_kses_post(__('Ajoutez des inclusions ou exclusions ciblées. Les jokers glob (<code>*</code>) sont pris en charge.', 'backup-jlg')); ?></p>
                                                    <div class="bjlg-pattern-columns">
                                                        <div class="bjlg-pattern-editor" data-pattern-type="include">
                                                            <label class="bjlg-pattern-editor__label" for="bjlg-include-patterns"><?php esc_html_e('Inclusions personnalisées', 'backup-jlg'); ?></label>
                                                            <textarea
                                                                id="bjlg-include-patterns"
                                                                name="include_patterns"
                                                                rows="6"
                                                                placeholder="<?php echo esc_attr($include_placeholder); ?>"
                                                                data-role="pattern-input"
                                                                data-pattern-type="include"
                                                            ><?php echo $include_text; ?></textarea>
                                                            <div class="bjlg-pattern-helper" data-role="pattern-helper" data-pattern-type="include">
                                                                <label class="bjlg-pattern-helper__label" for="bjlg-include-pattern-input"><?php esc_html_e('Ajouter un motif suggéré', 'backup-jlg'); ?></label>
                                                                <div class="bjlg-pattern-helper__controls">
                                                                    <input
                                                                        type="text"
                                                                        id="bjlg-include-pattern-input"
                                                                        class="regular-text"
                                                                        list="bjlg-include-patterns-datalist"
                                                                        data-role="pattern-autocomplete"
                                                                        data-pattern-type="include"
                                                                        placeholder="<?php echo esc_attr($include_placeholder); ?>"
                                                                    >
                                                                    <button type="button" class="button button-secondary" data-role="pattern-add" data-pattern-type="include"><?php esc_html_e('Ajouter', 'backup-jlg'); ?></button>
                                                                </div>
                                                                <datalist id="bjlg-include-patterns-datalist">
                                                                    <?php foreach ($include_suggestions as $suggestion): ?>
                                                                        <option value="<?php echo esc_attr($suggestion['value']); ?>"><?php echo esc_html($suggestion['label']); ?></option>
                                                                    <?php endforeach; ?>
                                                                </datalist>
                                                            </div>
                                                            <ul class="bjlg-pattern-suggestions" data-role="pattern-suggestions" aria-label="<?php esc_attr_e('Exemples rapides d\'inclusion', 'backup-jlg'); ?>">
                                                                <?php foreach ($include_suggestions as $suggestion): ?>
                                                                    <li>
                                                                        <button type="button" class="button-link bjlg-pattern-suggestions__item" data-pattern-value="<?php echo esc_attr($suggestion['value']); ?>"><?php echo esc_html($suggestion['label']); ?></button>
                                                                    </li>
                                                                <?php endforeach; ?>
                                                            </ul>
                                                            <p class="bjlg-pattern-feedback" data-role="pattern-feedback" data-pattern-type="include" data-success-message="<?php echo esc_attr__('Motifs valides.', 'backup-jlg'); ?>" data-error-message="<?php echo esc_attr__('Motifs non reconnus : ', 'backup-jlg'); ?>" aria-live="polite"></p>
                                                        </div>
                                                        <div class="bjlg-pattern-editor" data-pattern-type="exclude">
                                                            <label class="bjlg-pattern-editor__label" for="bjlg-exclude-patterns"><?php esc_html_e('Exclusions personnalisées', 'backup-jlg'); ?></label>
                                                            <textarea
                                                                id="bjlg-exclude-patterns"
                                                                name="exclude_patterns"
                                                                rows="6"
                                                                placeholder="<?php echo esc_attr($exclude_placeholder); ?>"
                                                                data-role="pattern-input"
                                                                data-pattern-type="exclude"
                                                            ><?php echo $exclude_text; ?></textarea>
                                                            <div class="bjlg-pattern-helper" data-role="pattern-helper" data-pattern-type="exclude">
                                                                <label class="bjlg-pattern-helper__label" for="bjlg-exclude-pattern-input"><?php esc_html_e('Ajouter un motif d\'exclusion', 'backup-jlg'); ?></label>
                                                                <div class="bjlg-pattern-helper__controls">
                                                                    <input
                                                                        type="text"
                                                                        id="bjlg-exclude-pattern-input"
                                                                        class="regular-text"
                                                                        list="bjlg-exclude-patterns-datalist"
                                                                        data-role="pattern-autocomplete"
                                                                        data-pattern-type="exclude"
                                                                        placeholder="<?php echo esc_attr($exclude_placeholder); ?>"
                                                                    >
                                                                    <button type="button" class="button button-secondary" data-role="pattern-add" data-pattern-type="exclude"><?php esc_html_e('Ajouter', 'backup-jlg'); ?></button>
                                                                </div>
                                                                <datalist id="bjlg-exclude-patterns-datalist">
                                                                    <?php foreach ($exclude_suggestions as $suggestion): ?>
                                                                        <option value="<?php echo esc_attr($suggestion['value']); ?>"><?php echo esc_html($suggestion['label']); ?></option>
                                                                    <?php endforeach; ?>
                                                                </datalist>
                                                            </div>
                                                            <ul class="bjlg-pattern-suggestions" data-role="pattern-suggestions" aria-label="<?php esc_attr_e('Exemples rapides d\'exclusion', 'backup-jlg'); ?>">
                                                                <?php foreach ($exclude_suggestions as $suggestion): ?>
                                                                    <li>
                                                                        <button type="button" class="button-link bjlg-pattern-suggestions__item" data-pattern-value="<?php echo esc_attr($suggestion['value']); ?>"><?php echo esc_html($suggestion['label']); ?></button>
                                                                    </li>
                                                                <?php endforeach; ?>
                                                            </ul>
                                                            <p class="bjlg-pattern-feedback" data-role="pattern-feedback" data-pattern-type="exclude" data-success-message="<?php echo esc_attr__('Motifs valides.', 'backup-jlg'); ?>" data-error-message="<?php echo esc_attr__('Motifs non reconnus : ', 'backup-jlg'); ?>" aria-live="polite"></p>
                                                        </div>
                                                    </div>
                                                </div>
                                            </details>

                                            <details class="bjlg-advanced-panel" data-panel="post-checks">
                                                <summary>
                                                    <span><?php esc_html_e('Vérifications post-sauvegarde', 'backup-jlg'); ?></span>
                                                </summary>
                                                <div class="bjlg-advanced-panel__content" aria-describedby="bjlg-post-checks-description">
                                                    <p class="description"><?php esc_html_e('Ajoutez des contrôles automatiques pour valider l’archive une fois générée.', 'backup-jlg'); ?></p>
                                                    <div class="bjlg-advanced-fieldset">
                                                        <label for="bjlg-post-checks-checksum">
                                                            <input type="checkbox"
                                                                   id="bjlg-post-checks-checksum"
                                                                   name="post_checks[]"
                                                                   value="checksum"
                                                                   <?php checked(!empty($post_checks['checksum'])); ?>>
                                                            <?php esc_html_e('Vérifier l’intégrité (SHA-256)', 'backup-jlg'); ?>
                                                        </label>
                                                        <p class="description"><?php esc_html_e('Calcule un hachage de l’archive pour détecter toute corruption.', 'backup-jlg'); ?></p>
                                                        <label for="bjlg-post-checks-dry-run">
                                                            <input type="checkbox"
                                                                   id="bjlg-post-checks-dry-run"
                                                                   name="post_checks[]"
                                                                   value="dry_run"
                                                                   <?php checked(!empty($post_checks['dry_run'])); ?>>
                                                            <?php esc_html_e('Test de restauration à blanc', 'backup-jlg'); ?>
                                                        </label>
                                                        <p class="description" id="bjlg-post-checks-description"><?php esc_html_e('Ouvre l’archive pour vérifier sa structure (hors archives chiffrées).', 'backup-jlg'); ?></p>
                                                    </div>
                                                </div>
                                            </details>

                                            <details class="bjlg-advanced-panel" data-panel="destinations">
                                                <summary>
                                                    <span><?php esc_html_e('Destinations secondaires', 'backup-jlg'); ?></span>
                                                </summary>
                                                <div class="bjlg-advanced-panel__content" aria-describedby="bjlg-secondary-destinations-description">
                                                    <p class="description"><?php esc_html_e('Diffusez la sauvegarde vers des services distants en complément du stockage local.', 'backup-jlg'); ?></p>
                                                    <div class="bjlg-advanced-fieldset">
                                                        <?php if (!empty($destination_choices)): ?>
                                                            <?php foreach ($destination_choices as $destination_id => $destination_label):
                                                                $is_google_drive = $destination_id === 'google_drive';
                                                                $is_unavailable = $is_google_drive && $google_drive_unavailable;
                                                                ?>
                                                                <div class="bjlg-destination-option-group">
                                                                    <label class="bjlg-destination-option">
                                                                        <input type="checkbox"
                                                                               name="secondary_destinations[]"
                                                                               value="<?php echo esc_attr($destination_id); ?>"
                                                                               <?php checked(in_array($destination_id, $secondary_destinations, true)); ?>
                                                                               <?php disabled($is_unavailable); ?>>
                                                                        <?php echo esc_html($destination_label); ?>
                                                                    </label>
                                                                    <?php if ($is_unavailable): ?>
                                                                        <p class="description bjlg-destination-unavailable"><?php echo esc_html($this->get_google_drive_unavailable_notice()); ?></p>
                                                                    <?php endif; ?>
                                                                </div>
                                                            <?php endforeach; ?>
                                                        <?php else: ?>
                                                            <p class="description"><?php esc_html_e('Aucune destination distante n’est configurée pour le moment.', 'backup-jlg'); ?></p>
                                                        <?php endif; ?>
                                                        <p class="description" id="bjlg-secondary-destinations-description"><?php esc_html_e('Les destinations sélectionnées seront tentées l’une après l’autre en cas d’échec.', 'backup-jlg'); ?></p>
                                                    </div>
                                                </div>
                                            </details>
                                        </div>
                                    </td>
                                </tr>
                            </tbody>
                        </table>
                        <div class="bjlg-backup-step__actions">
                            <button type="button" class="button button-secondary" data-step-action="prev">Retour aux choix rapides</button>
                            <button type="button" class="button button-primary" data-step-action="next">Accéder à la confirmation</button>
                        </div>
                    </section>

                    <section class="bjlg-backup-step"
                             id="bjlg-backup-step-3"
                             data-step-index="3"
                             aria-labelledby="bjlg-backup-step-3-title">
                        <h3 id="bjlg-backup-step-3-title">Étape 3 — Confirmation</h3>
                        <p>Revérifiez votre configuration avant de lancer la sauvegarde.</p>
                        <div class="bjlg-backup-summary" data-role="backup-summary">
                            <p class="description">Votre récapitulatif apparaîtra ici lorsque vous atteignez cette étape.</p>
                        </div>
                        <div class="notice notice-error" data-role="backup-summary-warning" style="display:none;">
                            <p>Veuillez sélectionner au moins un composant à sauvegarder avant de lancer l'opération.</p>
                        </div>
                        <div class="bjlg-backup-step__actions">
                            <button type="button" class="button button-secondary" data-step-action="prev">Modifier les options</button>
                            <button id="bjlg-create-backup" type="submit" class="button button-primary button-hero">
                                <span class="dashicons dashicons-backup" aria-hidden="true"></span> Lancer la création de la sauvegarde
                            </button>
                        </div>
                    </section>
                </div>
            </form>
            <div id="bjlg-backup-progress-area" style="display: none;">
                <h3>Progression</h3>
                <div class="bjlg-progress-bar"><div
                        class="bjlg-progress-bar-inner"
                        id="bjlg-backup-progress-bar"
                        role="progressbar"
                        aria-valuemin="0"
                        aria-valuemax="100"
                        aria-valuenow="0"
                        aria-valuetext="0%"
                        aria-live="off"
                        aria-atomic="true"
                        aria-busy="false">0%</div></div>
                <p id="bjlg-backup-status-text"
                   role="status"
                   aria-live="polite"
                   aria-atomic="true"
                   aria-busy="false">Initialisation...</p>
            </div>
            <div id="bjlg-backup-debug-wrapper" style="display: none;">
                <h3><span class="dashicons dashicons-info" aria-hidden="true"></span> Détails techniques</h3>
                <pre id="bjlg-backup-ajax-debug" class="bjlg-log-textarea"></pre>
            </div>
        </div>
        <?php
    }
    /**
     * Section : Liste des sauvegardes
     */
    private function render_backup_list_section() {
        ?>
        <div class="bjlg-section" id="bjlg-backup-list-section" data-default-page="1" data-default-per-page="10">
            <h2>Sauvegardes disponibles</h2>
            <p class="description">Consultez vos archives, filtrez-les et téléchargez-les en un clic.</p>
            <div class="bjlg-backup-toolbar">
                <div class="bjlg-toolbar-controls actions">
                    <label for="bjlg-backup-filter-type">
                        <span class="screen-reader-text">Filtrer par type</span>
                        <select id="bjlg-backup-filter-type" aria-label="Filtrer les sauvegardes par type">
                            <option value="all" selected>Toutes les sauvegardes</option>
                            <option value="full">Complètes</option>
                            <option value="incremental">Incrémentales</option>
                            <option value="database">Base de données</option>
                            <option value="files">Fichiers</option>
                        </select>
                    </label>
                    <label for="bjlg-backup-per-page">
                        <span class="screen-reader-text">Nombre de sauvegardes par page</span>
                        <select id="bjlg-backup-per-page" aria-label="Nombre de sauvegardes par page">
                            <option value="5">5</option>
                            <option value="10" selected>10</option>
                            <option value="20">20</option>
                            <option value="50">50</option>
                        </select>
                    </label>
                    <button type="button" class="button" id="bjlg-backup-refresh">
                        <span class="dashicons dashicons-update" aria-hidden="true"></span>
                        Actualiser
                    </button>
                </div>
                <div class="bjlg-toolbar-summary">
                    <span class="bjlg-summary-label">Résumé :</span>
                    <div class="bjlg-summary-content" id="bjlg-backup-summary" aria-live="polite"></div>
                </div>
            </div>
            <div id="bjlg-backup-list-feedback" class="notice notice-error" role="alert" style="display:none;"></div>
            <table
                class="wp-list-table widefat striped bjlg-responsive-table bjlg-backup-table"
                aria-describedby="bjlg-backup-summary bjlg-backup-list-caption"
            >
                <caption id="bjlg-backup-list-caption" class="bjlg-table-caption">
                    Tableau listant les sauvegardes disponibles avec leurs composants, tailles,
                    dates et actions possibles.
                </caption>
                <thead>
                    <tr>
                        <th scope="col">Nom du fichier</th>
                        <th scope="col">Composants</th>
                        <th scope="col">Taille</th>
                        <th scope="col">Date</th>
                        <th scope="col">Actions</th>
                    </tr>
                </thead>
                <tbody id="bjlg-backup-table-body">
                    <tr class="bjlg-backup-loading-row">
                        <td colspan="5">
                            <span class="spinner is-active" aria-hidden="true"></span>
                            <span>Chargement des sauvegardes...</span>
                        </td>
                    </tr>
                </tbody>
            </table>
            <div class="tablenav bottom">
                <div class="tablenav-pages" id="bjlg-backup-pagination" aria-live="polite"></div>
            </div>
            <noscript>
                <div class="notice notice-warning"><p>JavaScript est requis pour afficher la liste des sauvegardes.</p></div>
            </noscript>
        </div>
        <?php
    }

    /**
     * Section : Planification
     */
    private function render_schedule_section() {
        $schedule_collection = $this->get_schedule_settings_for_display();
        $schedules = is_array($schedule_collection['schedules']) ? $schedule_collection['schedules'] : [];
        $next_runs = is_array($schedule_collection['next_runs']) ? $schedule_collection['next_runs'] : [];
        $recurrence_labels = [
            'disabled' => 'Désactivée',
            'hourly' => 'Toutes les heures',
            'twice_daily' => 'Deux fois par jour',
            'daily' => 'Journalière',
            'weekly' => 'Hebdomadaire',
            'monthly' => 'Mensuelle',
        ];
        $schedules_json = esc_attr(wp_json_encode($schedules));
        $next_runs_json = esc_attr(wp_json_encode($next_runs));
        $timezone_string = function_exists('wp_timezone_string') ? wp_timezone_string() : '';
        if ($timezone_string === '' && function_exists('wp_timezone')) {
            $timezone_object = wp_timezone();
            if ($timezone_object instanceof \DateTimeZone) {
                $timezone_string = $timezone_object->getName();
            }
        }
        $timezone_offset = get_option('gmt_offset', 0);
        $current_timestamp = current_time('timestamp');
        ?>
        <div class="bjlg-section bjlg-schedule-section">
            <h2>Planification des sauvegardes</h2>
            <p class="description">Activez, suspendez ou inspectez vos tâches planifiées en un coup d’œil.</p>
            <div
                id="bjlg-schedule-overview"
                class="bjlg-schedule-overview"
                aria-live="polite"
                data-next-runs="<?php echo $next_runs_json; ?>"
                data-schedules="<?php echo $schedules_json; ?>"
            >
                <header class="bjlg-schedule-overview-header">
                    <span class="dashicons dashicons-calendar-alt" aria-hidden="true"></span>
                    <strong>Sauvegardes planifiées</strong>
                </header>
                <div class="bjlg-schedule-overview-list">
                    <?php if (!empty($schedules)): ?>
                        <?php foreach ($schedules as $index => $schedule):
                            if (!is_array($schedule)) {
                                continue;
                            }

                            $schedule_id = isset($schedule['id']) && $schedule['id'] !== ''
                                ? (string) $schedule['id']
                                : 'schedule_' . ($index + 1);
                            $label = isset($schedule['label']) && $schedule['label'] !== ''
                                ? (string) $schedule['label']
                                : sprintf('Planification #%d', $index + 1);
                            $components = isset($schedule['components']) && is_array($schedule['components'])
                                ? $schedule['components']
                                : [];
                            $encrypt = !empty($schedule['encrypt']);
                            $incremental = !empty($schedule['incremental']);
                            $post_checks = isset($schedule['post_checks']) && is_array($schedule['post_checks'])
                                ? $schedule['post_checks']
                                : [];
                            $destinations = isset($schedule['secondary_destinations']) && is_array($schedule['secondary_destinations'])
                                ? $schedule['secondary_destinations']
                                : [];
                            $include_patterns = isset($schedule['include_patterns']) && is_array($schedule['include_patterns'])
                                ? $schedule['include_patterns']
                                : [];
                            $exclude_patterns = isset($schedule['exclude_patterns']) && is_array($schedule['exclude_patterns'])
                                ? $schedule['exclude_patterns']
                                : [];
                            $recurrence = isset($schedule['recurrence']) ? (string) $schedule['recurrence'] : 'disabled';
                            $time = isset($schedule['time']) ? (string) $schedule['time'] : '';
                            $custom_cron = isset($schedule['custom_cron']) ? (string) $schedule['custom_cron'] : '';
                            $recurrence_label = $recurrence_labels[$recurrence] ?? ucfirst($recurrence);
                            $next_run_summary = $next_runs[$schedule_id] ?? [];
                            $next_run_formatted = isset($next_run_summary['next_run_formatted']) && $next_run_summary['next_run_formatted'] !== ''
                                ? (string) $next_run_summary['next_run_formatted']
                                : 'Non planifié';
                            $next_run_relative = isset($next_run_summary['next_run_relative']) && $next_run_summary['next_run_relative'] !== ''
                                ? (string) $next_run_summary['next_run_relative']
                                : '';
                            $next_run_timestamp = isset($next_run_summary['next_run']) && $next_run_summary['next_run']
                                ? (int) $next_run_summary['next_run']
                                : null;
                            $is_active = $recurrence !== 'disabled';
                            $has_next_run = $is_active && !empty($next_run_timestamp);
                            $status_key = $is_active ? ($has_next_run ? 'active' : 'pending') : 'paused';
                            $status_labels = [
                                'active' => 'Active',
                                'pending' => 'En attente',
                                'paused' => 'En pause',
                            ];
                            $status_label = $status_labels[$status_key] ?? '—';
                            $status_class = 'bjlg-status-badge--' . $status_key;
                            $toggle_label = $is_active ? 'Mettre en pause' : 'Reprendre';
                            $summary_markup = $this->get_schedule_summary_markup(
                                $components,
                                $encrypt,
                                $incremental,
                                $post_checks,
                                $destinations,
                                $include_patterns,
                                $exclude_patterns,
                                $recurrence,
                                $schedule['custom_cron'] ?? ''
                            );
                            ?>
                            <article
                                class="bjlg-schedule-overview-card"
                                data-schedule-id="<?php echo esc_attr($schedule_id); ?>"
                                data-recurrence="<?php echo esc_attr($recurrence); ?>"
                                data-status="<?php echo esc_attr($status_key); ?>"
                            >
                                <header class="bjlg-schedule-overview-card__header">
                                    <h4 class="bjlg-schedule-overview-card__title"><?php echo esc_html($label); ?></h4>
                                    <p class="bjlg-schedule-overview-frequency" data-prefix="Fréquence : ">
                                        Fréquence : <?php echo esc_html($recurrence_label); ?>
                                    </p>
                                    <p class="bjlg-schedule-overview-next-run">
                                        <strong>Prochaine exécution :</strong>
                                        <span class="bjlg-next-run-value"><?php echo esc_html($next_run_formatted); ?></span>
                                        <span class="bjlg-next-run-relative"<?php echo $next_run_relative === '' ? ' style="display:none;"' : ''; ?>>
                                            <?php echo $next_run_relative !== '' ? '(' . esc_html($next_run_relative) . ')' : ''; ?>
                                        </span>
                                    </p>
                                    <p class="bjlg-schedule-overview-status">
                                        <span class="bjlg-status-badge <?php echo esc_attr($status_class); ?>"><?php echo esc_html($status_label); ?></span>
                                    </p>
                                </header>
                                <div class="bjlg-schedule-overview-card__summary">
                                    <?php echo $summary_markup; // phpcs:ignore WordPress.Security.EscapeOutput.OutputNotEscaped ?>
                                </div>
                                <footer class="bjlg-schedule-overview-card__footer">
                                    <div class="bjlg-schedule-overview-card__actions" role="group" aria-label="Actions de planification">
                                        <button type="button"
                                                class="button button-primary button-small bjlg-schedule-action"
                                                data-action="run"
                                                data-schedule-id="<?php echo esc_attr($schedule_id); ?>">
                                            Exécuter
                                        </button>
                                        <button type="button"
                                                class="button button-secondary button-small bjlg-schedule-action"
                                                data-action="toggle"
                                                data-target-state="<?php echo $is_active ? 'pause' : 'resume'; ?>"
                                                data-schedule-id="<?php echo esc_attr($schedule_id); ?>">
                                            <?php echo esc_html($toggle_label); ?>
                                        </button>
                                        <button type="button"
                                                class="button button-secondary button-small bjlg-schedule-action"
                                                data-action="duplicate"
                                                data-schedule-id="<?php echo esc_attr($schedule_id); ?>">
                                            Dupliquer
                                        </button>
                                    </div>
                                </footer>
                            </article>
                        <?php endforeach; ?>
                    <?php else: ?>
                        <p class="description">Aucune planification active pour le moment.</p>
                    <?php endif; ?>
                </div>
            </div>
            <div
                id="bjlg-schedule-timeline"
                class="bjlg-schedule-timeline"
                aria-live="polite"
                data-schedules="<?php echo $schedules_json; ?>"
                data-next-runs="<?php echo $next_runs_json; ?>"
                data-timezone="<?php echo esc_attr($timezone_string); ?>"
                data-offset="<?php echo esc_attr((string) $timezone_offset); ?>"
                data-now="<?php echo esc_attr((string) $current_timestamp); ?>"
            >
                <header class="bjlg-schedule-timeline__header">
                    <div class="bjlg-schedule-timeline__title">
                        <span class="dashicons dashicons-schedule" aria-hidden="true"></span>
                        <strong>Timeline des occurrences</strong>
                    </div>
                    <div class="bjlg-schedule-timeline__controls" role="group" aria-label="Changer la vue de la timeline">
                        <button type="button" class="button button-secondary is-active" data-role="timeline-view" data-view="week">Semaine</button>
                        <button type="button" class="button button-secondary" data-role="timeline-view" data-view="month">Mois</button>
                    </div>
                </header>
                <div class="bjlg-schedule-timeline__legend">
                    <span class="bjlg-status-badge bjlg-status-badge--active">Active</span>
                    <span class="bjlg-status-badge bjlg-status-badge--pending">En attente</span>
                    <span class="bjlg-status-badge bjlg-status-badge--paused">En pause</span>
                </div>
                <div class="bjlg-schedule-timeline__body">
                    <div class="bjlg-schedule-timeline__grid" data-role="timeline-grid"></div>
                    <ul class="bjlg-schedule-timeline__list" data-role="timeline-list"></ul>
                    <p class="bjlg-schedule-timeline__empty" data-role="timeline-empty" hidden>Enregistrez ou activez une planification pour afficher la timeline.</p>
                </div>
            </div>
        </div>
        <?php
    }
    /**
     * Section : Restauration
     */
    private function render_restore_section() {
        $restore_redirect = add_query_arg(
            [
                'page' => 'backup-jlg',
                'section' => 'restore',
            ],
            admin_url('admin.php')
        );
        $restore_redirect .= '#bjlg-restore-form';

        ?>
        <div class="bjlg-section">
            <h2>Restaurer depuis un fichier</h2>
            <p>Si vous avez un fichier de sauvegarde sur votre ordinateur, vous pouvez le téléverser ici pour lancer une restauration.</p>
            <form id="bjlg-restore-form" method="post" enctype="multipart/form-data" action="<?php echo esc_url(admin_url('admin-post.php')); ?>">
                <?php wp_nonce_field('bjlg_restore_backup', 'bjlg_restore_backup_nonce'); ?>
                <input type="hidden" name="action" value="bjlg_restore_backup">
                <input type="hidden" name="redirect_to" value="<?php echo esc_url($restore_redirect); ?>">
                <input type="hidden" name="restore_environment" value="production" data-role="restore-environment-field">
                <div class="bjlg-restore-username-field bjlg-screen-reader-only">
                    <label class="bjlg-screen-reader-only" for="bjlg-restore-username">Nom d'utilisateur</label>
                    <input type="text"
                           id="bjlg-restore-username"
                           name="username"
                           class="regular-text bjlg-screen-reader-only"
                           autocomplete="username"
                           aria-label="Nom d'utilisateur">
                </div>
                <table class="form-table">
                    <tbody>
                        <tr>
                            <th scope="row"><label for="bjlg-restore-file-input">Fichier de sauvegarde</label></th>
                            <td>
                                <div class="bjlg-field-control">
                                    <input type="file" id="bjlg-restore-file-input" name="restore_file" accept=".zip,.zip.enc" required>
                                    <p class="description">Formats acceptés : .zip, .zip.enc (chiffré)</p>
                                </div>
                            </td>
                        </tr>
                        <tr>
                            <th scope="row"><label for="bjlg-restore-password">Mot de passe</label></th>
                            <td>
                                <div class="bjlg-field-control">
                                    <input type="password"
                                           id="bjlg-restore-password"
                                           name="password"
                                           class="regular-text"
                                           autocomplete="current-password"
                                           aria-describedby="bjlg-restore-password-help"
                                           placeholder="Requis pour les archives .zip.enc">
                                    <p class="description"
                                       id="bjlg-restore-password-help"
                                       data-default-text="<?php echo esc_attr('Requis pour restaurer les sauvegardes chiffrées (.zip.enc). Laissez vide pour les archives non chiffrées.'); ?>"
                                       data-encrypted-text="<?php echo esc_attr('Mot de passe obligatoire : renseignez-le pour déchiffrer l\'archive (.zip.enc).'); ?>">
                                        Requis pour restaurer les sauvegardes chiffrées (<code>.zip.enc</code>). Laissez vide pour les archives non chiffrées.
                                    </p>
                                </div>
                            </td>
                        </tr>
                        <tr>
                            <th scope="row">Options</th>
                            <td>
                                <div class="bjlg-field-control">
                                    <label><input type="checkbox" name="create_backup_before_restore" value="1" checked> Créer une sauvegarde de sécurité avant la restauration</label>
                                </div>
                            </td>
                        </tr>
                        <?php if (BJLG_Restore::user_can_use_sandbox()) : ?>
                        <tr>
                            <th scope="row">Environnement de test</th>
                            <td>
                                <div class="bjlg-field-control">
                                    <label>
                                        <input type="checkbox" name="restore_to_sandbox" value="1">
                                        Restaurer dans un environnement de test
                                    </label>
                                    <p class="description">Les fichiers seront restaurés dans un dossier isolé sans impacter la production.</p>
                                    <label for="bjlg-restore-sandbox-path" class="screen-reader-text">Chemin de la sandbox</label>
                                    <input type="text"
                                           id="bjlg-restore-sandbox-path"
                                           name="sandbox_path"
                                           class="regular-text"
                                           placeholder="Laisser vide pour utiliser le dossier sandbox automatique"
                                           disabled>
                                </div>
                            </td>
                        </tr>
                        <?php endif; ?>
                    </tbody>
                </table>
                <div id="bjlg-restore-errors" class="notice notice-error" style="display: none;" role="alert"></div>
                <p class="submit">
                    <button type="submit" class="button button-primary"><span class="dashicons dashicons-upload" aria-hidden="true"></span> Téléverser et Restaurer</button>
                </p>
            </form>
            <div id="bjlg-restore-status" style="display: none;">
                <h3>Statut de la restauration</h3>
                <div class="bjlg-progress-bar"><div
                        class="bjlg-progress-bar-inner"
                        id="bjlg-restore-progress-bar"
                        role="progressbar"
                        aria-valuemin="0"
                        aria-valuemax="100"
                        aria-valuenow="0"
                        aria-valuetext="0%"
                        aria-live="off"
                        aria-atomic="true"
                        aria-busy="false">0%</div></div>
                <p id="bjlg-restore-status-text"
                   role="status"
                   aria-live="polite"
                   aria-atomic="true"
                   aria-busy="false">Préparation...</p>
            </div>
            <div id="bjlg-restore-debug-wrapper" style="display: none;">
                <h3><span class="dashicons dashicons-info" aria-hidden="true"></span> Détails techniques</h3>
                <pre id="bjlg-restore-ajax-debug" class="bjlg-log-textarea"></pre>
            </div>
        </div>
        <?php
    }

    /**
     * Section : Historique
     */
    private function render_history_section() {
        $history = class_exists(BJLG_History::class) ? BJLG_History::get_history(50) : [];
        ?>
        <div class="bjlg-section">
            <h2>Historique des 50 dernières actions</h2>
            <?php if (!empty($history)): ?>
                <table class="wp-list-table widefat striped bjlg-responsive-table bjlg-history-table">
                    <caption class="bjlg-table-caption">
                        Historique des 50 dernières actions liées aux sauvegardes et restaurations,
                        incluant leur date, statut et détails.
                    </caption>
                    <thead>
                        <tr>
                            <th scope="col" style="width: 180px;">Date</th>
                            <th scope="col">Action</th>
                            <th scope="col" style="width: 100px;">Statut</th>
                            <th scope="col">Détails</th>
                        </tr>
                    </thead>
                    <tbody>
                        <?php foreach ($history as $entry):
                            $status_class = ''; $status_icon = '';
                            switch ($entry['status']) {
                                case 'success': $status_class = 'success'; $status_icon = '✅'; break;
                                case 'failure': $status_class = 'error'; $status_icon = '❌'; break;
                                case 'info': $status_class = 'info'; $status_icon = 'ℹ️'; break;
                            } ?>
                            <tr class="bjlg-card-row">
                                <td class="bjlg-card-cell" data-label="Date"><?php echo date_i18n(get_option('date_format') . ' ' . get_option('time_format'), strtotime($entry['timestamp'])); ?></td>
                                <td class="bjlg-card-cell" data-label="Action"><strong><?php echo esc_html(str_replace('_', ' ', ucfirst($entry['action_type']))); ?></strong></td>
                                <td class="bjlg-card-cell" data-label="Statut"><span class="bjlg-status <?php echo esc_attr($status_class); ?>"><?php echo $status_icon . ' ' . esc_html(ucfirst($entry['status'])); ?></span></td>
                                <td class="bjlg-card-cell" data-label="Détails"><?php echo esc_html($entry['details']); ?></td>
                            </tr>
                        <?php endforeach; ?>
                    </tbody>
                </table>
            <?php else: ?>
                <div class="notice notice-info"><p>Aucun historique trouvé.</p></div>
            <?php endif; ?>
            <p class="description" style="margin-top: 20px;">L'historique est conservé pendant 30 jours. Les entrées plus anciennes sont automatiquement supprimées.</p>
        </div>
        <?php
    }

    /**
     * Section : Bilan de santé
     */
    private function render_health_check_section() {
        $health_checker = new BJLG_Health_Check();
        $results = $health_checker->get_all_checks();
        $plugin_checks = ['debug_mode' => 'Mode Débogage', 'cron_status' => 'Tâches planifiées (Cron)'];
        $server_checks = ['backup_dir' => 'Dossier de sauvegarde', 'disk_space' => 'Espace disque', 'php_memory_limit' => 'Limite Mémoire PHP', 'php_execution_time' => 'Temps d\'exécution PHP'];
        ?>
        <div class="bjlg-section">
            <h2>Bilan de Santé du Système</h2>
            <h3>État du Plugin</h3>
            <table class="wp-list-table widefat striped bjlg-health-check-table">
                <tbody>
                    <?php foreach ($plugin_checks as $key => $title): $result = $results[$key]; ?>
                        <tr>
                            <td style="width: 30px; text-align: center; font-size: 1.5em;"><?php echo ($result['status'] === 'success') ? '✅' : (($result['status'] === 'info') ? 'ℹ️' : '⚠️'); ?></td>
                            <td style="width: 250px;"><strong><?php echo esc_html($title); ?></strong></td>
                            <td><?php echo wp_kses_post($result['message']); ?></td>
                        </tr>
                    <?php endforeach; ?>
                </tbody>
            </table>
            <h3>Configuration Serveur</h3>
            <table class="wp-list-table widefat striped bjlg-health-check-table">
                <tbody>
                    <?php foreach ($server_checks as $key => $title): $result = $results[$key]; ?>
                        <tr>
                            <td style="width: 30px; text-align: center; font-size: 1.5em;"><?php echo ($result['status'] === 'success') ? '✅' : (($result['status'] === 'warning') ? '⚠️' : '❌'); ?></td>
                            <td style="width: 250px;"><strong><?php echo esc_html($title); ?></strong></td>
                            <td><?php echo wp_kses_post($result['message']); ?></td>
                        </tr>
                    <?php endforeach; ?>
                </tbody>
            </table>
            <p style="margin-top: 20px;"><button class="button" onclick="window.location.reload();"><span class="dashicons dashicons-update" aria-hidden="true"></span> Relancer les vérifications</button></p>
        </div>
        <?php
    }

    /**
     * Section : Réglages
     */
    private function render_settings_section() {
        $cleanup_settings = \bjlg_get_option('bjlg_cleanup_settings', ['by_number' => 3, 'by_age' => 0]);
        $incremental_defaults = [
            'max_incrementals' => 10,
            'max_full_age_days' => 30,
            'rotation_enabled' => true,
        ];
        $incremental_settings = \bjlg_get_option('bjlg_incremental_settings', []);
        if (!is_array($incremental_settings)) {
            $incremental_settings = [];
        }
        $incremental_settings = wp_parse_args($incremental_settings, $incremental_defaults);
        $schedule_collection = $this->get_schedule_settings_for_display();
        $schedules = isset($schedule_collection['schedules']) && is_array($schedule_collection['schedules'])
            ? array_values($schedule_collection['schedules'])
            : [];
        $next_runs = isset($schedule_collection['next_runs']) && is_array($schedule_collection['next_runs'])
            ? $schedule_collection['next_runs']
            : [];
        $default_schedule = isset($schedule_collection['default']) && is_array($schedule_collection['default'])
            ? $schedule_collection['default']
            : BJLG_Settings::get_default_schedule_entry();
        $schedules_json = esc_attr(wp_json_encode($schedules));
        $next_runs_json = esc_attr(wp_json_encode($next_runs));

        $components_labels = [
            'db' => 'Base de données',
            'plugins' => 'Extensions',
            'themes' => 'Thèmes',
            'uploads' => 'Médias',
        ];
        $default_next_run_summary = [
            'next_run_formatted' => 'Non planifié',
            'next_run_relative' => '',
        ];
        $destination_choices = $this->get_destination_choices();
        $wl_settings = \bjlg_get_option('bjlg_whitelabel_settings', ['plugin_name' => '', 'hide_from_non_admins' => false]);
        $required_permission = \bjlg_get_required_capability();
        $permission_choices = $this->get_permission_choices();
        $is_custom_permission = $required_permission !== ''
            && !isset($permission_choices['roles'][$required_permission])
            && !isset($permission_choices['capabilities'][$required_permission]);
        $webhook_key = class_exists(BJLG_Webhooks::class) ? BJLG_Webhooks::get_webhook_key() : '';

        $notification_defaults = [
            'enabled' => false,
            'email_recipients' => '',
            'events' => [
                'backup_complete' => true,
                'backup_failed' => true,
                'cleanup_complete' => false,
                'storage_warning' => true,
                'remote_purge_failed' => true,
                'remote_purge_delayed' => true,
                'restore_self_test_passed' => false,
                'restore_self_test_failed' => true,
            ],
            'channels' => [
                'email' => ['enabled' => false],
                'slack' => ['enabled' => false, 'webhook_url' => ''],
                'discord' => ['enabled' => false, 'webhook_url' => ''],
                'teams' => ['enabled' => false, 'webhook_url' => ''],
                'sms' => ['enabled' => false, 'webhook_url' => ''],
            ],
            'quiet_hours' => [
                'enabled' => false,
                'start' => '22:00',
                'end' => '07:00',
                'allow_critical' => true,
                'timezone' => '',
            ],
            'escalation' => [
                'enabled' => false,
                'delay_minutes' => 15,
                'only_critical' => true,
                'channels' => [
                    'email' => false,
                    'slack' => false,
                    'discord' => false,
                    'teams' => false,
                    'sms' => true,
                ],
            ],
        ];

        $notification_settings = \bjlg_get_option('bjlg_notification_settings', []);
        if (!is_array($notification_settings)) {
            $notification_settings = [];
        }
        $notification_settings = wp_parse_args($notification_settings, $notification_defaults);
        $notification_settings['events'] = isset($notification_settings['events']) && is_array($notification_settings['events'])
            ? wp_parse_args($notification_settings['events'], $notification_defaults['events'])
            : $notification_defaults['events'];
        $notification_settings['channels'] = isset($notification_settings['channels']) && is_array($notification_settings['channels'])
            ? wp_parse_args($notification_settings['channels'], $notification_defaults['channels'])
            : $notification_defaults['channels'];

        $notification_settings['quiet_hours'] = isset($notification_settings['quiet_hours']) && is_array($notification_settings['quiet_hours'])
            ? wp_parse_args($notification_settings['quiet_hours'], $notification_defaults['quiet_hours'])
            : $notification_defaults['quiet_hours'];

        $notification_settings['escalation'] = isset($notification_settings['escalation']) && is_array($notification_settings['escalation'])
            ? wp_parse_args($notification_settings['escalation'], $notification_defaults['escalation'])
            : $notification_defaults['escalation'];

        if (!isset($notification_settings['escalation']['channels']) || !is_array($notification_settings['escalation']['channels'])) {
            $notification_settings['escalation']['channels'] = $notification_defaults['escalation']['channels'];
        } else {
            $notification_settings['escalation']['channels'] = wp_parse_args($notification_settings['escalation']['channels'], $notification_defaults['escalation']['channels']);
        }

        foreach ($notification_defaults['channels'] as $channel_key => $channel_defaults) {
            if (!isset($notification_settings['channels'][$channel_key]) || !is_array($notification_settings['channels'][$channel_key])) {
                $notification_settings['channels'][$channel_key] = $channel_defaults;
            } else {
                $notification_settings['channels'][$channel_key] = wp_parse_args($notification_settings['channels'][$channel_key], $channel_defaults);
            }
        }

        $notification_recipients_display = '';
        if (!empty($notification_settings['email_recipients'])) {
            $emails = preg_split('/[,;\r\n]+/', (string) $notification_settings['email_recipients']);
            if (is_array($emails)) {
                $emails = array_filter(array_map('trim', $emails));
                $notification_recipients_display = implode("\n", $emails);
            }
        }

        $quiet_settings = $notification_settings['quiet_hours'];
        $escalation_settings = $notification_settings['escalation'];
        $quiet_timezone_label = $quiet_settings['timezone'] !== ''
            ? $quiet_settings['timezone']
            : (function_exists('wp_timezone_string') ? wp_timezone_string() : 'UTC');

        $escalation_mode = isset($escalation_settings['mode']) ? (string) $escalation_settings['mode'] : 'simple';
        if (!in_array($escalation_mode, ['simple', 'staged'], true)) {
            $escalation_mode = 'simple';
        }

        $escalation_stage_settings = isset($escalation_settings['stages']) && is_array($escalation_settings['stages'])
            ? $escalation_settings['stages']
            : [];

        $escalation_blueprint = class_exists(BJLG_Notifications::class) && method_exists(BJLG_Notifications::class, 'get_escalation_stage_blueprint')
            ? BJLG_Notifications::get_escalation_stage_blueprint()
            : [
                'slack' => [
                    'label' => __('Escalade Slack', 'backup-jlg'),
                    'description' => __('Diffuse l’alerte sur Slack pour mobiliser immédiatement le support.', 'backup-jlg'),
                    'default_delay_minutes' => 15,
                ],
                'discord' => [
                    'label' => __('Escalade Discord', 'backup-jlg'),
                    'description' => __('Préviens l’équipe on-call ou la communauté technique via Discord.', 'backup-jlg'),
                    'default_delay_minutes' => 15,
                ],
                'teams' => [
                    'label' => __('Escalade Microsoft Teams', 'backup-jlg'),
                    'description' => __('Alerte le helpdesk Teams et documente automatiquement l’incident.', 'backup-jlg'),
                    'default_delay_minutes' => 20,
                ],
                'sms' => [
                    'label' => __('Escalade SMS', 'backup-jlg'),
                    'description' => __('Notifie les astreintes par SMS lorsque l’incident persiste.', 'backup-jlg'),
                    'default_delay_minutes' => 30,
                ],
            ];

        $template_blueprint = class_exists(BJLG_Notifications::class) && method_exists(BJLG_Notifications::class, 'get_severity_template_blueprint')
            ? BJLG_Notifications::get_severity_template_blueprint()
            : [
                'info' => [
                    'label' => __('Information', 'backup-jlg'),
                    'intro' => __('Mise à jour de routine pour votre visibilité.', 'backup-jlg'),
                    'outro' => __('Aucune action immédiate n’est requise.', 'backup-jlg'),
                    'resolution' => __('Archivez l’événement une fois les vérifications terminées.', 'backup-jlg'),
                    'actions' => [
                        __('Ajoutez un commentaire dans l’historique si une vérification manuelle a été effectuée.', 'backup-jlg'),
                    ],
                ],
                'warning' => [
                    'label' => __('Avertissement', 'backup-jlg'),
                    'intro' => __('Surveillez l’incident : une intervention préventive peut être nécessaire.', 'backup-jlg'),
                    'outro' => __('Planifiez une action de suivi si la situation persiste.', 'backup-jlg'),
                    'resolution' => __('Actualisez l’état dans le panneau Monitoring pour informer l’équipe.', 'backup-jlg'),
                    'actions' => [
                        __('Vérifiez la capacité de stockage et les dernières purges distantes.', 'backup-jlg'),
                        __('Planifiez un nouveau point de contrôle pour confirmer que l’alerte diminue.', 'backup-jlg'),
                    ],
                ],
                'critical' => [
                    'label' => __('Critique', 'backup-jlg'),
                    'intro' => __('Action immédiate recommandée : l’incident est suivi et sera escaladé.', 'backup-jlg'),
                    'outro' => __('Une escalade automatique sera déclenchée si le statut ne change pas.', 'backup-jlg'),
                    'resolution' => __('Consignez la résolution dans le tableau de bord pour clôturer l’escalade.', 'backup-jlg'),
                    'actions' => [
                        __('Inspectez les journaux détaillés et identifiez la dernière action réussie.', 'backup-jlg'),
                        __('Contactez l’astreinte et préparez un plan de remédiation ou de restauration.', 'backup-jlg'),
                    ],
                ],
            ];
        $template_settings = isset($notification_settings['templates']) && is_array($notification_settings['templates'])
            ? $notification_settings['templates']
            : [];
        $template_tokens = class_exists(BJLG_Notifications::class) && method_exists(BJLG_Notifications::class, 'get_template_tokens')
            ? BJLG_Notifications::get_template_tokens()
            : [
                'site_name' => __('Nom du site WordPress', 'backup-jlg'),
                'event_title' => __('Titre de l’événement', 'backup-jlg'),
                'timestamp' => __('Horodatage courant', 'backup-jlg'),
            ];

        $performance_defaults = [
            'multi_threading' => false,
            'max_workers' => 2,
            'chunk_size' => 50,
            'compression_level' => 6,
        ];
        $performance_settings = \bjlg_get_option('bjlg_performance_settings', []);
        if (!is_array($performance_settings)) {
            $performance_settings = [];
        }
        $performance_settings = wp_parse_args($performance_settings, $performance_defaults);

        $webhook_defaults = [
            'enabled' => false,
            'urls' => [
                'backup_complete' => '',
                'backup_failed' => '',
                'cleanup_complete' => '',
            ],
            'secret' => '',
        ];
        $webhook_settings = \bjlg_get_option('bjlg_webhook_settings', []);
        if (!is_array($webhook_settings)) {
            $webhook_settings = [];
        }
        $webhook_settings = wp_parse_args($webhook_settings, $webhook_defaults);
        $webhook_settings['urls'] = isset($webhook_settings['urls']) && is_array($webhook_settings['urls'])
            ? wp_parse_args($webhook_settings['urls'], $webhook_defaults['urls'])
            : $webhook_defaults['urls'];
        ?>
        <div class="bjlg-section">
            <h2>Configuration du Plugin</h2>
            
            <h3><span class="dashicons dashicons-cloud" aria-hidden="true"></span> Destinations Cloud</h3>
            <div class="bjlg-settings-destinations">
                <?php
                if (!empty($this->destinations)) {
                    foreach ($this->destinations as $destination) {
                        $destination->render_settings();
                    }
                } else {
                    echo '<p class="description">Aucune destination cloud configurée. Activez Google Drive ou Amazon S3 en complétant leurs réglages.</p>';
                }
                ?>
            </div>
            
            <h3><span class="dashicons dashicons-calendar-alt" aria-hidden="true"></span> Planification des Sauvegardes</h3>
            <form
                id="bjlg-schedule-form"
                data-default-schedule="<?php echo esc_attr(wp_json_encode($default_schedule)); ?>"
                data-next-runs="<?php echo $next_runs_json; ?>"
                data-schedules="<?php echo $schedules_json; ?>"
            >
                <div id="bjlg-schedule-feedback" class="notice" role="status" aria-live="polite" style="display:none;"></div>
                <div class="bjlg-schedule-list">
                    <?php if (!empty($schedules)): ?>
                        <?php foreach ($schedules as $index => $schedule):
                            if (!is_array($schedule)) {
                                continue;
                            }

                            $schedule_id = isset($schedule['id']) ? (string) $schedule['id'] : '';
                            $next_run_summary = $schedule_id !== '' && isset($next_runs[$schedule_id])
                                ? $next_runs[$schedule_id]
                                : $default_next_run_summary;

                            echo $this->render_schedule_item(
                                $schedule,
                                is_array($next_run_summary) ? $next_run_summary : $default_next_run_summary,
                                $components_labels,
                                $destination_choices,
                                $index,
                                false
                            );
                        endforeach; ?>
                    <?php else: ?>
                        <?php
                        echo $this->render_schedule_item(
                            $default_schedule,
                            $default_next_run_summary,
                            $components_labels,
                            $destination_choices,
                            0,
                            false
                        );
                        ?>
                    <?php endif; ?>
                    <?php
                    echo $this->render_schedule_item(
                        $default_schedule,
                        $default_next_run_summary,
                        $components_labels,
                        $destination_choices,
                        count($schedules),
                        true
                    );
                    ?>
                </div>
                <p class="bjlg-schedule-actions">
                    <button type="button" class="button button-secondary bjlg-add-schedule">
                        <span class="dashicons dashicons-plus" aria-hidden="true"></span>
                        Ajouter une planification
                    </button>
                </p>
                <p class="submit"><button type="submit" class="button button-primary">Enregistrer les planifications</button></p>
            </form>
            
            <h3><span class="dashicons dashicons-admin-links" aria-hidden="true"></span> Webhook</h3>
            <form id="bjlg-webhook-tools" class="bjlg-webhook-form" aria-labelledby="bjlg-webhook-tools-title">
                <p id="bjlg-webhook-tools-title">Utilisez ce point de terminaison pour déclencher une sauvegarde à distance en toute sécurité :</p>
                <div class="bjlg-webhook-url bjlg-mb-10">
                    <label for="bjlg-webhook-endpoint" class="bjlg-label-block bjlg-fw-600">Point de terminaison</label>
                    <div class="bjlg-form-field-group">
                        <div class="bjlg-form-field-control">
                            <input type="text" id="bjlg-webhook-endpoint" readonly value="<?php echo esc_url(BJLG_Webhooks::get_webhook_endpoint()); ?>" class="regular-text code" autocomplete="url">
                        </div>
                        <div class="bjlg-form-field-actions">
                            <button type="button" class="button bjlg-copy-field" data-copy-target="#bjlg-webhook-endpoint">Copier l'URL</button>
                        </div>
                    </div>
                </div>
                <div class="bjlg-webhook-url bjlg-mb-10">
                    <label for="bjlg-webhook-key" class="bjlg-label-block bjlg-fw-600">Clé secrète</label>
                    <div class="bjlg-form-field-group bjlg-secret-field">
                        <div class="bjlg-form-field-control">
                            <input type="password"
                                   id="bjlg-webhook-key"
                                   readonly
                                   value="<?php echo esc_attr($webhook_key); ?>"
                                   class="regular-text code"
                                   autocomplete="current-password"
                                   data-lpignore="true">
                        </div>
                        <div class="bjlg-form-field-actions">
                            <button type="button"
                                    class="button bjlg-toggle-secret"
                                    data-target="#bjlg-webhook-key"
                                    data-label-show="Afficher la clé secrète"
                                    data-label-hide="Masquer la clé secrète"
                                    aria-label="Afficher la clé secrète"
                                    aria-pressed="false">
                                <span class="dashicons dashicons-visibility" aria-hidden="true"></span>
                                <span class="screen-reader-text">Afficher la clé secrète</span>
                            </button>
                            <button type="button" class="button bjlg-copy-field" data-copy-target="#bjlg-webhook-key">Copier la clé</button>
                            <button type="button" class="button" id="bjlg-regenerate-webhook">Régénérer</button>
                        </div>
                    </div>
                </div>
                <p class="description">Envoyez une requête <strong>POST</strong> à l'URL ci-dessus en ajoutant l'en-tête <code><?php echo esc_html(BJLG_Webhooks::WEBHOOK_HEADER); ?></code> (ou <code>Authorization: Bearer &lt;clé&gt;</code>) contenant votre clé.</p>
                <pre class="code"><code><?php echo esc_html(sprintf("curl -X POST %s \\n  -H 'Content-Type: application/json' \\n  -H '%s: %s'", BJLG_Webhooks::get_webhook_endpoint(), BJLG_Webhooks::WEBHOOK_HEADER, $webhook_key)); ?></code></pre>
                <p class="description"><strong>Compatibilité :</strong> L'ancien format <code><?php echo esc_html(add_query_arg(BJLG_Webhooks::WEBHOOK_QUERY_VAR, 'VOTRE_CLE', home_url('/'))); ?></code> reste supporté provisoirement mais sera retiré après la période de transition.</p>
            </form>

            <form class="bjlg-settings-form">
                <div class="bjlg-settings-feedback notice bjlg-hidden" role="status" aria-live="polite"></div>
                <h3><span class="dashicons dashicons-trash" aria-hidden="true"></span> Rétention des Sauvegardes</h3>
                <table class="form-table">
                    <tr>
                        <th scope="row">Conserver par nombre</th>
                        <td>
                            <div class="bjlg-field-control">
                                <div class="bjlg-form-field-group">
                                    <div class="bjlg-form-field-control">
                                        <input name="by_number" type="number" class="small-text" value="<?php echo esc_attr(isset($cleanup_settings['by_number']) ? $cleanup_settings['by_number'] : 3); ?>" min="0">
                                    </div>
                                    <div class="bjlg-form-field-actions">
                                        <span class="bjlg-form-field-unit">sauvegardes</span>
                                    </div>
                                </div>
                                <p class="description">0 = illimité</p>
                            </div>
                        </td>
                    </tr>
                    <tr>
                        <th scope="row"><label for="bjlg-cleanup-by-age">Conserver par ancienneté</label></th>
                        <td>
                            <div class="bjlg-field-control">
                                <div class="bjlg-form-field-group">
                                    <div class="bjlg-form-field-control">
                                        <input
                                            id="bjlg-cleanup-by-age"
                                            name="by_age"
                                            type="number"
                                            class="small-text"
                                            value="<?php echo esc_attr(isset($cleanup_settings['by_age']) ? $cleanup_settings['by_age'] : 0); ?>"
                                            min="0"
                                            aria-describedby="bjlg-cleanup-by-age-description"
                                        >
                                    </div>
                                    <div class="bjlg-form-field-actions">
                                        <span class="bjlg-form-field-unit">jours</span>
                                    </div>
                                </div>
                                <p id="bjlg-cleanup-by-age-description" class="description">0 = illimité</p>
                            </div>
                        </td>
                    </tr>
                </table>

                <h3><span class="dashicons dashicons-update" aria-hidden="true"></span> Sauvegardes incrémentales</h3>
                <table class="form-table">
                    <tr>
                        <th scope="row"><label for="bjlg-incremental-max-age">Age maximal de la sauvegarde complète</label></th>
                        <td>
                            <div class="bjlg-field-control">
                                <div class="bjlg-form-field-group">
                                    <div class="bjlg-form-field-control">
                                        <input
                                            id="bjlg-incremental-max-age"
                                            name="incremental_max_age"
                                            type="number"
                                            class="small-text"
                                            value="<?php echo esc_attr($incremental_settings['max_full_age_days']); ?>"
                                            min="0"
                                            aria-describedby="bjlg-incremental-max-age-description"
                                        >
                                    </div>
                                    <div class="bjlg-form-field-actions">
                                        <span class="bjlg-form-field-unit">jours</span>
                                    </div>
                                </div>
                                <p id="bjlg-incremental-max-age-description" class="description">Au-delà de cette limite, une nouvelle sauvegarde complète est forcée. 0 = illimité.</p>
                            </div>
                        </td>
                    </tr>
                    <tr>
                        <th scope="row"><label for="bjlg-incremental-max-count">Nombre d'incréments consécutifs</label></th>
                        <td>
                            <div class="bjlg-field-control">
                                <div class="bjlg-form-field-group">
                                    <div class="bjlg-form-field-control">
                                        <input
                                            id="bjlg-incremental-max-count"
                                            name="incremental_max_incrementals"
                                            type="number"
                                            class="small-text"
                                            value="<?php echo esc_attr($incremental_settings['max_incrementals']); ?>"
                                            min="0"
                                            aria-describedby="bjlg-incremental-max-count-description"
                                        >
                                    </div>
                                    <div class="bjlg-form-field-actions">
                                        <span class="bjlg-form-field-unit">incréments</span>
                                    </div>
                                </div>
                                <p id="bjlg-incremental-max-count-description" class="description">0 = illimité. Au-delà, les incréments les plus anciens sont fusionnés automatiquement.</p>
                            </div>
                        </td>
                    </tr>
                    <tr>
                        <th scope="row">Rotation automatique</th>
                        <td>
                            <div class="bjlg-field-control">
                                <label>
                                    <input
                                        type="checkbox"
                                        name="incremental_rotation_enabled"
                                        value="1"
                                        <?php checked(!empty($incremental_settings['rotation_enabled'])); ?>
                                    >
                                    Activer la fusion automatique en sauvegarde synthétique («&nbsp;synth full&nbsp;»)
                                </label>
                                <p class="description">Lorsque la limite d'incréments est atteinte, les plus anciens sont fusionnés dans la dernière complète sans lancer un nouvel export complet.</p>
                            </div>
                        </td>
                    </tr>
                </table>

                <h3><span class="dashicons dashicons-admin-appearance" aria-hidden="true"></span> Marque Blanche</h3>
                <table class="form-table">
                    <tr>
                        <th scope="row"><label for="bjlg-plugin-name">Nom du plugin</label></th>
                        <td>
                            <div class="bjlg-field-control">
                                <input
                                    type="text"
                                    id="bjlg-plugin-name"
                                    name="plugin_name"
                                    value="<?php echo esc_attr(isset($wl_settings['plugin_name']) ? $wl_settings['plugin_name'] : ''); ?>"
                                    class="regular-text"
                                    placeholder="Backup - JLG"
                                    aria-describedby="bjlg-plugin-name-description"
                                >
                                <p id="bjlg-plugin-name-description" class="description">Laissez vide pour utiliser le nom par défaut</p>
                            </div>
                        </td>
                    </tr>
                    <tr>
                        <th scope="row">Visibilité</th>
                        <td>
                            <div class="bjlg-field-control">
                                <label><input type="checkbox" name="hide_from_non_admins" <?php checked(isset($wl_settings['hide_from_non_admins']) && $wl_settings['hide_from_non_admins']); ?>> Cacher le plugin pour les non-administrateurs</label>
                            </div>
                        </td>
                    </tr>
                    <tr>
                        <th scope="row"><label for="bjlg-required-capability"><?php esc_html_e('Permissions requises', 'backup-jlg'); ?></label></th>
                        <td>
                            <div class="bjlg-field-control">
                                <select id="bjlg-required-capability" name="required_capability" class="regular-text">
                                    <?php if ($is_custom_permission): ?>
                                        <option value="<?php echo esc_attr($required_permission); ?>" selected>
                                            <?php echo esc_html(sprintf(__('Personnalisé : %s', 'backup-jlg'), $required_permission)); ?>
                                        </option>
                                    <?php endif; ?>
                                    <?php if (!empty($permission_choices['roles'])): ?>
                                        <optgroup label="<?php esc_attr_e('Rôles', 'backup-jlg'); ?>">
                                            <?php foreach ($permission_choices['roles'] as $role_key => $role_label): ?>
                                                <option value="<?php echo esc_attr($role_key); ?>" <?php selected($required_permission, $role_key); ?>>
                                                    <?php echo esc_html($role_label); ?>
                                                </option>
                                            <?php endforeach; ?>
                                        </optgroup>
                                    <?php endif; ?>
                                    <?php if (!empty($permission_choices['capabilities'])): ?>
                                        <optgroup label="<?php esc_attr_e('Capacités', 'backup-jlg'); ?>">
                                            <?php foreach ($permission_choices['capabilities'] as $capability_key => $capability_label): ?>
                                                <option value="<?php echo esc_attr($capability_key); ?>" <?php selected($required_permission, $capability_key); ?>>
                                                    <?php echo esc_html($capability_label); ?>
                                                </option>
                                            <?php endforeach; ?>
                                        </optgroup>
                                    <?php endif; ?>
                                </select>
                                <p class="description"><?php esc_html_e('Sélectionnez le rôle ou la capability requis pour accéder au plugin.', 'backup-jlg'); ?></p>
                            </div>
                        </td>
                    </tr>
                </table>

                <p class="submit"><button type="submit" class="button button-primary">Enregistrer les Réglages</button></p>
            </form>

            <h3><span class="dashicons dashicons-megaphone" aria-hidden="true"></span> Notifications</h3>
            <form class="bjlg-settings-form bjlg-notification-preferences-form" data-success-message="Notifications mises à jour." data-error-message="Impossible de sauvegarder les notifications.">
                <table class="form-table">
                    <tr>
                        <th scope="row">Notifications automatiques</th>
                        <td>
                            <div class="bjlg-field-control">
                                <label for="bjlg-notifications-enabled">
                                    <input
                                        type="checkbox"
                                        id="bjlg-notifications-enabled"
                                        name="notifications_enabled"
                                        <?php checked(!empty($notification_settings['enabled'])); ?>
                                        aria-describedby="bjlg-notifications-enabled-description"
                                    >
                                    Activer l'envoi automatique des notifications
                                </label>
                                <p id="bjlg-notifications-enabled-description" class="description">Recevez des alertes lorsqu'une action importante est exécutée.</p>
                            </div>
                        </td>
                    </tr>
                    <tr>
                        <th scope="row"><label for="bjlg-notification-recipients">Destinataires e-mail</label></th>
                        <td>
                            <div class="bjlg-field-control">
                                <textarea
                                    id="bjlg-notification-recipients"
                                    name="email_recipients"
                                    rows="3"
                                    class="large-text code"
                                    placeholder="admin@example.com&#10;contact@example.com"
                                    aria-describedby="bjlg-notification-recipients-description"
                                ><?php echo esc_textarea($notification_recipients_display); ?></textarea>
                                <p id="bjlg-notification-recipients-description" class="description">Une adresse par ligne ou séparée par une virgule. Obligatoire si le canal e-mail est activé.</p>
                            </div>
                        </td>
                    </tr>
                    <tr>
                        <th scope="row">Événements surveillés</th>
                        <td>
                            <div class="bjlg-field-control">
                                <fieldset aria-describedby="bjlg-notifications-events-description">
                                    <legend class="screen-reader-text"><?php esc_html_e('Événements surveillés', 'backup-jlg'); ?></legend>
                                    <ul class="bjlg-checkbox-list" role="list">
                                        <li>
                                            <label for="bjlg-notify-backup-complete">
                                                <input type="checkbox" id="bjlg-notify-backup-complete" name="notify_backup_complete" <?php checked(!empty($notification_settings['events']['backup_complete'])); ?>>
                                                <span><?php esc_html_e('Sauvegarde terminée', 'backup-jlg'); ?></span>
                                            </label>
                                        </li>
                                        <li>
                                            <label for="bjlg-notify-backup-failed">
                                                <input type="checkbox" id="bjlg-notify-backup-failed" name="notify_backup_failed" <?php checked(!empty($notification_settings['events']['backup_failed'])); ?>>
                                                <span><?php esc_html_e('Échec de sauvegarde', 'backup-jlg'); ?></span>
                                            </label>
                                        </li>
                                        <li>
                                            <label for="bjlg-notify-cleanup-complete">
                                                <input type="checkbox" id="bjlg-notify-cleanup-complete" name="notify_cleanup_complete" <?php checked(!empty($notification_settings['events']['cleanup_complete'])); ?>>
                                                <span><?php esc_html_e('Nettoyage finalisé', 'backup-jlg'); ?></span>
                                            </label>
                                        </li>
                                        <li>
                                            <label for="bjlg-notify-storage-warning">
                                                <input type="checkbox" id="bjlg-notify-storage-warning" name="notify_storage_warning" <?php checked(!empty($notification_settings['events']['storage_warning'])); ?>>
                                                <span><?php esc_html_e('Alerte de stockage', 'backup-jlg'); ?></span>
                                            </label>
                                        </li>
                                        <li>
                                            <label for="bjlg-notify-remote-purge-failed">
                                                <input type="checkbox" id="bjlg-notify-remote-purge-failed" name="notify_remote_purge_failed" <?php checked(!empty($notification_settings['events']['remote_purge_failed'])); ?>>
                                                <span><?php esc_html_e('Purge distante en échec', 'backup-jlg'); ?></span>
                                            </label>
                                        </li>
                                        <li>
                                            <label for="bjlg-notify-remote-purge-delayed">
                                                <input type="checkbox" id="bjlg-notify-remote-purge-delayed" name="notify_remote_purge_delayed" <?php checked(!empty($notification_settings['events']['remote_purge_delayed'])); ?>>
                                                <span><?php esc_html_e('Purge distante en retard critique', 'backup-jlg'); ?></span>
                                            </label>
                                        </li>
                                        <li>
                                            <label for="bjlg-notify-restore-self-test-passed">
                                                <input type="checkbox" id="bjlg-notify-restore-self-test-passed" name="notify_restore_self_test_passed" <?php checked(!empty($notification_settings['events']['restore_self_test_passed'])); ?>>
                                                <span><?php esc_html_e('Test de restauration réussi', 'backup-jlg'); ?></span>
                                            </label>
                                        </li>
                                        <li>
                                            <label for="bjlg-notify-restore-self-test-failed">
                                                <input type="checkbox" id="bjlg-notify-restore-self-test-failed" name="notify_restore_self_test_failed" <?php checked(!empty($notification_settings['events']['restore_self_test_failed'])); ?>>
                                                <span><?php esc_html_e('Test de restauration en échec', 'backup-jlg'); ?></span>
                                            </label>
                                        </li>
                                    </ul>
                                </fieldset>
                                <p id="bjlg-notifications-events-description" class="description"><?php esc_html_e('Choisissez quels événements déclenchent un envoi de notification.', 'backup-jlg'); ?></p>
                            </div>
                        </td>
                    </tr>
                </table>

                <p class="submit"><button type="submit" class="button button-primary">Enregistrer les notifications</button></p>
            </form>

            <div class="bjlg-notification-test">
                <button
                    type="button"
                    class="button button-secondary bjlg-notification-test-button"
                    data-loading-label="<?php esc_attr_e('Envoi…', 'backup-jlg'); ?>"
                >
                    <?php esc_html_e('Envoyer une notification de test', 'backup-jlg'); ?>
                </button>
                <span class="spinner" aria-hidden="true"></span>
                <p class="description"><?php esc_html_e('La notification de test utilise les canaux et destinataires renseignés ci-dessus, même si les modifications ne sont pas encore enregistrées.', 'backup-jlg'); ?></p>
                <div class="notice bjlg-notification-test-feedback bjlg-hidden" role="status" aria-live="polite"></div>
            </div>

            <h3><span class="dashicons dashicons-admin-site-alt3" aria-hidden="true"></span> Canaux</h3>
            <form class="bjlg-settings-form bjlg-notification-channels-form" data-success-message="Canaux mis à jour." data-error-message="Impossible de mettre à jour les canaux.">
                <table class="form-table">
                    <tr>
                        <th scope="row">Canaux disponibles</th>
                        <td>
                            <div class="bjlg-field-control">
                                <fieldset aria-describedby="bjlg-notifications-channels-description">
                                    <legend class="screen-reader-text"><?php esc_html_e('Canaux de notification actifs', 'backup-jlg'); ?></legend>
                                    <ul class="bjlg-checkbox-list" role="list">
                                        <li>
                                            <label for="bjlg-channel-email">
                                                <input type="checkbox" id="bjlg-channel-email" name="channel_email" <?php checked(!empty($notification_settings['channels']['email']['enabled'])); ?>>
                                                <span><?php esc_html_e('E-mail', 'backup-jlg'); ?></span>
                                            </label>
                                        </li>
                                        <li>
                                            <label for="bjlg-channel-slack">
                                                <input type="checkbox" id="bjlg-channel-slack" name="channel_slack" <?php checked(!empty($notification_settings['channels']['slack']['enabled'])); ?>>
                                                <span><?php esc_html_e('Slack', 'backup-jlg'); ?></span>
                                            </label>
                                        </li>
                                        <li>
                                            <label for="bjlg-channel-discord">
                                                <input type="checkbox" id="bjlg-channel-discord" name="channel_discord" <?php checked(!empty($notification_settings['channels']['discord']['enabled'])); ?>>
                                                <span><?php esc_html_e('Discord', 'backup-jlg'); ?></span>
                                            </label>
                                        </li>
                                        <li>
                                            <label for="bjlg-channel-teams">
                                                <input type="checkbox" id="bjlg-channel-teams" name="channel_teams" <?php checked(!empty($notification_settings['channels']['teams']['enabled'])); ?>>
                                                <span><?php esc_html_e('Microsoft Teams', 'backup-jlg'); ?></span>
                                            </label>
                                        </li>
                                        <li>
                                            <label for="bjlg-channel-sms">
                                                <input type="checkbox" id="bjlg-channel-sms" name="channel_sms" <?php checked(!empty($notification_settings['channels']['sms']['enabled'])); ?>>
                                                <span><?php esc_html_e('SMS / webhook mobile', 'backup-jlg'); ?></span>
                                            </label>
                                        </li>
                                    </ul>
                                </fieldset>
                                <p id="bjlg-notifications-channels-description" class="description"><?php esc_html_e('Activez les canaux qui doivent recevoir vos notifications.', 'backup-jlg'); ?></p>
                            </div>
                        </td>
                    </tr>
                    <tr>
                        <th scope="row">Webhook Slack</th>
                        <td>
                            <div class="bjlg-field-control">
                                <input type="url" name="slack_webhook_url" class="regular-text" value="<?php echo esc_attr($notification_settings['channels']['slack']['webhook_url']); ?>" placeholder="https://hooks.slack.com/...">
                                <p class="description">URL du webhook entrant Slack. Obligatoire si le canal Slack est activé.</p>
                            </div>
                        </td>
                    </tr>
                    <tr>
                        <th scope="row">Webhook Discord</th>
                        <td>
                            <div class="bjlg-field-control">
                                <input type="url" name="discord_webhook_url" class="regular-text" value="<?php echo esc_attr($notification_settings['channels']['discord']['webhook_url']); ?>" placeholder="https://discord.com/api/webhooks/...">
                                <p class="description">URL du webhook Discord. Obligatoire si le canal Discord est activé.</p>
                            </div>
                        </td>
                    </tr>
                    <tr>
                        <th scope="row">Webhook Microsoft Teams</th>
                        <td>
                            <div class="bjlg-field-control">
                                <input type="url" name="teams_webhook_url" class="regular-text" value="<?php echo esc_attr($notification_settings['channels']['teams']['webhook_url']); ?>" placeholder="https://outlook.office.com/webhook/...">
                                <p class="description">URL du webhook entrant Teams. Obligatoire si le canal Teams est activé.</p>
                            </div>
                        </td>
                    </tr>
                    <tr>
                        <th scope="row">Webhook SMS</th>
                        <td>
                            <div class="bjlg-field-control">
                                <input type="url" name="sms_webhook_url" class="regular-text" value="<?php echo esc_attr($notification_settings['channels']['sms']['webhook_url']); ?>" placeholder="https://sms.example.com/hooks/...">
                                <p class="description">URL du webhook de votre passerelle SMS (Twilio, etc.). Obligatoire si le canal SMS est activé.</p>
                            </div>
                        </td>
                    </tr>
                    <tr>
                        <th scope="row"><?php esc_html_e('Fenêtre de silence', 'backup-jlg'); ?></th>
                        <td>
                            <div class="bjlg-field-control bjlg-field-control--inline">
                                <label>
                                    <input type="checkbox" name="quiet_hours_enabled" <?php checked(!empty($quiet_settings['enabled'])); ?>>
                                    <?php esc_html_e('Activer une fenêtre de silence quotidienne', 'backup-jlg'); ?>
                                </label>
                                <div class="bjlg-field-grid bjlg-field-grid--compact">
                                    <label>
                                        <span class="bjlg-field-label"><?php esc_html_e('Début', 'backup-jlg'); ?></span>
                                        <input type="time" name="quiet_hours_start" value="<?php echo esc_attr($quiet_settings['start']); ?>" class="small-text">
                                    </label>
                                    <label>
                                        <span class="bjlg-field-label"><?php esc_html_e('Fin', 'backup-jlg'); ?></span>
                                        <input type="time" name="quiet_hours_end" value="<?php echo esc_attr($quiet_settings['end']); ?>" class="small-text">
                                    </label>
                                    <label>
                                        <span class="bjlg-field-label"><?php esc_html_e('Fuseau horaire', 'backup-jlg'); ?></span>
                                        <input type="text" name="quiet_hours_timezone" value="<?php echo esc_attr($quiet_settings['timezone']); ?>" class="regular-text" placeholder="<?php echo esc_attr($quiet_timezone_label); ?>">
                                    </label>
                                </div>
                                <label>
                                    <input type="checkbox" name="quiet_hours_allow_critical" <?php checked(!empty($quiet_settings['allow_critical'])); ?>>
                                    <?php esc_html_e('Laisser passer les événements critiques (échecs, retards).', 'backup-jlg'); ?>
                                </label>
                                <p class="description"><?php esc_html_e('Les alertes non critiques seront différées jusqu’à la fin de la fenêtre de silence.', 'backup-jlg'); ?></p>
                            </div>
                        </td>
                    </tr>
                    <tr>
                        <th scope="row"><?php esc_html_e('Escalade des alertes', 'backup-jlg'); ?></th>
                        <td>
                            <div class="bjlg-field-control">
                                <label>
                                    <input type="checkbox" name="escalation_enabled" <?php checked(!empty($escalation_settings['enabled'])); ?>>
                                    <?php esc_html_e('Relancer automatiquement les événements critiques sur d’autres canaux', 'backup-jlg'); ?>
                                </label>
                                <div class="bjlg-field-grid bjlg-field-grid--compact">
                                    <label>
                                        <span class="bjlg-field-label"><?php esc_html_e('Délai (minutes)', 'backup-jlg'); ?></span>
                                        <input type="number" name="escalation_delay" class="small-text" min="1" value="<?php echo esc_attr((int) $escalation_settings['delay_minutes']); ?>">
                                    </label>
                                    <label>
                                        <input type="checkbox" name="escalation_only_critical" <?php checked(!empty($escalation_settings['only_critical'])); ?>>
                                        <span><?php esc_html_e('Limiter aux événements critiques', 'backup-jlg'); ?></span>
                                    </label>
                                </div>
                                <fieldset>
                                    <legend class="screen-reader-text"><?php esc_html_e('Canaux d’escalade', 'backup-jlg'); ?></legend>
                                    <ul class="bjlg-checkbox-list" role="list">
                                        <li>
                                            <label><input type="checkbox" name="escalation_channel_email" <?php checked(!empty($escalation_settings['channels']['email'])); ?>> <?php esc_html_e('E-mail', 'backup-jlg'); ?></label>
                                        </li>
                                        <li>
                                            <label><input type="checkbox" name="escalation_channel_slack" <?php checked(!empty($escalation_settings['channels']['slack'])); ?>> Slack</label>
                                        </li>
                                        <li>
                                            <label><input type="checkbox" name="escalation_channel_discord" <?php checked(!empty($escalation_settings['channels']['discord'])); ?>> Discord</label>
                                        </li>
                                        <li>
                                            <label><input type="checkbox" name="escalation_channel_teams" <?php checked(!empty($escalation_settings['channels']['teams'])); ?>> Microsoft Teams</label>
                                        </li>
                                        <li>
                                            <label><input type="checkbox" name="escalation_channel_sms" <?php checked(!empty($escalation_settings['channels']['sms'])); ?>> <?php esc_html_e('SMS / webhook mobile', 'backup-jlg'); ?></label>
                                        </li>
                                    </ul>
                                </fieldset>
                                <p class="description"><?php esc_html_e('Sélectionnez les canaux supplémentaires qui seront sollicités après le délai configuré lorsque les alertes critiques ne sont pas résolues.', 'backup-jlg'); ?></p>
                                <div class="bjlg-escalation-mode" role="group" aria-label="<?php esc_attr_e('Stratégie d’escalade', 'backup-jlg'); ?>">
                                    <label>
                                        <input type="radio" name="escalation_mode" value="simple" <?php checked($escalation_mode, 'simple'); ?>>
                                        <?php esc_html_e('Mode simple : relance tous les canaux sélectionnés après le délai.', 'backup-jlg'); ?>
                                    </label>
                                    <label>
                                        <input type="radio" name="escalation_mode" value="staged" <?php checked($escalation_mode, 'staged'); ?>>
                                        <?php esc_html_e('Mode séquentiel : construire un scénario multi-niveaux (ex. e-mail → Slack → SMS).', 'backup-jlg'); ?>
                                    </label>
                                </div>
                                <div class="bjlg-escalation-stages<?php echo $escalation_mode === 'staged' ? ' is-active' : ''; ?>" data-bjlg-escalation-stages>
                                    <p class="description"><?php esc_html_e('Activez les étapes souhaitées et précisez le délai entre chaque relance pour orchestrer vos escalades.', 'backup-jlg'); ?></p>
                                    <?php foreach ($escalation_blueprint as $stage_key => $stage_definition):
                                        if (!is_string($stage_key) || $stage_key === '') {
                                            continue;
                                        }

                                        $stage_config = isset($escalation_stage_settings[$stage_key]) && is_array($escalation_stage_settings[$stage_key])
                                            ? $escalation_stage_settings[$stage_key]
                                            : [];
                                        $stage_enabled = !empty($stage_config['enabled']);
                                        $delay_default = isset($stage_definition['default_delay_minutes'])
                                            ? (int) $stage_definition['default_delay_minutes']
                                            : 15;
                                        $stage_delay = isset($stage_config['delay_minutes'])
                                            ? (int) $stage_config['delay_minutes']
                                            : $delay_default;
                                        $stage_delay = max(0, $stage_delay);
                                        $stage_label = isset($stage_definition['label']) ? (string) $stage_definition['label'] : ucfirst($stage_key);
                                        $stage_description = isset($stage_definition['description']) ? (string) $stage_definition['description'] : '';
                                    ?>
                                        <div class="bjlg-escalation-stage" data-escalation-stage="<?php echo esc_attr($stage_key); ?>">
                                            <label class="bjlg-escalation-stage__toggle">
                                                <input type="checkbox" name="escalation_stage_<?php echo esc_attr($stage_key); ?>_enabled" <?php checked($stage_enabled); ?>>
                                                <span class="bjlg-escalation-stage__label"><?php echo esc_html($stage_label); ?></span>
                                            </label>
                                            <div class="bjlg-field-grid bjlg-field-grid--compact">
                                                <label>
                                                    <span class="bjlg-field-label"><?php esc_html_e('Délai avant envoi (minutes)', 'backup-jlg'); ?></span>
                                                    <input type="number" class="small-text" min="0" name="escalation_stage_<?php echo esc_attr($stage_key); ?>_delay" value="<?php echo esc_attr($stage_delay); ?>">
                                                </label>
                                                <?php if ($stage_description !== ''): ?>
                                                    <p class="description bjlg-escalation-stage__description"><?php echo esc_html($stage_description); ?></p>
                                                <?php endif; ?>
                                            </div>
                                        </div>
                                    <?php endforeach; ?>
                                </div>
                            </div>
                        </td>
                    </tr>
                    <tr>
                        <th scope="row"><?php esc_html_e('Modèles par gravité', 'backup-jlg'); ?></th>
                        <td>
                            <div class="bjlg-field-control">
                                <p class="description"><?php esc_html_e('Personnalisez l’introduction, les actions et la conclusion envoyées pour chaque niveau de gravité. Utilisez les tokens ci-dessous pour injecter automatiquement des informations contextuelles.', 'backup-jlg'); ?></p>
                                <?php if (!empty($template_tokens)): ?>
                                    <ul class="bjlg-template-token-list" role="list">
                                        <?php foreach ($template_tokens as $token_key => $token_label):
                                            if (!is_string($token_key) || $token_key === '') {
                                                continue;
                                            }

                                            $token_label = is_string($token_label) ? $token_label : '';
                                        ?>
                                            <li><code><?php echo esc_html('{{' . $token_key . '}}'); ?></code> — <?php echo esc_html($token_label); ?></li>
                                        <?php endforeach; ?>
                                    </ul>
                                <?php endif; ?>
                                <div class="bjlg-template-groups">
                                    <?php foreach ($template_blueprint as $severity_key => $template_definition):
                                        if (!is_string($severity_key) || $severity_key === '') {
                                            continue;
                                        }

                                        $template_config = isset($template_settings[$severity_key]) && is_array($template_settings[$severity_key])
                                            ? $template_settings[$severity_key]
                                            : [];

                                        $label_value = isset($template_config['label'])
                                            ? (string) $template_config['label']
                                            : (string) ($template_definition['label'] ?? ucfirst($severity_key));
                                        $intro_value = isset($template_config['intro'])
                                            ? (string) $template_config['intro']
                                            : (string) ($template_definition['intro'] ?? '');
                                        $outro_value = isset($template_config['outro'])
                                            ? (string) $template_config['outro']
                                            : (string) ($template_definition['outro'] ?? '');
                                        $resolution_value = isset($template_config['resolution'])
                                            ? (string) $template_config['resolution']
                                            : (string) ($template_definition['resolution'] ?? '');
                                        $actions_value = isset($template_config['actions']) && is_array($template_config['actions'])
                                            ? implode("\n", array_map('strval', $template_config['actions']))
                                            : (isset($template_definition['actions']) && is_array($template_definition['actions'])
                                                ? implode("\n", array_map('strval', $template_definition['actions']))
                                                : '');

                                        $severity_label = isset($template_definition['label'])
                                            ? (string) $template_definition['label']
                                            : ucfirst($severity_key);
                                    ?>
                                        <fieldset class="bjlg-template-group">
                                            <legend><?php echo esc_html(sprintf(__('Gravité : %s', 'backup-jlg'), $severity_label)); ?></legend>
                                            <div class="bjlg-field-grid bjlg-field-grid--stacked">
                                                <label>
                                                    <span class="bjlg-field-label"><?php esc_html_e('Libellé affiché', 'backup-jlg'); ?></span>
                                                    <input type="text" class="regular-text" name="template_<?php echo esc_attr($severity_key); ?>_label" value="<?php echo esc_attr($label_value); ?>">
                                                </label>
                                                <label>
                                                    <span class="bjlg-field-label"><?php esc_html_e('Introduction', 'backup-jlg'); ?></span>
                                                    <textarea name="template_<?php echo esc_attr($severity_key); ?>_intro" rows="3" class="large-text"><?php echo esc_textarea($intro_value); ?></textarea>
                                                </label>
                                                <label>
                                                    <span class="bjlg-field-label"><?php esc_html_e('Actions recommandées (une par ligne)', 'backup-jlg'); ?></span>
                                                    <textarea name="template_<?php echo esc_attr($severity_key); ?>_actions" rows="3" class="large-text"><?php echo esc_textarea($actions_value); ?></textarea>
                                                </label>
                                                <label>
                                                    <span class="bjlg-field-label"><?php esc_html_e('Résolution / consignes de clôture', 'backup-jlg'); ?></span>
                                                    <textarea name="template_<?php echo esc_attr($severity_key); ?>_resolution" rows="2" class="large-text"><?php echo esc_textarea($resolution_value); ?></textarea>
                                                </label>
                                                <label>
                                                    <span class="bjlg-field-label"><?php esc_html_e('Conclusion', 'backup-jlg'); ?></span>
                                                    <textarea name="template_<?php echo esc_attr($severity_key); ?>_outro" rows="2" class="large-text"><?php echo esc_textarea($outro_value); ?></textarea>
                                                </label>
                                            </div>
                                        </fieldset>
                                    <?php endforeach; ?>
                                </div>
                            </div>
                        </td>
                    </tr>
                </table>

                <h4>Webhooks personnalisés</h4>
                <table class="form-table">
                    <tr>
                        <th scope="row">Activation</th>
                        <td>
                            <div class="bjlg-field-control">
                                <label><input type="checkbox" name="webhook_enabled" <?php checked(!empty($webhook_settings['enabled'])); ?>> Activer les webhooks personnalisés</label>
                                <p class="description">Déclenche des requêtes HTTP sortantes vers vos intégrations.</p>
                            </div>
                        </td>
                    </tr>
                    <tr>
                        <th scope="row">Sauvegarde terminée</th>
                        <td>
                            <div class="bjlg-field-control">
                                <input type="url" name="webhook_backup_complete" class="regular-text" value="<?php echo esc_attr($webhook_settings['urls']['backup_complete']); ?>" placeholder="https://exemple.com/webhooks/backup-success">
                            </div>
                        </td>
                    </tr>
                    <tr>
                        <th scope="row">Sauvegarde échouée</th>
                        <td>
                            <div class="bjlg-field-control">
                                <input type="url" name="webhook_backup_failed" class="regular-text" value="<?php echo esc_attr($webhook_settings['urls']['backup_failed']); ?>" placeholder="https://exemple.com/webhooks/backup-failed">
                            </div>
                        </td>
                    </tr>
                    <tr>
                        <th scope="row">Nettoyage terminé</th>
                        <td>
                            <div class="bjlg-field-control">
                                <input type="url" name="webhook_cleanup_complete" class="regular-text" value="<?php echo esc_attr($webhook_settings['urls']['cleanup_complete']); ?>" placeholder="https://exemple.com/webhooks/cleanup">
                            </div>
                        </td>
                    </tr>
                    <tr>
                        <th scope="row">Clé secrète</th>
                        <td>
                            <div class="bjlg-field-control">
                                <input type="text" name="webhook_secret" class="regular-text" value="<?php echo esc_attr($webhook_settings['secret']); ?>" placeholder="signature partagée">
                                <p class="description">Optionnel : transmis dans l'entête <code>X-BJLG-Webhook-Secret</code>.</p>
                            </div>
                        </td>
                    </tr>
                </table>

                <p class="submit"><button type="submit" class="button button-primary">Enregistrer les canaux</button></p>
            </form>

            <h3><span class="dashicons dashicons-performance" aria-hidden="true"></span> Performance</h3>
            <form class="bjlg-settings-form" data-success-message="Paramètres de performance sauvegardés." data-error-message="Impossible de sauvegarder la configuration de performance.">
                <table class="form-table">
                    <tr>
                        <th scope="row">Traitement parallèle</th>
                        <td>
                            <div class="bjlg-field-control">
                                <label><input type="checkbox" name="multi_threading" <?php checked(!empty($performance_settings['multi_threading'])); ?>> Activer le multi-threading</label>
                                <p class="description">Permet de répartir certaines opérations sur plusieurs travailleurs.</p>
                            </div>
                        </td>
                    </tr>
                    <tr>
                        <th scope="row">Travailleurs maximum</th>
                        <td>
                            <div class="bjlg-form-field-group">
                                <div class="bjlg-form-field-control">
                                    <input type="number" name="max_workers" class="small-text" value="<?php echo esc_attr($performance_settings['max_workers']); ?>" min="1" max="20">
                                </div>
                                <div class="bjlg-form-field-actions">
                                    <span class="bjlg-form-field-unit">processus</span>
                                </div>
                            </div>
                            <p class="description">Limite la charge sur votre hébergement.</p>
                        </td>
                    </tr>
                    <tr>
                        <th scope="row">Taille des blocs</th>
                        <td>
                            <div class="bjlg-form-field-group">
                                <div class="bjlg-form-field-control">
                                    <input type="number" name="chunk_size" class="small-text" value="<?php echo esc_attr($performance_settings['chunk_size']); ?>" min="1" max="500">
                                </div>
                                <div class="bjlg-form-field-actions">
                                    <span class="bjlg-form-field-unit">Mo</span>
                                </div>
                            </div>
                            <p class="description">Ajustez la taille des blocs traités pour optimiser le débit.</p>
                        </td>
                    </tr>
                    <tr>
                        <th scope="row">Niveau de compression</th>
                        <td>
                            <div class="bjlg-form-field-group">
                                <div class="bjlg-form-field-control">
                                    <input type="number" name="compression_level" class="small-text" value="<?php echo esc_attr($performance_settings['compression_level']); ?>" min="0" max="9">
                                </div>
                                <div class="bjlg-form-field-actions">
                                    <span class="bjlg-form-field-unit">0-9</span>
                                </div>
                            </div>
                            <p class="description">0 = aucune compression, 9 = compression maximale (plus lent).</p>
                        </td>
                    </tr>
                </table>

                <p class="submit"><button type="submit" class="button button-primary">Enregistrer les performances</button></p>
            </form>
        </div>
        <?php
    }

    /**
     * Section : Logs et outils
     */
    private function render_logs_section() {
        $relative_backup_dir = str_replace(untrailingslashit(ABSPATH), '', BJLG_BACKUP_DIR);
        ?>
        <div class="bjlg-section">
            <h2>Journaux et Outils de Diagnostic</h2>

            <h3>Emplacements des Fichiers</h3>
            <p class="description">
                <strong>Sauvegardes :</strong> <code><?php echo esc_html($relative_backup_dir); ?></code><br>
                <strong>Journal du Plugin :</strong> <code>/wp-content/bjlg-debug.log</code> (si <code>BJLG_DEBUG</code> est activé)<br>
                <strong>Journal d'erreurs WP :</strong> <code>/wp-content/debug.log</code> (si <code>WP_DEBUG_LOG</code> est activé)
            </p>
            <hr>

            <h3 id="bjlg-diagnostics-tests">Vérifier l'installation</h3>
            <p class="description">
                <?php esc_html_e('Lancez la suite de tests automatisés pour vérifier que l’environnement du plugin est opérationnel.', 'backup-jlg'); ?>
            </p>
            <ol>
                <li><?php esc_html_e('Ouvrez un terminal à la racine du plugin.', 'backup-jlg'); ?></li>
                <li><?php esc_html_e('Exécutez les dépendances Composer si nécessaire :', 'backup-jlg'); ?></li>
            </ol>
            <pre class="code"><code>composer install</code></pre>
            <ol start="3">
                <li><?php esc_html_e('Lancez ensuite les tests PHPUnit :', 'backup-jlg'); ?></li>
            </ol>
            <pre class="code"><code>composer test</code></pre>
            <p class="description">
                <?php esc_html_e('Tous les tests doivent être verts avant de mettre le plugin en production.', 'backup-jlg'); ?>
            </p>

            <h3 id="bjlg-plugin-log-heading">Journal d'activité du Plugin</h3>
            <p class="description">
                Pour activer : ajoutez <code>define('BJLG_DEBUG', true);</code> dans votre <code>wp-config.php</code>
            </p>
            <textarea
                id="bjlg-plugin-log"
                class="bjlg-log-textarea"
                readonly
                aria-labelledby="bjlg-plugin-log-heading"
            ><?php echo esc_textarea(class_exists(BJLG_Debug::class) ? BJLG_Debug::get_plugin_log_content() : 'Classe BJLG_Debug non trouvée.'); ?></textarea>

            <h3 id="bjlg-wp-error-log-heading">Journal d'erreurs PHP de WordPress</h3>
            <p class="description">
                Pour activer : ajoutez <code>define('WP_DEBUG_LOG', true);</code> dans votre <code>wp-config.php</code>
            </p>
            <textarea
                id="bjlg-wp-error-log"
                class="bjlg-log-textarea"
                readonly
                aria-labelledby="bjlg-wp-error-log-heading"
            ><?php echo esc_textarea(class_exists(BJLG_Debug::class) ? BJLG_Debug::get_wp_error_log_content() : 'Classe BJLG_Debug non trouvée.'); ?></textarea>
            
            <h3>Outils de Support</h3>
            <p>Générez un pack de support contenant les journaux et les informations système pour faciliter le diagnostic.</p>
            <p>
                <button id="bjlg-generate-support-package" class="button button-primary">
                    <span class="dashicons dashicons-download" aria-hidden="true"></span> Créer un pack de support
                </button>
            </p>
            <div id="bjlg-support-package-status" style="display: none;">
                <p class="description">Génération du pack de support en cours...</p>
            </div>
        </div>
        <?php
    }

    /**
     * Section : API & Intégrations
     */
    private function render_api_section() {
        $keys = BJLG_API_Keys::get_keys();
        $has_keys = !empty($keys);
        ?>
        <div class="bjlg-section" id="bjlg-api-keys-section">
            <h2>API &amp; Intégrations</h2>
            <p class="description">
                Gérez les clés d'accès utilisées par vos intégrations externes. Créez une nouvelle clé pour chaque service,
                puis régénérez-la ou révoquez-la si nécessaire.
            </p>

            <div id="bjlg-api-keys-feedback" class="notice" style="display:none;" aria-live="polite"></div>

            <form id="bjlg-create-api-key" class="bjlg-inline-form">
                <h3>Créer une nouvelle clé</h3>
                <p class="description">Donnez un nom à la clé pour identifier l'intégration correspondante.</p>
                <div class="bjlg-form-field-group">
                    <div class="bjlg-form-field-control">
                        <label for="bjlg-api-key-label" class="screen-reader-text">Nom de la clé API</label>
                        <input type="text" id="bjlg-api-key-label" name="label" class="regular-text"
                               placeholder="Ex. : CRM Marketing" autocomplete="off" />
                    </div>
                    <div class="bjlg-form-field-actions">
                        <button type="submit" class="button button-primary">
                            <span class="dashicons dashicons-plus" aria-hidden="true"></span> Générer une clé API
                        </button>
                    </div>
                </div>
            </form>

            <p class="description bjlg-api-keys-empty"<?php echo $has_keys ? ' style="display:none;"' : ''; ?>>
                Aucune clé API n'a été générée pour le moment.
            </p>

            <table id="bjlg-api-keys-table" class="wp-list-table widefat striped bjlg-responsive-table"<?php echo $has_keys ? '' : ' style="display:none;"'; ?>>
                <thead>
                    <tr>
                        <th scope="col">Nom</th>
                        <th scope="col">Clé</th>
                        <th scope="col">Créée le</th>
                        <th scope="col">Dernière rotation</th>
                        <th scope="col">Actions</th>
                    </tr>
                </thead>
                <tbody>
                <?php foreach ($keys as $key): ?>
                    <?php
                    $is_hidden = !empty($key['is_secret_hidden']);
                    $secret_value = isset($key['display_secret']) ? (string) $key['display_secret'] : '';
                    $secret_classes = 'bjlg-api-key-value';

                    if ($is_hidden) {
                        $secret_classes .= ' bjlg-api-key-value--hidden';
                    }

                    $masked_value = isset($key['masked_secret']) ? (string) $key['masked_secret'] : __('Clé masquée', 'backup-jlg');
                    $secret_value = $secret_value !== '' ? $secret_value : $masked_value;
                    ?>
                    <tr data-key-id="<?php echo esc_attr($key['id']); ?>"
                        data-created-at="<?php echo esc_attr($key['created_at']); ?>"
                        data-last-rotated-at="<?php echo esc_attr($key['last_rotated_at']); ?>"
                        data-secret-hidden="<?php echo $is_hidden ? '1' : '0'; ?>">
                        <td>
                            <strong class="bjlg-api-key-label"><?php echo esc_html($key['label']); ?></strong>
                        </td>
                        <td>
                            <code class="<?php echo esc_attr($secret_classes); ?>" aria-label="<?php echo esc_attr($is_hidden ? __('Clé API masquée', 'backup-jlg') : __('Clé API', 'backup-jlg')); ?>">
                                <?php echo esc_html($secret_value); ?>
                            </code>
                            <?php if ($is_hidden): ?>
                                <span class="bjlg-api-key-hidden-note"><?php esc_html_e('Secret masqué. Régénérez la clé pour obtenir un nouveau secret.', 'backup-jlg'); ?></span>
                            <?php endif; ?>
                        </td>
                        <td>
                            <time class="bjlg-api-key-created" datetime="<?php echo esc_attr($key['created_at_iso']); ?>">
                                <?php echo esc_html($key['created_at_human']); ?>
                            </time>
                        </td>
                        <td>
                            <time class="bjlg-api-key-rotated" datetime="<?php echo esc_attr($key['last_rotated_at_iso']); ?>">
                                <?php echo esc_html($key['last_rotated_at_human']); ?>
                            </time>
                        </td>
                        <td>
                            <div class="bjlg-api-key-actions">
                                <button type="button" class="button bjlg-rotate-api-key" data-key-id="<?php echo esc_attr($key['id']); ?>">
                                    <span class="dashicons dashicons-update" aria-hidden="true"></span> Régénérer
                                </button>
                                <button type="button" class="button button-link-delete bjlg-revoke-api-key" data-key-id="<?php echo esc_attr($key['id']); ?>">
                                    <span class="dashicons dashicons-no" aria-hidden="true"></span> Révoquer
                                </button>
                            </div>
                        </td>
                    </tr>
                <?php endforeach; ?>
                </tbody>
            </table>
        </div>
        <?php
    }

    private function get_permission_choices() {
        $roles = [];
        $capabilities = [];

        $wp_roles = function_exists('wp_roles') ? wp_roles() : null;

        if ($wp_roles && class_exists('WP_Roles') && $wp_roles instanceof \WP_Roles) {
            foreach ($wp_roles->roles as $role_key => $role_details) {
                $label = isset($role_details['name']) ? (string) $role_details['name'] : $role_key;
                if (function_exists('translate_user_role')) {
                    $label = translate_user_role($label);
                }
                $roles[$role_key] = $label;

                if (!empty($role_details['capabilities']) && is_array($role_details['capabilities'])) {
                    foreach ($role_details['capabilities'] as $capability => $granted) {
                        if ($granted) {
                            $capabilities[$capability] = $capability;
                        }
                    }
                }
            }
        }

        ksort($roles);
        ksort($capabilities);

        $sanitize = static function ($items) {
            $result = [];
            if (!is_array($items)) {
                return $result;
            }

            foreach ($items as $key => $label) {
                if (!is_string($key) || $key === '') {
                    continue;
                }

                $result[$key] = is_string($label) && $label !== '' ? $label : $key;
            }

            return $result;
        };

        $choices = [
            'roles' => $sanitize($roles),
            'capabilities' => $sanitize($capabilities),
        ];

        /** @var array<string, array<string, string>>|null $filtered */
        $filtered = apply_filters('bjlg_required_capability_choices', $choices);
        if (is_array($filtered)) {
            $roles_filtered = $sanitize($filtered['roles'] ?? $choices['roles']);
            $caps_filtered = $sanitize($filtered['capabilities'] ?? $choices['capabilities']);

            return [
                'roles' => $roles_filtered,
                'capabilities' => $caps_filtered,
            ];
        }

        return $choices;
    }

    private function get_destination_choices() {
        $choices = [];

        if (!empty($this->destinations)) {
            foreach ($this->destinations as $id => $destination) {
                if (is_object($destination) && method_exists($destination, 'get_name')) {
                    $choices[$id] = $destination->get_name();
                }
            }
        }

        if (empty($choices)) {
            $choices = [
                'google_drive' => 'Google Drive',
                'aws_s3' => 'Amazon S3',
                'dropbox' => 'Dropbox',
                'azure_blob' => 'Azure Blob Storage',
                'backblaze_b2' => 'Backblaze B2',
                'onedrive' => 'Microsoft OneDrive',
                'pcloud' => 'pCloud',
                'sftp' => 'Serveur SFTP',
                'wasabi' => 'Wasabi',
            ];
        }

        /** @var array<string, string>|false $filtered */
        $filtered = apply_filters('bjlg_admin_destination_choices', $choices, $this->destinations);
        if (is_array($filtered) && !empty($filtered)) {
            $normalized = [];
            foreach ($filtered as $key => $label) {
                if (!is_scalar($key)) {
                    continue;
                }
                $slug = sanitize_key((string) $key);
                if ($slug === '') {
                    continue;
                }
                $normalized[$slug] = (string) $label;
            }

            if (!empty($normalized)) {
                return $normalized;
            }
        }

        return $choices;
    }

    private function get_schedule_settings_for_display() {
        $default_schedule = BJLG_Settings::get_default_schedule_entry();
        $default_schedule['id'] = '';
        $default_schedule['label'] = 'Nouvelle planification';

        $schedules = [];
        $next_runs = [];

        if (class_exists(BJLG_Scheduler::class)) {
            $scheduler = BJLG_Scheduler::instance();
            if ($scheduler && method_exists($scheduler, 'get_schedule_settings')) {
                $collection = $scheduler->get_schedule_settings();
                if (is_array($collection) && isset($collection['schedules']) && is_array($collection['schedules'])) {
                    $schedules = $collection['schedules'];
                }

                if ($scheduler && method_exists($scheduler, 'get_next_runs_summary')) {
                    $next_runs = $scheduler->get_next_runs_summary($schedules);
                }
            }
        }

        if (empty($schedules)) {
            $stored = \bjlg_get_option('bjlg_schedule_settings', []);
            $collection = BJLG_Settings::sanitize_schedule_collection($stored);
            $schedules = $collection['schedules'];
        }

        if (empty($next_runs)) {
            foreach ($schedules as $schedule) {
                if (!is_array($schedule) || empty($schedule['id'])) {
                    continue;
                }
                $next_runs[$schedule['id']] = [
                    'id' => $schedule['id'],
                    'label' => $schedule['label'] ?? $schedule['id'],
                    'recurrence' => $schedule['recurrence'] ?? 'disabled',
                    'enabled' => ($schedule['recurrence'] ?? 'disabled') !== 'disabled',
                    'next_run' => null,
                    'next_run_formatted' => 'Non planifié',
                    'next_run_relative' => null,
                ];
            }
        }

        if (empty($schedules)) {
            $schedules = [$default_schedule];
        }

        return [
            'schedules' => $schedules,
            'next_runs' => $next_runs,
            'default' => $default_schedule,
        ];
    }

    private function get_schedule_summary_markup(
        array $components,
        $encrypt,
        $incremental,
        array $post_checks = [],
        array $destinations = [],
        array $include_patterns = [],
        array $exclude_patterns = [],
        string $recurrence = 'disabled',
        string $custom_cron = ''
    ) {
        $recurrence_labels = [
            'disabled' => 'Désactivée',
            'every_five_minutes' => 'Toutes les 5 minutes',
            'every_fifteen_minutes' => 'Toutes les 15 minutes',
            'hourly' => 'Toutes les heures',
            'twice_daily' => 'Deux fois par jour',
            'daily' => 'Journalière',
            'weekly' => 'Hebdomadaire',
            'monthly' => 'Mensuelle',
            'custom' => 'Expression Cron personnalisée',
        ];

        $normalized_recurrence = trim(strtolower($recurrence));
        $frequency_label = $recurrence_labels[$normalized_recurrence] ?? ucfirst(str_replace('_', ' ', $recurrence));

        if ($normalized_recurrence === 'custom') {
            $custom_cron = trim($custom_cron);
            if ($custom_cron !== '') {
                $frequency_label = sprintf('%s (%s)', $frequency_label, $custom_cron);
            }
        }

        if ($frequency_label === '') {
            $frequency_label = '—';
        }

        $frequency_badges = [
            $this->format_schedule_badge($frequency_label, 'bjlg-badge-bg-indigo', 'bjlg-badge-frequency')
        ];

        $component_config = [
            'db' => ['label' => 'Base de données', 'color_class' => 'bjlg-badge-bg-indigo'],
            'plugins' => ['label' => 'Extensions', 'color_class' => 'bjlg-badge-bg-amber'],
            'themes' => ['label' => 'Thèmes', 'color_class' => 'bjlg-badge-bg-emerald'],
            'uploads' => ['label' => 'Médias', 'color_class' => 'bjlg-badge-bg-blue'],
        ];

        $component_badges = [];
        foreach ($components as $component) {
            if (isset($component_config[$component])) {
                $component_badges[] = $this->format_schedule_badge(
                    $component_config[$component]['label'],
                    $component_config[$component]['color_class'],
                    'bjlg-badge-component bjlg-badge-component-' . $component
                );
            }
        }

        if (empty($component_badges)) {
            $component_badges[] = '<span class="description">Aucun composant sélectionné</span>';
        }

        $option_badges = [];
        $option_badges[] = $this->format_schedule_badge(
            $encrypt ? 'Chiffrée' : 'Non chiffrée',
            $encrypt ? 'bjlg-badge-bg-purple' : 'bjlg-badge-bg-slate',
            'bjlg-badge-encrypted ' . ($encrypt ? 'bjlg-badge-state-on' : 'bjlg-badge-state-off')
        );
        $option_badges[] = $this->format_schedule_badge(
            $incremental ? 'Incrémentale' : 'Complète',
            $incremental ? 'bjlg-badge-bg-cobalt' : 'bjlg-badge-bg-gray',
            'bjlg-badge-incremental ' . ($incremental ? 'bjlg-badge-state-on' : 'bjlg-badge-state-off')
        );

        $include_badges = [];
        $include_count = count(array_filter($include_patterns, static function ($value) {
            return is_string($value) && trim($value) !== '';
        }));
        if ($include_count > 0) {
            $include_badges[] = $this->format_schedule_badge(
                sprintf('%d motif(s)', $include_count),
                'bjlg-badge-bg-sky',
                'bjlg-badge-include bjlg-badge-include-count'
            );
        } else {
            $include_badges[] = $this->format_schedule_badge('Tout le contenu', 'bjlg-badge-bg-emerald', 'bjlg-badge-include bjlg-badge-include-all');
        }

        $exclude_badges = [];
        $exclude_count = count(array_filter($exclude_patterns, static function ($value) {
            return is_string($value) && trim($value) !== '';
        }));
        if ($exclude_count > 0) {
            $exclude_badges[] = $this->format_schedule_badge(
                sprintf('%d exclusion(s)', $exclude_count),
                'bjlg-badge-bg-orange',
                'bjlg-badge-exclude bjlg-badge-exclude-count'
            );
        } else {
            $exclude_badges[] = $this->format_schedule_badge('Aucune', 'bjlg-badge-bg-slate', 'bjlg-badge-exclude bjlg-badge-exclude-none');
        }

        $control_badges = [];
        $checksum_enabled = !empty($post_checks['checksum']);
        $dry_run_enabled = !empty($post_checks['dry_run']);

        if ($checksum_enabled) {
            $control_badges[] = $this->format_schedule_badge('Checksum', 'bjlg-badge-bg-cobalt', 'bjlg-badge-checksum');
        }
        if ($dry_run_enabled) {
            $control_badges[] = $this->format_schedule_badge('Test restauration', 'bjlg-badge-bg-purple', 'bjlg-badge-restore');
        }
        if (empty($control_badges)) {
            $control_badges[] = $this->format_schedule_badge('Aucun contrôle', 'bjlg-badge-bg-slate', 'bjlg-badge-control');
        }

        $destination_badges = [];
        $available_destinations = $this->get_destination_choices();
        foreach ($destinations as $destination_id) {
            $label = $available_destinations[$destination_id] ?? ucfirst(str_replace('_', ' ', (string) $destination_id));
            $destination_badges[] = $this->format_schedule_badge($label, 'bjlg-badge-bg-sky', 'bjlg-badge-destination');
        }
        if (empty($destination_badges)) {
            $destination_badges[] = $this->format_schedule_badge('Stockage local', 'bjlg-badge-bg-slate', 'bjlg-badge-destination');
        }

        return $this->wrap_schedule_badge_group('Fréquence', $frequency_badges)
            . $this->wrap_schedule_badge_group('Composants', $component_badges)
            . $this->wrap_schedule_badge_group('Options', $option_badges)
            . $this->wrap_schedule_badge_group('Inclusions', $include_badges)
            . $this->wrap_schedule_badge_group('Exclusions', $exclude_badges)
            . $this->wrap_schedule_badge_group('Contrôles', $control_badges)
            . $this->wrap_schedule_badge_group('Destinations', $destination_badges);
    }

    private function render_schedule_item(
        array $schedule,
        array $next_run_summary,
        array $components_labels,
        array $destination_choices,
        int $index,
        bool $is_template = false
    ) {
        $schedule_id = isset($schedule['id']) ? (string) $schedule['id'] : '';
        $label = isset($schedule['label']) ? (string) $schedule['label'] : '';
        if ($label === '' && !$is_template) {
            $label = sprintf('Planification #%d', $index + 1);
        }

        $recurrence = isset($schedule['recurrence']) ? (string) $schedule['recurrence'] : 'disabled';
        $day = isset($schedule['day']) ? (string) $schedule['day'] : 'sunday';
        $time = isset($schedule['time']) ? (string) $schedule['time'] : '23:59';
        $custom_cron = isset($schedule['custom_cron']) ? (string) $schedule['custom_cron'] : '';
        $day_of_month = isset($schedule['day_of_month']) ? (int) $schedule['day_of_month'] : 1;
        if ($day_of_month < 1 || $day_of_month > 31) {
            $day_of_month = 1;
        }
        $previous_recurrence = isset($schedule['previous_recurrence']) ? (string) $schedule['previous_recurrence'] : '';

        $schedule_components = isset($schedule['components']) && is_array($schedule['components']) ? $schedule['components'] : [];
        $include_patterns = isset($schedule['include_patterns']) && is_array($schedule['include_patterns']) ? $schedule['include_patterns'] : [];
        $exclude_patterns = isset($schedule['exclude_patterns']) && is_array($schedule['exclude_patterns']) ? $schedule['exclude_patterns'] : [];
        $post_checks = isset($schedule['post_checks']) && is_array($schedule['post_checks']) ? $schedule['post_checks'] : [];
        $secondary_destinations = isset($schedule['secondary_destinations']) && is_array($schedule['secondary_destinations'])
            ? $schedule['secondary_destinations']
            : [];

        $google_drive_unavailable = $this->is_google_drive_unavailable();

        $encrypt_enabled = !empty($schedule['encrypt']);
        $incremental_enabled = !empty($schedule['incremental']);

        $include_text = esc_textarea(implode("\n", array_map('strval', $include_patterns)));
        $exclude_text = esc_textarea(implode("\n", array_map('strval', $exclude_patterns)));

        $weekly_hidden = $recurrence !== 'weekly';
        $monthly_hidden = $recurrence !== 'monthly';
        $time_hidden = in_array($recurrence, ['disabled', 'custom'], true);
        $custom_hidden = $recurrence !== 'custom';
        $weekly_classes = 'bjlg-schedule-weekly-options' . ($weekly_hidden ? ' bjlg-hidden' : '');
        $monthly_classes = 'bjlg-schedule-monthly-options' . ($monthly_hidden ? ' bjlg-hidden' : '');
        $time_classes = 'bjlg-schedule-time-options' . ($time_hidden ? ' bjlg-hidden' : '');
        $custom_classes = 'bjlg-schedule-custom-options' . ($custom_hidden ? ' bjlg-hidden' : '');

        $next_run_text = isset($next_run_summary['next_run_formatted']) && $next_run_summary['next_run_formatted'] !== ''
            ? $next_run_summary['next_run_formatted']
            : 'Non planifié';
        $next_run_relative = isset($next_run_summary['next_run_relative']) && $next_run_summary['next_run_relative'] !== ''
            ? $next_run_summary['next_run_relative']
            : '';

        $field_prefix = $schedule_id !== '' ? $schedule_id : 'schedule_' . ($index + 1);
        if ($is_template) {
            $field_prefix = '__index__';
        }

        $label_id = 'bjlg-schedule-label-' . $field_prefix;
        $time_id_template = 'bjlg-schedule-time-%s';
        $time_description_id_template = 'bjlg-schedule-time-%s-description';
        $custom_id_template = 'bjlg-schedule-custom-%s';
        $custom_description_id_template = 'bjlg-schedule-custom-%s-description';
        $day_of_month_id_template = 'bjlg-schedule-day-of-month-%s';
        $day_of_month_description_id_template = 'bjlg-schedule-day-of-month-%s-description';
        $include_id_template = 'bjlg-schedule-include-%s';
        $exclude_id_template = 'bjlg-schedule-exclude-%s';
        $custom_id_template = 'bjlg-schedule-custom-%s';
        $custom_description_id_template = 'bjlg-schedule-custom-%s-description';
        $time_id = sprintf($time_id_template, $field_prefix);
        $time_description_id = sprintf($time_description_id_template, $field_prefix);
        $custom_id = sprintf($custom_id_template, $field_prefix);
        $custom_description_id = sprintf($custom_description_id_template, $field_prefix);
        $day_of_month_id = sprintf($day_of_month_id_template, $field_prefix);
        $day_of_month_description_id = sprintf($day_of_month_description_id_template, $field_prefix);
        $include_id = sprintf($include_id_template, $field_prefix);
        $exclude_id = sprintf($exclude_id_template, $field_prefix);
        $custom_id = sprintf($custom_id_template, $field_prefix);
        $custom_description_id = sprintf($custom_description_id_template, $field_prefix);

        $cron_examples = [
            '0 2 * * *' => __('Tous les jours à 02h00', 'backup-jlg'),
            '0 1 * * 1-5' => __('Chaque jour ouvré à 01h00', 'backup-jlg'),
            '30 2 1 * *' => __('Le 1er de chaque mois à 02h30', 'backup-jlg'),
            '0 */6 * * *' => __('Toutes les 6 heures pile', 'backup-jlg'),
            '15 3 * * sun' => __('Tous les dimanches à 03h15', 'backup-jlg'),
        ];

        $cron_examples_id_template = 'bjlg-schedule-cron-examples-%s';
        $cron_helper_id_template = 'bjlg-cron-helper-%s';
        $cron_preview_list_id_template = 'bjlg-cron-preview-list-%s';
        $cron_warning_id_template = 'bjlg-cron-warnings-%s';

        $cron_examples_id = sprintf($cron_examples_id_template, $field_prefix);
        $cron_helper_id = sprintf($cron_helper_id_template, $field_prefix);
        $cron_preview_list_id = sprintf($cron_preview_list_id_template, $field_prefix);
        $cron_warning_id = sprintf($cron_warning_id_template, $field_prefix);

        $summary_html = $this->get_schedule_summary_markup(
            $schedule_components,
            $encrypt_enabled,
            $incremental_enabled,
            $post_checks,
            $secondary_destinations,
            $include_patterns,
            $exclude_patterns,
            $recurrence,
            $schedule['custom_cron'] ?? ''
        );

        $classes = ['bjlg-schedule-item'];
        if ($is_template) {
            $classes[] = 'bjlg-schedule-item--template';
        }

        ob_start();
        ?>
        <div class="<?php echo esc_attr(implode(' ', $classes)); ?>"
             data-schedule-id="<?php echo esc_attr($schedule_id); ?>"
             <?php echo $is_template ? "data-template='true' style='display:none;'" : ''; ?>>
            <input type="hidden" data-field="id" value="<?php echo esc_attr($schedule_id); ?>">
            <input type="hidden"
                   data-field="previous_recurrence"
                   name="schedules[<?php echo esc_attr($field_prefix); ?>][previous_recurrence]"
                   value="<?php echo esc_attr($previous_recurrence); ?>">
            <header class="bjlg-schedule-item__header">
                <div class="bjlg-schedule-item__title">
                    <span class="dashicons dashicons-calendar-alt" aria-hidden="true"></span>
                    <label class="screen-reader-text" for="<?php echo esc_attr($label_id); ?>" data-for-template="bjlg-schedule-label-%s">Nom de la planification</label>
                    <input type="text"
                           id="<?php echo esc_attr($label_id); ?>"
                           class="regular-text"
                           data-field="label"
                           value="<?php echo esc_attr($label); ?>"
                           data-id-template="bjlg-schedule-label-%s"
                           placeholder="Nom de la planification">
                </div>
                <div class="bjlg-schedule-item__meta">
                    <p class="description bjlg-schedule-next-run" data-field="next_run_display">
                        <strong>Prochaine exécution :</strong>
                        <span class="bjlg-next-run-value"><?php echo esc_html($next_run_text); ?></span>
                        <?php if ($next_run_relative !== ''): ?>
                            <span class="bjlg-next-run-relative">(<?php echo esc_html($next_run_relative); ?>)</span>
                        <?php endif; ?>
                    </p>
                    <button type="button" class="button-link-delete bjlg-remove-schedule"<?php echo $is_template ? ' disabled' : ''; ?>>Supprimer</button>
                </div>
            </header>
            <div class="bjlg-schedule-item__body">
                <table class="form-table">
                    <tr>
                        <th scope="row">Fréquence</th>
                        <td>
                            <select data-field="recurrence" name="schedules[<?php echo esc_attr($field_prefix); ?>][recurrence]">
                                <option value="disabled" <?php selected($recurrence, 'disabled'); ?>>Désactivée</option>
                                <option value="every_five_minutes" <?php selected($recurrence, 'every_five_minutes'); ?>>Toutes les 5 minutes</option>
                                <option value="every_fifteen_minutes" <?php selected($recurrence, 'every_fifteen_minutes'); ?>>Toutes les 15 minutes</option>
                                <option value="hourly" <?php selected($recurrence, 'hourly'); ?>>Toutes les heures</option>
                                <option value="twice_daily" <?php selected($recurrence, 'twice_daily'); ?>>Deux fois par jour</option>
                                <option value="daily" <?php selected($recurrence, 'daily'); ?>>Journalière</option>
                                <option value="weekly" <?php selected($recurrence, 'weekly'); ?>>Hebdomadaire</option>
                                <option value="monthly" <?php selected($recurrence, 'monthly'); ?>>Mensuelle</option>
                                <option value="custom" <?php selected($recurrence, 'custom'); ?>>Expression Cron</option>
                            </select>
                        </td>
                    </tr>
                    <tr class="<?php echo esc_attr($weekly_classes); ?>" aria-hidden="<?php echo esc_attr($weekly_hidden ? 'true' : 'false'); ?>">
                        <th scope="row">Jour de la semaine</th>
                        <td>
                            <select data-field="day" name="schedules[<?php echo esc_attr($field_prefix); ?>][day]">
                                <?php $days = ['monday' => 'Lundi', 'tuesday' => 'Mardi', 'wednesday' => 'Mercredi', 'thursday' => 'Jeudi', 'friday' => 'Vendredi', 'saturday' => 'Samedi', 'sunday' => 'Dimanche'];
                                foreach ($days as $day_key => $day_name): ?>
                                    <option value="<?php echo esc_attr($day_key); ?>" <?php selected($day, $day_key); ?>><?php echo esc_html($day_name); ?></option>
                                <?php endforeach; ?>
                            </select>
                        </td>
                    </tr>
                    <tr class="<?php echo esc_attr($monthly_classes); ?>" aria-hidden="<?php echo esc_attr($monthly_hidden ? 'true' : 'false'); ?>">
                        <th scope="row"><label for="<?php echo esc_attr($day_of_month_id); ?>" data-for-template="bjlg-schedule-day-of-month-%s">Jour du mois</label></th>
                        <td>
                            <input type="number"
                                   id="<?php echo esc_attr($day_of_month_id); ?>"
                                   class="small-text"
                                   data-field="day_of_month"
                                   data-id-template="bjlg-schedule-day-of-month-%s"
                                   data-describedby-template="bjlg-schedule-day-of-month-%s-description"
                                   name="schedules[<?php echo esc_attr($field_prefix); ?>][day_of_month]"
                                   value="<?php echo esc_attr((string) $day_of_month); ?>"
                                   min="1"
                                   max="31"
                                   aria-describedby="<?php echo esc_attr($day_of_month_description_id); ?>">
                            <p id="<?php echo esc_attr($day_of_month_description_id); ?>"
                               class="description"
                               data-id-template="bjlg-schedule-day-of-month-%s-description">
                                Choisissez un jour entre 1 et 31. Le dernier jour sera ajusté selon le mois.
                            </p>
                        </td>
                    </tr>
                    <tr class="<?php echo esc_attr($time_classes); ?>" aria-hidden="<?php echo esc_attr($time_hidden ? 'true' : 'false'); ?>">
                        <th scope="row"><label for="<?php echo esc_attr($time_id); ?>" data-for-template="bjlg-schedule-time-%s">Heure</label></th>
                        <td>
                            <input type="time"
                                   id="<?php echo esc_attr($time_id); ?>"
                                   data-field="time"
                                   data-id-template="bjlg-schedule-time-%s"
                                   data-describedby-template="bjlg-schedule-time-%s-description"
                                   name="schedules[<?php echo esc_attr($field_prefix); ?>][time]"
                                   value="<?php echo esc_attr($time); ?>"
                                   aria-describedby="<?php echo esc_attr($time_description_id); ?>">
                            <p id="<?php echo esc_attr($time_description_id); ?>" class="description" data-id-template="bjlg-schedule-time-%s-description">Heure locale du site</p>
                        </td>
                    </tr>
                    <tr class="<?php echo esc_attr($custom_classes); ?>" aria-hidden="<?php echo esc_attr($custom_hidden ? 'true' : 'false'); ?>">
                        <th scope="row"><label for="<?php echo esc_attr($custom_id); ?>" data-for-template="bjlg-schedule-custom-%s">Expression Cron</label></th>
                        <td>
<<<<<<< HEAD
                            <input type="text"
                                   id="<?php echo esc_attr($custom_id); ?>"
                                   class="regular-text code"
                                   data-field="custom_cron"
                                   data-id-template="bjlg-schedule-custom-%s"
                                   data-describedby-template="bjlg-schedule-custom-%s-description"
                                   name="schedules[<?php echo esc_attr($field_prefix); ?>][custom_cron]"
                                   value="<?php echo esc_attr($schedule['custom_cron'] ?? ''); ?>"
                                   placeholder="0 3 * * mon-fri"
                                   aria-describedby="<?php echo esc_attr($custom_description_id); ?>">
                            <p id="<?php echo esc_attr($custom_description_id); ?>" class="description" data-id-template="bjlg-schedule-custom-%s-description">
                                Utilisez une expression Cron standard à cinq champs (minute, heure, jour du mois, mois, jour de semaine).
                            </p>
                            <div class="bjlg-cron-assistant" data-cron-assistant>
                                <p class="description bjlg-cron-assistant__hint" data-cron-empty>
                                    <?php esc_html_e('Saisissez une expression pour prévisualiser les prochaines exécutions ou sélectionnez un exemple.', 'backup-jlg'); ?>
                                </p>
                                <div class="bjlg-cron-assistant__examples" data-cron-examples role="list"></div>
                                <div class="bjlg-cron-assistant__preview" data-cron-preview hidden>
                                    <strong class="bjlg-cron-assistant__title"><?php esc_html_e('Prochaines exécutions', 'backup-jlg'); ?></strong>
                                    <ol class="bjlg-cron-assistant__runs" data-cron-preview-list></ol>
                                </div>
                                <p class="bjlg-cron-assistant__status" data-cron-status aria-live="polite"></p>
=======
                            <div class="bjlg-cron-field" data-cron-field>
                                <div class="bjlg-form-field-group">
                                    <div class="bjlg-form-field-control">
                                        <input type="text"
                                               id="<?php echo esc_attr($custom_id); ?>"
                                               class="regular-text code bjlg-cron-input"
                                               data-field="custom_cron"
                                               data-id-template="bjlg-schedule-custom-%s"
                                               data-describedby-template="bjlg-schedule-custom-%s-description"
                                               name="schedules[<?php echo esc_attr($field_prefix); ?>][custom_cron]"
                                               value="<?php echo esc_attr($schedule['custom_cron'] ?? ''); ?>"
                                               list="<?php echo esc_attr($cron_examples_id); ?>"
                                               placeholder="0 3 * * mon-fri"
                                               aria-describedby="<?php echo esc_attr($custom_description_id); ?>"
                                               data-cron-input>
                                    </div>
                                    <div class="bjlg-form-field-actions">
                                        <button type="button"
                                                class="button-link bjlg-cron-helper-toggle"
                                                data-target="<?php echo esc_attr($cron_helper_id); ?>"
                                                aria-controls="<?php echo esc_attr($cron_helper_id); ?>"
                                                aria-expanded="false"
                                                data-label-show="<?php echo esc_attr__('Afficher des exemples', 'backup-jlg'); ?>"
                                                data-label-hide="<?php echo esc_attr__('Masquer les exemples', 'backup-jlg'); ?>">
                                            <?php esc_html_e('Afficher des exemples', 'backup-jlg'); ?>
                                        </button>
                                    </div>
                                </div>
                                <datalist id="<?php echo esc_attr($cron_examples_id); ?>">
                                    <?php foreach ($cron_examples as $expression => $label_text): ?>
                                        <option value="<?php echo esc_attr($expression); ?>"><?php echo esc_html($label_text); ?></option>
                                    <?php endforeach; ?>
                                </datalist>
                                <p id="<?php echo esc_attr($custom_description_id); ?>"
                                   class="description"
                                   data-id-template="bjlg-schedule-custom-%s-description">
                                    Utilisez une expression Cron standard à cinq champs (minute, heure, jour du mois, mois, jour de semaine).
                                </p>
                                <div id="<?php echo esc_attr($cron_helper_id); ?>"
                                     class="bjlg-cron-helper-panel bjlg-hidden"
                                     data-cron-helper
                                     data-id-template="bjlg-cron-helper-%s"
                                     aria-live="polite">
                                    <p class="description bjlg-mb-6"><?php esc_html_e('Exemples rapides :', 'backup-jlg'); ?></p>
                                    <div class="bjlg-cron-examples" role="list">
                                        <?php foreach ($cron_examples as $expression => $label_text): ?>
                                            <button type="button"
                                                    class="button-link bjlg-cron-example"
                                                    data-expression="<?php echo esc_attr($expression); ?>"
                                                    role="listitem">
                                                <code><?php echo esc_html($expression); ?></code>
                                                <span class="bjlg-cron-example-label"><?php echo esc_html($label_text); ?></span>
                                            </button>
                                        <?php endforeach; ?>
                                    </div>
                                    <div class="bjlg-cron-preview" data-cron-preview>
                                        <strong class="bjlg-cron-preview-title"><?php esc_html_e('Prochaines exécutions', 'backup-jlg'); ?></strong>
                                        <ul class="bjlg-cron-preview-list"
                                            id="<?php echo esc_attr($cron_preview_list_id); ?>"
                                            data-cron-preview-list
                                            data-default-message="<?php echo esc_attr__('Saisissez une expression pour obtenir les cinq prochaines occurrences.', 'backup-jlg'); ?>">
                                            <li class="description"><?php esc_html_e('Saisissez une expression pour obtenir les cinq prochaines occurrences.', 'backup-jlg'); ?></li>
                                        </ul>
                                    </div>
                                    <div class="bjlg-cron-warnings"
                                         id="<?php echo esc_attr($cron_warning_id); ?>"
                                         data-cron-warnings
                                         aria-live="polite">
                                    </div>
                                </div>
>>>>>>> b5086e9d
                            </div>
                        </td>
                    </tr>
                    <tr>
                        <th scope="row">Composants</th>
                        <td>
                            <fieldset aria-describedby="<?php echo esc_attr($field_prefix); ?>-components-help">
                                <legend class="bjlg-fieldset-title">Choisir les éléments à inclure</legend>
                                <?php foreach ($components_labels as $component_key => $component_label): ?>
                                    <label class="bjlg-label-block bjlg-mb-4">
                                        <input type="checkbox"
                                               data-field="components"
                                               name="schedules[<?php echo esc_attr($field_prefix); ?>][components][]"
                                               value="<?php echo esc_attr($component_key); ?>"
                                               <?php checked(in_array($component_key, $schedule_components, true)); ?>>
                                        <?php if ($component_key === 'db'): ?>
                                            <strong><?php echo esc_html($component_label); ?></strong>
                                            <span class="description">Toutes les tables WordPress</span>
                                        <?php else: ?>
                                            <?php echo esc_html($component_label); ?>
                                        <?php endif; ?>
                                    </label>
                                <?php endforeach; ?>
                                <p id="<?php echo esc_attr($field_prefix); ?>-components-help" class="description">Ces composants seront sauvegardés pour chaque occurrence de cette planification.</p>
                            </fieldset>
                        </td>
                    </tr>
                    <tr>
                        <th scope="row">Options</th>
                        <td>
                            <label class="bjlg-label-block">
                                <input type="checkbox"
                                       data-field="encrypt"
                                       name="schedules[<?php echo esc_attr($field_prefix); ?>][encrypt]"
                                       value="1" <?php checked($encrypt_enabled); ?>>
                                Chiffrer la sauvegarde
                            </label>
                            <label class="bjlg-label-block">
                                <input type="checkbox"
                                       data-field="incremental"
                                       name="schedules[<?php echo esc_attr($field_prefix); ?>][incremental]"
                                       value="1" <?php checked($incremental_enabled); ?>>
                                Sauvegarde incrémentale
                            </label>
                        </td>
                    </tr>
                    <tr>
                        <th scope="row"><label for="<?php echo esc_attr($include_id); ?>" data-for-template="bjlg-schedule-include-%s">Inclusions</label></th>
                        <td>
                            <textarea rows="3"
                                      class="large-text code"
                                      data-field="include_patterns"
                                      id="<?php echo esc_attr($include_id); ?>"
                                      data-id-template="bjlg-schedule-include-%s"
                                      name="schedules[<?php echo esc_attr($field_prefix); ?>][include_patterns]"
                                      placeholder="wp-content/uploads/*&#10;wp-content/themes/mon-theme/*"><?php echo $include_text; ?></textarea>
                        </td>
                    </tr>
                    <tr>
                        <th scope="row"><label for="<?php echo esc_attr($exclude_id); ?>" data-for-template="bjlg-schedule-exclude-%s">Exclusions</label></th>
                        <td>
                            <textarea rows="3"
                                      class="large-text code"
                                      data-field="exclude_patterns"
                                      id="<?php echo esc_attr($exclude_id); ?>"
                                      data-id-template="bjlg-schedule-exclude-%s"
                                      name="schedules[<?php echo esc_attr($field_prefix); ?>][exclude_patterns]"
                                      placeholder="*/cache/*&#10;*.tmp"><?php echo $exclude_text; ?></textarea>
                        </td>
                    </tr>
                    <tr>
                        <th scope="row">Contrôles post-sauvegarde</th>
                        <td>
                            <label class="bjlg-label-block">
                                <input type="checkbox"
                                       data-field="post_checks"
                                       name="schedules[<?php echo esc_attr($field_prefix); ?>][post_checks][]"
                                       value="checksum" <?php checked(!empty($post_checks['checksum'])); ?>>
                                Vérification checksum
                            </label>
                            <label class="bjlg-label-block">
                                <input type="checkbox"
                                       data-field="post_checks"
                                       name="schedules[<?php echo esc_attr($field_prefix); ?>][post_checks][]"
                                       value="dry_run" <?php checked(!empty($post_checks['dry_run'])); ?>>
                                Test de restauration
                            </label>
                        </td>
                    </tr>
                    <tr>
                        <th scope="row">Destinations secondaires</th>
                        <td>
                            <?php if (!empty($destination_choices)): ?>
                                <?php foreach ($destination_choices as $destination_id => $destination_label):
                                    $is_google_drive = $destination_id === 'google_drive';
                                    $is_unavailable = $is_google_drive && $google_drive_unavailable;
                                    ?>
                                    <div class="bjlg-destination-option-group">
                                        <label class="bjlg-label-block bjlg-destination-option">
                                            <input type="checkbox"
                                                   data-field="secondary_destinations"
                                                   name="schedules[<?php echo esc_attr($field_prefix); ?>][secondary_destinations][]"
                                                   value="<?php echo esc_attr($destination_id); ?>"
                                                   <?php checked(in_array($destination_id, $secondary_destinations, true)); ?>
                                                   <?php disabled($is_unavailable); ?>>
                                            <?php echo esc_html($destination_label); ?>
                                        </label>
                                        <?php if ($is_unavailable): ?>
                                            <p class="description bjlg-destination-unavailable"><?php echo esc_html($this->get_google_drive_unavailable_notice()); ?></p>
                                        <?php endif; ?>
                                    </div>
                                <?php endforeach; ?>
                                <p class="description">En cas d'échec de la première destination, les suivantes seront tentées.</p>
                            <?php else: ?>
                                <p class="description">Aucune destination distante disponible.</p>
                            <?php endif; ?>
                        </td>
                    </tr>
                    <tr>
                        <th scope="row">Résumé</th>
                        <td>
                            <div class="bjlg-schedule-summary" data-field="summary" aria-live="polite">
                                <?php echo $summary_html; // phpcs:ignore WordPress.Security.EscapeOutput.OutputNotEscaped ?>
                            </div>
                        </td>
                    </tr>
                </table>
                <p class="bjlg-schedule-inline-actions">
                    <button type="button" class="button button-secondary bjlg-run-schedule-now"<?php echo $is_template ? ' disabled' : ''; ?>>Exécuter maintenant</button>
                </p>
            </div>
        </div>
        <?php
        return ob_get_clean();
    }

    private function wrap_schedule_badge_group($title, array $badges) {
        return sprintf(
            '<div class="bjlg-badge-group"><strong class="bjlg-badge-group-title">%s :</strong>%s</div>',
            esc_html($title),
            implode('', $badges)
        );
    }

    private function format_schedule_badge($label, $color_class, $extra_class = '') {
        $classes = ['bjlg-badge'];

        if (is_string($color_class) && $color_class !== '') {
            $classes[] = $color_class;
        } else {
            $classes[] = 'bjlg-badge-bg-slate';
        }

        if (!empty($extra_class)) {
            $classes[] = $extra_class;
        }

        return sprintf(
            '<span class="%s">%s</span>',
            esc_attr(implode(' ', $classes)),
            esc_html($label)
        );
    }

    private function sanitize_with_kses($content, array $allowed_tags = []) {
        if (function_exists('wp_kses')) {
            return wp_kses($content, $allowed_tags);
        }

        if (function_exists('wp_kses_post')) {
            return wp_kses_post($content);
        }

        if (empty($allowed_tags)) {
            return strip_tags((string) $content);
        }

        $allowed = '';
        foreach (array_keys($allowed_tags) as $tag) {
            if (!is_string($tag) || $tag === '') {
                continue;
            }

            $allowed .= '<' . $tag . '>';
        }

        return strip_tags((string) $content, $allowed);
    }
}<|MERGE_RESOLUTION|>--- conflicted
+++ resolved
@@ -4497,7 +4497,6 @@
                     <tr class="<?php echo esc_attr($custom_classes); ?>" aria-hidden="<?php echo esc_attr($custom_hidden ? 'true' : 'false'); ?>">
                         <th scope="row"><label for="<?php echo esc_attr($custom_id); ?>" data-for-template="bjlg-schedule-custom-%s">Expression Cron</label></th>
                         <td>
-<<<<<<< HEAD
                             <input type="text"
                                    id="<?php echo esc_attr($custom_id); ?>"
                                    class="regular-text code"
@@ -4521,78 +4520,6 @@
                                     <ol class="bjlg-cron-assistant__runs" data-cron-preview-list></ol>
                                 </div>
                                 <p class="bjlg-cron-assistant__status" data-cron-status aria-live="polite"></p>
-=======
-                            <div class="bjlg-cron-field" data-cron-field>
-                                <div class="bjlg-form-field-group">
-                                    <div class="bjlg-form-field-control">
-                                        <input type="text"
-                                               id="<?php echo esc_attr($custom_id); ?>"
-                                               class="regular-text code bjlg-cron-input"
-                                               data-field="custom_cron"
-                                               data-id-template="bjlg-schedule-custom-%s"
-                                               data-describedby-template="bjlg-schedule-custom-%s-description"
-                                               name="schedules[<?php echo esc_attr($field_prefix); ?>][custom_cron]"
-                                               value="<?php echo esc_attr($schedule['custom_cron'] ?? ''); ?>"
-                                               list="<?php echo esc_attr($cron_examples_id); ?>"
-                                               placeholder="0 3 * * mon-fri"
-                                               aria-describedby="<?php echo esc_attr($custom_description_id); ?>"
-                                               data-cron-input>
-                                    </div>
-                                    <div class="bjlg-form-field-actions">
-                                        <button type="button"
-                                                class="button-link bjlg-cron-helper-toggle"
-                                                data-target="<?php echo esc_attr($cron_helper_id); ?>"
-                                                aria-controls="<?php echo esc_attr($cron_helper_id); ?>"
-                                                aria-expanded="false"
-                                                data-label-show="<?php echo esc_attr__('Afficher des exemples', 'backup-jlg'); ?>"
-                                                data-label-hide="<?php echo esc_attr__('Masquer les exemples', 'backup-jlg'); ?>">
-                                            <?php esc_html_e('Afficher des exemples', 'backup-jlg'); ?>
-                                        </button>
-                                    </div>
-                                </div>
-                                <datalist id="<?php echo esc_attr($cron_examples_id); ?>">
-                                    <?php foreach ($cron_examples as $expression => $label_text): ?>
-                                        <option value="<?php echo esc_attr($expression); ?>"><?php echo esc_html($label_text); ?></option>
-                                    <?php endforeach; ?>
-                                </datalist>
-                                <p id="<?php echo esc_attr($custom_description_id); ?>"
-                                   class="description"
-                                   data-id-template="bjlg-schedule-custom-%s-description">
-                                    Utilisez une expression Cron standard à cinq champs (minute, heure, jour du mois, mois, jour de semaine).
-                                </p>
-                                <div id="<?php echo esc_attr($cron_helper_id); ?>"
-                                     class="bjlg-cron-helper-panel bjlg-hidden"
-                                     data-cron-helper
-                                     data-id-template="bjlg-cron-helper-%s"
-                                     aria-live="polite">
-                                    <p class="description bjlg-mb-6"><?php esc_html_e('Exemples rapides :', 'backup-jlg'); ?></p>
-                                    <div class="bjlg-cron-examples" role="list">
-                                        <?php foreach ($cron_examples as $expression => $label_text): ?>
-                                            <button type="button"
-                                                    class="button-link bjlg-cron-example"
-                                                    data-expression="<?php echo esc_attr($expression); ?>"
-                                                    role="listitem">
-                                                <code><?php echo esc_html($expression); ?></code>
-                                                <span class="bjlg-cron-example-label"><?php echo esc_html($label_text); ?></span>
-                                            </button>
-                                        <?php endforeach; ?>
-                                    </div>
-                                    <div class="bjlg-cron-preview" data-cron-preview>
-                                        <strong class="bjlg-cron-preview-title"><?php esc_html_e('Prochaines exécutions', 'backup-jlg'); ?></strong>
-                                        <ul class="bjlg-cron-preview-list"
-                                            id="<?php echo esc_attr($cron_preview_list_id); ?>"
-                                            data-cron-preview-list
-                                            data-default-message="<?php echo esc_attr__('Saisissez une expression pour obtenir les cinq prochaines occurrences.', 'backup-jlg'); ?>">
-                                            <li class="description"><?php esc_html_e('Saisissez une expression pour obtenir les cinq prochaines occurrences.', 'backup-jlg'); ?></li>
-                                        </ul>
-                                    </div>
-                                    <div class="bjlg-cron-warnings"
-                                         id="<?php echo esc_attr($cron_warning_id); ?>"
-                                         data-cron-warnings
-                                         aria-live="polite">
-                                    </div>
-                                </div>
->>>>>>> b5086e9d
                             </div>
                         </td>
                     </tr>
