<?php
namespace BJLG;

use WP_REST_Request;
use WP_REST_Response;

if (!defined('ABSPATH')) {
    exit;
}

require_once __DIR__ . '/class-bjlg-scheduler.php';
require_once __DIR__ . '/class-bjlg-rbac.php';

/**
 * Gère la création et l'affichage de l'interface d'administration du plugin.
 */
class BJLG_Admin {

    private const DASHBOARD_RECENT_BACKUPS_LIMIT = 3;

    private const ONBOARDING_PROGRESS_META_KEY = 'bjlg_onboarding_progress';

    private $destinations = [];
    private $advanced_admin;
    private $google_drive_notice;
    private $onboarding_progress = [];
    private $is_network_screen = false;
    private static $schedule_data_injected = false;

    public function __construct() {
        $this->load_destinations();
        $this->advanced_admin = class_exists(BJLG_Admin_Advanced::class) ? new BJLG_Admin_Advanced() : null;
        $this->onboarding_progress = $this->get_user_onboarding_progress();
        add_action('admin_menu', [$this, 'create_admin_page']);
        add_action('network_admin_menu', [$this, 'create_network_admin_page']);
        add_filter('bjlg_admin_tabs', [$this, 'get_default_tabs']);
        add_filter('bjlg_admin_sections', [$this, 'get_default_sections']);
        add_action('wp_dashboard_setup', [$this, 'register_dashboard_widget']);
        add_action('admin_enqueue_scripts', [$this, 'enqueue_dashboard_widget_assets']);
        add_action('wp_ajax_bjlg_update_onboarding_progress', [$this, 'ajax_update_onboarding_progress']);
        add_action('wp_ajax_bjlg_notification_ack', [$this, 'ajax_acknowledge_notification']);
        add_action('wp_ajax_bjlg_notification_resolve', [$this, 'ajax_resolve_notification']);
<<<<<<< HEAD
        add_action('admin_post_bjlg_save_sandbox_schedule', [$this, 'handle_save_sandbox_schedule']);
=======
>>>>>>> c967d44d
        add_action('admin_post_bjlg_download_sandbox_report', [$this, 'handle_download_sandbox_report']);
    }

    /**
     * Détermine si Google Drive est indisponible faute de SDK.
     */
    private function is_google_drive_unavailable() {
        $google_drive_destination = isset($this->destinations['google_drive'])
            ? $this->destinations['google_drive']
            : null;

        if (!is_object($google_drive_destination) || !method_exists($google_drive_destination, 'is_sdk_available')) {
            return false;
        }

        return !$google_drive_destination->is_sdk_available();
    }

    /**
     * Retourne le message à afficher quand le SDK Google Drive est manquant.
     */
    private function get_google_drive_unavailable_notice() {
        if ($this->google_drive_notice === null) {
            $this->google_drive_notice = esc_html__(
                "Le SDK Google n'est pas disponible. Installez les dépendances via Composer pour activer cette destination.",
                'backup-jlg'
            );
        }

        return $this->google_drive_notice;
    }

    /**
     * Charge les classes de destination disponibles.
     */
    private function load_destinations() {
        if (class_exists(BJLG_Google_Drive::class)) {
            $this->destinations['google_drive'] = new BJLG_Google_Drive();
        }
        if (class_exists(BJLG_AWS_S3::class)) {
            $this->destinations['aws_s3'] = new BJLG_AWS_S3();
        }
        if (class_exists(BJLG_Wasabi::class)) {
            $this->destinations['wasabi'] = new BJLG_Wasabi();
        }
        if (class_exists(BJLG_Managed_Vault::class)) {
            $this->destinations['managed_vault'] = new BJLG_Managed_Vault();
        }
        if (class_exists(BJLG_Dropbox::class)) {
            $this->destinations['dropbox'] = new BJLG_Dropbox();
        }
        if (class_exists(BJLG_Azure_Blob::class)) {
            $this->destinations['azure_blob'] = new BJLG_Azure_Blob();
        }
        if (class_exists(BJLG_Backblaze_B2::class)) {
            $this->destinations['backblaze_b2'] = new BJLG_Backblaze_B2();
        }
        if (class_exists(BJLG_OneDrive::class)) {
            $this->destinations['onedrive'] = new BJLG_OneDrive();
        }
        if (class_exists(BJLG_PCloud::class)) {
            $this->destinations['pcloud'] = new BJLG_PCloud();
        }
        if (class_exists(BJLG_SFTP::class)) {
            $this->destinations['sftp'] = new BJLG_SFTP();
        }
        if (class_exists(BJLG_Managed_Replication::class)) {
            $this->destinations['managed_replication'] = new BJLG_Managed_Replication();
        }
    }

    private function get_scope_choices(): array {
        $choices = [
            BJLG_Site_Context::HISTORY_SCOPE_SITE => __('Site courant', 'backup-jlg'),
        ];

        if (!function_exists('is_multisite') || !is_multisite()) {
            return $choices;
        }

        $can_view_network = function_exists('bjlg_can_manage_plugin') && bjlg_can_manage_plugin(null, 'manage_network');

        if ($can_view_network) {
            $choices[BJLG_Site_Context::HISTORY_SCOPE_NETWORK] = __('Réseau', 'backup-jlg');
        }

        return $choices;
    }

    private function determine_active_scope(array $choices): string {
        $default = $this->is_network_screen ? BJLG_Site_Context::HISTORY_SCOPE_NETWORK : BJLG_Site_Context::HISTORY_SCOPE_SITE;

        $requested = isset($_GET['bjlg_scope'])
            ? sanitize_key((string) wp_unslash($_GET['bjlg_scope']))
            : $default;

        if (!isset($choices[$requested])) {
            $requested = $default;
        }

        if (!isset($choices[$requested])) {
            $requested = (string) array_key_first($choices);
        }

        if ($requested === '') {
            $requested = BJLG_Site_Context::HISTORY_SCOPE_SITE;
        }

        return $requested;
    }

    private function collect_metrics_for_scope(string $scope): array {
        if (!$this->advanced_admin) {
            return [];
        }

        return $this->run_with_scope(function () {
            return $this->advanced_admin->get_dashboard_metrics();
        }, $scope);
    }

    private function run_with_scope(callable $callback, ?string $scope = null)
    {
        $target_scope = $scope ?? $this->active_scope;

        if ($target_scope === BJLG_Site_Context::HISTORY_SCOPE_NETWORK) {
            return BJLG_Site_Context::with_network($callback);
        }

        return $callback();
    }

    private function render_scope_switcher(array $choices, string $active_scope): void {
        if (count($choices) < 2) {
            return;
        }

        $preserved_params = [];

        foreach ($_GET as $key => $value) {
            if ($key === 'bjlg_scope') {
                continue;
            }

            $sanitized_key = sanitize_key((string) $key);

            if ($sanitized_key === '') {
                continue;
            }

            if (is_scalar($value)) {
                $preserved_params[$sanitized_key] = sanitize_text_field((string) wp_unslash($value));
            }
        }

        ?>
        <form method="get" class="bjlg-scope-switcher">
            <?php foreach ($preserved_params as $param_key => $param_value): ?>
                <input type="hidden" name="<?php echo esc_attr($param_key); ?>" value="<?php echo esc_attr($param_value); ?>">
            <?php endforeach; ?>
            <label class="screen-reader-text" for="bjlg-scope-select"><?php esc_html_e('Périmètre des données', 'backup-jlg'); ?></label>
            <select id="bjlg-scope-select" name="bjlg_scope" class="bjlg-scope-switcher__select" onchange="this.form.submit()">
                <?php foreach ($choices as $scope_value => $label): ?>
                    <option value="<?php echo esc_attr($scope_value); ?>" <?php selected($active_scope, $scope_value); ?>>
                        <?php echo esc_html($label); ?>
                    </option>
                <?php endforeach; ?>
            </select>
            <noscript>
                <button type="submit" class="button button-secondary"><?php esc_html_e('Appliquer', 'backup-jlg'); ?></button>
            </noscript>
        </form>
        <?php
    }

    /**
     * Retourne les onglets par défaut
     */
    public function get_default_tabs($tabs) {
        $defaults = [
            'backup_restore' => 'Sauvegarde & Restauration',
            'scheduling' => 'Planification',
            'history' => 'Historique',
            'health_check' => 'Bilan de Santé',
            'settings' => 'Réglages',
            'logs' => 'Logs & Outils',
            'api' => 'API & Intégrations',
        ];

        if (is_array($tabs) && !empty($tabs)) {
            return array_merge($defaults, $tabs);
        }

        return $defaults;
    }

    private function get_user_onboarding_progress(): array {
        if (!\function_exists('get_current_user_id') || !\function_exists('get_user_meta')) {
            return [];
        }

        $user_id = \get_current_user_id();
        if (!$user_id) {
            return [];
        }

        $progress = \get_user_meta($user_id, self::ONBOARDING_PROGRESS_META_KEY, true);

        if (!is_array($progress) || empty($progress)) {
            return [];
        }

        $completed = [];
        foreach ($progress as $step_id) {
            $key = sanitize_key((string) $step_id);
            if ($key !== '') {
                $completed[] = $key;
            }
        }

        return array_values(array_unique($completed));
    }

    private function save_user_onboarding_progress(array $completed) {
        if (!\function_exists('get_current_user_id') || !\function_exists('update_user_meta')) {
            return;
        }

        $user_id = \get_current_user_id();
        if (!$user_id) {
            return;
        }

        $normalized = [];
        foreach ($completed as $step_id) {
            $key = sanitize_key((string) $step_id);
            if ($key !== '') {
                $normalized[] = $key;
            }
        }

        \update_user_meta($user_id, self::ONBOARDING_PROGRESS_META_KEY, array_values(array_unique($normalized)));
        $this->onboarding_progress = $this->get_user_onboarding_progress();
    }

    /**
     * Retourne les sections par défaut affichées dans l'application React.
     */
    public function get_default_sections($sections) {
        $defaults = [
            'monitoring' => [
                'label' => __('Monitoring', 'backup-jlg'),
                'icon' => 'chart-line',
            ],
            'backup' => [
                'label' => __('Sauvegarde', 'backup-jlg'),
                'icon' => 'database-export',
            ],
            'restore' => [
                'label' => __('Restauration', 'backup-jlg'),
                'icon' => 'update-alt',
            ],
            'settings' => [
                'label' => __('Réglages', 'backup-jlg'),
                'icon' => 'admin-generic',
            ],
            'rbac' => [
                'label' => __('Contrôles d’accès', 'backup-jlg'),
                'icon' => 'lock',
            ],
            'integrations' => [
                'label' => __('Intégrations', 'backup-jlg'),
                'icon' => 'admin-network',
            ],
        ];

        if ($this->is_network_screen) {
            $defaults = array_merge(
                [
                    'network' => [
                        'label' => __('Réseau', 'backup-jlg'),
                        'icon' => 'admin-network',
                    ],
                ],
                $defaults
            );
        }

        if (is_array($sections) && !empty($sections)) {
            return array_merge($defaults, $sections);
        }

        return $defaults;
    }

    /**
     * Crée la page de menu dans l'administration.
     */
    public function create_admin_page() {
        $wl_settings = \bjlg_get_option('bjlg_whitelabel_settings', []);
        $plugin_name = !empty($wl_settings['plugin_name']) ? $wl_settings['plugin_name'] : 'Backup - JLG';

        add_menu_page(
            $plugin_name,
            $plugin_name,
            'bjlg_manage_plugin',
            'backup-jlg',
            [$this, 'render_admin_page'],
            'dashicons-database-export',
            81
        );
    }

    public function create_network_admin_page() {
        if (!function_exists('is_multisite') || !is_multisite()) {
            return;
        }

        $wl_settings = \bjlg_get_option('bjlg_whitelabel_settings', [], ['network' => true]);
        $plugin_name = !empty($wl_settings['plugin_name']) ? $wl_settings['plugin_name'] : 'Backup - JLG';

        add_menu_page(
            $plugin_name,
            $plugin_name,
            'bjlg_manage_plugin',
            'backup-jlg-network',
            [$this, 'render_network_admin_page'],
            'dashicons-database-export',
            81
        );
    }

    public function render_network_admin_page() {
        $previous_state = $this->is_network_screen;
        $this->is_network_screen = true;

        bjlg_with_network(function () {
            $this->handle_network_admin_actions();
        });

        $network_mode_enabled = BJLG_Site_Context::is_network_mode_enabled();
        $sites_snapshot = $this->collect_network_site_snapshot();
        $sites_json = !empty($sites_snapshot) ? wp_json_encode($sites_snapshot) : '[]';

        $this->is_network_screen = $previous_state;

        ?>
        <div class="wrap bjlg-wrap bjlg-network-wrap">
            <h1 class="wp-heading-inline"><?php esc_html_e('Gestion des sauvegardes réseau', 'backup-jlg'); ?></h1>

            <?php if (!$network_mode_enabled): ?>
                <div class="notice notice-warning"><p><?php esc_html_e('Le mode réseau est actuellement désactivé. Activez-le pour partager les historiques, quotas et paramètres à l’échelle du réseau.', 'backup-jlg'); ?></p></div>
            <?php endif; ?>

            <div id="bjlg-network-admin-app"
                 data-network-enabled="<?php echo $network_mode_enabled ? '1' : '0'; ?>"
                 data-sites="<?php echo esc_attr($sites_json); ?>">
                <noscript><p><?php esc_html_e('Activez JavaScript pour administrer les sites du réseau.', 'backup-jlg'); ?></p></noscript>

                <div class="bjlg-network-app__panel" aria-live="polite" aria-atomic="true">
                    <div class="bjlg-network-app__loading"><?php esc_html_e('Chargement des données réseau…', 'backup-jlg'); ?></div>
                </div>

                <div class="bjlg-network-app__fallback" data-has-sites="<?php echo empty($sites_snapshot) ? '0' : '1'; ?>">
                    <?php if (!empty($sites_snapshot)): ?>
                        <table class="widefat striped">
                            <thead>
                            <tr>
                                <th><?php esc_html_e('Site', 'backup-jlg'); ?></th>
                                <th><?php esc_html_e('Dernières activités', 'backup-jlg'); ?></th>
                                <th><?php esc_html_e('Quotas utilisés', 'backup-jlg'); ?></th>
                            </tr>
                            </thead>
                            <tbody>
                            <?php foreach ($sites_snapshot as $site): ?>
                                <tr>
                                    <td>
                                        <strong><?php echo esc_html($site['name']); ?></strong><br>
                                        <a href="<?php echo esc_url($site['admin_url']); ?>" class="button button-small"><?php esc_html_e('Ouvrir', 'backup-jlg'); ?></a>
                                    </td>
                                    <td>
                                        <?php
                                        $history = $site['history'];
                                        printf(
                                            /* translators: 1: total entries, 2: number of successful entries */
                                            esc_html__('Total : %1$d · Réussites : %2$d', 'backup-jlg'),
                                            (int) ($history['total_actions'] ?? 0),
                                            (int) ($history['successful'] ?? 0)
                                        );
                                        ?>
                                    </td>
                                    <td>
                                        <?php
                                        $quota_used = isset($site['quota']['used']) ? (int) $site['quota']['used'] : 0;
                                        echo esc_html(size_format($quota_used, 2));
                                        ?>
                                    </td>
                                </tr>
                            <?php endforeach; ?>
                            </tbody>
                        </table>
                    <?php else: ?>
                        <p><?php esc_html_e('Aucun site réseau disponible ou données indisponibles.', 'backup-jlg'); ?></p>
                    <?php endif; ?>
                </div>
            </div>
        </div>
        <?php
    }

    private function get_sandbox_schedule_notice(): array
    {
        if (!isset($_GET['sandbox_schedule_status'])) {
            return [];
        }

        $status = sanitize_key((string) wp_unslash($_GET['sandbox_schedule_status']));
        $message = '';
        $class = 'notice';

        if ($status === 'saved') {
            $class .= ' notice-success';
            $message = __('Planification sandbox enregistrée.', 'backup-jlg');
        } elseif ($status === 'error') {
            $class .= ' notice-error';
            $raw = isset($_GET['sandbox_schedule_message'])
                ? (string) wp_unslash($_GET['sandbox_schedule_message'])
                : '';
            $message = $raw !== ''
                ? sanitize_text_field($raw)
                : __('Erreur lors de l’enregistrement de la planification sandbox.', 'backup-jlg');
        } else {
            return [];
        }

        return ['class' => $class, 'message' => $message];
    }

    private function render_sandbox_schedule_panel(array $settings, array $summary, ?array $latest_report, array $notice): void
    {
        $enabled = !empty($settings['enabled']);
        $recurrence = isset($settings['recurrence']) ? (string) $settings['recurrence'] : 'weekly';
        $components = isset($settings['components']) && is_array($settings['components'])
            ? array_map('strval', $settings['components'])
            : [];
        $custom_interval_minutes = (int) max(5, round((isset($settings['custom_interval']) ? (int) $settings['custom_interval'] : DAY_IN_SECONDS) / MINUTE_IN_SECONDS));
        $initial_delay_minutes = (int) max(5, round((isset($settings['initial_delay']) ? (int) $settings['initial_delay'] : HOUR_IN_SECONDS) / MINUTE_IN_SECONDS));
        $sandbox_path = isset($settings['sandbox_path']) ? (string) $settings['sandbox_path'] : '';

        $frequency_label = isset($summary['frequency_label']) && $summary['frequency_label'] !== ''
            ? (string) $summary['frequency_label']
            : __('Non défini', 'backup-jlg');
        $next_run_label = !empty($summary['next_run_formatted'])
            ? (string) $summary['next_run_formatted']
            : __('Non planifié', 'backup-jlg');
        if (!empty($summary['next_run_relative'])) {
            $next_run_label .= ' (' . esc_html($summary['next_run_relative']) . ')';
        }

        $last_run_label = isset($summary['last_run_at']) && $summary['last_run_at']
            ? date_i18n(get_option('date_format') . ' ' . get_option('time_format'), (int) $summary['last_run_at'])
            : __('Jamais exécuté', 'backup-jlg');
        $last_status_label = isset($summary['last_status']) && $summary['last_status'] === 'success'
            ? __('Succès', 'backup-jlg')
            : (isset($summary['last_status']) && $summary['last_status'] === 'failure'
                ? __('Échec', 'backup-jlg')
                : __('—', 'backup-jlg'));

        $component_labels = [
            'db' => __('Base de données', 'backup-jlg'),
            'plugins' => __('Extensions', 'backup-jlg'),
            'themes' => __('Thèmes', 'backup-jlg'),
            'uploads' => __('Médias', 'backup-jlg'),
        ];

        $recurrence_options = [
            'hourly' => __('Toutes les heures', 'backup-jlg'),
            'twice_daily' => __('Deux fois par jour', 'backup-jlg'),
            'daily' => __('Quotidienne', 'backup-jlg'),
            'weekly' => __('Hebdomadaire', 'backup-jlg'),
            'monthly' => __('Mensuelle', 'backup-jlg'),
            'custom' => __('Intervalle personnalisé', 'backup-jlg'),
        ];

        $latest_summary = '';
        $latest_buttons = '';

        if (is_array($latest_report) && !empty($latest_report)) {
            $status_text = ($latest_report['status'] ?? '') === 'success'
                ? __('Succès', 'backup-jlg')
                : __('Échec', 'backup-jlg');
            $created_at = isset($latest_report['created_at']) && $latest_report['created_at']
                ? date_i18n(get_option('date_format') . ' ' . get_option('time_format'), (int) $latest_report['created_at'])
                : '';
            $rto = '';
            if (!empty($latest_report['objectives']['rto_human'])) {
                $rto = (string) $latest_report['objectives']['rto_human'];
            } elseif (!empty($latest_report['timings']['duration_human'])) {
                $rto = (string) $latest_report['timings']['duration_human'];
            }

            $parts = array_filter([$status_text, $created_at, $rto !== '' ? sprintf(__('RTO %s', 'backup-jlg'), $rto) : '']);
            $latest_summary = implode(' · ', $parts);

            if (!empty($latest_report['id'])) {
                $json_url = $this->get_sandbox_report_download_url((string) $latest_report['id'], 'json');
                $log_url = $this->get_sandbox_report_download_url((string) $latest_report['id'], 'log');

                if ($json_url !== '' || $log_url !== '') {
                    ob_start();
                    ?>
                    <p class="bjlg-sandbox-latest-links">
                        <?php if ($json_url !== '') : ?>
                            <a class="button button-secondary button-small" href="<?php echo esc_url($json_url); ?>"><?php esc_html_e('Rapport JSON', 'backup-jlg'); ?></a>
                        <?php endif; ?>
                        <?php if ($log_url !== '') : ?>
                            <a class="button button-secondary button-small" href="<?php echo esc_url($log_url); ?>"><?php esc_html_e('Journal NDJSON', 'backup-jlg'); ?></a>
                        <?php endif; ?>
                    </p>
                    <?php
                    $latest_buttons = ob_get_clean();
                }
            }
        }

        ?>
        <div class="bjlg-section bjlg-sandbox-schedule">
            <h3><?php esc_html_e('Validation sandbox planifiée', 'backup-jlg'); ?></h3>
            <p class="description"><?php esc_html_e('Planifiez des restaurations sandbox automatisées pour mesurer vos objectifs RTO/RPO dans un environnement isolé.', 'backup-jlg'); ?></p>
            <?php if (!empty($notice)) : ?>
                <div class="<?php echo esc_attr($notice['class']); ?>"><p><?php echo esc_html($notice['message']); ?></p></div>
            <?php endif; ?>
            <form method="post" action="<?php echo esc_url(admin_url('admin-post.php')); ?>" class="bjlg-sandbox-schedule-form">
                <?php wp_nonce_field('bjlg_save_sandbox_schedule', 'bjlg_sandbox_schedule_nonce'); ?>
                <input type="hidden" name="action" value="bjlg_save_sandbox_schedule">
                <table class="form-table">
                    <tbody>
                        <tr>
                            <th scope="row"><?php esc_html_e('Activation', 'backup-jlg'); ?></th>
                            <td>
                                <label>
                                    <input type="checkbox" name="sandbox_schedule_enabled" value="1" <?php checked($enabled); ?>>
                                    <?php esc_html_e('Activer la validation sandbox planifiée', 'backup-jlg'); ?>
                                </label>
                            </td>
                        </tr>
                        <tr>
                            <th scope="row"><label for="bjlg-sandbox-recurrence"><?php esc_html_e('Fréquence', 'backup-jlg'); ?></label></th>
                            <td>
                                <select name="sandbox_schedule_recurrence" id="bjlg-sandbox-recurrence">
                                    <?php foreach ($recurrence_options as $value => $label) : ?>
                                        <option value="<?php echo esc_attr($value); ?>" <?php selected($recurrence, $value); ?>><?php echo esc_html($label); ?></option>
                                    <?php endforeach; ?>
                                </select>
                                <p class="description"><?php echo esc_html(sprintf(__('Fréquence actuelle : %s', 'backup-jlg'), $frequency_label)); ?></p>
                            </td>
                        </tr>
                        <tr>
                            <th scope="row"><label for="bjlg-sandbox-custom-interval"><?php esc_html_e('Intervalle personnalisé (minutes)', 'backup-jlg'); ?></label></th>
                            <td>
                                <input type="number" min="5" step="5" name="sandbox_schedule_custom_interval" id="bjlg-sandbox-custom-interval" value="<?php echo esc_attr($custom_interval_minutes); ?>">
                                <p class="description"><?php esc_html_e('Utilisé lorsque la fréquence est définie sur un intervalle personnalisé.', 'backup-jlg'); ?></p>
                            </td>
                        </tr>
                        <tr>
                            <th scope="row"><label for="bjlg-sandbox-initial-delay"><?php esc_html_e('Délai initial (minutes)', 'backup-jlg'); ?></label></th>
                            <td>
                                <input type="number" min="5" step="5" name="sandbox_schedule_initial_delay" id="bjlg-sandbox-initial-delay" value="<?php echo esc_attr($initial_delay_minutes); ?>">
                            </td>
                        </tr>
                        <tr>
                            <th scope="row"><?php esc_html_e('Composants à restaurer', 'backup-jlg'); ?></th>
                            <td>
                                <?php foreach ($component_labels as $component_key => $label) : ?>
                                    <label style="display:inline-block;margin-right:12px;">
                                        <input type="checkbox" name="sandbox_schedule_components[]" value="<?php echo esc_attr($component_key); ?>" <?php checked(in_array($component_key, $components, true)); ?>>
                                        <?php echo esc_html($label); ?>
                                    </label>
                                <?php endforeach; ?>
                            </td>
                        </tr>
                        <tr>
                            <th scope="row"><label for="bjlg-sandbox-path"><?php esc_html_e('Chemin sandbox', 'backup-jlg'); ?></label></th>
                            <td>
                                <input type="text" class="regular-text" name="sandbox_schedule_path" id="bjlg-sandbox-path" value="<?php echo esc_attr($sandbox_path); ?>">
                                <p class="description"><?php esc_html_e('Laisser vide pour utiliser le répertoire sandbox géré automatiquement.', 'backup-jlg'); ?></p>
                            </td>
                        </tr>
                    </tbody>
                </table>
                <p class="submit">
                    <button type="submit" class="button button-primary"><?php esc_html_e('Enregistrer la planification sandbox', 'backup-jlg'); ?></button>
                </p>
            </form>
            <div class="bjlg-sandbox-schedule-summary">
                <p><strong><?php esc_html_e('Prochaine exécution', 'backup-jlg'); ?> :</strong> <?php echo esc_html($next_run_label); ?></p>
                <p><strong><?php esc_html_e('Dernière exécution', 'backup-jlg'); ?> :</strong> <?php echo esc_html($last_run_label); ?> (<?php echo esc_html($last_status_label); ?>)</p>
                <?php if ($latest_summary !== '') : ?>
                    <p><strong><?php esc_html_e('Dernier rapport', 'backup-jlg'); ?> :</strong> <?php echo esc_html($latest_summary); ?></p>
                    <?php echo $latest_buttons; // phpcs:ignore WordPress.Security.EscapeOutput.OutputNotEscaped ?>
                <?php endif; ?>
            </div>
        </div>
        <?php
    }

    /**
     * Register the dashboard widget shown on the main WordPress dashboard.
     */
    public function register_dashboard_widget() {
        if (!function_exists('bjlg_can_manage_plugin') || !bjlg_can_manage_plugin()) {
            return;
        }

        wp_add_dashboard_widget(
            'bjlg_dashboard_status',
            __('Sauvegardes - aperçu', 'backup-jlg'),
            [$this, 'render_dashboard_widget']
        );
    }

    /**
     * Enqueue assets required for the dashboard widget.
     */
    public function enqueue_dashboard_widget_assets($hook_suffix) {
        if ($hook_suffix !== 'index.php') {
            return;
        }

        if (!function_exists('bjlg_can_manage_plugin') || !bjlg_can_manage_plugin()) {
            return;
        }

        wp_enqueue_style(
            'bjlg-dashboard-widget',
            BJLG_PLUGIN_URL . 'assets/css/dashboard-widget.css',
            [],
            BJLG_VERSION
        );
    }

    public function ajax_update_onboarding_progress() {
        if (!function_exists('bjlg_can_manage_plugin') || !bjlg_can_manage_plugin()) {
            wp_send_json_error(['message' => __('Vous n’avez pas la permission de modifier cette checklist.', 'backup-jlg')], 403);
        }

        $nonce = isset($_POST['nonce']) ? sanitize_text_field(wp_unslash($_POST['nonce'])) : '';
        if (!wp_verify_nonce($nonce, 'bjlg_onboarding_progress')) {
            wp_send_json_error(['message' => __('Jeton de sécurité invalide.', 'backup-jlg')], 403);
        }

        $steps = isset($_POST['completed']) ? (array) wp_unslash($_POST['completed']) : [];
        $completed = [];

        foreach ($steps as $step_id) {
            $key = sanitize_key((string) $step_id);
            if ($key !== '') {
                $completed[] = $key;
            }
        }

        $this->save_user_onboarding_progress($completed);

        wp_send_json_success([
            'completed' => $this->onboarding_progress,
        ]);
    }

    private function get_dashboard_metrics_snapshot(): array {
        if ($this->advanced_admin instanceof BJLG_Admin_Advanced) {
            return $this->advanced_admin->get_dashboard_metrics();
        }

        if (class_exists(BJLG_Admin_Advanced::class)) {
            $advanced = new BJLG_Admin_Advanced();

            return $advanced->get_dashboard_metrics();
        }

        return [];
    }

    public function ajax_acknowledge_notification() {
        if (!function_exists('bjlg_can_manage_backups') || !bjlg_can_manage_backups()) {
            wp_send_json_error(['message' => __('Permission refusée.', 'backup-jlg')], 403);
        }

        check_ajax_referer('bjlg_nonce', 'nonce');

        $entry_id = isset($_POST['entry_id']) ? sanitize_text_field(wp_unslash($_POST['entry_id'])) : '';
        $channel = isset($_POST['channel']) ? sanitize_key(wp_unslash($_POST['channel'])) : '';

        if ($entry_id === '') {
            wp_send_json_error(['message' => __('Identifiant de notification manquant.', 'backup-jlg')], 400);
        }

        $user_id = function_exists('get_current_user_id') ? get_current_user_id() : null;

        $acknowledged = $channel !== ''
            ? BJLG_Notification_Queue::acknowledge_channel($entry_id, $channel, $user_id)
            : BJLG_Notification_Queue::acknowledge_entry($entry_id, $user_id);

        if (!$acknowledged) {
            wp_send_json_error(['message' => __('Impossible de marquer cette notification comme accusée.', 'backup-jlg')], 500);
        }

        $metrics = $this->get_dashboard_metrics_snapshot();

        wp_send_json_success([
            'message' => __('Notification marquée comme accusée.', 'backup-jlg'),
            'metrics' => $metrics,
        ]);
    }

    public function ajax_resolve_notification() {
        if (!function_exists('bjlg_can_manage_backups') || !bjlg_can_manage_backups()) {
            wp_send_json_error(['message' => __('Permission refusée.', 'backup-jlg')], 403);
        }

        check_ajax_referer('bjlg_nonce', 'nonce');

        $entry_id = isset($_POST['entry_id']) ? sanitize_text_field(wp_unslash($_POST['entry_id'])) : '';
        $channel = isset($_POST['channel']) ? sanitize_key(wp_unslash($_POST['channel'])) : '';
        $notes = isset($_POST['notes']) ? wp_unslash($_POST['notes']) : '';

        if ($entry_id === '') {
            wp_send_json_error(['message' => __('Identifiant de notification manquant.', 'backup-jlg')], 400);
        }

        $user_id = function_exists('get_current_user_id') ? get_current_user_id() : null;

        $resolved = $channel !== ''
            ? BJLG_Notification_Queue::resolve_channel($entry_id, $channel, $user_id, $notes)
            : BJLG_Notification_Queue::resolve_entry($entry_id, $user_id, $notes);

        if (!$resolved) {
            wp_send_json_error(['message' => __('Impossible de clore cette notification.', 'backup-jlg')], 500);
        }

        $metrics = $this->get_dashboard_metrics_snapshot();

        wp_send_json_success([
            'message' => __('Notification résolue.', 'backup-jlg'),
            'metrics' => $metrics,
        ]);
    }

    private function map_legacy_tab_to_section(string $tab): string {
        switch ($tab) {
            case 'backup_restore':
            case 'scheduling':
                return 'backup';
            case 'history':
            case 'health_check':
            case 'logs':
                return 'monitoring';
            case 'settings':
                return 'settings';
            case 'api':
                return 'integrations';
            default:
                return $tab !== '' ? sanitize_key($tab) : 'monitoring';
        }
    }

    private function get_section_module_mapping(): array {
        return [
            'monitoring' => ['dashboard', 'logs'],
            'backup' => ['dashboard', 'backup', 'scheduling'],
            'restore' => ['backup'],
            'settings' => ['settings'],
            'integrations' => ['api'],
        ];
    }

    private function build_sidebar_summary_items(array $metrics): array {
        $summary = isset($metrics['summary']) && is_array($metrics['summary']) ? $metrics['summary'] : [];
        $reliability = isset($metrics['reliability']) && is_array($metrics['reliability']) ? $metrics['reliability'] : [];

        $items = [];

        $items[] = [
            'label' => __('Dernière sauvegarde', 'backup-jlg'),
            'value' => $summary['history_last_backup_relative'] ?? ($summary['history_last_backup'] ?? __('Aucune sauvegarde effectuée', 'backup-jlg')),
            'meta' => $summary['history_last_backup'] ?? '',
            'icon' => 'dashicons-backup',
        ];

        $items[] = [
            'label' => __('Prochaine planification', 'backup-jlg'),
            'value' => $summary['scheduler_next_run_relative'] ?? ($summary['scheduler_next_run'] ?? __('Non planifié', 'backup-jlg')),
            'meta' => $summary['scheduler_next_run'] ?? '',
            'icon' => 'dashicons-clock',
        ];

        $count_archives = (int) ($summary['storage_backup_count'] ?? 0);
        $count_formatted = \function_exists('number_format_i18n')
            ? \number_format_i18n($count_archives)
            : number_format($count_archives);

        if (\function_exists('_n')) {
            $meta_label = sprintf(
                \_n('%s archive', '%s archives', $count_archives, 'backup-jlg'),
                $count_formatted
            );
        } else {
            $meta_label = sprintf(
                $count_archives === 1 ? '%s archive' : '%s archives',
                $count_formatted
            );
        }

        $items[] = [
            'label' => __('Stockage local', 'backup-jlg'),
            'value' => $summary['storage_total_size_human'] ?? size_format(0),
            'meta' => $meta_label,
            'icon' => 'dashicons-database',
        ];

        if (!empty($reliability)) {
            $score = isset($reliability['score']) ? max(0, min(100, (int) $reliability['score'])) : null;
            $score_label = $reliability['score_label'] ?? '';
            $items[] = [
                'label' => __('Indice de fiabilité', 'backup-jlg'),
                'value' => $score !== null ? sprintf(__('%s /100', 'backup-jlg'), number_format_i18n($score)) : __('Non disponible', 'backup-jlg'),
                'meta' => $score_label,
                'icon' => 'dashicons-shield-alt',
            ];
        }

        return $items;
    }

    private function has_api_keys(): bool {
        if (!class_exists(BJLG_API_Keys::class)) {
            return false;
        }

        $keys = $this->run_with_scope(static function () {
            return BJLG_API_Keys::get_keys();
        });

        return is_array($keys) && !empty($keys);
    }

    private function build_onboarding_steps(array $metrics): array {
        $summary = isset($metrics['summary']) && is_array($metrics['summary']) ? $metrics['summary'] : [];
        $scheduler = isset($metrics['scheduler']) && is_array($metrics['scheduler']) ? $metrics['scheduler'] : [];
        $encryption = isset($metrics['encryption']) && is_array($metrics['encryption']) ? $metrics['encryption'] : [];
        $has_backup = (int) ($summary['history_successful_backups'] ?? 0) > 0;
        $has_schedule = (int) ($scheduler['active_count'] ?? 0) > 0;
        $encryption_enabled = !empty($encryption['encryption_enabled']);
        $has_api_key = $this->has_api_keys();

        $steps = [
            [
                'id' => 'create-first-backup',
                'title' => __('Créer une sauvegarde immédiate', 'backup-jlg'),
                'description' => __('Assurez-vous d’avoir une archive complète en lançant une sauvegarde à la demande.', 'backup-jlg'),
                'cta' => [
                    'label' => __('Lancer une sauvegarde', 'backup-jlg'),
                    'href' => add_query_arg(['page' => 'backup-jlg', 'section' => 'backup'], admin_url('admin.php')) . '#bjlg-backup-creation-form',
                ],
                'completed' => $has_backup,
                'locked' => false,
            ],
            [
                'id' => 'configure-schedule',
                'title' => __('Planifier des sauvegardes automatiques', 'backup-jlg'),
                'description' => __('Activez au moins une planification récurrente pour couvrir vos besoins métier.', 'backup-jlg'),
                'cta' => [
                    'label' => __('Configurer la planification', 'backup-jlg'),
                    'href' => add_query_arg(['page' => 'backup-jlg', 'section' => 'backup'], admin_url('admin.php')) . '#bjlg-scheduling',
                ],
                'completed' => $has_schedule,
                'locked' => false,
            ],
            [
                'id' => 'enable-encryption',
                'title' => __('Activer le chiffrement AES-256', 'backup-jlg'),
                'description' => __('Protégez vos archives en générant une clé AES-256 puis en activant l’option « Sauvegarde chiffrée » dans Paramètres → Chiffrement.', 'backup-jlg'),
                'cta' => [
                    'label' => __('Ouvrir Paramètres → Chiffrement', 'backup-jlg'),
                    'href' => add_query_arg(['page' => 'backup-jlg', 'section' => 'settings'], admin_url('admin.php')) . '#bjlg-encryption-settings',
                ],
                'completed' => $encryption_enabled,
                'locked' => true,
            ],
            [
                'id' => 'generate-api-key',
                'title' => __('Générer une clé API', 'backup-jlg'),
                'description' => __('Créez une clé API dédiée pour vos intégrations externes et automatisez vos workflows.', 'backup-jlg'),
                'cta' => [
                    'label' => __('Créer une clé API', 'backup-jlg'),
                    'href' => add_query_arg(['page' => 'backup-jlg', 'section' => 'integrations'], admin_url('admin.php')) . '#bjlg-create-api-key',
                    'action' => 'open-api-key',
                ],
                'completed' => $has_api_key,
                'locked' => true,
            ],
        ];

        return $steps;
    }

    /**
     * Affiche le contenu de la page principale et gère le routage des onglets.
     */
    public function render_admin_page() {
        $admin_url_callback = $this->is_network_screen ? 'network_admin_url' : 'admin_url';
        $requested_section = isset($_GET['section']) ? sanitize_key($_GET['section']) : '';
        $legacy_tab = isset($_GET['tab']) ? sanitize_key($_GET['tab']) : '';
        if ($requested_section === '' && $legacy_tab !== '') {
            $requested_section = $this->map_legacy_tab_to_section($legacy_tab);
        }

        $raw_sections = apply_filters('bjlg_admin_sections', []);
        if (!is_array($raw_sections) || empty($raw_sections)) {
            $raw_sections = $this->get_default_sections([]);
        }

        $sections = [];
        foreach ($raw_sections as $key => $data) {
            $slug = sanitize_key((string) $key);
            if ($slug === '') {
                $slug = 'section-' . substr(md5((string) $key), 0, 8);
            }

            $label = '';
            $icon_candidate = 'admin-generic';
            if (is_array($data)) {
                $label = isset($data['label']) ? (string) $data['label'] : '';
                $icon_candidate = isset($data['icon']) ? (string) $data['icon'] : 'admin-generic';
            } else {
                $label = (string) $data;
            }

            if (strpos($icon_candidate, 'dashicons-') !== 0) {
                $icon_candidate = 'dashicons-' . $icon_candidate;
            }

            if ($label === '') {
                $label = ucwords(str_replace(['_', '-'], ' ', $slug));
            }

            $sections[$slug] = [
                'key' => $slug,
                'label' => $label,
                'icon' => sanitize_html_class($icon_candidate),
                'url' => add_query_arg(
                    [
                        'page' => $this->is_network_screen ? 'backup-jlg-network' : 'backup-jlg',
                        'section' => $slug,
                    ],
                    $admin_url_callback('admin.php')
                ),
            ];
        }

        if (empty($sections)) {
            return;
        }

        if ($requested_section === '' || !isset($sections[$requested_section])) {
            $active_section = (string) array_key_first($sections);
        } else {
            $active_section = $requested_section;
        }

        $scope_choices = $this->get_scope_choices();
        $this->active_scope = $this->determine_active_scope($scope_choices);
        $metrics = $this->collect_metrics_for_scope($this->active_scope);

        $notice_type = isset($_GET['bjlg_notice']) ? sanitize_key($_GET['bjlg_notice']) : '';
        $notice_message = '';

        if (isset($_GET['bjlg_notice_message'])) {
            $raw_notice = rawurldecode((string) $_GET['bjlg_notice_message']);
            $notice_message = sanitize_text_field(wp_unslash($raw_notice));
        }

        $notice_classes = [
            'success' => 'notice notice-success',
            'error' => 'notice notice-error',
            'warning' => 'notice notice-warning',
            'info' => 'notice notice-info',
        ];

        if (is_array($this->network_notice) && !empty($this->network_notice['message'])) {
            $type = isset($this->network_notice['type']) ? (string) $this->network_notice['type'] : 'info';
            $class = $notice_classes[$type] ?? $notice_classes['info'];
            printf(
                '<div class="%1$s"><p>%2$s</p></div>',
                esc_attr($class),
                esc_html((string) $this->network_notice['message'])
            );
        }

        $section_modules_map = $this->get_section_module_mapping();
        $sections_for_js = array_values($sections);
        $sections_json = !empty($sections_for_js) ? wp_json_encode($sections_for_js) : '';
        $modules_json = !empty($section_modules_map) ? wp_json_encode($section_modules_map) : '';
        $onboarding_steps = $this->build_onboarding_steps($metrics);
        $onboarding_payload = [
            'steps' => $onboarding_steps,
            'completed' => $this->onboarding_progress,
        ];
        $onboarding_json = !empty($onboarding_steps) ? wp_json_encode($onboarding_payload) : '';

        $summary_items = $this->build_sidebar_summary_items($metrics);
        $reliability = isset($metrics['reliability']) && is_array($metrics['reliability']) ? $metrics['reliability'] : [];
        $reliability_level = $reliability['level'] ?? __('Indisponible', 'backup-jlg');
        $reliability_intent = isset($reliability['intent']) ? sanitize_html_class((string) $reliability['intent']) : 'info';
        $reliability_score = isset($reliability['score']) ? max(0, min(100, (int) $reliability['score'])) : null;

        $breadcrumb_items = [
            [
                'label' => __('Console Backup JLG', 'backup-jlg'),
                'url' => add_query_arg([
                    'page' => $this->is_network_screen ? 'backup-jlg-network' : 'backup-jlg',
                ], $admin_url_callback('admin.php')),
            ],
            [
                'label' => $sections[$active_section]['label'],
                'url' => '',
            ],
        ];

        $app_sections_attr = $sections_json ? ' data-bjlg-sections="' . esc_attr($sections_json) . '"' : '';
        $app_modules_attr = $modules_json ? ' data-bjlg-modules="' . esc_attr($modules_json) . '"' : '';
        $app_onboarding_attr = $onboarding_json ? ' data-bjlg-onboarding="' . esc_attr($onboarding_json) . '"' : '';

        ?>
        <a class="bjlg-skip-link" href="#bjlg-main-content">
            <?php esc_html_e('Aller au contenu principal', 'backup-jlg'); ?>
        </a>
        <div id="bjlg-main-content" class="wrap bjlg-wrap is-light" data-bjlg-theme="light" role="main" tabindex="-1" data-active-section="<?php echo esc_attr($active_section); ?>" data-bjlg-scope="<?php echo esc_attr($this->active_scope); ?>">
            <header class="bjlg-page-header">
                <h1>
                    <span class="dashicons dashicons-database-export" aria-hidden="true"></span>
                    <?php echo esc_html(get_admin_page_title()); ?>
                    <span class="bjlg-version">v<?php echo esc_html(BJLG_VERSION); ?></span>
                </h1>
                <div class="bjlg-utility-bar">
                    <button
                        type="button"
                        class="button button-secondary bjlg-contrast-toggle"
                        id="bjlg-contrast-toggle"
                        data-dark-label="<?php echo esc_attr__('Activer le contraste renforcé', 'backup-jlg'); ?>"
                        data-light-label="<?php echo esc_attr__('Revenir au thème clair', 'backup-jlg'); ?>"
                        aria-pressed="false"
                    >
                        <?php echo esc_html__('Activer le contraste renforcé', 'backup-jlg'); ?>
                    </button>
                    <?php $this->render_scope_switcher($scope_choices, $this->active_scope); ?>
                </div>
            </header>

            <?php if ($notice_type && $notice_message !== ''): ?>
                <?php $notice_class = isset($notice_classes[$notice_type]) ? $notice_classes[$notice_type] : $notice_classes['info']; ?>
                <div class="<?php echo esc_attr($notice_class); ?>">
                    <p><?php echo esc_html($notice_message); ?></p>
                </div>
            <?php endif; ?>

            <div class="bjlg-admin-shell" data-active-section="<?php echo esc_attr($active_section); ?>">
                <aside id="bjlg-shell-sidebar" class="bjlg-admin-shell__sidebar" data-collapsible="true">
                    <div class="bjlg-sidebar__header">
                        <h2><?php esc_html_e('Navigation', 'backup-jlg'); ?></h2>
                        <button type="button" class="bjlg-sidebar__close button button-link" id="bjlg-sidebar-close">
                            <span class="dashicons dashicons-no-alt" aria-hidden="true"></span>
                            <span class="screen-reader-text"><?php esc_html_e('Fermer le menu', 'backup-jlg'); ?></span>
                        </button>
                    </div>
                    <div class="bjlg-sidebar__summary" role="region" aria-label="<?php esc_attr_e('Résumé d’état global', 'backup-jlg'); ?>">
                        <h3><?php esc_html_e('Résumé d’état', 'backup-jlg'); ?></h3>
                        <ul class="bjlg-sidebar-summary-list">
                            <?php foreach ($summary_items as $item): ?>
                                <li class="bjlg-sidebar-summary-list__item">
                                    <span class="bjlg-sidebar-summary-list__icon dashicons <?php echo esc_attr($item['icon']); ?>" aria-hidden="true"></span>
                                    <div class="bjlg-sidebar-summary-list__content">
                                        <span class="bjlg-sidebar-summary-list__label"><?php echo esc_html($item['label']); ?></span>
                                        <span class="bjlg-sidebar-summary-list__value"><?php echo esc_html($item['value']); ?></span>
                                        <?php if (!empty($item['meta'])): ?>
                                            <span class="bjlg-sidebar-summary-list__meta"><?php echo esc_html($item['meta']); ?></span>
                                        <?php endif; ?>
                                    </div>
                                </li>
                            <?php endforeach; ?>
                        </ul>
                    </div>
                    <nav class="bjlg-sidebar__nav" aria-label="<?php esc_attr_e('Navigation principale', 'backup-jlg'); ?>">
                        <ul>
                            <?php foreach ($sections as $section_key => $section): ?>
                                <li>
                                    <a class="bjlg-sidebar__nav-link<?php echo $section_key === $active_section ? ' is-active' : ''; ?>"
                                       href="<?php echo esc_url($section['url']); ?>"
                                       data-section="<?php echo esc_attr($section_key); ?>">
                                        <span class="dashicons <?php echo esc_attr($section['icon']); ?>" aria-hidden="true"></span>
                                        <span><?php echo esc_html($section['label']); ?></span>
                                    </a>
                                </li>
                            <?php endforeach; ?>
                        </ul>
                    </nav>
                </aside>

                <div class="bjlg-admin-shell__main">
                    <div class="bjlg-shell-topbar">
                        <button type="button" class="button button-secondary bjlg-shell-topbar__toggle" id="bjlg-sidebar-toggle" aria-controls="bjlg-shell-sidebar" aria-expanded="false">
                            <span class="dashicons dashicons-menu" aria-hidden="true"></span>
                            <span class="screen-reader-text"><?php esc_html_e('Afficher le menu latéral', 'backup-jlg'); ?></span>
                        </button>
                        <nav class="bjlg-breadcrumbs" aria-label="<?php esc_attr_e('Fil d’Ariane', 'backup-jlg'); ?>">
                            <ol>
                                <?php $crumb_count = count($breadcrumb_items); ?>
                                <?php foreach ($breadcrumb_items as $index => $crumb): ?>
                                    <li<?php echo $index === $crumb_count - 1 ? ' aria-current="page"' : ''; ?>>
                                        <?php if (!empty($crumb['url']) && $index !== $crumb_count - 1): ?>
                                            <a href="<?php echo esc_url($crumb['url']); ?>"><?php echo esc_html($crumb['label']); ?></a>
                                        <?php else: ?>
                                            <span><?php echo esc_html($crumb['label']); ?></span>
                                        <?php endif; ?>
                                    </li>
                                <?php endforeach; ?>
                            </ol>
                        </nav>
                        <div class="bjlg-shell-topbar__status" data-intent="<?php echo esc_attr($reliability_intent); ?>">
                            <span class="bjlg-shell-topbar__label"><?php esc_html_e('Indice de fiabilité', 'backup-jlg'); ?></span>
                            <strong class="bjlg-shell-topbar__value">
                                <?php echo $reliability_score !== null ? esc_html(number_format_i18n($reliability_score)) : '—'; ?>
                            </strong>
                            <span class="bjlg-shell-topbar__meta"><?php echo esc_html($reliability_level); ?></span>
                        </div>
                    </div>

                    <div id="bjlg-section-announcer" class="screen-reader-text" aria-live="polite" aria-atomic="true"></div>

                    <div id="bjlg-admin-app" class="bjlg-admin-app" data-active-section="<?php echo esc_attr($active_section); ?>"<?php echo $app_sections_attr . $app_modules_attr . $app_onboarding_attr; ?>>
                        <div id="bjlg-admin-app-nav" class="bjlg-admin-app__nav"></div>
                        <div class="bjlg-admin-app__panels">
                            <?php foreach ($sections as $section_key => $section):
                                $panel_id = 'bjlg-section-' . $section_key;
                                $panel_label_id = $panel_id . '-title';
                                $is_active = ($section_key === $active_section);
                                $panel_modules = isset($section_modules_map[$section_key]) ? array_filter(array_map('sanitize_key', (array) $section_modules_map[$section_key])) : [];
                                $panel_modules_attr = $panel_modules ? ' data-bjlg-modules="' . esc_attr(implode(' ', array_unique($panel_modules))) . '"' : '';
                                ?>
                                <section
                                    id="<?php echo esc_attr($panel_id); ?>"
                                    class="bjlg-shell-section"
                                    data-section="<?php echo esc_attr($section_key); ?>"
                                    data-bjlg-label-id="<?php echo esc_attr($panel_label_id); ?>"
                                    role="tabpanel"
                                    aria-hidden="<?php echo $is_active ? 'false' : 'true'; ?>"
                                    aria-labelledby="<?php echo esc_attr($panel_label_id); ?>"
                                    tabindex="0"<?php echo $is_active ? '' : ' hidden'; ?><?php echo $panel_modules_attr; ?>>
                                    <h2 id="<?php echo esc_attr($panel_label_id); ?>" class="screen-reader-text"><?php echo esc_html($section['label']); ?></h2>
                                    <?php $this->render_section_content($section_key, $active_section, $metrics, $onboarding_payload); ?>
                                </section>
                            <?php endforeach; ?>
                        </div>
                    </div>
                </div>
            </div>
        </div>
        <?php
    }

    private function render_section_content($section_key, $active_section, array $metrics, array $onboarding_payload) {
        $handled = true;

        switch ($section_key) {
            case 'monitoring':
                $this->render_dashboard_overview($metrics, $onboarding_payload);
                $this->render_history_section();
                $this->render_health_check_section();
                $this->render_logs_section();
                break;
            case 'backup':
                $this->render_backup_creation_section();
                $this->render_backup_list_section();
                $this->render_schedule_section();
                break;
            case 'restore':
                $this->render_restore_section();
                break;
            case 'settings':
                $this->render_settings_section();
                break;
            case 'rbac':
                $this->render_rbac_section();
                break;
            case 'integrations':
                $this->render_api_section();
                break;
            case 'network':
                if ($this->is_network_screen) {
                    $this->render_network_section();
                } else {
                    $handled = false;
                }
                break;
            default:
                $handled = false;
                break;
        }

        /**
         * Permet aux extensions d'ajouter du contenu après le rendu d'une section.
         *
         * @param string $section_key     Clé de la section affichée.
         * @param string $active_section  Section actuellement active.
         * @param array  $metrics         Dernières métriques calculées.
         * @param bool   $handled         Indique si la section a été gérée par le cœur du plugin.
         */
        do_action('bjlg_render_admin_section', $section_key, $active_section, $metrics, $handled);

        if (!$handled) {
            do_action('bjlg_render_admin_tab', $section_key, $active_section);
        }
    }

    private function get_tab_module_mapping() {
        return $this->get_section_module_mapping();
    }

    /**
     * Affiche l'encart de synthèse des métriques et l'onboarding.
     */
    private function render_dashboard_overview(array $metrics, array $onboarding_payload = []) {
        $summary = $metrics['summary'] ?? [];
        $alerts = $metrics['alerts'] ?? [];
        $queues = isset($metrics['queues']) && is_array($metrics['queues']) ? $metrics['queues'] : [];
        $reliability = isset($metrics['reliability']) && is_array($metrics['reliability']) ? $metrics['reliability'] : [];
        $data_attr = !empty($metrics) ? wp_json_encode($metrics) : '';

        $backup_tab_url = add_query_arg(
            [
                'page' => 'backup-jlg',
                'section' => 'backup',
            ],
            admin_url('admin.php')
        );

        $backup_cta_url = $backup_tab_url . '#bjlg-backup-creation-form';
        $restore_cta_url = $backup_tab_url . '#bjlg-restore-form';
        $checklist_json = !empty($onboarding_payload) ? wp_json_encode($onboarding_payload) : '';
        $checklist_attr = $checklist_json ? ' data-bjlg-checklist="' . esc_attr($checklist_json) . '"' : '';

        ?>
        <section class="bjlg-dashboard-overview" <?php echo $data_attr ? 'data-bjlg-dashboard="' . esc_attr($data_attr) . '"' : ''; ?>>
            <header class="bjlg-dashboard-overview__header">
                <h2><?php esc_html_e('Vue d’ensemble', 'backup-jlg'); ?></h2>
                <?php if (!empty($metrics['generated_at'])): ?>
                    <span class="bjlg-dashboard-overview__timestamp">
                        <?php echo esc_html(sprintf(__('Actualisé à %s', 'backup-jlg'), $metrics['generated_at'])); ?>
                    </span>
                <?php endif; ?>
            </header>

            <div id="bjlg-dashboard-live-region" class="screen-reader-text" role="status" aria-live="polite" aria-atomic="true"></div>

            <div class="bjlg-dashboard-actions" data-role="actions" role="region" aria-live="polite" aria-atomic="true">
                <article class="bjlg-action-card" data-action="backup">
                    <div class="bjlg-action-card__content">
                        <h3 class="bjlg-action-card__title"><?php esc_html_e('Lancer une sauvegarde', 'backup-jlg'); ?></h3>
                        <p class="bjlg-action-card__meta" data-field="cta_backup_last_backup">
                            <?php echo esc_html($summary['history_last_backup_relative'] ?? __('Aucune sauvegarde récente.', 'backup-jlg')); ?>
                        </p>
                        <p class="bjlg-action-card__meta" data-field="cta_backup_next_run">
                            <?php echo esc_html($summary['scheduler_next_run_relative'] ?? __('Aucune planification active.', 'backup-jlg')); ?>
                        </p>
                    </div>
                    <a class="button button-primary button-hero bjlg-action-card__cta" href="<?php echo esc_url($backup_cta_url); ?>">
                        <span class="dashicons dashicons-backup" aria-hidden="true"></span>
                        <?php esc_html_e('Créer une sauvegarde', 'backup-jlg'); ?>
                    </a>
                </article>

                <article class="bjlg-action-card" data-action="restore">
                    <div class="bjlg-action-card__content">
                        <h3 class="bjlg-action-card__title"><?php esc_html_e('Restaurer une sauvegarde', 'backup-jlg'); ?></h3>
                        <p class="bjlg-action-card__meta" data-field="cta_restore_last_backup">
                            <?php echo esc_html($summary['history_last_backup'] ?? __('Aucune sauvegarde disponible.', 'backup-jlg')); ?>
                        </p>
                        <p class="bjlg-action-card__meta">
                            <?php esc_html_e('Archives stockées :', 'backup-jlg'); ?>
                            <span data-field="cta_restore_backup_count"><?php echo esc_html(number_format_i18n($summary['storage_backup_count'] ?? 0)); ?></span>
                        </p>
                    </div>
                    <a class="button button-secondary button-hero bjlg-action-card__cta" data-action-target="restore" href="<?php echo esc_url($restore_cta_url); ?>">
                        <span class="dashicons dashicons-update" aria-hidden="true"></span>
                        <?php esc_html_e('Ouvrir l’assistant de restauration', 'backup-jlg'); ?>
                    </a>
                </article>
            </div>

            <?php $this->render_reliability_section($reliability); ?>

            <div class="bjlg-alerts" data-role="alerts" role="status" aria-live="polite" aria-atomic="true">
                <?php foreach ($alerts as $alert): ?>
                    <div class="bjlg-alert bjlg-alert--<?php echo esc_attr($alert['type'] ?? 'info'); ?>">
                        <div class="bjlg-alert__content">
                            <strong class="bjlg-alert__title"><?php echo esc_html($alert['title'] ?? ''); ?></strong>
                            <?php if (!empty($alert['message'])): ?>
                                <p class="bjlg-alert__message"><?php echo esc_html($alert['message']); ?></p>
                            <?php endif; ?>
                        </div>
                        <?php if (!empty($alert['action']['label']) && !empty($alert['action']['url'])): ?>
                            <a class="bjlg-alert__action button button-secondary" href="<?php echo esc_url($alert['action']['url']); ?>">
                                <?php echo esc_html($alert['action']['label']); ?>
                            </a>
                        <?php endif; ?>
                    </div>
                <?php endforeach; ?>
            </div>

            <div class="bjlg-cards-grid">
                <article class="bjlg-card bjlg-card--stat" data-metric="history">
                    <span class="bjlg-card__kicker"><?php esc_html_e('Activité 30 jours', 'backup-jlg'); ?></span>
                    <h3 class="bjlg-card__title"><?php esc_html_e('Actions enregistrées', 'backup-jlg'); ?></h3>
                    <div class="bjlg-card__value" data-field="history_total_actions"><?php echo esc_html(number_format_i18n($summary['history_total_actions'] ?? 0)); ?></div>
                    <p class="bjlg-card__meta">
                        <span data-field="history_successful_backups"><?php echo esc_html(number_format_i18n($summary['history_successful_backups'] ?? 0)); ?></span>
                        <?php esc_html_e(' sauvegardes réussies', 'backup-jlg'); ?>
                    </p>
                </article>

                <article class="bjlg-card bjlg-card--stat" data-metric="last-backup">
                    <span class="bjlg-card__kicker"><?php esc_html_e('Dernière sauvegarde', 'backup-jlg'); ?></span>
                    <h3 class="bjlg-card__title"><?php esc_html_e('Statut récent', 'backup-jlg'); ?></h3>
                    <div class="bjlg-card__value" data-field="history_last_backup"><?php echo esc_html($summary['history_last_backup'] ?? __('Aucune sauvegarde effectuée', 'backup-jlg')); ?></div>
                    <p class="bjlg-card__meta" data-field="history_last_backup_relative">
                        <?php echo esc_html($summary['history_last_backup_relative'] ?? ''); ?>
                    </p>
                </article>

                <article class="bjlg-card bjlg-card--stat" data-metric="scheduler">
                    <span class="bjlg-card__kicker"><?php esc_html_e('Planification', 'backup-jlg'); ?></span>
                    <h3 class="bjlg-card__title"><?php esc_html_e('Prochaine exécution', 'backup-jlg'); ?></h3>
                    <div class="bjlg-card__value" data-field="scheduler_next_run"><?php echo esc_html($summary['scheduler_next_run'] ?? __('Non planifié', 'backup-jlg')); ?></div>
                    <p class="bjlg-card__meta" data-field="scheduler_next_run_relative"><?php echo esc_html($summary['scheduler_next_run_relative'] ?? ''); ?></p>
                    <p class="bjlg-card__footnote">
                        <?php esc_html_e('Planifications actives :', 'backup-jlg'); ?>
                        <span data-field="scheduler_active_count"><?php echo esc_html(number_format_i18n($summary['scheduler_active_count'] ?? 0)); ?></span>
                        • <?php esc_html_e('Taux de succès :', 'backup-jlg'); ?>
                        <span data-field="scheduler_success_rate"><?php echo esc_html($summary['scheduler_success_rate'] ?? '0%'); ?></span>
                    </p>
                </article>

                <article class="bjlg-card bjlg-card--stat" data-metric="storage">
                    <span class="bjlg-card__kicker"><?php esc_html_e('Stockage', 'backup-jlg'); ?></span>
                    <h3 class="bjlg-card__title"><?php esc_html_e('Espace utilisé', 'backup-jlg'); ?></h3>
                    <div class="bjlg-card__value" data-field="storage_total_size_human"><?php echo esc_html($summary['storage_total_size_human'] ?? size_format(0)); ?></div>
                    <p class="bjlg-card__meta">
                        <?php esc_html_e('Fichiers archivés :', 'backup-jlg'); ?>
                        <span data-field="storage_backup_count"><?php echo esc_html(number_format_i18n($summary['storage_backup_count'] ?? 0)); ?></span>
                    </p>
                </article>

                <?php
                $remote_destinations = isset($metrics['storage']['remote_destinations']) && is_array($metrics['storage']['remote_destinations'])
                    ? $metrics['storage']['remote_destinations']
                    : [];
                $remote_total = count($remote_destinations);
                $remote_connected = 0;
                $remote_summary = __('Aucune destination distante configurée.', 'backup-jlg');
                $remote_caption = __('Connectez une destination distante pour suivre les quotas.', 'backup-jlg');
                $capacity_watch = [];
                $offline_destinations = [];
                $remote_threshold = isset($metrics['storage']['remote_warning_threshold'])
                    ? max(1.0, min(100.0, (float) $metrics['storage']['remote_warning_threshold']))
                    : 85.0;
                $remote_threshold_ratio = isset($metrics['storage']['remote_warning_threshold_ratio'])
                    ? max(0.01, min(1.0, (float) $metrics['storage']['remote_warning_threshold_ratio']))
                    : ($remote_threshold / 100);
                $remote_last_refresh_formatted = isset($metrics['storage']['remote_last_refreshed_formatted'])
                    ? (string) $metrics['storage']['remote_last_refreshed_formatted']
                    : '';
                $remote_last_refresh_relative = isset($metrics['storage']['remote_last_refreshed_relative'])
                    ? (string) $metrics['storage']['remote_last_refreshed_relative']
                    : '';
                $remote_refresh_stale = !empty($metrics['storage']['remote_refresh_stale']);
                if ($remote_last_refresh_formatted !== '' && $remote_last_refresh_relative === '') {
                    $remote_last_refresh_relative = $remote_last_refresh_formatted;
                }
                $remote_refresh_text = $remote_last_refresh_formatted !== ''
                    ? ($remote_refresh_stale
                        ? sprintf(__('Rafraîchi %s — données à actualiser', 'backup-jlg'), $remote_last_refresh_relative)
                        : sprintf(__('Rafraîchi %s', 'backup-jlg'), $remote_last_refresh_relative))
                    : __('Aucun rafraîchissement enregistré.', 'backup-jlg');

                if ($remote_total > 0) {
                    foreach ($remote_destinations as $destination) {
                        if (!is_array($destination)) {
                            continue;
                        }

                        $name = isset($destination['name']) && $destination['name'] !== ''
                            ? sanitize_text_field((string) $destination['name'])
                            : sanitize_text_field((string) ($destination['id'] ?? __('Destination inconnue', 'backup-jlg')));

                        $connected = !empty($destination['connected']);
                        if ($connected) {
                            $remote_connected++;
                        } else {
                            $offline_destinations[] = $name;
                        }

                        $errors = isset($destination['errors']) && is_array($destination['errors'])
                            ? array_filter(array_map('sanitize_text_field', $destination['errors']))
                            : [];

                        if (!empty($errors)) {
                            $offline_destinations[] = $name;
                        }

                        $replica_status = isset($destination['replica_status']) && is_array($destination['replica_status'])
                            ? $destination['replica_status']
                            : [];
                        foreach ($replica_status as $replica_region => $replica) {
                            if (!is_array($replica)) {
                                continue;
                            }
                            $replica_state = isset($replica['status']) ? (string) $replica['status'] : '';
                            if ($replica_state !== '' && $replica_state !== 'ok' && $replica_state !== 'skipped') {
                                $offline_destinations[] = sprintf('%s (%s)', $name, sanitize_text_field((string) $replica_region));
                            }
                        }

                        $used_bytes = isset($destination['used_bytes']) ? (int) $destination['used_bytes'] : null;
                        $quota_bytes = isset($destination['quota_bytes']) ? (int) $destination['quota_bytes'] : null;
                        $ratio = isset($destination['utilization_ratio']) ? (float) $destination['utilization_ratio'] : null;

                        if ($ratio === null && $connected && $quota_bytes && $quota_bytes > 0 && $used_bytes !== null) {
                            $ratio = max(0, min(1, $used_bytes / $quota_bytes));
                        }

                        if ($ratio !== null && $ratio >= $remote_threshold_ratio) {
                            $capacity_watch[] = $name;
                        }
                    }

                    $remote_summary = sprintf(
                        _n('%1$s destination distante active sur %2$s', '%1$s destinations distantes actives sur %2$s', $remote_connected, 'backup-jlg'),
                        number_format_i18n($remote_connected),
                        number_format_i18n($remote_total)
                    );

                    $unique_offline = array_values(array_unique($offline_destinations));
                    $unique_watch = array_values(array_unique($capacity_watch));

                    if (!empty($unique_offline)) {
                        $remote_caption = sprintf(
                            __('Attention : vérifier %s', 'backup-jlg'),
                            implode(', ', $unique_offline)
                        );
                    } elseif (!empty($unique_watch)) {
                        $remote_caption = sprintf(
                            __('Capacité > %1$s%% pour %2$s', 'backup-jlg'),
                            number_format_i18n((int) round($remote_threshold)),
                            implode(', ', $unique_watch)
                        );
                    } else {
                        $remote_caption = __('Capacité hors-site nominale.', 'backup-jlg');
                    }
                }
                ?>
                <article class="bjlg-card bjlg-card--stat" data-metric="remote-storage">
                    <span class="bjlg-card__kicker"><?php esc_html_e('Stockage distant', 'backup-jlg'); ?></span>
                    <h3 class="bjlg-card__title"><?php esc_html_e('Capacité hors-site', 'backup-jlg'); ?></h3>
                    <div class="bjlg-card__value" data-field="remote_storage_connected"><?php echo esc_html($remote_summary); ?></div>
                    <p class="bjlg-card__meta" data-field="remote_storage_caption"><?php echo esc_html($remote_caption); ?></p>
                    <p class="bjlg-card__footnote" data-field="remote_storage_refresh"><?php echo esc_html($remote_refresh_text); ?></p>
                    <ul class="bjlg-card__list" data-field="remote_storage_list">
                        <?php if (empty($remote_destinations)): ?>
                            <li class="bjlg-card__list-item" data-empty="true"><?php esc_html_e('Aucune donnée distante disponible.', 'backup-jlg'); ?></li>
                        <?php else: ?>
                            <?php foreach ($remote_destinations as $destination):
                                if (!is_array($destination)) {
                                    continue;
                                }

                                $name = isset($destination['name']) && $destination['name'] !== ''
                                    ? sanitize_text_field((string) $destination['name'])
                                    : sanitize_text_field((string) ($destination['id'] ?? __('Destination inconnue', 'backup-jlg')));

                                $used_human = isset($destination['used_human']) ? (string) $destination['used_human'] : '';
                                $quota_human = isset($destination['quota_human']) ? (string) $destination['quota_human'] : '';
                                $free_human = isset($destination['free_human']) ? (string) $destination['free_human'] : '';
                                $backups_count = isset($destination['backups_count']) ? (int) $destination['backups_count'] : 0;
                                $used_bytes = isset($destination['used_bytes']) ? (int) $destination['used_bytes'] : null;
                                $quota_bytes = isset($destination['quota_bytes']) ? (int) $destination['quota_bytes'] : null;
                                $connected = !empty($destination['connected']);
                                $errors = isset($destination['errors']) && is_array($destination['errors'])
                                    ? array_filter(array_map('sanitize_text_field', $destination['errors']))
                                    : [];

                                $detail_parts = [];
                                if ($used_human !== '' && $quota_human !== '') {
                                    $detail_parts[] = sprintf(__('Utilisé : %1$s / %2$s', 'backup-jlg'), $used_human, $quota_human);
                                } elseif ($used_human !== '') {
                                    $detail_parts[] = sprintf(__('Utilisé : %s', 'backup-jlg'), $used_human);
                                }

                                if ($free_human !== '') {
                                    $detail_parts[] = sprintf(__('Libre : %s', 'backup-jlg'), $free_human);
                                }

                                if ($backups_count > 0) {
                                    $detail_parts[] = sprintf(
                                        _n('%s archive stockée', '%s archives stockées', $backups_count, 'backup-jlg'),
                                        number_format_i18n($backups_count)
                                    );
                                }

                                $replica_status = isset($destination['replica_status']) && is_array($destination['replica_status'])
                                    ? $destination['replica_status']
                                    : [];
                                if (!empty($replica_status)) {
                                    $replica_parts = [];
                                    foreach ($replica_status as $replica_region => $replica) {
                                        if (!is_array($replica)) {
                                            continue;
                                        }
                                        $replica_state = isset($replica['status']) ? (string) $replica['status'] : '';
                                        if ($replica_state === '') {
                                            continue;
                                        }
                                        $latency = isset($replica['latency_ms']) ? (int) $replica['latency_ms'] : null;
                                        $label = sprintf('%s : %s', sanitize_text_field((string) $replica_region), ucfirst($replica_state));
                                        if ($latency !== null && $latency > 0) {
                                            $label .= sprintf(' (%s ms)', number_format_i18n($latency));
                                        }
                                        $replica_parts[] = $label;
                                    }
                                    if (!empty($replica_parts)) {
                                        $detail_parts[] = sprintf(__('Réplicas : %s', 'backup-jlg'), implode(', ', $replica_parts));
                                    }
                                }

                                $ratio = isset($destination['utilization_ratio']) ? (float) $destination['utilization_ratio'] : null;
                                if ($ratio === null && $quota_bytes && $quota_bytes > 0 && $used_bytes !== null) {
                                    $ratio = max(0, min(1, $used_bytes / $quota_bytes));
                                }
                                if ($ratio !== null) {
                                    $detail_parts[] = sprintf(__('Utilisation : %s%%', 'backup-jlg'), number_format_i18n((int) round($ratio * 100)));
                                }
                                $latency_ms = isset($destination['latency_ms']) ? (int) $destination['latency_ms'] : null;
                                if ($latency_ms !== null && $latency_ms > 0) {
                                    $detail_parts[] = sprintf(__('Relevé en %s ms', 'backup-jlg'), number_format_i18n($latency_ms));
                                }

                                $intent = 'info';
                                if (!$connected || !empty($errors)) {
                                    $intent = 'error';
                                } elseif ($ratio !== null && $ratio >= $remote_threshold_ratio) {
                                    $intent = 'warning';
                                }
                                ?>
                                <li class="bjlg-card__list-item bjlg-card__list-item--<?php echo esc_attr($intent); ?>" data-intent="<?php echo esc_attr($intent); ?>">
                                    <strong><?php echo esc_html($name); ?></strong>
                                    <?php if (!empty($detail_parts)): ?>
                                        <span class="bjlg-card__list-meta"><?php echo esc_html(implode(' • ', $detail_parts)); ?></span>
                                    <?php endif; ?>
                                    <?php if (!empty($errors)): ?>
                                        <span class="bjlg-card__list-error"><?php echo esc_html(implode(' • ', $errors)); ?></span>
                                    <?php endif; ?>
                                </li>
                            <?php endforeach; ?>
                        <?php endif; ?>
                    </ul>
                    <div class="bjlg-card__actions" data-field="remote_storage_actions">
                        <a class="button button-secondary" href="<?php echo esc_url(add_query_arg(['page' => 'backup-jlg', 'section' => 'settings'], admin_url('admin.php'))); ?>"><?php esc_html_e('Configurer les destinations', 'backup-jlg'); ?></a>
                        <a class="button button-link" href="<?php echo esc_url(add_query_arg(['page' => 'backup-jlg', 'section' => 'monitoring'], admin_url('admin.php'))); ?>"><?php esc_html_e('Ouvrir le monitoring', 'backup-jlg'); ?></a>
                    </div>
                </article>

                <?php
                $remote_purge_queue = isset($metrics['queues']['remote_purge']) && is_array($metrics['queues']['remote_purge'])
                    ? $metrics['queues']['remote_purge']
                    : [];
                $remote_purge_sla = isset($remote_purge_queue['sla']) && is_array($remote_purge_queue['sla'])
                    ? $remote_purge_queue['sla']
                    : [];

                if (!empty($remote_purge_sla)) {
                    $pending_total = isset($remote_purge_sla['pending_total']) ? (int) $remote_purge_sla['pending_total'] : 0;
                    $pending_total_label = number_format_i18n($pending_total);
                    $pending_over_threshold = isset($remote_purge_sla['pending_over_threshold'])
                        ? (int) $remote_purge_sla['pending_over_threshold']
                        : 0;
                    $pending_average = isset($remote_purge_sla['pending_average']) && $remote_purge_sla['pending_average'] !== ''
                        ? (string) $remote_purge_sla['pending_average']
                        : '—';
                    $pending_oldest = isset($remote_purge_sla['pending_oldest']) && $remote_purge_sla['pending_oldest'] !== ''
                        ? (string) $remote_purge_sla['pending_oldest']
                        : '—';
                    $pending_destinations = isset($remote_purge_sla['pending_destinations'])
                        ? (string) $remote_purge_sla['pending_destinations']
                        : '';
                    $throughput_average = isset($remote_purge_sla['throughput_average']) && $remote_purge_sla['throughput_average'] !== ''
                        ? (string) $remote_purge_sla['throughput_average']
                        : '—';
                    $last_completion = isset($remote_purge_sla['throughput_last_completion']) && $remote_purge_sla['throughput_last_completion'] !== ''
                        ? (string) $remote_purge_sla['throughput_last_completion']
                        : '—';
                    $last_completion_relative = isset($remote_purge_sla['throughput_last_completion_relative'])
                        ? (string) $remote_purge_sla['throughput_last_completion_relative']
                        : '';
                    $failures_total = isset($remote_purge_sla['failures_total']) ? (int) $remote_purge_sla['failures_total'] : 0;
                    $failures_total_label = number_format_i18n($failures_total);
                    $last_failure_relative = isset($remote_purge_sla['last_failure_relative'])
                        ? (string) $remote_purge_sla['last_failure_relative']
                        : '';
                    $last_failure_message = isset($remote_purge_sla['last_failure_message'])
                        ? (string) $remote_purge_sla['last_failure_message']
                        : '';
                    $updated_relative = isset($remote_purge_sla['updated_relative'])
                        ? (string) $remote_purge_sla['updated_relative']
                        : '';
                    $updated_formatted = isset($remote_purge_sla['updated_formatted'])
                        ? (string) $remote_purge_sla['updated_formatted']
                        : '';

                    $pending_intent = $pending_over_threshold > 0 ? 'warning' : 'info';
                    $failures_intent = $failures_total > 0 ? 'error' : 'info';
                    ?>
                    <article class="bjlg-card bjlg-card--sla" data-metric="remote-purge-sla">
                        <span class="bjlg-card__kicker"><?php esc_html_e('Purge distante', 'backup-jlg'); ?></span>
                        <h3 class="bjlg-card__title"><?php esc_html_e('SLA opérationnel', 'backup-jlg'); ?></h3>

                        <div class="bjlg-card__stats">
                            <div class="bjlg-card__stat" data-intent="<?php echo esc_attr($pending_intent); ?>">
                                <span class="bjlg-card__stat-label"><?php esc_html_e('Entrées en file', 'backup-jlg'); ?></span>
                                <span class="bjlg-card__stat-value"><?php echo esc_html($pending_total_label); ?></span>
                            </div>
                            <?php if ($pending_over_threshold > 0): ?>
                                <p class="bjlg-card__stat-meta" data-intent="warning">
                                    <?php
                                    printf(
                                        /* translators: %s: number of entries above SLA threshold. */
                                        esc_html__('Seuil dépassé pour %s entrée(s).', 'backup-jlg'),
                                        esc_html(number_format_i18n($pending_over_threshold))
                                    );
                                    ?>
                                </p>
                            <?php endif; ?>

                            <div class="bjlg-card__stat">
                                <span class="bjlg-card__stat-label"><?php esc_html_e('Attente moyenne', 'backup-jlg'); ?></span>
                                <span class="bjlg-card__stat-value"><?php echo esc_html($pending_average); ?></span>
                            </div>

                            <div class="bjlg-card__stat" data-intent="<?php echo esc_attr($pending_intent); ?>">
                                <span class="bjlg-card__stat-label"><?php esc_html_e('Plus ancien en file', 'backup-jlg'); ?></span>
                                <span class="bjlg-card__stat-value"><?php echo esc_html($pending_oldest); ?></span>
                            </div>

                            <div class="bjlg-card__stat">
                                <span class="bjlg-card__stat-label"><?php esc_html_e('Durée moyenne d’une purge', 'backup-jlg'); ?></span>
                                <span class="bjlg-card__stat-value"><?php echo esc_html($throughput_average); ?></span>
                            </div>

                            <div class="bjlg-card__stat">
                                <span class="bjlg-card__stat-label"><?php esc_html_e('Dernière purge finalisée', 'backup-jlg'); ?></span>
                                <span class="bjlg-card__stat-value"><?php echo esc_html($last_completion); ?></span>
                            </div>
                            <?php if ($last_completion_relative !== ''): ?>
                                <p class="bjlg-card__stat-meta">
                                    <?php
                                    printf(
                                        /* translators: %s: relative time. */
                                        esc_html__('Terminée %s', 'backup-jlg'),
                                        esc_html($last_completion_relative)
                                    );
                                    ?>
                                </p>
                            <?php endif; ?>

                            <div class="bjlg-card__stat" data-intent="<?php echo esc_attr($failures_intent); ?>">
                                <span class="bjlg-card__stat-label"><?php esc_html_e('Échecs détectés', 'backup-jlg'); ?></span>
                                <span class="bjlg-card__stat-value"><?php echo esc_html($failures_total_label); ?></span>
                            </div>
                            <?php if ($last_failure_relative !== ''): ?>
                                <p class="bjlg-card__stat-meta" data-intent="<?php echo esc_attr($failures_intent); ?>">
                                    <?php
                                    printf(
                                        /* translators: %s: relative time. */
                                        esc_html__('Dernier incident %s', 'backup-jlg'),
                                        esc_html($last_failure_relative)
                                    );
                                    ?>
                                </p>
                            <?php endif; ?>
                        </div>

                        <?php if ($pending_destinations !== ''): ?>
                            <p class="bjlg-card__note">
                                <?php
                                printf(
                                    /* translators: %s: list of destinations. */
                                    esc_html__('Destinations impactées : %s', 'backup-jlg'),
                                    esc_html($pending_destinations)
                                );
                                ?>
                            </p>
                        <?php endif; ?>

                        <?php if ($last_failure_message !== ''): ?>
                            <p class="bjlg-card__note" data-intent="<?php echo esc_attr($failures_intent); ?>">
                                <?php echo esc_html($last_failure_message); ?>
                            </p>
                        <?php endif; ?>

                        <?php if ($updated_relative !== '' || $updated_formatted !== ''): ?>
                            <p class="bjlg-card__meta">
                                <?php
                                if ($updated_relative !== '') {
                                    printf(
                                        /* translators: %s: relative time. */
                                        esc_html__('Actualisé %s', 'backup-jlg'),
                                        esc_html($updated_relative)
                                    );
                                } elseif ($updated_formatted !== '') {
                                    printf(
                                        /* translators: %s: formatted date. */
                                        esc_html__('Actualisé le %s', 'backup-jlg'),
                                        esc_html($updated_formatted)
                                    );
                                }
                                ?>
                            </p>
                        <?php endif; ?>
                    </article>
                <?php }
                ?>
            </div>

            <div class="bjlg-onboarding-checklist" id="bjlg-onboarding-checklist" role="region" aria-live="polite" aria-atomic="true"<?php echo $checklist_attr; ?>>
                <div class="bjlg-onboarding-checklist__placeholder">
                    <span class="spinner is-active" aria-hidden="true"></span>
                    <p><?php esc_html_e('Chargement de votre checklist personnalisée…', 'backup-jlg'); ?></p>
                </div>
                <noscript>
                    <p class="bjlg-onboarding-checklist__noscript"><?php esc_html_e('Activez JavaScript pour utiliser la checklist interactive.', 'backup-jlg'); ?></p>
                </noscript>
            </div>

            <div class="bjlg-dashboard-charts" data-role="charts">
                <article class="bjlg-chart-card" data-chart="history-trend">
                    <header class="bjlg-chart-card__header">
                        <h3 class="bjlg-chart-card__title"><?php esc_html_e('Tendance des sauvegardes', 'backup-jlg'); ?></h3>
                        <p class="bjlg-chart-card__subtitle" data-field="chart_history_subtitle">
                            <?php esc_html_e('Actions réussies et échouées sur 30 jours.', 'backup-jlg'); ?>
                        </p>
                    </header>
                    <canvas class="bjlg-chart-card__canvas" id="bjlg-history-trend" aria-hidden="true"></canvas>
                    <p class="bjlg-chart-card__empty" data-role="empty-message"><?php esc_html_e('Données de tendance indisponibles pour le moment.', 'backup-jlg'); ?></p>
                </article>

                <article class="bjlg-chart-card" data-chart="storage-trend">
                    <header class="bjlg-chart-card__header">
                        <h3 class="bjlg-chart-card__title"><?php esc_html_e('Evolution du stockage', 'backup-jlg'); ?></h3>
                        <p class="bjlg-chart-card__subtitle" data-field="chart_storage_subtitle">
                            <?php esc_html_e('Capacité utilisée par vos archives.', 'backup-jlg'); ?>
                        </p>
                    </header>
                    <canvas class="bjlg-chart-card__canvas" id="bjlg-storage-trend" aria-hidden="true"></canvas>
                    <p class="bjlg-chart-card__empty" data-role="empty-message"><?php esc_html_e('Aucune mesure d’utilisation disponible.', 'backup-jlg'); ?></p>
                </article>

                <article class="bjlg-chart-card" data-chart="remote-purge-forecast">
                    <header class="bjlg-chart-card__header">
                        <h3 class="bjlg-chart-card__title"><?php esc_html_e('Projection de saturation distante', 'backup-jlg'); ?></h3>
                        <p class="bjlg-chart-card__subtitle" data-field="chart_remote_forecast_subtitle">
                            <?php esc_html_e('Heures restantes avant franchissement des seuils d’alerte.', 'backup-jlg'); ?>
                        </p>
                    </header>
                    <canvas class="bjlg-chart-card__canvas" id="bjlg-remote-purge-forecast" aria-hidden="true"></canvas>
                    <p class="bjlg-chart-card__empty" data-role="empty-message"><?php esc_html_e('Aucune projection de capacité disponible.', 'backup-jlg'); ?></p>
                </article>

                <article class="bjlg-chart-card" data-chart="remote-purge-duration">
                    <header class="bjlg-chart-card__header">
                        <h3 class="bjlg-chart-card__title"><?php esc_html_e('Durées moyennes de purge', 'backup-jlg'); ?></h3>
                        <p class="bjlg-chart-card__subtitle" data-field="chart_remote_duration_subtitle">
                            <?php esc_html_e('Temps moyen, P95 et pic observés par destination.', 'backup-jlg'); ?>
                        </p>
                    </header>
                    <canvas class="bjlg-chart-card__canvas" id="bjlg-remote-purge-duration" aria-hidden="true"></canvas>
                    <p class="bjlg-chart-card__empty" data-role="empty-message"><?php esc_html_e('Aucune mesure de purge disponible.', 'backup-jlg'); ?></p>
                </article>
            </div>

            <?php if (!empty($queues)): ?>
                <section class="bjlg-queues" aria-labelledby="bjlg-queues-title">
                    <header class="bjlg-queues__header">
                        <h2 id="bjlg-queues-title"><?php esc_html_e('Files d’attente', 'backup-jlg'); ?></h2>
                        <p class="bjlg-queues__description">
                            <?php esc_html_e('Suivez les notifications et purges distantes en attente directement depuis le tableau de bord.', 'backup-jlg'); ?>
                        </p>
                    </header>

                    <div class="bjlg-queues__grid">
                        <?php foreach ($queues as $queue_key => $queue):
                            if (!is_array($queue)) {
                                continue;
                            }

                            $total = isset($queue['total']) ? (int) $queue['total'] : 0;
                            $status_counts = isset($queue['status_counts']) && is_array($queue['status_counts']) ? $queue['status_counts'] : [];
                            $pending_count = isset($status_counts['pending']) ? (int) $status_counts['pending'] : 0;
                            $retry_count = isset($status_counts['retry']) ? (int) $status_counts['retry'] : 0;
                            $failed_count = isset($status_counts['failed']) ? (int) $status_counts['failed'] : 0;
                            $delayed_count = isset($queue['delayed_count']) ? (int) $queue['delayed_count'] : 0;
                            $next_relative = isset($queue['next_attempt_relative']) ? (string) $queue['next_attempt_relative'] : '';
                            $oldest_relative = isset($queue['oldest_entry_relative']) ? (string) $queue['oldest_entry_relative'] : '';
                            $entries = isset($queue['entries']) && is_array($queue['entries']) ? $queue['entries'] : [];
                            ?>
                            <article class="bjlg-queue-card" data-queue="<?php echo esc_attr($queue_key); ?>">
                                <header class="bjlg-queue-card__header">
                                    <h3 class="bjlg-queue-card__title"><?php echo esc_html($queue['label'] ?? ucfirst((string) $queue_key)); ?></h3>
                                    <span class="bjlg-queue-card__count" data-field="total">
                                        <?php
                                        echo esc_html(
                                            sprintf(
                                                _n('%s entrée', '%s entrées', $total, 'backup-jlg'),
                                                number_format_i18n($total)
                                            )
                                        );
                                        ?>
                                    </span>
                                </header>

                                <p class="bjlg-queue-card__meta" data-field="status-counts">
                                    <?php
                                    printf(
                                        /* translators: 1: number of pending entries, 2: number of retry entries, 3: number of failed entries. */
                                        esc_html__('En attente : %1$s • Nouvel essai : %2$s • Échecs : %3$s', 'backup-jlg'),
                                        esc_html(number_format_i18n($pending_count)),
                                        esc_html(number_format_i18n($retry_count)),
                                        esc_html(number_format_i18n($failed_count))
                                    );
                                    ?>
                                </p>

                                <p class="bjlg-queue-card__meta" data-field="next">
                                    <?php if ($next_relative !== ''): ?>
                                        <?php printf(esc_html__('Prochain passage %s', 'backup-jlg'), esc_html($next_relative)); ?>
                                    <?php else: ?>
                                        <?php esc_html_e('Aucun traitement planifié.', 'backup-jlg'); ?>
                                    <?php endif; ?>
                                </p>

                                <p class="bjlg-queue-card__meta" data-field="oldest">
                                    <?php if ($oldest_relative !== ''): ?>
                                        <?php printf(esc_html__('Entrée la plus ancienne %s', 'backup-jlg'), esc_html($oldest_relative)); ?>
                                    <?php endif; ?>
                                </p>

                                <?php if (!empty($delayed_count)): ?>
                                    <p class="bjlg-queue-card__meta bjlg-queue-card__meta--alert" data-field="delayed">
                                        <?php printf(esc_html__('%s purge(s) en retard', 'backup-jlg'), esc_html(number_format_i18n($delayed_count))); ?>
                                    </p>
                                <?php endif; ?>

                                <?php if ($queue_key === 'remote_purge' && !empty($queue['sla']) && is_array($queue['sla'])):
                                    $sla = $queue['sla'];
                                ?>
                                    <div class="bjlg-queue-card__metrics" data-field="sla">
                                        <?php if (!empty($sla['updated_relative'])): ?>
                                            <p class="bjlg-queue-card__metrics-caption"><?php printf(esc_html__('Mise à jour %s', 'backup-jlg'), esc_html($sla['updated_relative'])); ?></p>
                                        <?php endif; ?>
                                        <ul class="bjlg-queue-card__metrics-list">
                                            <?php if (!empty($sla['pending_average'])): ?>
                                                <li><?php printf(esc_html__('Âge moyen en file : %s', 'backup-jlg'), esc_html($sla['pending_average'])); ?></li>
                                            <?php endif; ?>
                                            <?php if (!empty($sla['pending_oldest'])): ?>
                                                <li><?php printf(esc_html__('Plus ancien : %s', 'backup-jlg'), esc_html($sla['pending_oldest'])); ?></li>
                                            <?php endif; ?>
                                            <?php if (!empty($sla['pending_over_threshold'])): ?>
                                                <li><?php printf(esc_html__('%s entrée(s) au-delà du seuil', 'backup-jlg'), esc_html(number_format_i18n((int) $sla['pending_over_threshold']))); ?></li>
                                            <?php endif; ?>
                                            <?php if (!empty($sla['pending_destinations'])): ?>
                                                <li><?php printf(esc_html__('Destinations impactées : %s', 'backup-jlg'), esc_html($sla['pending_destinations'])); ?></li>
                                            <?php endif; ?>
                                            <?php if (!empty($sla['throughput_average'])): ?>
                                                <li><?php printf(esc_html__('Durée moyenne de purge : %s', 'backup-jlg'), esc_html($sla['throughput_average'])); ?></li>
                                            <?php endif; ?>
                                            <?php if (!empty($sla['throughput_last_completion_relative'])): ?>
                                                <li><?php printf(esc_html__('Dernière purge réussie %s', 'backup-jlg'), esc_html($sla['throughput_last_completion_relative'])); ?></li>
                                            <?php endif; ?>
                                            <?php if (!empty($sla['failures_total'])): ?>
                                                <li><?php printf(esc_html__('Échecs cumulés : %s', 'backup-jlg'), esc_html(number_format_i18n((int) $sla['failures_total']))); ?></li>
                                            <?php endif; ?>
                                            <?php if (!empty($sla['last_failure_relative']) && !empty($sla['last_failure_message'])): ?>
                                                <li><?php printf(esc_html__('Dernier échec %1$s : %2$s', 'backup-jlg'), esc_html($sla['last_failure_relative']), esc_html($sla['last_failure_message'])); ?></li>
                                            <?php elseif (!empty($sla['last_failure_relative'])): ?>
                                                <li><?php printf(esc_html__('Dernier échec %s', 'backup-jlg'), esc_html($sla['last_failure_relative'])); ?></li>
                                            <?php endif; ?>
                                        </ul>
                                    </div>
                                <?php endif; ?>

                                <?php if ($queue_key === 'remote_purge' && !empty($queue['sla']['threshold_summary'])): ?>
                                    <p class="bjlg-queue-card__note"><?php echo esc_html($queue['sla']['threshold_summary']); ?></p>
                                <?php endif; ?>

                                <ul class="bjlg-queue-card__entries" data-role="entries">
                                    <?php if (!empty($entries)): ?>
                                        <?php foreach ($entries as $entry):
                                            if (!is_array($entry)) {
                                                continue;
                                            }

                                            $status_intent = isset($entry['status_intent']) ? (string) $entry['status_intent'] : 'info';
                                            $status_label = isset($entry['status_label']) ? (string) $entry['status_label'] : '';
                                            $attempt_label = isset($entry['attempt_label']) ? (string) $entry['attempt_label'] : '';
                                            $next_attempt_relative = isset($entry['next_attempt_relative']) ? (string) $entry['next_attempt_relative'] : '';
                                            $created_relative = isset($entry['created_relative']) ? (string) $entry['created_relative'] : '';
                                            $details = isset($entry['details']) && is_array($entry['details']) ? $entry['details'] : [];
                                            $entry_id = isset($entry['id']) ? (string) $entry['id'] : '';
                                            $entry_file = isset($entry['file']) ? (string) $entry['file'] : '';
                                            $entry_delay_flag = !empty($entry['delayed']);
                                            $delay_label = isset($entry['delay_label']) ? (string) $entry['delay_label'] : '';
                                            $severity_label = isset($entry['severity_label']) ? (string) $entry['severity_label'] : '';
                                            $severity_intent = isset($entry['severity_intent']) ? (string) $entry['severity_intent'] : 'info';
                                            $severity_value = isset($entry['severity']) ? (string) $entry['severity'] : '';
                                            ?>
                                            <li class="bjlg-queue-card__entry"
                                                data-status="<?php echo esc_attr($status_intent); ?>"
                                                data-severity="<?php echo esc_attr($severity_value); ?>"
                                                data-entry-id="<?php echo esc_attr($entry_id); ?>"
                                                data-entry-file="<?php echo esc_attr($entry_file); ?>">
                                                <header class="bjlg-queue-card__entry-header">
                                                    <span class="bjlg-queue-card__entry-title"><?php echo esc_html($entry['title'] ?? ''); ?></span>
                                                    <?php if ($status_label !== ''): ?>
                                                        <span class="bjlg-queue-card__entry-status bjlg-queue-card__entry-status--<?php echo esc_attr($status_intent); ?>"><?php echo esc_html($status_label); ?></span>
                                                    <?php endif; ?>
                                                </header>

                                                <p class="bjlg-queue-card__entry-meta">
                                                    <?php if ($severity_label !== ''): ?>
                                                        <span class="bjlg-queue-card__entry-severity bjlg-queue-card__entry-severity--<?php echo esc_attr($severity_intent); ?>">
                                                            <?php printf(esc_html__('Gravité : %s', 'backup-jlg'), esc_html($severity_label)); ?>
                                                        </span>
                                                    <?php endif; ?>
                                                    <?php if ($attempt_label !== ''): ?>
                                                        <span><?php echo esc_html($attempt_label); ?></span>
                                                    <?php endif; ?>
                                                    <?php if (!empty($details['resolution_status_label'])): ?>
                                                        <span><?php echo esc_html($details['resolution_status_label']); ?></span>
                                                    <?php endif; ?>
                                                </p>

                                                <p class="bjlg-queue-card__entry-meta" data-field="timestamps">
                                                    <?php if ($created_relative !== ''): ?>
                                                        <span><?php printf(esc_html__('Créée %s', 'backup-jlg'), esc_html($created_relative)); ?></span>
                                                    <?php endif; ?>
                                                    <?php if ($next_attempt_relative !== ''): ?>
                                                        <span><?php printf(esc_html__('Rejouée %s', 'backup-jlg'), esc_html($next_attempt_relative)); ?></span>
                                                    <?php endif; ?>
                                                </p>

                                                <?php if (!empty($details['destinations'])): ?>
                                                    <p class="bjlg-queue-card__entry-meta">
                                                        <?php printf(esc_html__('Destinations : %s', 'backup-jlg'), esc_html($details['destinations'])); ?>
                                                    </p>
                                                <?php endif; ?>

                                                <?php if ($entry_delay_flag): ?>
                                                    <p class="bjlg-queue-card__entry-flag" data-field="delay">
                                                        <?php if ($delay_label !== ''): ?>
                                                            <?php printf(esc_html__('Retard max : %s', 'backup-jlg'), esc_html($delay_label)); ?>
                                                        <?php else: ?>
                                                            <?php esc_html_e('Retard détecté', 'backup-jlg'); ?>
                                                        <?php endif; ?>
                                                    </p>
                                                <?php endif; ?>

                                                <?php if (!empty($details['quiet_until_relative'])): ?>
                                                    <p class="bjlg-queue-card__entry-flag" data-field="quiet-until">
                                                        <?php printf(
                                                            esc_html__('Silence actif jusqu’à %s', 'backup-jlg'),
                                                            esc_html($details['quiet_until_relative'])
                                                        ); ?>
                                                    </p>
                                                <?php endif; ?>

                                                <?php if (!empty($details['escalation_channels'])): ?>
                                                    <p class="bjlg-queue-card__entry-flag" data-field="escalation">
                                                        <?php
                                                        $escalation_parts = [];
                                                        $escalation_parts[] = sprintf(
                                                            esc_html__('Escalade vers %s', 'backup-jlg'),
                                                            esc_html($details['escalation_channels'])
                                                        );
                                                        if (!empty($details['escalation_delay'])) {
                                                            $escalation_parts[] = sprintf(
                                                                esc_html__('délai : %s', 'backup-jlg'),
                                                                esc_html($details['escalation_delay'])
                                                            );
                                                        }
                                                        if (!empty($details['escalation_next_relative'])) {
                                                            $escalation_parts[] = sprintf(
                                                                esc_html__('prochaine tentative %s', 'backup-jlg'),
                                                                esc_html($details['escalation_next_relative'])
                                                            );
                                                        }

                                                        echo esc_html(implode(' • ', $escalation_parts));
                                                        ?>
                                                    </p>
                                                <?php endif; ?>

                                                <?php if (!empty($entry['message'])): ?>
                                                    <p class="bjlg-queue-card__entry-message"><?php echo esc_html($entry['message']); ?></p>
                                                <?php endif; ?>

                                                <?php if (!empty($details['resolution_summary'])): ?>
                                                    <div class="bjlg-queue-card__entry-summary" data-field="resolution-summary">
                                                        <strong class="bjlg-queue-card__entry-summary-label"><?php esc_html_e('Chronologie des actions', 'backup-jlg'); ?></strong>
                                                        <ul>
                                                            <?php foreach (explode("\n", (string) $details['resolution_summary']) as $summary_line):
                                                                $summary_line = trim($summary_line);
                                                                if ($summary_line === '') {
                                                                    continue;
                                                                }
                                                                ?>
                                                                <li><?php echo esc_html($summary_line); ?></li>
                                                            <?php endforeach; ?>
                                                        </ul>
                                                    </div>
                                                <?php endif; ?>

                                                <div class="bjlg-queue-card__entry-actions">
                                                    <?php if ($queue_key === 'notifications' && $entry_id !== ''): ?>
                                                        <button type="button" class="button button-secondary button-small" data-queue-action="acknowledge-notification" data-entry-id="<?php echo esc_attr($entry_id); ?>" <?php disabled(!empty($entry['acknowledged'])); ?>>
                                                            <?php esc_html_e('Accuser réception', 'backup-jlg'); ?>
                                                        </button>
                                                        <button type="button" class="button button-secondary button-small" data-queue-action="resolve-notification" data-entry-id="<?php echo esc_attr($entry_id); ?>" <?php disabled(!empty($entry['resolved'])); ?>>
                                                            <?php esc_html_e('Clore', 'backup-jlg'); ?>
                                                        </button>
                                                        <button type="button" class="button button-secondary button-small" data-queue-action="retry-notification" data-entry-id="<?php echo esc_attr($entry_id); ?>">
                                                            <?php esc_html_e('Relancer', 'backup-jlg'); ?>
                                                        </button>
                                                        <button type="button" class="button button-link-delete" data-queue-action="clear-notification" data-entry-id="<?php echo esc_attr($entry_id); ?>">
                                                            <?php esc_html_e('Ignorer', 'backup-jlg'); ?>
                                                        </button>
                                                    <?php elseif ($queue_key === 'remote_purge' && $entry_file !== ''): ?>
                                                        <button type="button" class="button button-secondary button-small" data-queue-action="retry-remote-purge" data-file="<?php echo esc_attr($entry_file); ?>">
                                                            <?php esc_html_e('Relancer la purge', 'backup-jlg'); ?>
                                                        </button>
                                                        <button type="button" class="button button-link-delete" data-queue-action="clear-remote-purge" data-file="<?php echo esc_attr($entry_file); ?>">
                                                            <?php esc_html_e('Retirer de la file', 'backup-jlg'); ?>
                                                        </button>
                                                    <?php endif; ?>
                                                </div>
                                            </li>
                                        <?php endforeach; ?>
                                    <?php else: ?>
                                        <li class="bjlg-queue-card__entry bjlg-queue-card__entry--empty">
                                            <?php esc_html_e('Aucune entrée en attente.', 'backup-jlg'); ?>
                                        </li>
                                    <?php endif; ?>
                                </ul>
                            </article>
                        <?php endforeach; ?>
                    </div>
                </section>
            <?php endif; ?>
        </section>
        <?php
    }

    private function render_reliability_section(array $reliability) {
        $score = isset($reliability['score']) ? (int) $reliability['score'] : null;
        $score_value = $score !== null ? number_format_i18n(max(0, min(100, $score))) : '—';
        $score_label = isset($reliability['score_label']) ? (string) $reliability['score_label'] : '';
        $level = isset($reliability['level']) ? (string) $reliability['level'] : __('Indisponible', 'backup-jlg');
        $description = isset($reliability['description']) ? (string) $reliability['description'] : __('Les données de fiabilité apparaîtront après vos premières sauvegardes.', 'backup-jlg');
        $caption = isset($reliability['caption']) ? (string) $reliability['caption'] : __('Comparaison avec les standards professionnels : planification, chiffrement et redondance.', 'backup-jlg');
        $intent = isset($reliability['intent']) ? sanitize_key((string) $reliability['intent']) : 'info';
        $pillars = isset($reliability['pillars']) && is_array($reliability['pillars']) ? $reliability['pillars'] : [];
        $recommendations = isset($reliability['recommendations']) && is_array($reliability['recommendations']) ? $reliability['recommendations'] : [];

        $section_intent = sanitize_html_class($intent !== '' ? $intent : 'info');

        ?>
        <section class="bjlg-reliability" data-role="reliability" data-intent="<?php echo esc_attr($section_intent); ?>" aria-labelledby="bjlg-reliability-title" role="region">
            <header class="bjlg-reliability__header">
                <h2 id="bjlg-reliability-title"><?php esc_html_e('Indice de fiabilité', 'backup-jlg'); ?></h2>
                <p class="bjlg-reliability__caption" data-field="reliability_caption"><?php echo esc_html($caption); ?></p>
            </header>

            <div class="bjlg-reliability__grid">
                <div class="bjlg-reliability__score" data-role="reliability-score">
                    <div class="bjlg-reliability__score-main" aria-live="polite" aria-atomic="true">
                        <span class="bjlg-reliability__value" data-field="reliability_score_value" aria-label="<?php echo esc_attr(sprintf(__('Indice de fiabilité sur 100 : %s', 'backup-jlg'), $score_label !== '' ? $score_label : $score_value)); ?>"><?php echo esc_html($score_value); ?></span>
                        <span class="bjlg-reliability__unit" aria-hidden="true">/100</span>
                    </div>
                    <p class="screen-reader-text" data-field="reliability_score_label"><?php echo esc_html($score_label !== '' ? $score_label : $score_value . ' / 100'); ?></p>
                    <span class="bjlg-reliability__level" data-field="reliability_level"><?php echo esc_html($level); ?></span>
                    <p class="bjlg-reliability__description" data-field="reliability_description"><?php echo esc_html($description); ?></p>
                </div>

                <ul class="bjlg-reliability__pillars" data-role="reliability-pillars">
                    <?php if (empty($pillars)): ?>
                        <li class="bjlg-reliability-pillar bjlg-reliability-pillar--empty">
                            <?php esc_html_e('Les signaux clés apparaîtront après vos premières sauvegardes.', 'backup-jlg'); ?>
                        </li>
                    <?php else: ?>
                        <?php foreach ($pillars as $pillar):
                            if (!is_array($pillar)) {
                                continue;
                            }

                            $pillar_intent = isset($pillar['intent']) ? sanitize_key((string) $pillar['intent']) : (isset($pillar['status']) ? sanitize_key((string) $pillar['status']) : 'info');
                            $pillar_icon = isset($pillar['icon']) ? sanitize_html_class((string) $pillar['icon']) : 'dashicons-shield-alt';
                            $pillar_label = isset($pillar['label']) ? (string) $pillar['label'] : '';
                            $pillar_message = isset($pillar['message']) ? (string) $pillar['message'] : '';
                            ?>
                            <li class="bjlg-reliability-pillar" data-intent="<?php echo esc_attr($pillar_intent ?: 'info'); ?>">
                                <span class="bjlg-reliability-pillar__icon dashicons <?php echo esc_attr($pillar_icon); ?>" aria-hidden="true"></span>
                                <div class="bjlg-reliability-pillar__content">
                                    <?php if ($pillar_label !== ''): ?>
                                        <span class="bjlg-reliability-pillar__label"><?php echo esc_html($pillar_label); ?></span>
                                    <?php endif; ?>
                                    <?php if ($pillar_message !== ''): ?>
                                        <span class="bjlg-reliability-pillar__message"><?php echo esc_html($pillar_message); ?></span>
                                    <?php endif; ?>
                                </div>
                            </li>
                        <?php endforeach; ?>
                    <?php endif; ?>
                </ul>
            </div>

            <div class="bjlg-reliability__actions" data-role="reliability-actions"<?php echo empty($recommendations) ? ' hidden' : ''; ?>>
                <?php foreach ($recommendations as $recommendation):
                    if (!is_array($recommendation) || empty($recommendation['label'])) {
                        continue;
                    }

                    $action_label = (string) $recommendation['label'];
                    $action_url = isset($recommendation['url']) ? esc_url($recommendation['url']) : '#';
                    $action_intent = isset($recommendation['intent']) ? sanitize_key((string) $recommendation['intent']) : 'secondary';
                    $action_class = $action_intent === 'primary' ? 'button button-primary' : 'button button-secondary';
                    ?>
                    <a class="<?php echo esc_attr($action_class); ?>" href="<?php echo $action_url; ?>">
                        <?php echo esc_html($action_label); ?>
                    </a>
                <?php endforeach; ?>
            </div>
        </section>
        <?php
    }

    /**
     * Render the dashboard widget content displayed on the WordPress dashboard.
     */
    public function render_dashboard_widget() {
        $snapshot = $this->get_dashboard_widget_snapshot();

        if (empty($snapshot['ok'])) {
            $message = !empty($snapshot['error']) ? $snapshot['error'] : __('Impossible de charger les informations de sauvegarde pour le moment.', 'backup-jlg');
            echo '<p>' . esc_html($message) . '</p>';
            return;
        }

        $summary = $snapshot['summary'];
        $alerts = $snapshot['alerts'];
        $backups = $snapshot['backups'];
        $actions = $snapshot['actions'];
        $generated_at = $snapshot['generated_at'];

        ?>
        <div class="bjlg-dashboard-widget" role="region" aria-live="polite" aria-atomic="true">
            <header class="bjlg-dashboard-widget__header">
                <h3 class="bjlg-dashboard-widget__title"><?php esc_html_e('Vue d’ensemble des sauvegardes', 'backup-jlg'); ?></h3>
                <?php if (!empty($generated_at)): ?>
                    <span class="bjlg-dashboard-widget__timestamp"><?php echo esc_html(sprintf(__('Actualisé le %s', 'backup-jlg'), $generated_at)); ?></span>
                <?php endif; ?>
            </header>

            <div class="bjlg-dashboard-widget__summary" role="status" aria-live="polite" aria-atomic="true">
                <div class="bjlg-dashboard-widget__stat">
                    <span class="bjlg-dashboard-widget__stat-label"><?php esc_html_e('Dernière sauvegarde', 'backup-jlg'); ?></span>
                    <span class="bjlg-dashboard-widget__stat-value"><?php echo esc_html($summary['history_last_backup'] ?? __('Aucune sauvegarde effectuée', 'backup-jlg')); ?></span>
                    <?php if (!empty($summary['history_last_backup_relative'])): ?>
                        <span class="bjlg-dashboard-widget__stat-meta"><?php echo esc_html($summary['history_last_backup_relative']); ?></span>
                    <?php endif; ?>
                </div>
                <div class="bjlg-dashboard-widget__stat">
                    <span class="bjlg-dashboard-widget__stat-label"><?php esc_html_e('Prochaine sauvegarde planifiée', 'backup-jlg'); ?></span>
                    <span class="bjlg-dashboard-widget__stat-value"><?php echo esc_html($summary['scheduler_next_run'] ?? __('Non planifié', 'backup-jlg')); ?></span>
                    <?php if (!empty($summary['scheduler_next_run_relative'])): ?>
                        <span class="bjlg-dashboard-widget__stat-meta"><?php echo esc_html($summary['scheduler_next_run_relative']); ?></span>
                    <?php endif; ?>
                </div>
                <div class="bjlg-dashboard-widget__stat">
                    <span class="bjlg-dashboard-widget__stat-label"><?php esc_html_e('Archives stockées', 'backup-jlg'); ?></span>
                    <span class="bjlg-dashboard-widget__stat-value"><?php echo esc_html(number_format_i18n($summary['storage_backup_count'] ?? 0)); ?></span>
                    <?php if (!empty($summary['storage_total_size_human'])): ?>
                        <span class="bjlg-dashboard-widget__stat-meta"><?php echo esc_html($summary['storage_total_size_human']); ?></span>
                    <?php endif; ?>
                </div>
            </div>

            <?php if (!empty($actions['backup']['url'])): ?>
                <div class="bjlg-dashboard-widget__actions">
                    <a class="bjlg-dashboard-widget__button" href="<?php echo esc_url($actions['backup']['url']); ?>">
                        <?php echo esc_html($actions['backup']['label']); ?>
                    </a>
                    <?php if (!empty($actions['restore']['url'])): ?>
                        <a class="bjlg-dashboard-widget__button bjlg-dashboard-widget__button--secondary" href="<?php echo esc_url($actions['restore']['url']); ?>">
                            <?php echo esc_html($actions['restore']['label']); ?>
                        </a>
                    <?php endif; ?>
                </div>
            <?php endif; ?>

            <?php if (!empty($alerts)): ?>
                <div class="bjlg-dashboard-widget__alerts">
                    <?php foreach (array_slice($alerts, 0, 3) as $alert): ?>
                        <?php
                        $type = isset($alert['type']) && in_array($alert['type'], ['info', 'success', 'warning', 'error'], true)
                            ? $alert['type']
                            : 'info';
                        ?>
                        <div class="bjlg-dashboard-widget__alert bjlg-dashboard-widget__alert--<?php echo esc_attr($type); ?>">
                            <div class="bjlg-dashboard-widget__alert-body">
                                <?php if (!empty($alert['title'])): ?>
                                    <strong><?php echo esc_html($alert['title']); ?></strong>
                                <?php endif; ?>
                                <?php if (!empty($alert['message'])): ?>
                                    <p><?php echo esc_html($alert['message']); ?></p>
                                <?php endif; ?>
                            </div>
                            <?php if (!empty($alert['action']['label']) && !empty($alert['action']['url'])): ?>
                                <a class="bjlg-dashboard-widget__alert-link" href="<?php echo esc_url($alert['action']['url']); ?>">
                                    <?php echo esc_html($alert['action']['label']); ?>
                                </a>
                            <?php endif; ?>
                        </div>
                    <?php endforeach; ?>
                </div>
            <?php endif; ?>

            <div class="bjlg-dashboard-widget__recent">
                <h4 class="bjlg-dashboard-widget__section-title"><?php esc_html_e('Dernières archives', 'backup-jlg'); ?></h4>
                <?php if (!empty($backups)): ?>
                    <ul class="bjlg-dashboard-widget__backup-list">
                        <?php foreach ($backups as $backup): ?>
                            <li class="bjlg-dashboard-widget__backup-item">
                                <span class="bjlg-dashboard-widget__backup-name"><?php echo esc_html($backup['filename']); ?></span>
                                <span class="bjlg-dashboard-widget__backup-meta">
                                    <?php echo esc_html($backup['created_at_relative']); ?>
                                    <?php if (!empty($backup['size'])): ?>
                                        · <?php echo esc_html($backup['size']); ?>
                                    <?php endif; ?>
                                </span>
                            </li>
                        <?php endforeach; ?>
                    </ul>
                <?php else: ?>
                    <p class="bjlg-dashboard-widget__empty"><?php esc_html_e('Aucune sauvegarde récente disponible.', 'backup-jlg'); ?></p>
                <?php endif; ?>
            </div>
        </div>
        <?php
    }

    /**
     * Build the data displayed inside the dashboard widget.
     */
    private function get_dashboard_widget_snapshot(): array {
        if (!function_exists('bjlg_can_manage_plugin') || !bjlg_can_manage_plugin()) {
            return [
                'ok' => false,
                'error' => __('Vous n’avez pas l’autorisation de consulter ces informations.', 'backup-jlg'),
            ];
        }

        if (!$this->advanced_admin) {
            return [
                'ok' => false,
                'error' => __('Les métriques du tableau de bord ne sont pas disponibles.', 'backup-jlg'),
            ];
        }

        $metrics = $this->advanced_admin->get_dashboard_metrics();
        $summary = $metrics['summary'] ?? [];
        $alerts = $metrics['alerts'] ?? [];
        $generated_at = $metrics['generated_at'] ?? '';

        return [
            'ok' => true,
            'summary' => $summary,
            'alerts' => $alerts,
            'generated_at' => $generated_at,
            'backups' => $this->get_recent_backups(self::DASHBOARD_RECENT_BACKUPS_LIMIT),
            'actions' => $this->get_dashboard_widget_actions(),
        ];
    }

    /**
     * Provide action links used in the dashboard widget.
     */
    private function get_dashboard_widget_actions(): array {
        $backup_tab_url = add_query_arg(
            [
                'page' => 'backup-jlg',
                'section' => 'backup',
            ],
            admin_url('admin.php')
        );

        return [
            'backup' => [
                'label' => __('Lancer une sauvegarde', 'backup-jlg'),
                'url' => $backup_tab_url . '#bjlg-backup-creation-form',
            ],
            'restore' => [
                'label' => __('Restaurer une archive', 'backup-jlg'),
                'url' => $backup_tab_url . '#bjlg-restore-form',
            ],
        ];
    }

    /**
     * Retrieve the most recent backups to display in the dashboard widget.
     */
    private function get_recent_backups(int $limit): array {
        if (!function_exists('rest_do_request')) {
            return [];
        }

        $limit = max(1, $limit);
        $request = new WP_REST_Request('GET', '/backup-jlg/v1/backups');
        $request->set_param('per_page', $limit);

        $response = rest_do_request($request);

        if (!($response instanceof WP_REST_Response)) {
            return [];
        }

        $data = $response->get_data();

        if (!is_array($data) || empty($data['backups']) || !is_array($data['backups'])) {
            return [];
        }

        $now = current_time('timestamp');
        $prepared = [];

        foreach ($data['backups'] as $backup) {
            if (!is_array($backup)) {
                continue;
            }

            $created_at = isset($backup['created_at']) ? strtotime((string) $backup['created_at']) : false;
            $prepared[] = [
                'filename' => $backup['filename'] ?? '',
                'size' => $backup['size_formatted'] ?? '',
                'created_at_relative' => $created_at ? sprintf(__('il y a %s', 'backup-jlg'), human_time_diff($created_at, $now)) : '',
            ];
        }

        return $prepared;
    }

    /**
     * Section : Création de sauvegarde
     */
    private function render_backup_creation_section() {
        $include_patterns = \bjlg_get_option('bjlg_backup_include_patterns', []);
        $exclude_patterns = \bjlg_get_option('bjlg_backup_exclude_patterns', []);
        $post_checks = \bjlg_get_option('bjlg_backup_post_checks', ['checksum' => true, 'dry_run' => false]);
        if (!is_array($post_checks)) {
            $post_checks = ['checksum' => true, 'dry_run' => false];
        }
        $secondary_destinations = \bjlg_get_option('bjlg_backup_secondary_destinations', []);
        if (!is_array($secondary_destinations)) {
            $secondary_destinations = [];
        }

        $include_text = esc_textarea(implode("\n", array_map('strval', (array) $include_patterns)));
        $exclude_text = esc_textarea(implode("\n", array_map('strval', (array) $exclude_patterns)));
        $destination_choices = $this->get_destination_choices();
        $google_drive_unavailable = $this->is_google_drive_unavailable();
        $presets = BJLG_Settings::get_backup_presets();
        $presets_json = !empty($presets) ? wp_json_encode(array_values($presets)) : '';

        $include_suggestions = [
            [
                'value' => 'wp-content/uploads/**/*.webp',
                'label' => __('Médias WebP', 'backup-jlg'),
            ],
            [
                'value' => 'wp-content/mu-plugins/',
                'label' => __('MU-plugins', 'backup-jlg'),
            ],
            [
                'value' => 'wp-content/languages/*.mo',
                'label' => __('Fichiers de langue (.mo)', 'backup-jlg'),
            ],
        ];

        $exclude_suggestions = [
            [
                'value' => 'wp-content/cache/**/*',
                'label' => __('Caches WordPress', 'backup-jlg'),
            ],
            [
                'value' => 'node_modules/**/*',
                'label' => __('Dépendances node_modules', 'backup-jlg'),
            ],
            [
                'value' => 'vendor/**/*',
                'label' => __('Dossiers vendor compilés', 'backup-jlg'),
            ],
        ];

        $include_placeholder = isset($include_suggestions[0]['value']) ? $include_suggestions[0]['value'] : 'wp-content/uploads/**/*';
        $exclude_placeholder = isset($exclude_suggestions[0]['value']) ? $exclude_suggestions[0]['value'] : 'wp-content/cache/**/*';

        $backup_redirect = add_query_arg(
            [
                'page' => 'backup-jlg',
                'section' => 'backup',
            ],
            admin_url('admin.php')
        );
        $backup_redirect .= '#bjlg-backup-step-3';

        $encryption_settings_url = add_query_arg(
            [
                'page' => 'backup-jlg',
                'section' => 'settings',
            ],
            admin_url('admin.php')
        );
        $encryption_settings_url .= '#bjlg-encryption-settings';
        ?>
        <div class="bjlg-section">
            <h2>Créer une sauvegarde</h2>
            <form id="bjlg-backup-creation-form" method="post" action="<?php echo esc_url(admin_url('admin-post.php')); ?>">
                <?php wp_nonce_field('bjlg_create_backup', 'bjlg_create_backup_nonce'); ?>
                <input type="hidden" name="action" value="bjlg_create_backup">
                <input type="hidden" name="redirect_to" value="<?php echo esc_url($backup_redirect); ?>">
                <p>Choisissez les composants à inclure dans votre sauvegarde.</p>
                <div class="bjlg-backup-steps" data-current-step="1">
                    <ol class="bjlg-backup-steps__nav" role="list">
                        <li class="bjlg-backup-steps__item is-active">
                            <button type="button"
                                    class="bjlg-backup-steps__button"
                                    data-step-target="1"
                                    aria-controls="bjlg-backup-step-1"
                                    aria-current="step">
                                1. Choix rapides
                            </button>
                        </li>
                        <li class="bjlg-backup-steps__item">
                            <button type="button"
                                    class="bjlg-backup-steps__button"
                                    data-step-target="2"
                                    aria-controls="bjlg-backup-step-2">
                                2. Options avancées
                            </button>
                        </li>
                        <li class="bjlg-backup-steps__item">
                            <button type="button"
                                    class="bjlg-backup-steps__button"
                                    data-step-target="3"
                                    aria-controls="bjlg-backup-step-3">
                                3. Confirmation
                            </button>
                        </li>
                    </ol>

                    <section class="bjlg-backup-step"
                             id="bjlg-backup-step-1"
                             data-step-index="1"
                             aria-labelledby="bjlg-backup-step-1-title">
                        <h3 id="bjlg-backup-step-1-title">Étape 1 — Choix rapides</h3>
                        <p>Appliquez un modèle existant ou configurez en quelques clics le contenu principal de la sauvegarde.</p>
                        <div class="bjlg-backup-presets"<?php echo $presets_json ? ' data-bjlg-presets=' . "'" . esc_attr($presets_json) . "'" : ''; ?>>
                            <h4>Modèles</h4>
                            <div class="bjlg-backup-presets__controls">
                                <label class="screen-reader-text" for="bjlg-backup-preset-select">Sélectionner un modèle de sauvegarde</label>
                                <select id="bjlg-backup-preset-select" class="bjlg-backup-presets__select">
                                    <option value="">Sélectionnez un modèle…</option>
                                    <?php foreach ($presets as $preset): ?>
                                        <option value="<?php echo esc_attr($preset['id']); ?>"><?php echo esc_html($preset['label']); ?></option>
                                    <?php endforeach; ?>
                                </select>
                                <button type="button" class="button bjlg-backup-presets__apply">Appliquer</button>
                                <button type="button" class="button button-secondary bjlg-backup-presets__save">Enregistrer la configuration</button>
                            </div>
                            <p class="description">Choisissez un modèle enregistré ou créez-en un nouveau pour accélérer vos futurs lancements.</p>
                            <p class="bjlg-backup-presets__status" role="status" aria-live="polite"></p>
                        </div>
                        <table class="form-table">
                            <tbody>
                                <tr>
                                    <th scope="row">Contenu de la sauvegarde</th>
                                    <td>
                                        <div class="bjlg-field-control">
                                            <fieldset aria-describedby="bjlg-backup-components-description">
                                                <legend class="bjlg-fieldset-title">Sélection des composants</legend>
                                                <label><input type="checkbox" name="backup_components[]" value="db" checked> <strong>Base de données</strong> <span class="description">Toutes les tables WordPress</span></label><br>
                                                <label><input type="checkbox" name="backup_components[]" value="plugins" checked> Extensions (<code>/wp-content/plugins</code>)</label><br>
                                                <label><input type="checkbox" name="backup_components[]" value="themes" checked> Thèmes (<code>/wp-content/themes</code>)</label><br>
                                                <label><input type="checkbox" name="backup_components[]" value="uploads" checked> Médias (<code>/wp-content/uploads</code>)</label>
                                            </fieldset>
                                            <p id="bjlg-backup-components-description" class="description">Décochez les éléments que vous ne souhaitez pas inclure dans le fichier final.</p>
                                        </div>
                                    </td>
                                </tr>
                                <tr>
                                    <th scope="row">Options essentielles</th>
                                    <td>
                                        <div class="bjlg-field-control">
                                            <fieldset aria-describedby="bjlg-backup-options-description">
                                                <legend class="bjlg-fieldset-title">Options principales</legend>
                                                <label for="bjlg-encrypt-backup">
                                                    <input
                                                        type="checkbox"
                                                        id="bjlg-encrypt-backup"
                                                        name="encrypt_backup"
                                                        value="1"
                                                        aria-describedby="bjlg-encrypt-backup-description"
                                                    >
                                                    Chiffrer la sauvegarde (AES-256)
                                                </label>
                                                <p id="bjlg-encrypt-backup-description" class="description">
                                                    <?php
                                                    echo $this->sanitize_with_kses(
                                                        sprintf(
                                                            /* translators: %s: URL to encryption settings */
                                                            __('Sécurise votre fichier de sauvegarde avec un chiffrement robuste. Indispensable si vous stockez vos sauvegardes sur un service cloud tiers. <strong>Pour activer le module</strong>, ouvrez <a href="%s">Paramètres → Chiffrement</a>, générez une clé AES-256 puis activez l’option « Sauvegarde chiffrée ».', 'backup-jlg'),
                                                            esc_url($encryption_settings_url)
                                                        ),
                                                        [
                                                            'strong' => [],
                                                            'a' => [
                                                                'href' => [],
                                                            ],
                                                        ]
                                                    );
                                                    ?>
                                                </p>
                                                <br>
                                                <label for="bjlg-incremental-backup">
                                                    <input
                                                        type="checkbox"
                                                        id="bjlg-incremental-backup"
                                                        name="incremental_backup"
                                                        value="1"
                                                        aria-describedby="bjlg-incremental-backup-description"
                                                    >
                                                    Sauvegarde incrémentale
                                                </label>
                                                <p id="bjlg-incremental-backup-description" class="description">
                                                    Ne sauvegarde que les fichiers modifiés depuis la dernière sauvegarde complète. Plus rapide et utilise moins d'espace disque.
                                                </p>
                                            </fieldset>
                                            <p id="bjlg-backup-options-description" class="description">Activez les optimisations essentielles avant de lancer la sauvegarde.</p>
                                        </div>
                                    </td>
                                </tr>
                            </tbody>
                        </table>
                        <div class="bjlg-backup-step__actions">
                            <button type="button" class="button button-primary" data-step-action="next">Continuer vers les options avancées</button>
                        </div>
                    </section>

                    <section class="bjlg-backup-step"
                             id="bjlg-backup-step-2"
                             data-step-index="2"
                             aria-labelledby="bjlg-backup-step-2-title">
                        <h3 id="bjlg-backup-step-2-title">Étape 2 — Options avancées</h3>
                        <p>Ajustez précisément les dossiers inclus, les vérifications post-sauvegarde et les destinations secondaires.</p>
                        <table class="form-table bjlg-advanced-table">
                            <tbody>
                                <tr>
                                    <th scope="row"><?php esc_html_e('Affinage avancé', 'backup-jlg'); ?></th>
                                    <td>
                                        <div class="bjlg-field-control bjlg-advanced-accordion" data-role="advanced-panels">
                                            <details class="bjlg-advanced-panel" data-panel="filters" open>
                                                <summary>
                                                    <span><?php esc_html_e('Motifs personnalisés', 'backup-jlg'); ?></span>
                                                </summary>
                                                <div class="bjlg-advanced-panel__content">
                                                    <p class="description"><?php echo wp_kses_post(__('Ajoutez des inclusions ou exclusions ciblées. Les jokers glob (<code>*</code>) sont pris en charge.', 'backup-jlg')); ?></p>
                                                    <div class="bjlg-pattern-columns">
                                                        <div class="bjlg-pattern-editor" data-pattern-type="include">
                                                            <label class="bjlg-pattern-editor__label" for="bjlg-include-patterns"><?php esc_html_e('Inclusions personnalisées', 'backup-jlg'); ?></label>
                                                            <textarea
                                                                id="bjlg-include-patterns"
                                                                name="include_patterns"
                                                                rows="6"
                                                                placeholder="<?php echo esc_attr($include_placeholder); ?>"
                                                                data-role="pattern-input"
                                                                data-pattern-type="include"
                                                            ><?php echo $include_text; ?></textarea>
                                                            <div class="bjlg-pattern-helper" data-role="pattern-helper" data-pattern-type="include">
                                                                <label class="bjlg-pattern-helper__label" for="bjlg-include-pattern-input"><?php esc_html_e('Ajouter un motif suggéré', 'backup-jlg'); ?></label>
                                                                <div class="bjlg-pattern-helper__controls">
                                                                    <input
                                                                        type="text"
                                                                        id="bjlg-include-pattern-input"
                                                                        class="regular-text"
                                                                        list="bjlg-include-patterns-datalist"
                                                                        data-role="pattern-autocomplete"
                                                                        data-pattern-type="include"
                                                                        placeholder="<?php echo esc_attr($include_placeholder); ?>"
                                                                    >
                                                                    <button type="button" class="button button-secondary" data-role="pattern-add" data-pattern-type="include"><?php esc_html_e('Ajouter', 'backup-jlg'); ?></button>
                                                                </div>
                                                                <datalist id="bjlg-include-patterns-datalist">
                                                                    <?php foreach ($include_suggestions as $suggestion): ?>
                                                                        <option value="<?php echo esc_attr($suggestion['value']); ?>"><?php echo esc_html($suggestion['label']); ?></option>
                                                                    <?php endforeach; ?>
                                                                </datalist>
                                                            </div>
                                                            <ul class="bjlg-pattern-suggestions" data-role="pattern-suggestions" aria-label="<?php esc_attr_e('Exemples rapides d\'inclusion', 'backup-jlg'); ?>">
                                                                <?php foreach ($include_suggestions as $suggestion): ?>
                                                                    <li>
                                                                        <button type="button" class="button-link bjlg-pattern-suggestions__item" data-pattern-value="<?php echo esc_attr($suggestion['value']); ?>"><?php echo esc_html($suggestion['label']); ?></button>
                                                                    </li>
                                                                <?php endforeach; ?>
                                                            </ul>
                                                            <p class="bjlg-pattern-feedback" data-role="pattern-feedback" data-pattern-type="include" data-success-message="<?php echo esc_attr__('Motifs valides.', 'backup-jlg'); ?>" data-error-message="<?php echo esc_attr__('Motifs non reconnus : ', 'backup-jlg'); ?>" aria-live="polite"></p>
                                                        </div>
                                                        <div class="bjlg-pattern-editor" data-pattern-type="exclude">
                                                            <label class="bjlg-pattern-editor__label" for="bjlg-exclude-patterns"><?php esc_html_e('Exclusions personnalisées', 'backup-jlg'); ?></label>
                                                            <textarea
                                                                id="bjlg-exclude-patterns"
                                                                name="exclude_patterns"
                                                                rows="6"
                                                                placeholder="<?php echo esc_attr($exclude_placeholder); ?>"
                                                                data-role="pattern-input"
                                                                data-pattern-type="exclude"
                                                            ><?php echo $exclude_text; ?></textarea>
                                                            <div class="bjlg-pattern-helper" data-role="pattern-helper" data-pattern-type="exclude">
                                                                <label class="bjlg-pattern-helper__label" for="bjlg-exclude-pattern-input"><?php esc_html_e('Ajouter un motif d\'exclusion', 'backup-jlg'); ?></label>
                                                                <div class="bjlg-pattern-helper__controls">
                                                                    <input
                                                                        type="text"
                                                                        id="bjlg-exclude-pattern-input"
                                                                        class="regular-text"
                                                                        list="bjlg-exclude-patterns-datalist"
                                                                        data-role="pattern-autocomplete"
                                                                        data-pattern-type="exclude"
                                                                        placeholder="<?php echo esc_attr($exclude_placeholder); ?>"
                                                                    >
                                                                    <button type="button" class="button button-secondary" data-role="pattern-add" data-pattern-type="exclude"><?php esc_html_e('Ajouter', 'backup-jlg'); ?></button>
                                                                </div>
                                                                <datalist id="bjlg-exclude-patterns-datalist">
                                                                    <?php foreach ($exclude_suggestions as $suggestion): ?>
                                                                        <option value="<?php echo esc_attr($suggestion['value']); ?>"><?php echo esc_html($suggestion['label']); ?></option>
                                                                    <?php endforeach; ?>
                                                                </datalist>
                                                            </div>
                                                            <ul class="bjlg-pattern-suggestions" data-role="pattern-suggestions" aria-label="<?php esc_attr_e('Exemples rapides d\'exclusion', 'backup-jlg'); ?>">
                                                                <?php foreach ($exclude_suggestions as $suggestion): ?>
                                                                    <li>
                                                                        <button type="button" class="button-link bjlg-pattern-suggestions__item" data-pattern-value="<?php echo esc_attr($suggestion['value']); ?>"><?php echo esc_html($suggestion['label']); ?></button>
                                                                    </li>
                                                                <?php endforeach; ?>
                                                            </ul>
                                                            <p class="bjlg-pattern-feedback" data-role="pattern-feedback" data-pattern-type="exclude" data-success-message="<?php echo esc_attr__('Motifs valides.', 'backup-jlg'); ?>" data-error-message="<?php echo esc_attr__('Motifs non reconnus : ', 'backup-jlg'); ?>" aria-live="polite"></p>
                                                        </div>
                                                    </div>
                                                </div>
                                            </details>

                                            <details class="bjlg-advanced-panel" data-panel="post-checks">
                                                <summary>
                                                    <span><?php esc_html_e('Vérifications post-sauvegarde', 'backup-jlg'); ?></span>
                                                </summary>
                                                <div class="bjlg-advanced-panel__content" aria-describedby="bjlg-post-checks-description">
                                                    <p class="description"><?php esc_html_e('Ajoutez des contrôles automatiques pour valider l’archive une fois générée.', 'backup-jlg'); ?></p>
                                                    <div class="bjlg-advanced-fieldset">
                                                        <label for="bjlg-post-checks-checksum">
                                                            <input type="checkbox"
                                                                   id="bjlg-post-checks-checksum"
                                                                   name="post_checks[]"
                                                                   value="checksum"
                                                                   <?php checked(!empty($post_checks['checksum'])); ?>>
                                                            <?php esc_html_e('Vérifier l’intégrité (SHA-256)', 'backup-jlg'); ?>
                                                        </label>
                                                        <p class="description"><?php esc_html_e('Calcule un hachage de l’archive pour détecter toute corruption.', 'backup-jlg'); ?></p>
                                                        <label for="bjlg-post-checks-dry-run">
                                                            <input type="checkbox"
                                                                   id="bjlg-post-checks-dry-run"
                                                                   name="post_checks[]"
                                                                   value="dry_run"
                                                                   <?php checked(!empty($post_checks['dry_run'])); ?>>
                                                            <?php esc_html_e('Test de restauration à blanc', 'backup-jlg'); ?>
                                                        </label>
                                                        <p class="description" id="bjlg-post-checks-description"><?php esc_html_e('Ouvre l’archive pour vérifier sa structure (hors archives chiffrées).', 'backup-jlg'); ?></p>
                                                    </div>
                                                </div>
                                            </details>

                                            <details class="bjlg-advanced-panel" data-panel="destinations">
                                                <summary>
                                                    <span><?php esc_html_e('Destinations secondaires', 'backup-jlg'); ?></span>
                                                </summary>
                                                <div class="bjlg-advanced-panel__content" aria-describedby="bjlg-secondary-destinations-description">
                                                    <p class="description"><?php esc_html_e('Diffusez la sauvegarde vers des services distants en complément du stockage local.', 'backup-jlg'); ?></p>
                                                    <div class="bjlg-advanced-fieldset">
                                                        <?php if (!empty($destination_choices)): ?>
                                                            <?php foreach ($destination_choices as $destination_id => $destination_label):
                                                                $is_google_drive = $destination_id === 'google_drive';
                                                                $is_unavailable = $is_google_drive && $google_drive_unavailable;
                                                                ?>
                                                                <div class="bjlg-destination-option-group">
                                                                    <label class="bjlg-destination-option">
                                                                        <input type="checkbox"
                                                                               name="secondary_destinations[]"
                                                                               value="<?php echo esc_attr($destination_id); ?>"
                                                                               <?php checked(in_array($destination_id, $secondary_destinations, true)); ?>
                                                                               <?php disabled($is_unavailable); ?>>
                                                                        <?php echo esc_html($destination_label); ?>
                                                                    </label>
                                                                    <?php if ($is_unavailable): ?>
                                                                        <p class="description bjlg-destination-unavailable"><?php echo esc_html($this->get_google_drive_unavailable_notice()); ?></p>
                                                                    <?php endif; ?>
                                                                </div>
                                                            <?php endforeach; ?>
                                                        <?php else: ?>
                                                            <p class="description"><?php esc_html_e('Aucune destination distante n’est configurée pour le moment.', 'backup-jlg'); ?></p>
                                                        <?php endif; ?>
                                                        <p class="description" id="bjlg-secondary-destinations-description"><?php esc_html_e('Les destinations sélectionnées seront tentées l’une après l’autre en cas d’échec.', 'backup-jlg'); ?></p>
                                                    </div>
                                                </div>
                                            </details>
                                        </div>
                                    </td>
                                </tr>
                            </tbody>
                        </table>
                        <div class="bjlg-backup-step__actions">
                            <button type="button" class="button button-secondary" data-step-action="prev">Retour aux choix rapides</button>
                            <button type="button" class="button button-primary" data-step-action="next">Accéder à la confirmation</button>
                        </div>
                    </section>

                    <section class="bjlg-backup-step"
                             id="bjlg-backup-step-3"
                             data-step-index="3"
                             aria-labelledby="bjlg-backup-step-3-title">
                        <h3 id="bjlg-backup-step-3-title">Étape 3 — Confirmation</h3>
                        <p>Revérifiez votre configuration avant de lancer la sauvegarde.</p>
                        <div class="bjlg-backup-summary" data-role="backup-summary">
                            <p class="description">Votre récapitulatif apparaîtra ici lorsque vous atteignez cette étape.</p>
                        </div>
                        <div class="notice notice-error" data-role="backup-summary-warning" style="display:none;">
                            <p>Veuillez sélectionner au moins un composant à sauvegarder avant de lancer l'opération.</p>
                        </div>
                        <div class="bjlg-backup-step__actions">
                            <button type="button" class="button button-secondary" data-step-action="prev">Modifier les options</button>
                            <button id="bjlg-create-backup" type="submit" class="button button-primary button-hero">
                                <span class="dashicons dashicons-backup" aria-hidden="true"></span> Lancer la création de la sauvegarde
                            </button>
                        </div>
                    </section>
                </div>
            </form>
            <div id="bjlg-backup-progress-area" style="display: none;">
                <h3>Progression</h3>
                <div class="bjlg-progress-bar"><div
                        class="bjlg-progress-bar-inner"
                        id="bjlg-backup-progress-bar"
                        role="progressbar"
                        aria-valuemin="0"
                        aria-valuemax="100"
                        aria-valuenow="0"
                        aria-valuetext="0%"
                        aria-live="off"
                        aria-atomic="true"
                        aria-busy="false">0%</div></div>
                <p id="bjlg-backup-status-text"
                   role="status"
                   aria-live="polite"
                   aria-atomic="true"
                   aria-busy="false">Initialisation...</p>
            </div>
            <div id="bjlg-backup-debug-wrapper" style="display: none;">
                <h3><span class="dashicons dashicons-info" aria-hidden="true"></span> Détails techniques</h3>
                <pre id="bjlg-backup-ajax-debug" class="bjlg-log-textarea"></pre>
            </div>
        </div>
        <?php
    }
    /**
     * Section : Liste des sauvegardes
     */
    private function render_backup_list_section() {
        ?>
        <div class="bjlg-section" id="bjlg-backup-list-section" data-default-page="1" data-default-per-page="10">
            <h2>Sauvegardes disponibles</h2>
            <p class="description">Consultez vos archives, filtrez-les et téléchargez-les en un clic.</p>
            <div class="bjlg-backup-toolbar">
                <div class="bjlg-toolbar-controls actions">
                    <label for="bjlg-backup-filter-type">
                        <span class="screen-reader-text">Filtrer par type</span>
                        <select id="bjlg-backup-filter-type" aria-label="Filtrer les sauvegardes par type">
                            <option value="all" selected>Toutes les sauvegardes</option>
                            <option value="full">Complètes</option>
                            <option value="incremental">Incrémentales</option>
                            <option value="database">Base de données</option>
                            <option value="files">Fichiers</option>
                        </select>
                    </label>
                    <label for="bjlg-backup-per-page">
                        <span class="screen-reader-text">Nombre de sauvegardes par page</span>
                        <select id="bjlg-backup-per-page" aria-label="Nombre de sauvegardes par page">
                            <option value="5">5</option>
                            <option value="10" selected>10</option>
                            <option value="20">20</option>
                            <option value="50">50</option>
                        </select>
                    </label>
                    <button type="button" class="button" id="bjlg-backup-refresh">
                        <span class="dashicons dashicons-update" aria-hidden="true"></span>
                        Actualiser
                    </button>
                </div>
                <div class="bjlg-toolbar-summary">
                    <span class="bjlg-summary-label">Résumé :</span>
                    <div class="bjlg-summary-content" id="bjlg-backup-summary" aria-live="polite"></div>
                </div>
            </div>
            <div id="bjlg-backup-list-feedback" class="notice notice-error" role="alert" style="display:none;"></div>
            <table
                class="wp-list-table widefat striped bjlg-responsive-table bjlg-backup-table"
                aria-describedby="bjlg-backup-summary bjlg-backup-list-caption"
            >
                <caption id="bjlg-backup-list-caption" class="bjlg-table-caption">
                    Tableau listant les sauvegardes disponibles avec leurs composants, tailles,
                    dates et actions possibles.
                </caption>
                <thead>
                    <tr>
                        <th scope="col">Nom du fichier</th>
                        <th scope="col">Composants</th>
                        <th scope="col">Taille</th>
                        <th scope="col">Date</th>
                        <th scope="col">Actions</th>
                    </tr>
                </thead>
                <tbody id="bjlg-backup-table-body">
                    <tr class="bjlg-backup-loading-row">
                        <td colspan="5">
                            <span class="spinner is-active" aria-hidden="true"></span>
                            <span>Chargement des sauvegardes...</span>
                        </td>
                    </tr>
                </tbody>
            </table>
            <div class="tablenav bottom">
                <div class="tablenav-pages" id="bjlg-backup-pagination" aria-live="polite"></div>
            </div>
            <noscript>
                <div class="notice notice-warning"><p>JavaScript est requis pour afficher la liste des sauvegardes.</p></div>
            </noscript>
        </div>
        <?php
    }

    /**
     * Section : Planification
     */
    private function ensure_schedule_js_data() {
        if (self::$schedule_data_injected) {
            return;
        }

        if (!function_exists('wp_add_inline_script')) {
            return;
        }

        $data = [
            'cron_assistant' => [
                'examples' => $this->get_cron_assistant_examples(),
                'scenarios' => $this->get_cron_assistant_scenarios(),
                'risk_thresholds' => BJLG_Scheduler::get_cron_risk_thresholds(),
                'labels' => [
                    'suggestions_title' => __('Suggestions recommandées', 'backup-jlg'),
                    'suggestions_empty' => __('Sélectionnez des composants pour obtenir des suggestions adaptées.', 'backup-jlg'),
                    'suggestions_missing' => __('Ajoute %s', 'backup-jlg'),
                    'risk_low' => __('Risque faible', 'backup-jlg'),
                    'risk_medium' => __('Risque modéré', 'backup-jlg'),
                    'risk_high' => __('Risque élevé', 'backup-jlg'),
                    'risk_unknown' => __('Risque indéterminé', 'backup-jlg'),
                ],
            ],
        ];

        $event_defaults = BJLG_Scheduler::get_event_trigger_defaults();
        $data['event_triggers'] = [
            'defaults' => $event_defaults['triggers'],
            'labels' => [
                'filesystem' => [
                    'title' => __('Fichiers & médias', 'backup-jlg'),
                    'description' => __('Déclenche une sauvegarde lors des modifications sur le système de fichiers.', 'backup-jlg'),
                ],
                'database' => [
                    'title' => __('Base de données', 'backup-jlg'),
                    'description' => __('Surveille les changements de contenu, d’options et de commentaires.', 'backup-jlg'),
                ],
            ],
        ];

        wp_add_inline_script('bjlg-admin', 'window.bjlgSchedulingData = ' . wp_json_encode($data) . ';', 'before');
        self::$schedule_data_injected = true;
    }

    private function get_cron_assistant_examples(): array {
        return [
            [
                'label' => __('Tous les jours à 03h00', 'backup-jlg'),
                'expression' => '0 3 * * *',
            ],
            [
                'label' => __('Chaque lundi à 01h30', 'backup-jlg'),
                'expression' => '30 1 * * 1',
            ],
            [
                'label' => __('Du lundi au vendredi à 22h00', 'backup-jlg'),
                'expression' => '0 22 * * 1-5',
            ],
            [
                'label' => __('Le premier jour du mois à 04h15', 'backup-jlg'),
                'expression' => '15 4 1 * *',
            ],
            [
                'label' => __('Toutes les deux heures', 'backup-jlg'),
                'expression' => '0 */2 * * *',
            ],
        ];
    }

    private function get_cron_assistant_scenarios(): array {
        $catalog = BJLG_Settings::get_schedule_macro_catalog();
        $scenarios = [];

        foreach ($catalog as $entry) {
            if (!is_array($entry)) {
                continue;
            }

            $analysis = [];
            if (class_exists(BJLG_Scheduler::class) && method_exists(BJLG_Scheduler::class, 'describe_schedule_macro')) {
                $analysis = BJLG_Scheduler::describe_schedule_macro($entry);
            }

            $scenarios[] = [
                'id' => $entry['id'] ?? '',
                'label' => $entry['label'] ?? '',
                'description' => $entry['description'] ?? '',
                'expression' => $entry['expression'] ?? '',
                'category' => $entry['category'] ?? '',
                'adjustments' => $entry['adjustments'] ?? [],
                'analysis' => $analysis,
            ];
        }

        return $scenarios;
    }

    private function render_schedule_section() {
        $this->ensure_schedule_js_data();
        $schedule_collection = $this->get_schedule_settings_for_display();
        $schedules = is_array($schedule_collection['schedules']) ? $schedule_collection['schedules'] : [];
        $next_runs = is_array($schedule_collection['next_runs']) ? $schedule_collection['next_runs'] : [];
        $recurrence_labels = [
            'disabled' => 'Désactivée',
            'hourly' => 'Toutes les heures',
            'twice_daily' => 'Deux fois par jour',
            'daily' => 'Journalière',
            'weekly' => 'Hebdomadaire',
            'monthly' => 'Mensuelle',
        ];
        $schedules_json = esc_attr(wp_json_encode($schedules));
        $next_runs_json = esc_attr(wp_json_encode($next_runs));
        $timezone_string = function_exists('wp_timezone_string') ? wp_timezone_string() : '';
        if ($timezone_string === '' && function_exists('wp_timezone')) {
            $timezone_object = wp_timezone();
            if ($timezone_object instanceof \DateTimeZone) {
                $timezone_string = $timezone_object->getName();
            }
        }
        $timezone_offset = get_option('gmt_offset', 0);
        $current_timestamp = current_time('timestamp');

        $scheduler = class_exists(BJLG_Scheduler::class) ? BJLG_Scheduler::instance() : null;
        $sandbox_settings = BJLG_Scheduler::get_default_sandbox_schedule_settings();
        $sandbox_summary = [
            'enabled' => false,
            'frequency_label' => '',
            'next_run_formatted' => '',
            'next_run_relative' => '',
            'last_run_at' => null,
            'last_status' => null,
            'last_report_id' => null,
        ];

        if ($scheduler) {
            if (method_exists($scheduler, 'get_sandbox_schedule_settings')) {
                $sandbox_settings = $scheduler->get_sandbox_schedule_settings();
            }
            if (method_exists($scheduler, 'get_sandbox_next_run_summary')) {
                $sandbox_summary = wp_parse_args(
                    $scheduler->get_sandbox_next_run_summary(),
                    $sandbox_summary
                );
            }
        }

        $latest_sandbox_report = BJLG_Restore::get_latest_sandbox_report();
        $sandbox_notice = $this->get_sandbox_schedule_notice();
        ?>
        <div class="bjlg-section bjlg-schedule-section">
            <h2>Planification des sauvegardes</h2>
            <p class="description">Activez, suspendez ou inspectez vos tâches planifiées en un coup d’œil.</p>
            <div
                id="bjlg-schedule-overview"
                class="bjlg-schedule-overview"
                aria-live="polite"
                data-next-runs="<?php echo $next_runs_json; ?>"
                data-schedules="<?php echo $schedules_json; ?>"
            >
                <header class="bjlg-schedule-overview-header">
                    <span class="dashicons dashicons-calendar-alt" aria-hidden="true"></span>
                    <strong>Sauvegardes planifiées</strong>
                </header>
                <div class="bjlg-schedule-overview-list">
                    <?php if (!empty($schedules)): ?>
                        <?php foreach ($schedules as $index => $schedule):
                            if (!is_array($schedule)) {
                                continue;
                            }

                            $schedule_id = isset($schedule['id']) && $schedule['id'] !== ''
                                ? (string) $schedule['id']
                                : 'schedule_' . ($index + 1);
                            $label = isset($schedule['label']) && $schedule['label'] !== ''
                                ? (string) $schedule['label']
                                : sprintf('Planification #%d', $index + 1);
                            $components = isset($schedule['components']) && is_array($schedule['components'])
                                ? $schedule['components']
                                : [];
                            $encrypt = !empty($schedule['encrypt']);
                            $incremental = !empty($schedule['incremental']);
                            $post_checks = isset($schedule['post_checks']) && is_array($schedule['post_checks'])
                                ? $schedule['post_checks']
                                : [];
                            $destinations = isset($schedule['secondary_destinations']) && is_array($schedule['secondary_destinations'])
                                ? $schedule['secondary_destinations']
                                : [];
                            $include_patterns = isset($schedule['include_patterns']) && is_array($schedule['include_patterns'])
                                ? $schedule['include_patterns']
                                : [];
                            $exclude_patterns = isset($schedule['exclude_patterns']) && is_array($schedule['exclude_patterns'])
                                ? $schedule['exclude_patterns']
                                : [];
                            $recurrence = isset($schedule['recurrence']) ? (string) $schedule['recurrence'] : 'disabled';
                            $time = isset($schedule['time']) ? (string) $schedule['time'] : '';
                            $custom_cron = isset($schedule['custom_cron']) ? (string) $schedule['custom_cron'] : '';
                            $recurrence_label = $recurrence_labels[$recurrence] ?? ucfirst($recurrence);
                            $next_run_summary = $next_runs[$schedule_id] ?? [];
                            $next_run_formatted = isset($next_run_summary['next_run_formatted']) && $next_run_summary['next_run_formatted'] !== ''
                                ? (string) $next_run_summary['next_run_formatted']
                                : 'Non planifié';
                            $next_run_relative = isset($next_run_summary['next_run_relative']) && $next_run_summary['next_run_relative'] !== ''
                                ? (string) $next_run_summary['next_run_relative']
                                : '';
                            $next_run_timestamp = isset($next_run_summary['next_run']) && $next_run_summary['next_run']
                                ? (int) $next_run_summary['next_run']
                                : null;
                            $is_active = $recurrence !== 'disabled';
                            $has_next_run = $is_active && !empty($next_run_timestamp);
                            $status_key = $is_active ? ($has_next_run ? 'active' : 'pending') : 'paused';
                            $status_labels = [
                                'active' => 'Active',
                                'pending' => 'En attente',
                                'paused' => 'En pause',
                            ];
                            $status_label = $status_labels[$status_key] ?? '—';
                            $status_class = 'bjlg-status-badge--' . $status_key;
                            $toggle_label = $is_active ? 'Mettre en pause' : 'Reprendre';
                            $summary_markup = $this->get_schedule_summary_markup(
                                $components,
                                $encrypt,
                                $incremental,
                                $post_checks,
                                $destinations,
                                $include_patterns,
                                $exclude_patterns,
                                $recurrence,
                                $schedule['custom_cron'] ?? ''
                            );
                            ?>
                            <article
                                class="bjlg-schedule-overview-card"
                                data-schedule-id="<?php echo esc_attr($schedule_id); ?>"
                                data-recurrence="<?php echo esc_attr($recurrence); ?>"
                                data-status="<?php echo esc_attr($status_key); ?>"
                            >
                                <header class="bjlg-schedule-overview-card__header">
                                    <h4 class="bjlg-schedule-overview-card__title"><?php echo esc_html($label); ?></h4>
                                    <p class="bjlg-schedule-overview-frequency" data-prefix="Fréquence : ">
                                        Fréquence : <?php echo esc_html($recurrence_label); ?>
                                    </p>
                                    <p class="bjlg-schedule-overview-next-run">
                                        <strong>Prochaine exécution :</strong>
                                        <span class="bjlg-next-run-value"><?php echo esc_html($next_run_formatted); ?></span>
                                        <span class="bjlg-next-run-relative"<?php echo $next_run_relative === '' ? ' style="display:none;"' : ''; ?>>
                                            <?php echo $next_run_relative !== '' ? '(' . esc_html($next_run_relative) . ')' : ''; ?>
                                        </span>
                                    </p>
                                    <p class="bjlg-schedule-overview-status">
                                        <span class="bjlg-status-badge <?php echo esc_attr($status_class); ?>"><?php echo esc_html($status_label); ?></span>
                                    </p>
                                </header>
                                <div class="bjlg-schedule-overview-card__summary">
                                    <?php echo $summary_markup; // phpcs:ignore WordPress.Security.EscapeOutput.OutputNotEscaped ?>
                                </div>
                                <footer class="bjlg-schedule-overview-card__footer">
                                    <div class="bjlg-schedule-overview-card__actions" role="group" aria-label="Actions de planification">
                                        <button type="button"
                                                class="button button-primary button-small bjlg-schedule-action"
                                                data-action="run"
                                                data-schedule-id="<?php echo esc_attr($schedule_id); ?>">
                                            Exécuter
                                        </button>
                                        <button type="button"
                                                class="button button-secondary button-small bjlg-schedule-action"
                                                data-action="toggle"
                                                data-target-state="<?php echo $is_active ? 'pause' : 'resume'; ?>"
                                                data-schedule-id="<?php echo esc_attr($schedule_id); ?>">
                                            <?php echo esc_html($toggle_label); ?>
                                        </button>
                                        <button type="button"
                                                class="button button-secondary button-small bjlg-schedule-action"
                                                data-action="duplicate"
                                                data-schedule-id="<?php echo esc_attr($schedule_id); ?>">
                                            Dupliquer
                                        </button>
                                    </div>
                                </footer>
                            </article>
                        <?php endforeach; ?>
                    <?php else: ?>
                        <p class="description">Aucune planification active pour le moment.</p>
                    <?php endif; ?>
                </div>
            </div>
            <div
                id="bjlg-schedule-timeline"
                class="bjlg-schedule-timeline"
                aria-live="polite"
                data-schedules="<?php echo $schedules_json; ?>"
                data-next-runs="<?php echo $next_runs_json; ?>"
                data-timezone="<?php echo esc_attr($timezone_string); ?>"
                data-offset="<?php echo esc_attr((string) $timezone_offset); ?>"
                data-now="<?php echo esc_attr((string) $current_timestamp); ?>"
            >
                <header class="bjlg-schedule-timeline__header">
                    <div class="bjlg-schedule-timeline__title">
                        <span class="dashicons dashicons-schedule" aria-hidden="true"></span>
                        <strong>Timeline des occurrences</strong>
                    </div>
                    <div class="bjlg-schedule-timeline__controls" role="group" aria-label="Changer la vue de la timeline">
                        <button type="button" class="button button-secondary is-active" data-role="timeline-view" data-view="week">Semaine</button>
                        <button type="button" class="button button-secondary" data-role="timeline-view" data-view="month">Mois</button>
                    </div>
                </header>
                <div class="bjlg-schedule-timeline__legend">
                    <span class="bjlg-status-badge bjlg-status-badge--active">Active</span>
                    <span class="bjlg-status-badge bjlg-status-badge--pending">En attente</span>
                    <span class="bjlg-status-badge bjlg-status-badge--paused">En pause</span>
                </div>
                <div class="bjlg-schedule-timeline__body">
                    <div class="bjlg-schedule-timeline__grid" data-role="timeline-grid"></div>
                    <ul class="bjlg-schedule-timeline__list" data-role="timeline-list"></ul>
                    <p class="bjlg-schedule-timeline__empty" data-role="timeline-empty" hidden>Enregistrez ou activez une planification pour afficher la timeline.</p>
                </div>
            </div>
            <?php $this->render_sandbox_schedule_panel($sandbox_settings, $sandbox_summary, $latest_sandbox_report, $sandbox_notice); ?>
        </div>
        <?php
    }
    /**
     * Section : Restauration
     */
    private function render_restore_section() {
        $restore_redirect = add_query_arg(
            [
                'page' => 'backup-jlg',
                'section' => 'restore',
            ],
            admin_url('admin.php')
        );
        $restore_redirect .= '#bjlg-restore-form';

        ?>
        <div class="bjlg-section">
            <h2>Restaurer depuis un fichier</h2>
            <p>Si vous avez un fichier de sauvegarde sur votre ordinateur, vous pouvez le téléverser ici pour lancer une restauration.</p>
            <form id="bjlg-restore-form" method="post" enctype="multipart/form-data" action="<?php echo esc_url(admin_url('admin-post.php')); ?>">
                <?php wp_nonce_field('bjlg_restore_backup', 'bjlg_restore_backup_nonce'); ?>
                <input type="hidden" name="action" value="bjlg_restore_backup">
                <input type="hidden" name="redirect_to" value="<?php echo esc_url($restore_redirect); ?>">
                <input type="hidden" name="restore_environment" value="production" data-role="restore-environment-field">
                <div class="bjlg-restore-username-field bjlg-screen-reader-only">
                    <label class="bjlg-screen-reader-only" for="bjlg-restore-username">Nom d'utilisateur</label>
                    <input type="text"
                           id="bjlg-restore-username"
                           name="username"
                           class="regular-text bjlg-screen-reader-only"
                           autocomplete="username"
                           aria-label="Nom d'utilisateur">
                </div>
                <table class="form-table">
                    <tbody>
                        <tr>
                            <th scope="row"><label for="bjlg-restore-file-input">Fichier de sauvegarde</label></th>
                            <td>
                                <div class="bjlg-field-control">
                                    <input type="file" id="bjlg-restore-file-input" name="restore_file" accept=".zip,.zip.enc" required>
                                    <p class="description">Formats acceptés : .zip, .zip.enc (chiffré)</p>
                                </div>
                            </td>
                        </tr>
                        <tr>
                            <th scope="row"><label for="bjlg-restore-password">Mot de passe</label></th>
                            <td>
                                <div class="bjlg-field-control">
                                    <input type="password"
                                           id="bjlg-restore-password"
                                           name="password"
                                           class="regular-text"
                                           autocomplete="current-password"
                                           aria-describedby="bjlg-restore-password-help"
                                           placeholder="Requis pour les archives .zip.enc">
                                    <p class="description"
                                       id="bjlg-restore-password-help"
                                       data-default-text="<?php echo esc_attr('Requis pour restaurer les sauvegardes chiffrées (.zip.enc). Laissez vide pour les archives non chiffrées.'); ?>"
                                       data-encrypted-text="<?php echo esc_attr('Mot de passe obligatoire : renseignez-le pour déchiffrer l\'archive (.zip.enc).'); ?>">
                                        Requis pour restaurer les sauvegardes chiffrées (<code>.zip.enc</code>). Laissez vide pour les archives non chiffrées.
                                    </p>
                                </div>
                            </td>
                        </tr>
                        <tr>
                            <th scope="row">Options</th>
                            <td>
                                <div class="bjlg-field-control">
                                    <label><input type="checkbox" name="create_backup_before_restore" value="1" checked> Créer une sauvegarde de sécurité avant la restauration</label>
                                </div>
                            </td>
                        </tr>
                        <?php if (BJLG_Restore::user_can_use_sandbox()) : ?>
                        <tr>
                            <th scope="row">Environnement de test</th>
                            <td>
                                <div class="bjlg-field-control">
                                    <label>
                                        <input type="checkbox" name="restore_to_sandbox" value="1">
                                        Restaurer dans un environnement de test
                                    </label>
                                    <p class="description">Les fichiers seront restaurés dans un dossier isolé sans impacter la production.</p>
                                    <label for="bjlg-restore-sandbox-path" class="screen-reader-text">Chemin de la sandbox</label>
                                    <input type="text"
                                           id="bjlg-restore-sandbox-path"
                                           name="sandbox_path"
                                           class="regular-text"
                                           placeholder="Laisser vide pour utiliser le dossier sandbox automatique"
                                           disabled>
                                </div>
                            </td>
                        </tr>
                        <?php endif; ?>
                    </tbody>
                </table>
                <div id="bjlg-restore-errors" class="notice notice-error" style="display: none;" role="alert"></div>
                <p class="submit">
                    <button type="submit" class="button button-primary"><span class="dashicons dashicons-upload" aria-hidden="true"></span> Téléverser et Restaurer</button>
                </p>
            </form>
            <div id="bjlg-restore-status" style="display: none;">
                <h3>Statut de la restauration</h3>
                <div class="bjlg-progress-bar"><div
                        class="bjlg-progress-bar-inner"
                        id="bjlg-restore-progress-bar"
                        role="progressbar"
                        aria-valuemin="0"
                        aria-valuemax="100"
                        aria-valuenow="0"
                        aria-valuetext="0%"
                        aria-live="off"
                        aria-atomic="true"
                        aria-busy="false">0%</div></div>
                <p id="bjlg-restore-status-text"
                   role="status"
                   aria-live="polite"
                   aria-atomic="true"
                   aria-busy="false">Préparation...</p>
            </div>
            <div id="bjlg-restore-debug-wrapper" style="display: none;">
                <h3><span class="dashicons dashicons-info" aria-hidden="true"></span> Détails techniques</h3>
                <pre id="bjlg-restore-ajax-debug" class="bjlg-log-textarea"></pre>
            </div>
        </div>
        <?php
    }

    /**
     * Section : Historique
     */
    private function render_history_section() {
        $history = class_exists(BJLG_History::class) ? BJLG_History::get_history(50) : [];
<<<<<<< HEAD
        $report_links = array_merge(
            $this->get_sandbox_report_links(),
            $this->get_self_test_report_links()
        );
=======
        $sandbox_summary = class_exists(BJLG_History::class) ? BJLG_History::summarize_sandbox_history(10) : [];
        $sandbox_settings = class_exists(BJLG_Scheduler::class)
            ? BJLG_Scheduler::instance()->get_sandbox_schedule_settings()
            : [];
        $report_links = $this->get_self_test_report_links();
        $schedule_notice = isset($_GET['sandbox_schedule_updated']);
>>>>>>> c967d44d
        ?>
        <div class="bjlg-section">
            <h2>Historique des 50 dernières actions</h2>
            <?php if ($schedule_notice): ?>
                <div class="notice notice-success is-dismissible"><p><?php esc_html_e('Planification des validations sandbox mise à jour.', 'backup-jlg'); ?></p></div>
            <?php endif; ?>
            <?php $this->render_sandbox_validation_summary($sandbox_settings, $sandbox_summary); ?>
            <?php if (!empty($report_links)): ?>
                <div class="bjlg-history-report-actions">
                    <?php foreach ($report_links as $link): ?>
                        <a class="button" href="<?php echo esc_url($link['url']); ?>">
                            <span class="dashicons dashicons-media-default" aria-hidden="true"></span>
                            <?php echo esc_html($link['label']); ?>
                        </a>
                    <?php endforeach; ?>
                </div>
            <?php endif; ?>
            <?php if (!empty($history)): ?>
                <table class="wp-list-table widefat striped bjlg-responsive-table bjlg-history-table">
                    <caption class="bjlg-table-caption">
                        Historique des 50 dernières actions liées aux sauvegardes et restaurations,
                        incluant leur date, statut et détails.
                    </caption>
                    <thead>
                        <tr>
                            <th scope="col" style="width: 180px;">Date</th>
                            <th scope="col">Action</th>
                            <th scope="col" style="width: 100px;">Statut</th>
                            <th scope="col">Détails</th>
                        </tr>
                    </thead>
                    <tbody>
                        <?php foreach ($history as $entry):
                            $status_class = ''; $status_icon = '';
                            switch ($entry['status']) {
                                case 'success': $status_class = 'success'; $status_icon = '✅'; break;
                                case 'failure': $status_class = 'error'; $status_icon = '❌'; break;
                                case 'info': $status_class = 'info'; $status_icon = 'ℹ️'; break;
                            } ?>
                            <tr class="bjlg-card-row">
                                <td class="bjlg-card-cell" data-label="Date"><?php echo date_i18n(get_option('date_format') . ' ' . get_option('time_format'), strtotime($entry['timestamp'])); ?></td>
                                <td class="bjlg-card-cell" data-label="Action"><strong><?php echo esc_html(str_replace('_', ' ', ucfirst($entry['action_type']))); ?></strong></td>
                                <td class="bjlg-card-cell" data-label="Statut"><span class="bjlg-status <?php echo esc_attr($status_class); ?>"><?php echo $status_icon . ' ' . esc_html(ucfirst($entry['status'])); ?></span></td>
<<<<<<< HEAD
                                <td class="bjlg-card-cell" data-label="Détails"><?php echo $this->render_history_details($entry); ?></td>
=======
                                <td class="bjlg-card-cell" data-label="Détails">
                                    <?php echo esc_html($entry['details']); ?>
                                    <?php
                                    $metadata = isset($entry['metadata']) && is_array($entry['metadata']) ? $entry['metadata'] : [];
                                    $report_summary = isset($metadata['report_summary']) && is_array($metadata['report_summary'])
                                        ? $metadata['report_summary']
                                        : [];
                                    $report_links = $this->get_sandbox_report_links_from_entry($entry);
                                    ?>
                                    <?php if (!empty($report_summary)): ?>
                                        <div class="bjlg-history-meta">
                                            <?php if (!empty($report_summary['objectives']['rto_human'])): ?>
                                                <div class="bjlg-history-meta__item"><?php esc_html_e('RTO', 'backup-jlg'); ?> : <?php echo esc_html($report_summary['objectives']['rto_human']); ?></div>
                                            <?php endif; ?>
                                            <?php if (!empty($report_summary['objectives']['rpo_human'])): ?>
                                                <div class="bjlg-history-meta__item"><?php esc_html_e('RPO', 'backup-jlg'); ?> : <?php echo esc_html($report_summary['objectives']['rpo_human']); ?></div>
                                            <?php endif; ?>
                                            <?php if (!empty($report_summary['started_at'])): ?>
                                                <div class="bjlg-history-meta__item"><?php esc_html_e('Début', 'backup-jlg'); ?> : <?php echo esc_html($this->format_history_timestamp((int) $report_summary['started_at'])); ?></div>
                                            <?php endif; ?>
                                            <?php if (!empty($report_summary['completed_at'])): ?>
                                                <div class="bjlg-history-meta__item"><?php esc_html_e('Fin', 'backup-jlg'); ?> : <?php echo esc_html($this->format_history_timestamp((int) $report_summary['completed_at'])); ?></div>
                                            <?php endif; ?>
                                        </div>
                                    <?php endif; ?>
                                    <?php if (!empty($report_links)): ?>
                                        <div class="bjlg-history-report-actions bjlg-history-report-actions--inline">
                                            <?php foreach ($report_links as $link): ?>
                                                <a class="button button-link" href="<?php echo esc_url($link['url']); ?>"><?php echo esc_html($link['label']); ?></a>
                                            <?php endforeach; ?>
                                        </div>
                                    <?php endif; ?>
                                    <?php if (!empty($report_summary['log_excerpt']) && is_array($report_summary['log_excerpt'])): ?>
                                        <details class="bjlg-history-log">
                                            <summary><?php esc_html_e('Voir l’extrait de journal', 'backup-jlg'); ?></summary>
                                            <pre><?php echo esc_html(implode("\n", array_map('strval', array_slice($report_summary['log_excerpt'], -20)))); ?></pre>
                                        </details>
                                    <?php endif; ?>
                                </td>
>>>>>>> c967d44d
                            </tr>
                        <?php endforeach; ?>
                    </tbody>
                </table>
            <?php else: ?>
                <div class="notice notice-info"><p>Aucun historique trouvé.</p></div>
            <?php endif; ?>
            <p class="description" style="margin-top: 20px;">L'historique est conservé pendant 30 jours. Les entrées plus anciennes sont automatiquement supprimées.</p>
        </div>
        <?php
    }

    private function render_sandbox_validation_summary(array $settings, array $summary): void
    {
        $enabled = !empty($settings['enabled']);
        $current_recurrence = $enabled ? ($settings['recurrence'] ?? 'weekly') : 'disabled';
        $options = [
            'disabled' => __('Désactivée', 'backup-jlg'),
            'every_fifteen_minutes' => __('Toutes les 15 minutes', 'backup-jlg'),
            'hourly' => __('Toutes les heures', 'backup-jlg'),
            'twice_daily' => __('Deux fois par jour', 'backup-jlg'),
            'daily' => __('Quotidienne', 'backup-jlg'),
            'weekly' => __('Hebdomadaire', 'backup-jlg'),
            'monthly' => __('Mensuelle', 'backup-jlg'),
        ];

        $redirect = admin_url('admin.php?page=backup-jlg');
        if (function_exists('menu_page_url')) {
            $maybe = menu_page_url('backup-jlg', false);
            if (is_string($maybe) && $maybe !== '') {
                $redirect = $maybe;
            }
        }
        $redirect = remove_query_arg('sandbox_schedule_updated', $redirect);

        $total_runs = isset($summary['total']) ? (int) $summary['total'] : 0;
        $average_rto = isset($summary['average_rto_human']) ? (string) $summary['average_rto_human'] : '';
        $average_rpo = isset($summary['average_rpo_human']) ? (string) $summary['average_rpo_human'] : '';
        $success = isset($summary['success']) ? (int) $summary['success'] : 0;
        $failure = isset($summary['failure']) ? (int) $summary['failure'] : 0;
        $last_report = isset($summary['last_report']) && is_array($summary['last_report']) ? $summary['last_report'] : null;
        $last_links = $last_report ? $this->build_sandbox_report_links($last_report['report_files'] ?? [], (int) ($last_report['id'] ?? 0)) : [];

        ?>
        <div class="bjlg-card bjlg-sandbox-card">
            <h3><?php esc_html_e('Validations sandbox planifiées', 'backup-jlg'); ?></h3>
            <form method="post" action="<?php echo esc_url(admin_url('admin-post.php')); ?>" class="bjlg-sandbox-form">
                <?php if (function_exists('wp_nonce_field')) { wp_nonce_field('bjlg_save_sandbox_schedule'); } ?>
                <input type="hidden" name="action" value="bjlg_save_sandbox_schedule">
                <input type="hidden" name="redirect_to" value="<?php echo esc_url($redirect); ?>">
                <label class="bjlg-toggle">
                    <input type="checkbox" name="bjlg_sandbox_enabled" value="1" <?php checked($enabled); ?>>
                    <span><?php esc_html_e('Activer les validations sandbox automatiques', 'backup-jlg'); ?></span>
                </label>
                <label for="bjlg-sandbox-recurrence" class="bjlg-sandbox-recurrence-label"><?php esc_html_e('Fréquence', 'backup-jlg'); ?></label>
                <select id="bjlg-sandbox-recurrence" name="bjlg_sandbox_recurrence" <?php disabled(!$enabled); ?>>
                    <?php foreach ($options as $value => $label): ?>
                        <option value="<?php echo esc_attr($value); ?>" <?php selected($current_recurrence, $value); ?>><?php echo esc_html($label); ?></option>
                    <?php endforeach; ?>
                </select>
                <button type="submit" class="button button-secondary"><?php esc_html_e('Enregistrer la planification', 'backup-jlg'); ?></button>
            </form>
            <div class="bjlg-sandbox-metrics">
                <ul>
                    <li><?php esc_html_e('Validations consignées', 'backup-jlg'); ?> : <?php echo esc_html(number_format_i18n($total_runs)); ?></li>
                    <li><?php esc_html_e('Réussites', 'backup-jlg'); ?> : <?php echo esc_html(number_format_i18n($success)); ?></li>
                    <li><?php esc_html_e('Échecs', 'backup-jlg'); ?> : <?php echo esc_html(number_format_i18n($failure)); ?></li>
                    <?php if ($average_rto !== ''): ?>
                        <li><?php esc_html_e('RTO moyen', 'backup-jlg'); ?> : <?php echo esc_html($average_rto); ?></li>
                    <?php endif; ?>
                    <?php if ($average_rpo !== ''): ?>
                        <li><?php esc_html_e('RPO moyen', 'backup-jlg'); ?> : <?php echo esc_html($average_rpo); ?></li>
                    <?php endif; ?>
                </ul>
            </div>
            <div class="bjlg-sandbox-last-report">
                <?php if ($last_report): ?>
                    <p>
                        <strong><?php esc_html_e('Dernière validation', 'backup-jlg'); ?> :</strong>
                        <?php echo esc_html($this->format_history_timestamp(isset($last_report['report_summary']['completed_at']) ? (int) $last_report['report_summary']['completed_at'] : null)); ?>
                        — <?php echo esc_html(ucfirst($last_report['status'] ?? 'info')); ?>
                    </p>
                    <?php if (!empty($last_report['report_summary']['objectives']['rto_human'])): ?>
                        <p><?php esc_html_e('RTO', 'backup-jlg'); ?> : <?php echo esc_html($last_report['report_summary']['objectives']['rto_human']); ?></p>
                    <?php endif; ?>
                    <?php if (!empty($last_report['report_summary']['objectives']['rpo_human'])): ?>
                        <p><?php esc_html_e('RPO', 'backup-jlg'); ?> : <?php echo esc_html($last_report['report_summary']['objectives']['rpo_human']); ?></p>
                    <?php endif; ?>
                    <?php if (!empty($last_links)): ?>
                        <div class="bjlg-history-report-actions bjlg-history-report-actions--inline">
                            <?php foreach ($last_links as $link): ?>
                                <a class="button button-secondary" href="<?php echo esc_url($link['url']); ?>"><?php echo esc_html($link['label']); ?></a>
                            <?php endforeach; ?>
                        </div>
                    <?php endif; ?>
                <?php else: ?>
                    <p><?php esc_html_e('Aucune validation sandbox n’a encore été réalisée.', 'backup-jlg'); ?></p>
                <?php endif; ?>
            </div>
        </div>
        <?php
    }

    private function get_sandbox_report_links_from_entry(array $entry): array
    {
        $metadata = isset($entry['metadata']) && is_array($entry['metadata']) ? $entry['metadata'] : [];
        $files = isset($metadata['report_files']) && is_array($metadata['report_files'])
            ? BJLG_History::sanitize_report_files($metadata['report_files'])
            : [];

        return $this->build_sandbox_report_links($files, isset($entry['id']) ? (int) $entry['id'] : 0);
    }

    private function build_sandbox_report_links(array $files, int $entry_id): array
    {
        if ($entry_id <= 0) {
            return [];
        }

        $types = [
            'markdown' => __('Rapport Markdown', 'backup-jlg'),
            'json' => __('Rapport JSON', 'backup-jlg'),
            'log' => __('Journaux', 'backup-jlg'),
        ];

        $links = [];
        foreach ($types as $type => $label) {
            if (empty($files[$type]['path'])) {
                continue;
            }

            $url = add_query_arg(
                [
                    'action' => 'bjlg_download_sandbox_report',
                    'entry_id' => $entry_id,
                    'type' => $type,
                ],
                admin_url('admin-post.php')
            );

            if (function_exists('wp_nonce_url')) {
                $url = wp_nonce_url($url, 'bjlg_download_sandbox_report');
            }

            $links[] = [
                'type' => $type,
                'label' => $label,
                'url' => $url,
            ];
        }

        return $links;
    }

    private function format_history_timestamp(?int $timestamp): string
    {
        if ($timestamp === null || $timestamp <= 0) {
            return '';
        }

        $format = get_option('date_format') . ' ' . get_option('time_format');

        if (function_exists('date_i18n')) {
            return date_i18n($format, $timestamp);
        }

        return date('Y-m-d H:i:s', $timestamp);
    }

    private function get_self_test_report_links(): array {
        $snapshot = get_option('bjlg_restore_self_test_report', []);
        if (!is_array($snapshot) || empty($snapshot['files'])) {
            return [];
        }

        $files = is_array($snapshot['files']) ? $snapshot['files'] : [];
        $links = [];
        $nonce_action = 'bjlg_download_self_test_report';
        $base_url = admin_url('admin-post.php');

        $targets = [
            'html' => __('Télécharger le rapport HTML', 'backup-jlg'),
            'json' => __('Télécharger le rapport JSON', 'backup-jlg'),
            'markdown' => __('Télécharger le résumé Markdown', 'backup-jlg'),
        ];

        foreach ($targets as $type => $label) {
            if (empty($files[$type]['path'])) {
                continue;
            }

            $url = add_query_arg(
                [
                    'action' => 'bjlg_download_self_test_report',
                    'type' => $type,
                ],
                $base_url
            );

            $url = function_exists('wp_nonce_url')
                ? wp_nonce_url($url, $nonce_action)
                : add_query_arg('_wpnonce', wp_create_nonce($nonce_action), $url);

            $links[] = [
                'type' => $type,
                'label' => $label,
                'url' => $url,
            ];
        }

        return $links;
    }

    private function get_sandbox_report_links(): array
    {
        $latest = BJLG_Restore::get_latest_sandbox_report();

        if (!is_array($latest) || empty($latest['id']) || empty($latest['files'])) {
            return [];
        }

        $status_text = ($latest['status'] ?? '') === 'success'
            ? __('succès', 'backup-jlg')
            : __('échec', 'backup-jlg');
        $created_at = isset($latest['created_at']) && $latest['created_at']
            ? date_i18n(get_option('date_format') . ' ' . get_option('time_format'), (int) $latest['created_at'])
            : '';

        $links = [];
        $targets = [
            'json' => __('Télécharger le rapport JSON', 'backup-jlg'),
            'log' => __('Télécharger le journal NDJSON', 'backup-jlg'),
        ];

        foreach ($targets as $type => $label) {
            if (empty($latest['files'][$type]['path'])) {
                continue;
            }

            $url = $this->get_sandbox_report_download_url((string) $latest['id'], $type);

            if ($url === '') {
                continue;
            }

            $full_label = sprintf(
                __('Validation sandbox (%1$s) – %2$s', 'backup-jlg'),
                $status_text,
                $label
            );

            if ($created_at !== '') {
                $full_label .= ' · ' . $created_at;
            }

            $links[] = [
                'type' => $type,
                'label' => $full_label,
                'url' => $url,
            ];
        }

        return $links;
    }

    public function handle_download_self_test_report() {
        if (!bjlg_can_manage_backups()) {
            wp_die(__('Permission refusée.', 'backup-jlg'), '', ['response' => 403]);
        }

        $nonce = isset($_GET['_wpnonce']) ? $_GET['_wpnonce'] : '';
        if (function_exists('wp_verify_nonce') && !wp_verify_nonce($nonce, 'bjlg_download_self_test_report')) {
            wp_die(__('Jeton de sécurité invalide.', 'backup-jlg'), '', ['response' => 403]);
        }

        $type = isset($_GET['type']) ? sanitize_key((string) wp_unslash($_GET['type'])) : 'html';
        if (!in_array($type, ['html', 'json', 'markdown'], true)) {
            $type = 'html';
        }

        $snapshot = get_option('bjlg_restore_self_test_report', []);
        if (!is_array($snapshot) || empty($snapshot['files'])) {
            wp_die(__('Aucun rapport disponible.', 'backup-jlg'), '', ['response' => 404]);
        }

        $files = is_array($snapshot['files']) ? $snapshot['files'] : [];
        $entry = isset($files[$type]) && is_array($files[$type]) ? $files[$type] : null;

        if (!$entry || empty($entry['path'])) {
            wp_die(__('Le fichier demandé est introuvable.', 'backup-jlg'), '', ['response' => 404]);
        }

        $path = (string) $entry['path'];
        $real_path = realpath($path);
        if ($real_path === false || !is_readable($real_path)) {
            wp_die(__('Impossible de lire le rapport demandé.', 'backup-jlg'), '', ['response' => 404]);
        }

        $base_path = isset($files['base_path']) ? (string) $files['base_path'] : dirname($real_path);
        $normalized_base = realpath($base_path);
        if ($normalized_base !== false) {
            $normalized_base = rtrim(str_replace('\\', '/', $normalized_base), '/') . '/';
            $normalized_target = str_replace('\\', '/', $real_path);
            if (strpos($normalized_target, $normalized_base) !== 0) {
                wp_die(__('Accès au rapport refusé.', 'backup-jlg'), '', ['response' => 403]);
            }
        }

        $mime_type = isset($entry['mime_type']) && $entry['mime_type'] !== '' ? (string) $entry['mime_type'] : 'application/octet-stream';
        if (strpos($mime_type, 'text/') === 0) {
            $mime_type .= '; charset=utf-8';
        }

        $filename = isset($entry['filename']) && $entry['filename'] !== ''
            ? sanitize_file_name($entry['filename'])
            : basename($real_path);

        if (function_exists('nocache_headers')) {
            nocache_headers();
        }
        header('Content-Type: ' . $mime_type);
        header('Content-Disposition: attachment; filename="' . $filename . '"');
        header('Content-Length: ' . filesize($real_path));

        $sent = readfile($real_path);
        if ($sent === false) {
            wp_die(__('Impossible de transmettre le rapport.', 'backup-jlg'), '', ['response' => 500]);
        }

        exit;
    }

<<<<<<< HEAD
    private function get_sandbox_report_download_url(string $report_id, string $type): string
    {
        $report_id = trim($report_id);
        $type = sanitize_key($type);

        if ($report_id === '' || !in_array($type, ['json', 'log'], true)) {
            return '';
        }

        $url = add_query_arg(
            [
                'action' => 'bjlg_download_sandbox_report',
                'report_id' => $report_id,
                'type' => $type,
            ],
            admin_url('admin-post.php')
        );

        return function_exists('wp_nonce_url')
            ? wp_nonce_url($url, 'bjlg_download_sandbox_report')
            : add_query_arg('_wpnonce', wp_create_nonce('bjlg_download_sandbox_report'), $url);
    }

    private function render_history_details(array $entry): string
    {
        $details = isset($entry['details']) ? (string) $entry['details'] : '';
        $metadata = isset($entry['metadata']) && is_array($entry['metadata']) ? $entry['metadata'] : [];

        ob_start();
        ?>
        <div class="bjlg-history-details-main"><?php echo esc_html($details); ?></div>
        <?php if (($entry['action_type'] ?? '') === 'sandbox_restore_validation' && !empty($metadata)) : ?>
            <div class="bjlg-history-details-meta">
                <?php if (!empty($metadata['components']) && is_array($metadata['components'])) : ?>
                    <p><strong><?php esc_html_e('Composants', 'backup-jlg'); ?> :</strong> <?php echo esc_html(implode(', ', array_map('strval', $metadata['components']))); ?></p>
                <?php endif; ?>
                <?php if (!empty($metadata['objectives']['rto_human'])) : ?>
                    <p><strong><?php esc_html_e('RTO observé', 'backup-jlg'); ?> :</strong> <?php echo esc_html($metadata['objectives']['rto_human']); ?></p>
                <?php endif; ?>
                <?php if (!empty($metadata['objectives']['rpo_human'])) : ?>
                    <p><strong><?php esc_html_e('RPO estimé', 'backup-jlg'); ?> :</strong> <?php echo esc_html($metadata['objectives']['rpo_human']); ?></p>
                <?php endif; ?>
                <?php if (!empty($metadata['report']['id'])) :
                    $json_url = $this->get_sandbox_report_download_url((string) $metadata['report']['id'], 'json');
                    $log_url = $this->get_sandbox_report_download_url((string) $metadata['report']['id'], 'log');
                    ?>
                    <p class="bjlg-history-report-links">
                        <?php if ($json_url !== '') : ?>
                            <a class="button button-small" href="<?php echo esc_url($json_url); ?>"><?php esc_html_e('Rapport JSON', 'backup-jlg'); ?></a>
                        <?php endif; ?>
                        <?php if ($log_url !== '') : ?>
                            <a class="button button-small" href="<?php echo esc_url($log_url); ?>"><?php esc_html_e('Journal NDJSON', 'backup-jlg'); ?></a>
                        <?php endif; ?>
                    </p>
                <?php endif; ?>
                <?php if (!empty($metadata['log_excerpt']) && is_array($metadata['log_excerpt'])) :
                    $log_entries = array_slice($metadata['log_excerpt'], -5);
                    ?>
                    <div class="bjlg-history-log-excerpt">
                        <strong><?php esc_html_e('Extrait du journal', 'backup-jlg'); ?> :</strong>
                        <ul>
                            <?php foreach ($log_entries as $log_entry) :
                                if (!is_array($log_entry) || empty($log_entry['message'])) {
                                    continue;
                                }
                                $timestamp = isset($log_entry['timestamp']) ? (int) $log_entry['timestamp'] : 0;
                                $prefix = $timestamp > 0
                                    ? date_i18n(get_option('time_format'), $timestamp) . ' — '
                                    : '';
                                ?>
                                <li><?php echo esc_html($prefix . (string) $log_entry['message']); ?></li>
                            <?php endforeach; ?>
                        </ul>
                    </div>
                <?php endif; ?>
            </div>
        <?php endif; ?>
        <?php

        return (string) ob_get_clean();
    }

    public function handle_save_sandbox_schedule()
    {
        if (!bjlg_can_manage_backups()) {
            wp_die(__('Permission refusée.', 'backup-jlg'), '', ['response' => 403]);
        }

        check_admin_referer('bjlg_save_sandbox_schedule', 'bjlg_sandbox_schedule_nonce');

        $posted = wp_unslash($_POST);
        $payload = [
            'enabled' => !empty($posted['sandbox_schedule_enabled']),
            'recurrence' => isset($posted['sandbox_schedule_recurrence']) ? sanitize_key((string) $posted['sandbox_schedule_recurrence']) : '',
            'custom_interval_minutes' => isset($posted['sandbox_schedule_custom_interval']) ? (int) $posted['sandbox_schedule_custom_interval'] : null,
            'initial_delay_minutes' => isset($posted['sandbox_schedule_initial_delay']) ? (int) $posted['sandbox_schedule_initial_delay'] : null,
            'components' => isset($posted['sandbox_schedule_components'])
                ? array_map('sanitize_key', (array) $posted['sandbox_schedule_components'])
                : [],
            'sandbox_path' => isset($posted['sandbox_schedule_path']) ? sanitize_text_field((string) $posted['sandbox_schedule_path']) : '',
        ];

        $status = 'saved';
        $message = '';

        try {
            $scheduler = BJLG_Scheduler::instance();
            if ($scheduler && method_exists($scheduler, 'save_sandbox_schedule_settings')) {
                $scheduler->save_sandbox_schedule_settings($payload);
            } else {
                throw new \RuntimeException(__('Le planificateur sandbox est indisponible.', 'backup-jlg'));
            }
        } catch (\Throwable $throwable) {
            $status = 'error';
            $message = $throwable->getMessage();

            if (class_exists(BJLG_Debug::class)) {
                BJLG_Debug::log('[Sandbox schedule] ' . $throwable->getMessage(), 'error');
            }
        }

        $redirect_args = [
            'page' => 'backup-jlg',
            'section' => 'schedule',
            'sandbox_schedule_status' => $status,
        ];

        if ($message !== '') {
            $redirect_args['sandbox_schedule_message'] = rawurlencode($message);
        }

        $redirect = add_query_arg($redirect_args, admin_url('admin.php'));

        wp_safe_redirect($redirect);
        exit;
    }

    public function handle_download_sandbox_report()
=======
    public function handle_download_sandbox_report(): void
>>>>>>> c967d44d
    {
        if (!bjlg_can_manage_backups()) {
            wp_die(__('Permission refusée.', 'backup-jlg'), '', ['response' => 403]);
        }

<<<<<<< HEAD
        $nonce = isset($_GET['_wpnonce']) ? (string) $_GET['_wpnonce'] : '';
=======
        $nonce = isset($_GET['_wpnonce']) ? $_GET['_wpnonce'] : '';
>>>>>>> c967d44d
        if (function_exists('wp_verify_nonce') && !wp_verify_nonce($nonce, 'bjlg_download_sandbox_report')) {
            wp_die(__('Jeton de sécurité invalide.', 'backup-jlg'), '', ['response' => 403]);
        }

<<<<<<< HEAD
        $report_id = isset($_GET['report_id']) ? sanitize_text_field((string) wp_unslash($_GET['report_id'])) : '';
        $type = isset($_GET['type']) ? sanitize_key((string) wp_unslash($_GET['type'])) : 'json';
        if (!in_array($type, ['json', 'log'], true)) {
            $type = 'json';
        }

        $record = BJLG_Restore::find_sandbox_report($report_id);
        if (!is_array($record)) {
            wp_die(__('Rapport sandbox introuvable.', 'backup-jlg'), '', ['response' => 404]);
        }

        $files = isset($record['files']) && is_array($record['files']) ? $record['files'] : [];
        $entry = isset($files[$type]) && is_array($files[$type]) ? $files[$type] : null;

        if (!$entry || empty($entry['path'])) {
            wp_die(__('Le fichier demandé est introuvable.', 'backup-jlg'), '', ['response' => 404]);
        }

        $path = (string) $entry['path'];
        $real_path = realpath($path);
=======
        $entry_id = isset($_GET['entry_id']) ? (int) $_GET['entry_id'] : 0;
        if ($entry_id <= 0) {
            wp_die(__('Entrée introuvable.', 'backup-jlg'), '', ['response' => 404]);
        }

        $type = isset($_GET['type']) ? sanitize_key((string) wp_unslash($_GET['type'])) : 'markdown';
        if (!in_array($type, ['markdown', 'json', 'log'], true)) {
            $type = 'markdown';
        }

        $entry = BJLG_History::get_entry($entry_id);
        if (!is_array($entry)) {
            wp_die(__('Entrée d’historique introuvable.', 'backup-jlg'), '', ['response' => 404]);
        }

        $metadata = isset($entry['metadata']) && is_array($entry['metadata']) ? $entry['metadata'] : [];
        $files = isset($metadata['report_files']) && is_array($metadata['report_files'])
            ? BJLG_History::sanitize_report_files($metadata['report_files'])
            : [];

        if (empty($files[$type]['path'])) {
            wp_die(__('Le fichier demandé est introuvable.', 'backup-jlg'), '', ['response' => 404]);
        }

        $path = (string) $files[$type]['path'];
        $real_path = realpath($path);

>>>>>>> c967d44d
        if ($real_path === false || !is_readable($real_path)) {
            wp_die(__('Impossible de lire le rapport demandé.', 'backup-jlg'), '', ['response' => 404]);
        }

<<<<<<< HEAD
        $base_path = isset($record['base_path']) ? (string) $record['base_path'] : dirname($real_path);
=======
        $base_path = isset($files['base_path']) ? (string) $files['base_path'] : dirname($real_path);
>>>>>>> c967d44d
        $normalized_base = realpath($base_path);
        if ($normalized_base !== false) {
            $normalized_base = rtrim(str_replace('\\', '/', $normalized_base), '/') . '/';
            $normalized_target = str_replace('\\', '/', $real_path);
            if (strpos($normalized_target, $normalized_base) !== 0) {
                wp_die(__('Accès au rapport refusé.', 'backup-jlg'), '', ['response' => 403]);
            }
        }

<<<<<<< HEAD
        $mime_type = isset($entry['mime_type']) && $entry['mime_type'] !== '' ? (string) $entry['mime_type'] : 'application/octet-stream';
        $filename = isset($entry['filename']) && $entry['filename'] !== ''
            ? sanitize_file_name($entry['filename'])
=======
        $mime_type = isset($files[$type]['mime_type']) && $files[$type]['mime_type'] !== ''
            ? (string) $files[$type]['mime_type']
            : 'application/octet-stream';
        if (strpos($mime_type, 'text/') === 0) {
            $mime_type .= '; charset=utf-8';
        }

        $filename = isset($files[$type]['filename']) && $files[$type]['filename'] !== ''
            ? sanitize_file_name($files[$type]['filename'])
>>>>>>> c967d44d
            : basename($real_path);

        if (function_exists('nocache_headers')) {
            nocache_headers();
        }

        header('Content-Type: ' . $mime_type);
        header('Content-Disposition: attachment; filename="' . $filename . '"');
        header('Content-Length: ' . filesize($real_path));

        $sent = readfile($real_path);
        if ($sent === false) {
            wp_die(__('Impossible de transmettre le rapport.', 'backup-jlg'), '', ['response' => 500]);
        }

        exit;
    }

    /**
     * Section : Bilan de santé
     */
    private function render_health_check_section() {
        $health_checker = new BJLG_Health_Check();
        $results = $health_checker->get_all_checks();
        $plugin_checks = ['debug_mode' => 'Mode Débogage', 'cron_status' => 'Tâches planifiées (Cron)'];
        $server_checks = ['backup_dir' => 'Dossier de sauvegarde', 'disk_space' => 'Espace disque', 'php_memory_limit' => 'Limite Mémoire PHP', 'php_execution_time' => 'Temps d\'exécution PHP'];
        ?>
        <div class="bjlg-section">
            <h2>Bilan de Santé du Système</h2>
            <h3>État du Plugin</h3>
            <table class="wp-list-table widefat striped bjlg-health-check-table">
                <tbody>
                    <?php foreach ($plugin_checks as $key => $title): $result = $results[$key]; ?>
                        <tr>
                            <td style="width: 30px; text-align: center; font-size: 1.5em;"><?php echo ($result['status'] === 'success') ? '✅' : (($result['status'] === 'info') ? 'ℹ️' : '⚠️'); ?></td>
                            <td style="width: 250px;"><strong><?php echo esc_html($title); ?></strong></td>
                            <td><?php echo wp_kses_post($result['message']); ?></td>
                        </tr>
                    <?php endforeach; ?>
                </tbody>
            </table>
            <h3>Configuration Serveur</h3>
            <table class="wp-list-table widefat striped bjlg-health-check-table">
                <tbody>
                    <?php foreach ($server_checks as $key => $title): $result = $results[$key]; ?>
                        <tr>
                            <td style="width: 30px; text-align: center; font-size: 1.5em;"><?php echo ($result['status'] === 'success') ? '✅' : (($result['status'] === 'warning') ? '⚠️' : '❌'); ?></td>
                            <td style="width: 250px;"><strong><?php echo esc_html($title); ?></strong></td>
                            <td><?php echo wp_kses_post($result['message']); ?></td>
                        </tr>
                    <?php endforeach; ?>
                </tbody>
            </table>
            <p style="margin-top: 20px;"><button class="button" onclick="window.location.reload();"><span class="dashicons dashicons-update" aria-hidden="true"></span> Relancer les vérifications</button></p>
        </div>
        <?php
    }

    /**
     * Section : Réglages
     */
    private function render_settings_section() {
        $cleanup_settings = \bjlg_get_option('bjlg_cleanup_settings', ['by_number' => 3, 'by_age' => 0]);
        $incremental_defaults = [
            'max_incrementals' => 10,
            'max_full_age_days' => 30,
            'rotation_enabled' => true,
        ];
        $incremental_settings = \bjlg_get_option('bjlg_incremental_settings', []);
        if (!is_array($incremental_settings)) {
            $incremental_settings = [];
        }
        $incremental_settings = wp_parse_args($incremental_settings, $incremental_defaults);
        $monitoring_settings = BJLG_Settings::get_monitoring_settings();
        $storage_threshold = isset($monitoring_settings['storage_quota_warning_threshold'])
            ? (float) $monitoring_settings['storage_quota_warning_threshold']
            : 85.0;
        $storage_threshold = max(1.0, min(100.0, $storage_threshold));
        $schedule_collection = $this->get_schedule_settings_for_display();
        $schedules = isset($schedule_collection['schedules']) && is_array($schedule_collection['schedules'])
            ? array_values($schedule_collection['schedules'])
            : [];
        $next_runs = isset($schedule_collection['next_runs']) && is_array($schedule_collection['next_runs'])
            ? $schedule_collection['next_runs']
            : [];
        $default_schedule = isset($schedule_collection['default']) && is_array($schedule_collection['default'])
            ? $schedule_collection['default']
            : BJLG_Settings::get_default_schedule_entry();
        $schedules_json = esc_attr(wp_json_encode($schedules));
        $next_runs_json = esc_attr(wp_json_encode($next_runs));
        $event_defaults = isset($schedule_collection['event_defaults']) && is_array($schedule_collection['event_defaults'])
            ? $schedule_collection['event_defaults']
            : BJLG_Scheduler::get_event_trigger_defaults()['triggers'];
        $event_triggers = isset($schedule_collection['event_triggers']) && is_array($schedule_collection['event_triggers'])
            ? wp_parse_args($schedule_collection['event_triggers'], $event_defaults)
            : $event_defaults;
        $event_triggers_json = esc_attr(wp_json_encode($event_triggers));
        $event_defaults_json = esc_attr(wp_json_encode($event_defaults));
        $restore_check = isset($schedule_collection['restore_check']) && is_array($schedule_collection['restore_check'])
            ? $schedule_collection['restore_check']
            : [
                'settings' => BJLG_Scheduler::sanitize_restore_check_settings([]),
                'state' => [
                    'last_run' => null,
                    'last_status' => null,
                    'last_message' => '',
                    'last_report' => null,
                ],
                'schedule' => [
                    'next_run' => null,
                    'next_run_formatted' => null,
                    'next_run_relative' => null,
                ],
            ];
        $restore_check_json = esc_attr(wp_json_encode($restore_check));
        $event_trigger_labels = [
            'filesystem' => [
                'title' => __('Fichiers & médias', 'backup-jlg'),
                'description' => __('Déclenche une sauvegarde lorsqu’un fichier est ajouté, modifié ou supprimé.', 'backup-jlg'),
            ],
            'database' => [
                'title' => __('Base de données', 'backup-jlg'),
                'description' => __('Surveille les modifications de contenu, d’options et de commentaires.', 'backup-jlg'),
            ],
        ];

        $monitoring_settings = BJLG_Settings::get_monitoring_settings();
        $storage_warning_threshold = isset($monitoring_settings['storage_quota_warning_threshold'])
            ? max(1.0, min(100.0, (float) $monitoring_settings['storage_quota_warning_threshold']))
            : 85.0;
        $remote_metrics_ttl = isset($monitoring_settings['remote_metrics_ttl_minutes'])
            ? max(5, min(1440, (int) $monitoring_settings['remote_metrics_ttl_minutes']))
            : 15;

        $components_labels = [
            'db' => 'Base de données',
            'plugins' => 'Extensions',
            'themes' => 'Thèmes',
            'uploads' => 'Médias',
        ];
        $update_guard_defaults = [
            'enabled' => true,
            'components' => ['db', 'plugins', 'themes', 'uploads'],
            'reminder' => [
                'enabled' => false,
                'message' => 'Pensez à déclencher une sauvegarde manuelle avant d\'appliquer vos mises à jour.',
            ],
        ];
        $raw_update_guard_settings = \bjlg_get_option('bjlg_update_guard_settings', []);
        if (!is_array($raw_update_guard_settings)) {
            $raw_update_guard_settings = [];
        }
        $update_guard_settings = BJLG_Settings::merge_settings_with_defaults($raw_update_guard_settings, $update_guard_defaults);
        $explicit_components = [];
        if (isset($raw_update_guard_settings['components']) && is_array($raw_update_guard_settings['components'])) {
            foreach ($raw_update_guard_settings['components'] as $component) {
                $key = sanitize_key((string) $component);
                if ($key === '' || isset($explicit_components[$key])) {
                    continue;
                }
                $explicit_components[$key] = true;
            }
        }
        $update_guard_components = array_keys($explicit_components);
        $valid_component_keys = array_keys($components_labels);
        $update_guard_components = array_values(array_filter(
            $update_guard_components,
            static function ($component) use ($valid_component_keys) {
                return in_array($component, $valid_component_keys, true);
            }
        ));
        if (!array_key_exists('components', $raw_update_guard_settings)) {
            $update_guard_components = $update_guard_settings['components'];
        }
        $update_guard_settings['components'] = $update_guard_components;

        $target_defaults = [
            'core' => true,
            'plugin' => true,
            'theme' => true,
        ];
        $current_targets = [];
        if (isset($update_guard_settings['targets']) && is_array($update_guard_settings['targets'])) {
            foreach ($update_guard_settings['targets'] as $target_key => $enabled) {
                $key = sanitize_key((string) $target_key);
                if ($key === '' || !array_key_exists($key, $target_defaults)) {
                    continue;
                }
                $current_targets[$key] = !empty($enabled);
            }
        }
        $update_guard_settings['targets'] = array_merge($target_defaults, $current_targets);

        $reminder_defaults = $update_guard_defaults['reminder'];
        $reminder_settings = isset($update_guard_settings['reminder']) && is_array($update_guard_settings['reminder'])
            ? $update_guard_settings['reminder']
            : $reminder_defaults;

        $reminder_settings['enabled'] = !empty($reminder_settings['enabled']);
        $reminder_settings['message'] = isset($reminder_settings['message']) && $reminder_settings['message'] !== ''
            ? (string) $reminder_settings['message']
            : $reminder_defaults['message'];

        $channel_defaults = $reminder_defaults['channels'];
        $channels = isset($reminder_settings['channels']) && is_array($reminder_settings['channels'])
            ? $reminder_settings['channels']
            : [];

        foreach ($channel_defaults as $channel_key => $channel_default) {
            if (!isset($channels[$channel_key]) || !is_array($channels[$channel_key])) {
                $channels[$channel_key] = $channel_default;
                continue;
            }

            $channels[$channel_key] = wp_parse_args($channels[$channel_key], $channel_default);
            $channels[$channel_key]['enabled'] = !empty($channels[$channel_key]['enabled']);
            if ($channel_key === 'email') {
                $channels[$channel_key]['recipients'] = isset($channels[$channel_key]['recipients'])
                    ? (string) $channels[$channel_key]['recipients']
                    : '';
            }
        }

        $reminder_settings['channels'] = $channels;
        $update_guard_settings['reminder'] = $reminder_settings;
        $update_guard_email_recipients_display = '';
        if (!empty($channels['email']['recipients'])) {
            $emails = preg_split('/[,;\r\n]+/', (string) $channels['email']['recipients']);
            if (is_array($emails)) {
                $emails = array_filter(array_map('trim', $emails));
                $update_guard_email_recipients_display = implode("\n", $emails);
            }
        }
        $default_next_run_summary = [
            'next_run_formatted' => 'Non planifié',
            'next_run_relative' => '',
        ];
        $destination_choices = $this->get_destination_choices();
        $wl_settings = \bjlg_get_option('bjlg_whitelabel_settings', ['plugin_name' => '', 'hide_from_non_admins' => false]);
        $required_permission = \bjlg_get_required_capability();
        $permission_choices = $this->get_permission_choices();
        $is_custom_permission = $required_permission !== ''
            && !isset($permission_choices['roles'][$required_permission])
            && !isset($permission_choices['capabilities'][$required_permission]);
        $webhook_key = class_exists(BJLG_Webhooks::class) ? BJLG_Webhooks::get_webhook_key() : '';

        $notification_defaults = [
            'enabled' => false,
            'email_recipients' => '',
            'events' => [
                'backup_complete' => true,
                'backup_failed' => true,
                'cleanup_complete' => false,
                'storage_warning' => true,
                'remote_purge_failed' => true,
                'remote_purge_delayed' => true,
                'restore_self_test_passed' => false,
                'restore_self_test_failed' => true,
            ],
            'channels' => [
                'email' => ['enabled' => false],
                'slack' => ['enabled' => false, 'webhook_url' => ''],
                'discord' => ['enabled' => false, 'webhook_url' => ''],
                'teams' => ['enabled' => false, 'webhook_url' => ''],
                'sms' => ['enabled' => false, 'webhook_url' => ''],
            ],
            'quiet_hours' => [
                'enabled' => false,
                'start' => '22:00',
                'end' => '07:00',
                'allow_critical' => true,
                'timezone' => '',
            ],
            'escalation' => [
                'enabled' => false,
                'delay_minutes' => 15,
                'only_critical' => true,
                'channels' => [
                    'email' => false,
                    'slack' => false,
                    'discord' => false,
                    'teams' => false,
                    'sms' => true,
                ],
            ],
        ];

        $notification_settings = \bjlg_get_option('bjlg_notification_settings', []);
        if (!is_array($notification_settings)) {
            $notification_settings = [];
        }
        $notification_settings = wp_parse_args($notification_settings, $notification_defaults);
        $notification_settings['events'] = isset($notification_settings['events']) && is_array($notification_settings['events'])
            ? wp_parse_args($notification_settings['events'], $notification_defaults['events'])
            : $notification_defaults['events'];
        $notification_settings['channels'] = isset($notification_settings['channels']) && is_array($notification_settings['channels'])
            ? wp_parse_args($notification_settings['channels'], $notification_defaults['channels'])
            : $notification_defaults['channels'];

        $notification_settings['quiet_hours'] = isset($notification_settings['quiet_hours']) && is_array($notification_settings['quiet_hours'])
            ? wp_parse_args($notification_settings['quiet_hours'], $notification_defaults['quiet_hours'])
            : $notification_defaults['quiet_hours'];

        $notification_settings['escalation'] = isset($notification_settings['escalation']) && is_array($notification_settings['escalation'])
            ? wp_parse_args($notification_settings['escalation'], $notification_defaults['escalation'])
            : $notification_defaults['escalation'];

        if (!isset($notification_settings['escalation']['channels']) || !is_array($notification_settings['escalation']['channels'])) {
            $notification_settings['escalation']['channels'] = $notification_defaults['escalation']['channels'];
        } else {
            $notification_settings['escalation']['channels'] = wp_parse_args($notification_settings['escalation']['channels'], $notification_defaults['escalation']['channels']);
        }

        foreach ($notification_defaults['channels'] as $channel_key => $channel_defaults) {
            if (!isset($notification_settings['channels'][$channel_key]) || !is_array($notification_settings['channels'][$channel_key])) {
                $notification_settings['channels'][$channel_key] = $channel_defaults;
            } else {
                $notification_settings['channels'][$channel_key] = wp_parse_args($notification_settings['channels'][$channel_key], $channel_defaults);
            }
        }

        $notification_recipients_display = '';
        if (!empty($notification_settings['email_recipients'])) {
            $emails = preg_split('/[,;\r\n]+/', (string) $notification_settings['email_recipients']);
            if (is_array($emails)) {
                $emails = array_filter(array_map('trim', $emails));
                $notification_recipients_display = implode("\n", $emails);
            }
        }

        $quiet_settings = $notification_settings['quiet_hours'];
        $escalation_settings = $notification_settings['escalation'];
        $quiet_timezone_label = $quiet_settings['timezone'] !== ''
            ? $quiet_settings['timezone']
            : (function_exists('wp_timezone_string') ? wp_timezone_string() : 'UTC');

        $escalation_mode = isset($escalation_settings['mode']) ? (string) $escalation_settings['mode'] : 'simple';
        if (!in_array($escalation_mode, ['simple', 'staged'], true)) {
            $escalation_mode = 'simple';
        }

        $escalation_stage_settings = isset($escalation_settings['stages']) && is_array($escalation_settings['stages'])
            ? $escalation_settings['stages']
            : [];

        $escalation_blueprint = class_exists(BJLG_Notifications::class) && method_exists(BJLG_Notifications::class, 'get_escalation_stage_blueprint')
            ? BJLG_Notifications::get_escalation_stage_blueprint()
            : [
                'slack' => [
                    'label' => __('Escalade Slack', 'backup-jlg'),
                    'description' => __('Diffuse l’alerte sur Slack pour mobiliser immédiatement le support.', 'backup-jlg'),
                    'default_delay_minutes' => 15,
                ],
                'discord' => [
                    'label' => __('Escalade Discord', 'backup-jlg'),
                    'description' => __('Préviens l’équipe on-call ou la communauté technique via Discord.', 'backup-jlg'),
                    'default_delay_minutes' => 15,
                ],
                'teams' => [
                    'label' => __('Escalade Microsoft Teams', 'backup-jlg'),
                    'description' => __('Alerte le helpdesk Teams et documente automatiquement l’incident.', 'backup-jlg'),
                    'default_delay_minutes' => 20,
                ],
                'sms' => [
                    'label' => __('Escalade SMS', 'backup-jlg'),
                    'description' => __('Notifie les astreintes par SMS lorsque l’incident persiste.', 'backup-jlg'),
                    'default_delay_minutes' => 30,
                ],
            ];

        $template_blueprint = class_exists(BJLG_Notifications::class) && method_exists(BJLG_Notifications::class, 'get_severity_template_blueprint')
            ? BJLG_Notifications::get_severity_template_blueprint()
            : [
                'info' => [
                    'label' => __('Information', 'backup-jlg'),
                    'intro' => __('Mise à jour de routine pour votre visibilité.', 'backup-jlg'),
                    'outro' => __('Aucune action immédiate n’est requise.', 'backup-jlg'),
                    'resolution' => __('Archivez l’événement une fois les vérifications terminées.', 'backup-jlg'),
                    'actions' => [
                        __('Ajoutez un commentaire dans l’historique si une vérification manuelle a été effectuée.', 'backup-jlg'),
                    ],
                ],
                'warning' => [
                    'label' => __('Avertissement', 'backup-jlg'),
                    'intro' => __('Surveillez l’incident : une intervention préventive peut être nécessaire.', 'backup-jlg'),
                    'outro' => __('Planifiez une action de suivi si la situation persiste.', 'backup-jlg'),
                    'resolution' => __('Actualisez l’état dans le panneau Monitoring pour informer l’équipe.', 'backup-jlg'),
                    'actions' => [
                        __('Vérifiez la capacité de stockage et les dernières purges distantes.', 'backup-jlg'),
                        __('Planifiez un nouveau point de contrôle pour confirmer que l’alerte diminue.', 'backup-jlg'),
                    ],
                ],
                'critical' => [
                    'label' => __('Critique', 'backup-jlg'),
                    'intro' => __('Action immédiate recommandée : l’incident est suivi et sera escaladé.', 'backup-jlg'),
                    'outro' => __('Une escalade automatique sera déclenchée si le statut ne change pas.', 'backup-jlg'),
                    'resolution' => __('Consignez la résolution dans le tableau de bord pour clôturer l’escalade.', 'backup-jlg'),
                    'actions' => [
                        __('Inspectez les journaux détaillés et identifiez la dernière action réussie.', 'backup-jlg'),
                        __('Contactez l’astreinte et préparez un plan de remédiation ou de restauration.', 'backup-jlg'),
                    ],
                ],
            ];
        $template_settings = isset($notification_settings['templates']) && is_array($notification_settings['templates'])
            ? $notification_settings['templates']
            : [];
        $notification_receipts = class_exists(BJLG_Notification_Receipts::class)
            ? BJLG_Notification_Receipts::get_recent_for_display(10)
            : [];
        $template_tokens = class_exists(BJLG_Notifications::class) && method_exists(BJLG_Notifications::class, 'get_template_tokens')
            ? BJLG_Notifications::get_template_tokens()
            : [
                'site_name' => __('Nom du site WordPress', 'backup-jlg'),
                'event_title' => __('Titre de l’événement', 'backup-jlg'),
                'timestamp' => __('Horodatage courant', 'backup-jlg'),
            ];

        $performance_defaults = [
            'multi_threading' => false,
            'max_workers' => 2,
            'chunk_size' => 50,
            'compression_level' => 6,
        ];
        $performance_settings = \bjlg_get_option('bjlg_performance_settings', []);
        if (!is_array($performance_settings)) {
            $performance_settings = [];
        }
        $performance_settings = wp_parse_args($performance_settings, $performance_defaults);

        $webhook_defaults = [
            'enabled' => false,
            'urls' => [
                'backup_complete' => '',
                'backup_failed' => '',
                'cleanup_complete' => '',
            ],
            'secret' => '',
        ];
        $webhook_settings = \bjlg_get_option('bjlg_webhook_settings', []);
        if (!is_array($webhook_settings)) {
            $webhook_settings = [];
        }
        $webhook_settings = wp_parse_args($webhook_settings, $webhook_defaults);
        $webhook_settings['urls'] = isset($webhook_settings['urls']) && is_array($webhook_settings['urls'])
            ? wp_parse_args($webhook_settings['urls'], $webhook_defaults['urls'])
            : $webhook_defaults['urls'];
        ?>
        <div class="bjlg-section">
            <h2>Configuration du Plugin</h2>
            
            <h3><span class="dashicons dashicons-cloud" aria-hidden="true"></span> Destinations Cloud</h3>
            <div class="bjlg-settings-destinations">
                <?php
                if (!empty($this->destinations)) {
                    foreach ($this->destinations as $destination) {
                        $destination->render_settings();
                    }
                } else {
                    echo '<p class="description">Aucune destination cloud configurée. Activez Google Drive ou Amazon S3 en complétant leurs réglages.</p>';
                }
                ?>
            </div>

            <h3><span class="dashicons dashicons-calendar-alt" aria-hidden="true"></span> Planification des Sauvegardes</h3>
            <div class="notice notice-info bjlg-schedule-help" aria-live="polite">
                <p><?php echo esc_html__(
                    'Les recommandations de charge et les scénarios suggérés sont calculés automatiquement lors de la modification d’une planification.',
                    'backup-jlg'
                ); ?></p>
                <p class="description"><?php echo esc_html__(
                    'Si JavaScript est désactivé, référez-vous aux conseils ci-dessous pour répartir vos sauvegardes et surveiller les chevauchements.',
                    'backup-jlg'
                ); ?></p>
            </div>
            <noscript>
                <div class="notice notice-warning">
                    <p><?php echo esc_html__(
                        'Activez JavaScript dans votre navigateur pour obtenir les analyses de capacité et les aides contextuelles.',
                        'backup-jlg'
                    ); ?></p>
                </div>
            </noscript>
            <form
                id="bjlg-schedule-form"
                data-default-schedule="<?php echo esc_attr(wp_json_encode($default_schedule)); ?>"
                data-next-runs="<?php echo $next_runs_json; ?>"
                data-schedules="<?php echo $schedules_json; ?>"
                data-event-triggers="<?php echo $event_triggers_json; ?>"
                data-event-defaults="<?php echo $event_defaults_json; ?>"
                data-restore-check="<?php echo $restore_check_json; ?>"
            >
                <div id="bjlg-schedule-feedback" class="notice" role="status" aria-live="polite" style="display:none;"></div>
                <div class="bjlg-schedule-list">
                    <?php if (!empty($schedules)): ?>
                        <?php foreach ($schedules as $index => $schedule):
                            if (!is_array($schedule)) {
                                continue;
                            }

                            $schedule_id = isset($schedule['id']) ? (string) $schedule['id'] : '';
                            $next_run_summary = $schedule_id !== '' && isset($next_runs[$schedule_id])
                                ? $next_runs[$schedule_id]
                                : $default_next_run_summary;

                            echo $this->render_schedule_item(
                                $schedule,
                                is_array($next_run_summary) ? $next_run_summary : $default_next_run_summary,
                                $components_labels,
                                $destination_choices,
                                $index,
                                false
                            );
                        endforeach; ?>
                    <?php else: ?>
                        <?php
                        echo $this->render_schedule_item(
                            $default_schedule,
                            $default_next_run_summary,
                            $components_labels,
                            $destination_choices,
                            0,
                            false
                        );
                        ?>
                    <?php endif; ?>
                    <?php
                    echo $this->render_schedule_item(
                        $default_schedule,
                        $default_next_run_summary,
                        $components_labels,
                        $destination_choices,
                        count($schedules),
                        true
                    );
                    ?>
                </div>
                <section class="bjlg-event-trigger-settings" aria-labelledby="bjlg-event-triggers-title">
                    <header class="bjlg-event-trigger-settings__header">
                        <h4 id="bjlg-event-triggers-title"><?php esc_html_e('Déclencheurs événementiels', 'backup-jlg'); ?></h4>
                        <p class="description"><?php esc_html_e('Automatisez des sauvegardes supplémentaires en réponse aux modifications détectées sur le site.', 'backup-jlg'); ?></p>
                    </header>
                    <div class="bjlg-event-trigger-settings__grid" data-role="event-trigger-list">
                        <?php foreach ($event_defaults as $trigger_key => $defaults):
                            if (!is_array($defaults)) {
                                continue;
                            }
                            $current = isset($event_triggers[$trigger_key]) && is_array($event_triggers[$trigger_key])
                                ? wp_parse_args($event_triggers[$trigger_key], $defaults)
                                : $defaults;
                            $enabled = !empty($current['enabled']);
                            $cooldown = (int) ($current['cooldown'] ?? $defaults['cooldown']);
                            $batch_window = (int) ($current['batch_window'] ?? $defaults['batch_window']);
                            $max_batch = (int) ($current['max_batch'] ?? $defaults['max_batch']);
                            $label_info = $event_trigger_labels[$trigger_key] ?? [
                                'title' => ucfirst($trigger_key),
                                'description' => '',
                            ];
                        ?>
                            <fieldset class="bjlg-event-trigger" data-event-trigger="<?php echo esc_attr($trigger_key); ?>">
                                <legend><?php echo esc_html($label_info['title']); ?></legend>
                                <?php if (!empty($label_info['description'])): ?>
                                    <p class="description"><?php echo esc_html($label_info['description']); ?></p>
                                <?php endif; ?>
                                <label class="bjlg-event-trigger__toggle">
                                    <input type="checkbox" data-field="event-enabled" name="event_triggers[<?php echo esc_attr($trigger_key); ?>][enabled]" value="1" <?php checked($enabled); ?>>
                                    <span><?php esc_html_e('Activer ce déclencheur', 'backup-jlg'); ?></span>
                                </label>
                                <div class="bjlg-event-trigger__controls">
                                    <label>
                                        <span><?php esc_html_e('Temps minimum entre deux sauvegardes (s)', 'backup-jlg'); ?></span>
                                        <input type="number" min="0" step="30" data-field="event-cooldown" name="event_triggers[<?php echo esc_attr($trigger_key); ?>][cooldown]" value="<?php echo esc_attr($cooldown); ?>" <?php disabled(!$enabled); ?>>
                                    </label>
                                    <label>
                                        <span><?php esc_html_e('Fenêtre de regroupement (s)', 'backup-jlg'); ?></span>
                                        <input type="number" min="0" step="10" data-field="event-batch-window" name="event_triggers[<?php echo esc_attr($trigger_key); ?>][batch_window]" value="<?php echo esc_attr($batch_window); ?>" <?php disabled(!$enabled); ?>>
                                    </label>
                                    <label>
                                        <span><?php esc_html_e('Seuil d’événements', 'backup-jlg'); ?></span>
                                        <input type="number" min="1" step="1" data-field="event-max-batch" name="event_triggers[<?php echo esc_attr($trigger_key); ?>][max_batch]" value="<?php echo esc_attr($max_batch); ?>" <?php disabled(!$enabled); ?>>
                                    </label>
                                </div>
                            </fieldset>
                        <?php endforeach; ?>
                    </div>
                </section>
                <p class="bjlg-schedule-actions">
                    <button type="button" class="button button-secondary bjlg-add-schedule">
                        <span class="dashicons dashicons-plus" aria-hidden="true"></span>
                        Ajouter une planification
                    </button>
                </p>
                <p class="submit"><button type="submit" class="button button-primary">Enregistrer les planifications</button></p>
            </form>

            <h3><span class="dashicons dashicons-shield" aria-hidden="true"></span> Snapshot pré-update</h3>
            <form class="bjlg-settings-form bjlg-update-guard-form"
                  data-success-message="Paramètres du snapshot pré-update sauvegardés."
                  data-error-message="Impossible de mettre à jour le snapshot pré-update.">
                <div class="bjlg-settings-feedback notice bjlg-hidden" role="status" aria-live="polite"></div>
                <table class="form-table">
                    <tr>
                        <th scope="row">Protection automatique</th>
                        <td>
                            <label for="bjlg-update-guard-enabled" class="bjlg-toggle">
                                <input type="checkbox"
                                       id="bjlg-update-guard-enabled"
                                       name="update_guard_enabled"
                                       value="1"
                                       <?php checked(!empty($update_guard_settings['enabled'])); ?>
                                       aria-describedby="bjlg-update-guard-enabled-description">
                                <span><?php esc_html_e('Déclencher un snapshot avant chaque mise à jour', 'backup-jlg'); ?></span>
                            </label>
                            <p id="bjlg-update-guard-enabled-description" class="description">
                                <?php esc_html_e('Lorsque cette option est active, un point de restauration est créé avant l’exécution des mises à jour correspondantes.', 'backup-jlg'); ?>
                            </p>
                        </td>
                    </tr>
                    <tr class="bjlg-update-guard-fields">
                        <th scope="row"><?php esc_html_e('Composants à inclure', 'backup-jlg'); ?></th>
                        <td>
                            <fieldset class="bjlg-update-guard-fieldset" aria-describedby="bjlg-update-guard-components-help">
                                <legend class="screen-reader-text"><?php esc_html_e('Sélectionner les composants à sauvegarder', 'backup-jlg'); ?></legend>
                                <ul class="bjlg-checkbox-list" role="list">
                                    <?php foreach ($components_labels as $component_key => $component_label): ?>
                                        <li>
                                            <label for="bjlg-update-guard-component-<?php echo esc_attr($component_key); ?>">
                                                <input type="checkbox"
                                                       id="bjlg-update-guard-component-<?php echo esc_attr($component_key); ?>"
                                                       name="update_guard_components[]"
                                                       value="<?php echo esc_attr($component_key); ?>"
                                                       <?php checked(in_array($component_key, $update_guard_settings['components'], true)); ?>>
                                                <span><?php echo esc_html($component_label); ?></span>
                                            </label>
                                        </li>
                                    <?php endforeach; ?>
                                </ul>
                            </fieldset>
                            <p id="bjlg-update-guard-components-help" class="description">
                                <?php esc_html_e('Conservez au minimum la base de données et les extensions pour les mises à jour critiques ; ajoutez les médias et thèmes lors des fenêtres de maintenance planifiées.', 'backup-jlg'); ?>
                            </p>
                        </td>
                    </tr>
                    <tr class="bjlg-update-guard-fields">
                        <th scope="row"><?php esc_html_e('Types de mise à jour', 'backup-jlg'); ?></th>
                        <td>
                            <?php $update_guard_target_labels = [
                                'core' => __('Cœur WordPress', 'backup-jlg'),
                                'plugin' => __('Extensions', 'backup-jlg'),
                                'theme' => __('Thèmes', 'backup-jlg'),
                            ]; ?>
                            <fieldset class="bjlg-update-guard-fieldset" aria-describedby="bjlg-update-guard-targets-help">
                                <legend class="screen-reader-text"><?php esc_html_e('Choisir les mises à jour surveillées', 'backup-jlg'); ?></legend>
                                <ul class="bjlg-checkbox-list" role="list">
                                    <?php foreach ($update_guard_target_labels as $target_key => $target_label): ?>
                                        <li>
                                            <label for="bjlg-update-guard-target-<?php echo esc_attr($target_key); ?>">
                                                <input type="checkbox"
                                                       id="bjlg-update-guard-target-<?php echo esc_attr($target_key); ?>"
                                                       name="update_guard_targets[]"
                                                       value="<?php echo esc_attr($target_key); ?>"
                                                       <?php checked(!empty($update_guard_settings['targets'][$target_key])); ?>>
                                                <span><?php echo esc_html($target_label); ?></span>
                                            </label>
                                        </li>
                                    <?php endforeach; ?>
                                </ul>
                            </fieldset>
                            <p id="bjlg-update-guard-targets-help" class="description">
                                <?php esc_html_e('Désactivez les snapshots pour les mises à jour mineures afin d’accélérer les correctifs ; conservez-les pour les évolutions majeures ou à fort impact.', 'backup-jlg'); ?>
                            </p>
                        </td>
                    </tr>
                    <tr class="bjlg-update-guard-fields">
                        <th scope="row"><?php esc_html_e('Rappels', 'backup-jlg'); ?></th>
                        <td>
                            <label for="bjlg-update-guard-reminder-enabled" class="bjlg-toggle">
                                <input type="checkbox"
                                       id="bjlg-update-guard-reminder-enabled"
                                       name="update_guard_reminder_enabled"
                                       value="1"
                                       <?php checked(!empty($update_guard_settings['reminder']['enabled'])); ?>
                                       aria-describedby="bjlg-update-guard-reminder-help">
                                <span><?php esc_html_e('Notifier lorsqu’un snapshot est ignoré', 'backup-jlg'); ?></span>
                            </label>
                            <p id="bjlg-update-guard-reminder-help" class="description">
                                <?php esc_html_e('Les rappels informent votre équipe qu’un snapshot est requis ou a été omis selon les règles ci-dessus.', 'backup-jlg'); ?>
                            </p>
                            <div class="bjlg-update-guard-reminder-fields">
                                <label for="bjlg-update-guard-reminder-message" class="bjlg-label-block bjlg-fw-600">
                                    <?php esc_html_e('Message affiché', 'backup-jlg'); ?>
                                </label>
                                <textarea id="bjlg-update-guard-reminder-message"
                                          name="update_guard_reminder_message"
                                          class="large-text"
                                          rows="3"
                                          aria-describedby="bjlg-update-guard-reminder-message-help"><?php echo esc_textarea($update_guard_settings['reminder']['message']); ?></textarea>
                                <p id="bjlg-update-guard-reminder-message-help" class="description">
                                    <?php esc_html_e('Décrivez les étapes à suivre (tests, validation, sauvegarde manuelle) pour que le rappel soit immédiatement exploitable.', 'backup-jlg'); ?>
                                </p>
                                <fieldset class="bjlg-update-guard-reminder-channels" aria-describedby="bjlg-update-guard-reminder-channels-help">
                                    <legend class="bjlg-fw-600"><?php esc_html_e('Canaux à utiliser', 'backup-jlg'); ?></legend>
                                    <ul class="bjlg-checkbox-list" role="list">
                                        <li>
                                            <label for="bjlg-update-guard-reminder-channel-notification">
                                                <input type="checkbox"
                                                       id="bjlg-update-guard-reminder-channel-notification"
                                                       name="update_guard_reminder_channel_notification"
                                                       value="1"
                                                       <?php checked(!empty($update_guard_settings['reminder']['channels']['notification']['enabled'])); ?>>
                                                <span><?php esc_html_e('Notification interne (journal & centre d’alertes)', 'backup-jlg'); ?></span>
                                            </label>
                                        </li>
                                        <li>
                                            <label for="bjlg-update-guard-reminder-channel-email">
                                                <input type="checkbox"
                                                       id="bjlg-update-guard-reminder-channel-email"
                                                       name="update_guard_reminder_channel_email"
                                                       value="1"
                                                       <?php checked(!empty($update_guard_settings['reminder']['channels']['email']['enabled'])); ?>>
                                                <span><?php esc_html_e('E-mail dédié', 'backup-jlg'); ?></span>
                                            </label>
                                        </li>
                                    </ul>
                                    <p id="bjlg-update-guard-reminder-channels-help" class="description">
                                        <?php esc_html_e('Activez uniquement les canaux pertinents pour éviter la lassitude : privilégiez l’e-mail pour les équipes d’astreinte, l’alerte interne pour le suivi quotidien.', 'backup-jlg'); ?>
                                    </p>
                                </fieldset>
                                <div class="bjlg-update-guard-reminder-email-fields">
                                    <label for="bjlg-update-guard-reminder-email-recipients" class="bjlg-label-block bjlg-fw-600">
                                        <?php esc_html_e('Destinataires e-mail', 'backup-jlg'); ?>
                                    </label>
                                    <textarea id="bjlg-update-guard-reminder-email-recipients"
                                              name="update_guard_reminder_email_recipients"
                                              class="large-text code"
                                              rows="3"
                                              placeholder="admin@example.com&#10;ops@example.com"
                                              aria-describedby="bjlg-update-guard-reminder-email-help"><?php echo esc_textarea($update_guard_email_recipients_display); ?></textarea>
                                    <p id="bjlg-update-guard-reminder-email-help" class="description">
                                        <?php esc_html_e('Une adresse par ligne ou séparée par une virgule. L’adresse e-mail d’administration du site est utilisée par défaut si cette liste est vide.', 'backup-jlg'); ?>
                                    </p>
                                </div>
                            </div>
                        </td>
                    </tr>
                </table>
                <p class="description">
                    <?php esc_html_e('Ces réglages sont disponibles via l’API REST afin de synchroniser votre politique de snapshots avec vos pipelines de déploiement.', 'backup-jlg'); ?>
                </p>
                <p class="submit"><button type="submit" class="button button-primary"><?php esc_html_e('Enregistrer la section Snapshot', 'backup-jlg'); ?></button></p>
            </form>

            <h3><span class="dashicons dashicons-admin-links" aria-hidden="true"></span> Webhook</h3>
            <form id="bjlg-webhook-tools" class="bjlg-webhook-form" aria-labelledby="bjlg-webhook-tools-title">
                <p id="bjlg-webhook-tools-title">Utilisez ce point de terminaison pour déclencher une sauvegarde à distance en toute sécurité :</p>
                <div class="bjlg-webhook-url bjlg-mb-10">
                    <label for="bjlg-webhook-endpoint" class="bjlg-label-block bjlg-fw-600">Point de terminaison</label>
                    <div class="bjlg-form-field-group">
                        <div class="bjlg-form-field-control">
                            <input type="text" id="bjlg-webhook-endpoint" readonly value="<?php echo esc_url(BJLG_Webhooks::get_webhook_endpoint()); ?>" class="regular-text code" autocomplete="url">
                        </div>
                        <div class="bjlg-form-field-actions">
                            <button type="button" class="button bjlg-copy-field" data-copy-target="#bjlg-webhook-endpoint">Copier l'URL</button>
                        </div>
                    </div>
                </div>
                <div class="bjlg-webhook-url bjlg-mb-10">
                    <label for="bjlg-webhook-key" class="bjlg-label-block bjlg-fw-600">Clé secrète</label>
                    <div class="bjlg-form-field-group bjlg-secret-field">
                        <div class="bjlg-form-field-control">
                            <input type="password"
                                   id="bjlg-webhook-key"
                                   readonly
                                   value="<?php echo esc_attr($webhook_key); ?>"
                                   class="regular-text code"
                                   autocomplete="current-password"
                                   data-lpignore="true">
                        </div>
                        <div class="bjlg-form-field-actions">
                            <button type="button"
                                    class="button bjlg-toggle-secret"
                                    data-target="#bjlg-webhook-key"
                                    data-label-show="Afficher la clé secrète"
                                    data-label-hide="Masquer la clé secrète"
                                    aria-label="Afficher la clé secrète"
                                    aria-pressed="false">
                                <span class="dashicons dashicons-visibility" aria-hidden="true"></span>
                                <span class="screen-reader-text">Afficher la clé secrète</span>
                            </button>
                            <button type="button" class="button bjlg-copy-field" data-copy-target="#bjlg-webhook-key">Copier la clé</button>
                            <button type="button" class="button" id="bjlg-regenerate-webhook">Régénérer</button>
                        </div>
                    </div>
                </div>
                <p class="description">Envoyez une requête <strong>POST</strong> à l'URL ci-dessus en ajoutant l'en-tête <code><?php echo esc_html(BJLG_Webhooks::WEBHOOK_HEADER); ?></code> (ou <code>Authorization: Bearer &lt;clé&gt;</code>) contenant votre clé.</p>
                <pre class="code"><code><?php echo esc_html(sprintf("curl -X POST %s \\n  -H 'Content-Type: application/json' \\n  -H '%s: %s'", BJLG_Webhooks::get_webhook_endpoint(), BJLG_Webhooks::WEBHOOK_HEADER, $webhook_key)); ?></code></pre>
                <p class="description"><strong>Compatibilité :</strong> L'ancien format <code><?php echo esc_html(add_query_arg(BJLG_Webhooks::WEBHOOK_QUERY_VAR, 'VOTRE_CLE', home_url('/'))); ?></code> reste supporté provisoirement mais sera retiré après la période de transition.</p>
            </form>

            <form class="bjlg-settings-form">
                <div class="bjlg-settings-feedback notice bjlg-hidden" role="status" aria-live="polite"></div>
                <h3><span class="dashicons dashicons-chart-area" aria-hidden="true"></span> Monitoring du stockage distant</h3>
                <table class="form-table">
                    <tr>
                        <th scope="row"><label for="bjlg-storage-warning-threshold"><?php esc_html_e("Seuil d'alerte de capacité", 'backup-jlg'); ?></label></th>
                        <td>
                            <div class="bjlg-field-control">
                                <div class="bjlg-form-field-group">
                                    <div class="bjlg-form-field-control">
                                        <input
                                            type="number"
                                            id="bjlg-storage-warning-threshold"
                                            name="storage_quota_warning_threshold"
                                            class="small-text"
                                            value="<?php echo esc_attr($storage_warning_threshold); ?>"
                                            min="1"
                                            max="100"
                                            step="0.1"
                                            required
                                            aria-describedby="bjlg-storage-warning-threshold-description"
                                        >
                                    </div>
                                    <div class="bjlg-form-field-actions">
                                        <span class="bjlg-form-field-unit">%</span>
                                    </div>
                                </div>
                                <p id="bjlg-storage-warning-threshold-description" class="description">
                                    <?php
                                    printf(
                                        esc_html__("Déclenche une alerte lorsque l'utilisation dépasse ce seuil sur les destinations distantes. Par défaut : %s%%.", 'backup-jlg'),
                                        esc_html(number_format_i18n(85))
                                    );
                                    ?>
                                </p>
                            </div>
                        </td>
                    </tr>
                    <tr>
                        <th scope="row"><label for="bjlg-remote-metrics-ttl"><?php esc_html_e('Rafraîchissement des métriques distantes', 'backup-jlg'); ?></label></th>
                        <td>
                            <div class="bjlg-field-control">
                                <div class="bjlg-form-field-group">
                                    <div class="bjlg-form-field-control">
                                        <input
                                            type="number"
                                            id="bjlg-remote-metrics-ttl"
                                            name="remote_metrics_ttl_minutes"
                                            class="small-text"
                                            value="<?php echo esc_attr($remote_metrics_ttl); ?>"
                                            min="5"
                                            max="1440"
                                            step="5"
                                            required
                                            aria-describedby="bjlg-remote-metrics-ttl-description"
                                        >
                                    </div>
                                    <div class="bjlg-form-field-actions">
                                        <span class="bjlg-form-field-unit"><?php esc_html_e('minutes', 'backup-jlg'); ?></span>
                                    </div>
                                </div>
                                <p id="bjlg-remote-metrics-ttl-description" class="description"><?php esc_html_e('Détermine la durée maximale pendant laquelle un relevé distant est considéré comme à jour.', 'backup-jlg'); ?></p>
                            </div>
                        </td>
                    </tr>
                </table>

                <h3><span class="dashicons dashicons-trash" aria-hidden="true"></span> Rétention des Sauvegardes</h3>
                <table class="form-table">
                    <tr>
                        <th scope="row">Conserver par nombre</th>
                        <td>
                            <div class="bjlg-field-control">
                                <div class="bjlg-form-field-group">
                                    <div class="bjlg-form-field-control">
                                        <input name="by_number" type="number" class="small-text" value="<?php echo esc_attr(isset($cleanup_settings['by_number']) ? $cleanup_settings['by_number'] : 3); ?>" min="0">
                                    </div>
                                    <div class="bjlg-form-field-actions">
                                        <span class="bjlg-form-field-unit">sauvegardes</span>
                                    </div>
                                </div>
                                <p class="description">0 = illimité</p>
                            </div>
                        </td>
                    </tr>
                    <tr>
                        <th scope="row"><label for="bjlg-cleanup-by-age">Conserver par ancienneté</label></th>
                        <td>
                            <div class="bjlg-field-control">
                                <div class="bjlg-form-field-group">
                                    <div class="bjlg-form-field-control">
                                        <input
                                            id="bjlg-cleanup-by-age"
                                            name="by_age"
                                            type="number"
                                            class="small-text"
                                            value="<?php echo esc_attr(isset($cleanup_settings['by_age']) ? $cleanup_settings['by_age'] : 0); ?>"
                                            min="0"
                                            aria-describedby="bjlg-cleanup-by-age-description"
                                        >
                                    </div>
                                    <div class="bjlg-form-field-actions">
                                        <span class="bjlg-form-field-unit">jours</span>
                                    </div>
                                </div>
                                <p id="bjlg-cleanup-by-age-description" class="description">0 = illimité</p>
                            </div>
                        </td>
                    </tr>
                </table>

                <h3><span class="dashicons dashicons-update" aria-hidden="true"></span> Sauvegardes incrémentales</h3>
                <table class="form-table">
                    <tr>
                        <th scope="row"><label for="bjlg-incremental-max-age">Age maximal de la sauvegarde complète</label></th>
                        <td>
                            <div class="bjlg-field-control">
                                <div class="bjlg-form-field-group">
                                    <div class="bjlg-form-field-control">
                                        <input
                                            id="bjlg-incremental-max-age"
                                            name="incremental_max_age"
                                            type="number"
                                            class="small-text"
                                            value="<?php echo esc_attr($incremental_settings['max_full_age_days']); ?>"
                                            min="0"
                                            aria-describedby="bjlg-incremental-max-age-description"
                                        >
                                    </div>
                                    <div class="bjlg-form-field-actions">
                                        <span class="bjlg-form-field-unit">jours</span>
                                    </div>
                                </div>
                                <p id="bjlg-incremental-max-age-description" class="description">Au-delà de cette limite, une nouvelle sauvegarde complète est forcée. 0 = illimité.</p>
                            </div>
                        </td>
                    </tr>
                    <tr>
                        <th scope="row"><label for="bjlg-incremental-max-count">Nombre d'incréments consécutifs</label></th>
                        <td>
                            <div class="bjlg-field-control">
                                <div class="bjlg-form-field-group">
                                    <div class="bjlg-form-field-control">
                                        <input
                                            id="bjlg-incremental-max-count"
                                            name="incremental_max_incrementals"
                                            type="number"
                                            class="small-text"
                                            value="<?php echo esc_attr($incremental_settings['max_incrementals']); ?>"
                                            min="0"
                                            aria-describedby="bjlg-incremental-max-count-description"
                                        >
                                    </div>
                                    <div class="bjlg-form-field-actions">
                                        <span class="bjlg-form-field-unit">incréments</span>
                                    </div>
                                </div>
                                <p id="bjlg-incremental-max-count-description" class="description">0 = illimité. Au-delà, les incréments les plus anciens sont fusionnés automatiquement.</p>
                            </div>
                        </td>
                    </tr>
                    <tr>
                        <th scope="row">Rotation automatique</th>
                        <td>
                            <div class="bjlg-field-control">
                                <label>
                                    <input
                                        type="checkbox"
                                        name="incremental_rotation_enabled"
                                        value="1"
                                        <?php checked(!empty($incremental_settings['rotation_enabled'])); ?>
                                    >
                                    Activer la fusion automatique en sauvegarde synthétique («&nbsp;synth full&nbsp;»)
                                </label>
                                <p class="description">Lorsque la limite d'incréments est atteinte, les plus anciens sont fusionnés dans la dernière complète sans lancer un nouvel export complet.</p>
                            </div>
                        </td>
                    </tr>
                </table>

                <h3><span class="dashicons dashicons-chart-area" aria-hidden="true"></span> <?php esc_html_e('Surveillance du stockage', 'backup-jlg'); ?></h3>
                <table class="form-table">
                    <tr>
                        <th scope="row"><label for="bjlg-storage-warning-threshold"><?php esc_html_e("Seuil d'alerte quota", 'backup-jlg'); ?></label></th>
                        <td>
                            <div class="bjlg-field-control">
                                <div class="bjlg-form-field-group">
                                    <div class="bjlg-form-field-control">
                                        <input
                                            id="bjlg-storage-warning-threshold"
                                            name="storage_quota_warning_threshold"
                                            type="number"
                                            class="small-text"
                                            value="<?php echo esc_attr($storage_threshold); ?>"
                                            min="1"
                                            max="100"
                                            step="0.1"
                                            aria-describedby="bjlg-storage-warning-threshold-description"
                                        >
                                    </div>
                                    <div class="bjlg-form-field-actions">
                                        <span class="bjlg-form-field-unit">%</span>
                                    </div>
                                </div>
                                <p id="bjlg-storage-warning-threshold-description" class="description">
                                    <?php esc_html_e("Déclenche les alertes et notifications lorsque l'utilisation d'une destination distante dépasse ce seuil.", 'backup-jlg'); ?>
                                </p>
                            </div>
                        </td>
                    </tr>
                </table>

                <h3><span class="dashicons dashicons-admin-appearance" aria-hidden="true"></span> Marque Blanche</h3>
                <table class="form-table">
                    <tr>
                        <th scope="row"><label for="bjlg-plugin-name">Nom du plugin</label></th>
                        <td>
                            <div class="bjlg-field-control">
                                <input
                                    type="text"
                                    id="bjlg-plugin-name"
                                    name="plugin_name"
                                    value="<?php echo esc_attr(isset($wl_settings['plugin_name']) ? $wl_settings['plugin_name'] : ''); ?>"
                                    class="regular-text"
                                    placeholder="Backup - JLG"
                                    aria-describedby="bjlg-plugin-name-description"
                                >
                                <p id="bjlg-plugin-name-description" class="description">Laissez vide pour utiliser le nom par défaut</p>
                            </div>
                        </td>
                    </tr>
                    <tr>
                        <th scope="row">Visibilité</th>
                        <td>
                            <div class="bjlg-field-control">
                                <label><input type="checkbox" name="hide_from_non_admins" <?php checked(isset($wl_settings['hide_from_non_admins']) && $wl_settings['hide_from_non_admins']); ?>> Cacher le plugin pour les non-administrateurs</label>
                            </div>
                        </td>
                    </tr>
                    <tr>
                        <th scope="row"><label for="bjlg-required-capability"><?php esc_html_e('Permissions requises', 'backup-jlg'); ?></label></th>
                        <td>
                            <div class="bjlg-field-control">
                                <select id="bjlg-required-capability" name="required_capability" class="regular-text">
                                    <?php if ($is_custom_permission): ?>
                                        <option value="<?php echo esc_attr($required_permission); ?>" selected>
                                            <?php echo esc_html(sprintf(__('Personnalisé : %s', 'backup-jlg'), $required_permission)); ?>
                                        </option>
                                    <?php endif; ?>
                                    <?php if (!empty($permission_choices['roles'])): ?>
                                        <optgroup label="<?php esc_attr_e('Rôles', 'backup-jlg'); ?>">
                                            <?php foreach ($permission_choices['roles'] as $role_key => $role_label): ?>
                                                <option value="<?php echo esc_attr($role_key); ?>" <?php selected($required_permission, $role_key); ?>>
                                                    <?php echo esc_html($role_label); ?>
                                                </option>
                                            <?php endforeach; ?>
                                        </optgroup>
                                    <?php endif; ?>
                                    <?php if (!empty($permission_choices['capabilities'])): ?>
                                        <optgroup label="<?php esc_attr_e('Capacités', 'backup-jlg'); ?>">
                                            <?php foreach ($permission_choices['capabilities'] as $capability_key => $capability_label): ?>
                                                <option value="<?php echo esc_attr($capability_key); ?>" <?php selected($required_permission, $capability_key); ?>>
                                                    <?php echo esc_html($capability_label); ?>
                                                </option>
                                            <?php endforeach; ?>
                                        </optgroup>
                                    <?php endif; ?>
                                </select>
                                <p class="description"><?php esc_html_e('Sélectionnez le rôle ou la capability requis pour accéder au plugin.', 'backup-jlg'); ?></p>
                            </div>
                        </td>
                    </tr>
                </table>

                <p class="submit"><button type="submit" class="button button-primary">Enregistrer les Réglages</button></p>
            </form>

            <h3><span class="dashicons dashicons-megaphone" aria-hidden="true"></span> Notifications</h3>
            <form class="bjlg-settings-form bjlg-notification-preferences-form" data-success-message="Notifications mises à jour." data-error-message="Impossible de sauvegarder les notifications.">
                <table class="form-table">
                    <tr>
                        <th scope="row">Notifications automatiques</th>
                        <td>
                            <div class="bjlg-field-control">
                                <label for="bjlg-notifications-enabled">
                                    <input
                                        type="checkbox"
                                        id="bjlg-notifications-enabled"
                                        name="notifications_enabled"
                                        <?php checked(!empty($notification_settings['enabled'])); ?>
                                        aria-describedby="bjlg-notifications-enabled-description"
                                    >
                                    Activer l'envoi automatique des notifications
                                </label>
                                <p id="bjlg-notifications-enabled-description" class="description">Recevez des alertes lorsqu'une action importante est exécutée.</p>
                            </div>
                        </td>
                    </tr>
                    <tr>
                        <th scope="row"><label for="bjlg-notification-recipients">Destinataires e-mail</label></th>
                        <td>
                            <div class="bjlg-field-control">
                                <textarea
                                    id="bjlg-notification-recipients"
                                    name="email_recipients"
                                    rows="3"
                                    class="large-text code"
                                    placeholder="admin@example.com&#10;contact@example.com"
                                    aria-describedby="bjlg-notification-recipients-description"
                                ><?php echo esc_textarea($notification_recipients_display); ?></textarea>
                                <p id="bjlg-notification-recipients-description" class="description">Une adresse par ligne ou séparée par une virgule. Obligatoire si le canal e-mail est activé.</p>
                            </div>
                        </td>
                    </tr>
                    <tr>
                        <th scope="row">Événements surveillés</th>
                        <td>
                            <div class="bjlg-field-control">
                                <fieldset aria-describedby="bjlg-notifications-events-description">
                                    <legend class="screen-reader-text"><?php esc_html_e('Événements surveillés', 'backup-jlg'); ?></legend>
                                    <ul class="bjlg-checkbox-list" role="list">
                                        <li>
                                            <label for="bjlg-notify-backup-complete">
                                                <input type="checkbox" id="bjlg-notify-backup-complete" name="notify_backup_complete" <?php checked(!empty($notification_settings['events']['backup_complete'])); ?>>
                                                <span><?php esc_html_e('Sauvegarde terminée', 'backup-jlg'); ?></span>
                                            </label>
                                        </li>
                                        <li>
                                            <label for="bjlg-notify-backup-failed">
                                                <input type="checkbox" id="bjlg-notify-backup-failed" name="notify_backup_failed" <?php checked(!empty($notification_settings['events']['backup_failed'])); ?>>
                                                <span><?php esc_html_e('Échec de sauvegarde', 'backup-jlg'); ?></span>
                                            </label>
                                        </li>
                                        <li>
                                            <label for="bjlg-notify-cleanup-complete">
                                                <input type="checkbox" id="bjlg-notify-cleanup-complete" name="notify_cleanup_complete" <?php checked(!empty($notification_settings['events']['cleanup_complete'])); ?>>
                                                <span><?php esc_html_e('Nettoyage finalisé', 'backup-jlg'); ?></span>
                                            </label>
                                        </li>
                                        <li>
                                            <label for="bjlg-notify-storage-warning">
                                                <input type="checkbox" id="bjlg-notify-storage-warning" name="notify_storage_warning" <?php checked(!empty($notification_settings['events']['storage_warning'])); ?>>
                                                <span><?php esc_html_e('Alerte de stockage', 'backup-jlg'); ?></span>
                                            </label>
                                        </li>
                                        <li>
                                            <label for="bjlg-notify-remote-purge-failed">
                                                <input type="checkbox" id="bjlg-notify-remote-purge-failed" name="notify_remote_purge_failed" <?php checked(!empty($notification_settings['events']['remote_purge_failed'])); ?>>
                                                <span><?php esc_html_e('Purge distante en échec', 'backup-jlg'); ?></span>
                                            </label>
                                        </li>
                                        <li>
                                            <label for="bjlg-notify-remote-purge-delayed">
                                                <input type="checkbox" id="bjlg-notify-remote-purge-delayed" name="notify_remote_purge_delayed" <?php checked(!empty($notification_settings['events']['remote_purge_delayed'])); ?>>
                                                <span><?php esc_html_e('Purge distante en retard critique', 'backup-jlg'); ?></span>
                                            </label>
                                        </li>
                                        <li>
                                            <label for="bjlg-notify-restore-self-test-passed">
                                                <input type="checkbox" id="bjlg-notify-restore-self-test-passed" name="notify_restore_self_test_passed" <?php checked(!empty($notification_settings['events']['restore_self_test_passed'])); ?>>
                                                <span><?php esc_html_e('Test de restauration réussi', 'backup-jlg'); ?></span>
                                            </label>
                                        </li>
                                        <li>
                                            <label for="bjlg-notify-restore-self-test-failed">
                                                <input type="checkbox" id="bjlg-notify-restore-self-test-failed" name="notify_restore_self_test_failed" <?php checked(!empty($notification_settings['events']['restore_self_test_failed'])); ?>>
                                                <span><?php esc_html_e('Test de restauration en échec', 'backup-jlg'); ?></span>
                                            </label>
                                        </li>
                                    </ul>
                                </fieldset>
                                <p id="bjlg-notifications-events-description" class="description"><?php esc_html_e('Choisissez quels événements déclenchent un envoi de notification.', 'backup-jlg'); ?></p>
                            </div>
                        </td>
                    </tr>
                </table>

                <p class="submit"><button type="submit" class="button button-primary">Enregistrer les notifications</button></p>
            </form>

            <div class="bjlg-notification-test">
                <button
                    type="button"
                    class="button button-secondary bjlg-notification-test-button"
                    data-loading-label="<?php esc_attr_e('Envoi…', 'backup-jlg'); ?>"
                >
                    <?php esc_html_e('Envoyer une notification de test', 'backup-jlg'); ?>
                </button>
                <span class="spinner" aria-hidden="true"></span>
                <p class="description"><?php esc_html_e('La notification de test utilise les canaux et destinataires renseignés ci-dessus, même si les modifications ne sont pas encore enregistrées.', 'backup-jlg'); ?></p>
                <div class="notice bjlg-notification-test-feedback bjlg-hidden" role="status" aria-live="polite"></div>
            </div>

            <h3><span class="dashicons dashicons-admin-site-alt3" aria-hidden="true"></span> Canaux</h3>
            <form class="bjlg-settings-form bjlg-notification-channels-form" data-success-message="Canaux mis à jour." data-error-message="Impossible de mettre à jour les canaux.">
                <table class="form-table">
                    <tr>
                        <th scope="row">Canaux disponibles</th>
                        <td>
                            <div class="bjlg-field-control">
                                <fieldset aria-describedby="bjlg-notifications-channels-description">
                                    <legend class="screen-reader-text"><?php esc_html_e('Canaux de notification actifs', 'backup-jlg'); ?></legend>
                                    <ul class="bjlg-checkbox-list" role="list">
                                        <li>
                                            <label for="bjlg-channel-email">
                                                <input type="checkbox" id="bjlg-channel-email" name="channel_email" <?php checked(!empty($notification_settings['channels']['email']['enabled'])); ?>>
                                                <span><?php esc_html_e('E-mail', 'backup-jlg'); ?></span>
                                            </label>
                                        </li>
                                        <li>
                                            <label for="bjlg-channel-slack">
                                                <input type="checkbox" id="bjlg-channel-slack" name="channel_slack" <?php checked(!empty($notification_settings['channels']['slack']['enabled'])); ?>>
                                                <span><?php esc_html_e('Slack', 'backup-jlg'); ?></span>
                                            </label>
                                        </li>
                                        <li>
                                            <label for="bjlg-channel-discord">
                                                <input type="checkbox" id="bjlg-channel-discord" name="channel_discord" <?php checked(!empty($notification_settings['channels']['discord']['enabled'])); ?>>
                                                <span><?php esc_html_e('Discord', 'backup-jlg'); ?></span>
                                            </label>
                                        </li>
                                        <li>
                                            <label for="bjlg-channel-teams">
                                                <input type="checkbox" id="bjlg-channel-teams" name="channel_teams" <?php checked(!empty($notification_settings['channels']['teams']['enabled'])); ?>>
                                                <span><?php esc_html_e('Microsoft Teams', 'backup-jlg'); ?></span>
                                            </label>
                                        </li>
                                        <li>
                                            <label for="bjlg-channel-sms">
                                                <input type="checkbox" id="bjlg-channel-sms" name="channel_sms" <?php checked(!empty($notification_settings['channels']['sms']['enabled'])); ?>>
                                                <span><?php esc_html_e('SMS / webhook mobile', 'backup-jlg'); ?></span>
                                            </label>
                                        </li>
                                    </ul>
                                </fieldset>
                                <p id="bjlg-notifications-channels-description" class="description"><?php esc_html_e('Activez les canaux qui doivent recevoir vos notifications.', 'backup-jlg'); ?></p>
                            </div>
                        </td>
                    </tr>
                    <tr>
                        <th scope="row">Webhook Slack</th>
                        <td>
                            <div class="bjlg-field-control">
                                <input type="url" name="slack_webhook_url" class="regular-text" value="<?php echo esc_attr($notification_settings['channels']['slack']['webhook_url']); ?>" placeholder="https://hooks.slack.com/...">
                                <p class="description">URL du webhook entrant Slack. Obligatoire si le canal Slack est activé.</p>
                            </div>
                        </td>
                    </tr>
                    <tr>
                        <th scope="row">Webhook Discord</th>
                        <td>
                            <div class="bjlg-field-control">
                                <input type="url" name="discord_webhook_url" class="regular-text" value="<?php echo esc_attr($notification_settings['channels']['discord']['webhook_url']); ?>" placeholder="https://discord.com/api/webhooks/...">
                                <p class="description">URL du webhook Discord. Obligatoire si le canal Discord est activé.</p>
                            </div>
                        </td>
                    </tr>
                    <tr>
                        <th scope="row">Webhook Microsoft Teams</th>
                        <td>
                            <div class="bjlg-field-control">
                                <input type="url" name="teams_webhook_url" class="regular-text" value="<?php echo esc_attr($notification_settings['channels']['teams']['webhook_url']); ?>" placeholder="https://outlook.office.com/webhook/...">
                                <p class="description">URL du webhook entrant Teams. Obligatoire si le canal Teams est activé.</p>
                            </div>
                        </td>
                    </tr>
                    <tr>
                        <th scope="row">Webhook SMS</th>
                        <td>
                            <div class="bjlg-field-control">
                                <input type="url" name="sms_webhook_url" class="regular-text" value="<?php echo esc_attr($notification_settings['channels']['sms']['webhook_url']); ?>" placeholder="https://sms.example.com/hooks/...">
                                <p class="description">URL du webhook de votre passerelle SMS (Twilio, etc.). Obligatoire si le canal SMS est activé.</p>
                            </div>
                        </td>
                    </tr>
                    <tr>
                        <th scope="row"><?php esc_html_e('Fenêtre de silence', 'backup-jlg'); ?></th>
                        <td>
                            <div class="bjlg-field-control bjlg-field-control--inline">
                                <label>
                                    <input type="checkbox" name="quiet_hours_enabled" <?php checked(!empty($quiet_settings['enabled'])); ?>>
                                    <?php esc_html_e('Activer une fenêtre de silence quotidienne', 'backup-jlg'); ?>
                                </label>
                                <div class="bjlg-field-grid bjlg-field-grid--compact">
                                    <label>
                                        <span class="bjlg-field-label"><?php esc_html_e('Début', 'backup-jlg'); ?></span>
                                        <input type="time" name="quiet_hours_start" value="<?php echo esc_attr($quiet_settings['start']); ?>" class="small-text">
                                    </label>
                                    <label>
                                        <span class="bjlg-field-label"><?php esc_html_e('Fin', 'backup-jlg'); ?></span>
                                        <input type="time" name="quiet_hours_end" value="<?php echo esc_attr($quiet_settings['end']); ?>" class="small-text">
                                    </label>
                                    <label>
                                        <span class="bjlg-field-label"><?php esc_html_e('Fuseau horaire', 'backup-jlg'); ?></span>
                                        <input type="text" name="quiet_hours_timezone" value="<?php echo esc_attr($quiet_settings['timezone']); ?>" class="regular-text" placeholder="<?php echo esc_attr($quiet_timezone_label); ?>">
                                    </label>
                                </div>
                                <label>
                                    <input type="checkbox" name="quiet_hours_allow_critical" <?php checked(!empty($quiet_settings['allow_critical'])); ?>>
                                    <?php esc_html_e('Laisser passer les événements critiques (échecs, retards).', 'backup-jlg'); ?>
                                </label>
                                <p class="description"><?php esc_html_e('Les alertes non critiques seront différées jusqu’à la fin de la fenêtre de silence.', 'backup-jlg'); ?></p>
                            </div>
                        </td>
                    </tr>
                    <tr>
                        <th scope="row"><?php esc_html_e('Escalade des alertes', 'backup-jlg'); ?></th>
                        <td>
                            <div class="bjlg-field-control">
                                <label>
                                    <input type="checkbox" name="escalation_enabled" <?php checked(!empty($escalation_settings['enabled'])); ?>>
                                    <?php esc_html_e('Relancer automatiquement les événements critiques sur d’autres canaux', 'backup-jlg'); ?>
                                </label>
                                <div class="bjlg-field-grid bjlg-field-grid--compact">
                                    <label>
                                        <span class="bjlg-field-label"><?php esc_html_e('Délai (minutes)', 'backup-jlg'); ?></span>
                                        <input type="number" name="escalation_delay" class="small-text" min="1" value="<?php echo esc_attr((int) $escalation_settings['delay_minutes']); ?>">
                                    </label>
                                    <label>
                                        <input type="checkbox" name="escalation_only_critical" <?php checked(!empty($escalation_settings['only_critical'])); ?>>
                                        <span><?php esc_html_e('Limiter aux événements critiques', 'backup-jlg'); ?></span>
                                    </label>
                                </div>
                                <fieldset>
                                    <legend class="screen-reader-text"><?php esc_html_e('Canaux d’escalade', 'backup-jlg'); ?></legend>
                                    <ul class="bjlg-checkbox-list" role="list">
                                        <li>
                                            <label><input type="checkbox" name="escalation_channel_email" <?php checked(!empty($escalation_settings['channels']['email'])); ?>> <?php esc_html_e('E-mail', 'backup-jlg'); ?></label>
                                        </li>
                                        <li>
                                            <label><input type="checkbox" name="escalation_channel_slack" <?php checked(!empty($escalation_settings['channels']['slack'])); ?>> Slack</label>
                                        </li>
                                        <li>
                                            <label><input type="checkbox" name="escalation_channel_discord" <?php checked(!empty($escalation_settings['channels']['discord'])); ?>> Discord</label>
                                        </li>
                                        <li>
                                            <label><input type="checkbox" name="escalation_channel_teams" <?php checked(!empty($escalation_settings['channels']['teams'])); ?>> Microsoft Teams</label>
                                        </li>
                                        <li>
                                            <label><input type="checkbox" name="escalation_channel_sms" <?php checked(!empty($escalation_settings['channels']['sms'])); ?>> <?php esc_html_e('SMS / webhook mobile', 'backup-jlg'); ?></label>
                                        </li>
                                    </ul>
                                </fieldset>
                                <p class="description"><?php esc_html_e('Sélectionnez les canaux supplémentaires qui seront sollicités après le délai configuré lorsque les alertes critiques ne sont pas résolues.', 'backup-jlg'); ?></p>
                                <div class="bjlg-escalation-mode" role="group" aria-label="<?php esc_attr_e('Stratégie d’escalade', 'backup-jlg'); ?>">
                                    <label>
                                        <input type="radio" name="escalation_mode" value="simple" <?php checked($escalation_mode, 'simple'); ?>>
                                        <?php esc_html_e('Mode simple : relance tous les canaux sélectionnés après le délai.', 'backup-jlg'); ?>
                                    </label>
                                    <label>
                                        <input type="radio" name="escalation_mode" value="staged" <?php checked($escalation_mode, 'staged'); ?>>
                                        <?php esc_html_e('Mode séquentiel : construire un scénario multi-niveaux (ex. e-mail → Slack → SMS).', 'backup-jlg'); ?>
                                    </label>
                                </div>
                                <div class="bjlg-escalation-stages<?php echo $escalation_mode === 'staged' ? ' is-active' : ''; ?>" data-bjlg-escalation-stages>
                                    <p class="description"><?php esc_html_e('Activez les étapes souhaitées et précisez le délai entre chaque relance pour orchestrer vos escalades.', 'backup-jlg'); ?></p>
                                    <?php foreach ($escalation_blueprint as $stage_key => $stage_definition):
                                        if (!is_string($stage_key) || $stage_key === '') {
                                            continue;
                                        }

                                        $stage_config = isset($escalation_stage_settings[$stage_key]) && is_array($escalation_stage_settings[$stage_key])
                                            ? $escalation_stage_settings[$stage_key]
                                            : [];
                                        $stage_enabled = !empty($stage_config['enabled']);
                                        $delay_default = isset($stage_definition['default_delay_minutes'])
                                            ? (int) $stage_definition['default_delay_minutes']
                                            : 15;
                                        $stage_delay = isset($stage_config['delay_minutes'])
                                            ? (int) $stage_config['delay_minutes']
                                            : $delay_default;
                                        $stage_delay = max(0, $stage_delay);
                                        $stage_label = isset($stage_definition['label']) ? (string) $stage_definition['label'] : ucfirst($stage_key);
                                        $stage_description = isset($stage_definition['description']) ? (string) $stage_definition['description'] : '';
                                    ?>
                                        <div class="bjlg-escalation-stage" data-escalation-stage="<?php echo esc_attr($stage_key); ?>">
                                            <label class="bjlg-escalation-stage__toggle">
                                                <input type="checkbox" name="escalation_stage_<?php echo esc_attr($stage_key); ?>_enabled" <?php checked($stage_enabled); ?>>
                                                <span class="bjlg-escalation-stage__label"><?php echo esc_html($stage_label); ?></span>
                                            </label>
                                            <div class="bjlg-field-grid bjlg-field-grid--compact">
                                                <label>
                                                    <span class="bjlg-field-label"><?php esc_html_e('Délai avant envoi (minutes)', 'backup-jlg'); ?></span>
                                                    <input type="number" class="small-text" min="0" name="escalation_stage_<?php echo esc_attr($stage_key); ?>_delay" value="<?php echo esc_attr($stage_delay); ?>">
                                                </label>
                                                <?php if ($stage_description !== ''): ?>
                                                    <p class="description bjlg-escalation-stage__description"><?php echo esc_html($stage_description); ?></p>
                                                <?php endif; ?>
                                            </div>
                                        </div>
                                    <?php endforeach; ?>
                                </div>
                            </div>
                        </td>
                    </tr>
                    <tr>
                        <th scope="row"><?php esc_html_e('Modèles par gravité', 'backup-jlg'); ?></th>
                        <td>
                            <div class="bjlg-field-control">
                                <p class="description"><?php esc_html_e('Personnalisez l’introduction, les actions et la conclusion envoyées pour chaque niveau de gravité. Utilisez les tokens ci-dessous pour injecter automatiquement des informations contextuelles.', 'backup-jlg'); ?></p>
                                <?php if (!empty($template_tokens)): ?>
                                    <ul class="bjlg-template-token-list" role="list">
                                        <?php foreach ($template_tokens as $token_key => $token_label):
                                            if (!is_string($token_key) || $token_key === '') {
                                                continue;
                                            }

                                            $token_label = is_string($token_label) ? $token_label : '';
                                        ?>
                                            <li><code><?php echo esc_html('{{' . $token_key . '}}'); ?></code> — <?php echo esc_html($token_label); ?></li>
                                        <?php endforeach; ?>
                                    </ul>
                                <?php endif; ?>
                                <div class="bjlg-template-groups">
                                    <?php foreach ($template_blueprint as $severity_key => $template_definition):
                                        if (!is_string($severity_key) || $severity_key === '') {
                                            continue;
                                        }

                                        $template_config = isset($template_settings[$severity_key]) && is_array($template_settings[$severity_key])
                                            ? $template_settings[$severity_key]
                                            : [];

                                        $label_value = isset($template_config['label'])
                                            ? (string) $template_config['label']
                                            : (string) ($template_definition['label'] ?? ucfirst($severity_key));
                                        $intro_value = isset($template_config['intro'])
                                            ? (string) $template_config['intro']
                                            : (string) ($template_definition['intro'] ?? '');
                                        $outro_value = isset($template_config['outro'])
                                            ? (string) $template_config['outro']
                                            : (string) ($template_definition['outro'] ?? '');
                                        $resolution_value = isset($template_config['resolution'])
                                            ? (string) $template_config['resolution']
                                            : (string) ($template_definition['resolution'] ?? '');
                                        $actions_value = isset($template_config['actions']) && is_array($template_config['actions'])
                                            ? implode("\n", array_map('strval', $template_config['actions']))
                                            : (isset($template_definition['actions']) && is_array($template_definition['actions'])
                                                ? implode("\n", array_map('strval', $template_definition['actions']))
                                                : '');

                                        $severity_label = isset($template_definition['label'])
                                            ? (string) $template_definition['label']
                                            : ucfirst($severity_key);
                                    ?>
                                        <fieldset class="bjlg-template-group">
                                            <legend><?php echo esc_html(sprintf(__('Gravité : %s', 'backup-jlg'), $severity_label)); ?></legend>
                                            <div class="bjlg-field-grid bjlg-field-grid--stacked">
                                                <label>
                                                    <span class="bjlg-field-label"><?php esc_html_e('Libellé affiché', 'backup-jlg'); ?></span>
                                                    <input type="text" class="regular-text" name="template_<?php echo esc_attr($severity_key); ?>_label" value="<?php echo esc_attr($label_value); ?>">
                                                </label>
                                                <label>
                                                    <span class="bjlg-field-label"><?php esc_html_e('Introduction', 'backup-jlg'); ?></span>
                                                    <textarea name="template_<?php echo esc_attr($severity_key); ?>_intro" rows="3" class="large-text"><?php echo esc_textarea($intro_value); ?></textarea>
                                                </label>
                                                <label>
                                                    <span class="bjlg-field-label"><?php esc_html_e('Actions recommandées (une par ligne)', 'backup-jlg'); ?></span>
                                                    <textarea name="template_<?php echo esc_attr($severity_key); ?>_actions" rows="3" class="large-text"><?php echo esc_textarea($actions_value); ?></textarea>
                                                </label>
                                                <label>
                                                    <span class="bjlg-field-label"><?php esc_html_e('Résolution / consignes de clôture', 'backup-jlg'); ?></span>
                                                    <textarea name="template_<?php echo esc_attr($severity_key); ?>_resolution" rows="2" class="large-text"><?php echo esc_textarea($resolution_value); ?></textarea>
                                                </label>
                                                <label>
                                                    <span class="bjlg-field-label"><?php esc_html_e('Conclusion', 'backup-jlg'); ?></span>
                                                    <textarea name="template_<?php echo esc_attr($severity_key); ?>_outro" rows="2" class="large-text"><?php echo esc_textarea($outro_value); ?></textarea>
                                                </label>
                                            </div>
                                        </fieldset>
                                    <?php endforeach; ?>
                                </div>
                            </div>
                        </td>
                    </tr>
                </table>

                <h4>Webhooks personnalisés</h4>
                <table class="form-table">
                    <tr>
                        <th scope="row">Activation</th>
                        <td>
                            <div class="bjlg-field-control">
                                <label><input type="checkbox" name="webhook_enabled" <?php checked(!empty($webhook_settings['enabled'])); ?>> Activer les webhooks personnalisés</label>
                                <p class="description">Déclenche des requêtes HTTP sortantes vers vos intégrations.</p>
                            </div>
                        </td>
                    </tr>
                    <tr>
                        <th scope="row">Sauvegarde terminée</th>
                        <td>
                            <div class="bjlg-field-control">
                                <input type="url" name="webhook_backup_complete" class="regular-text" value="<?php echo esc_attr($webhook_settings['urls']['backup_complete']); ?>" placeholder="https://exemple.com/webhooks/backup-success">
                            </div>
                        </td>
                    </tr>
                    <tr>
                        <th scope="row">Sauvegarde échouée</th>
                        <td>
                            <div class="bjlg-field-control">
                                <input type="url" name="webhook_backup_failed" class="regular-text" value="<?php echo esc_attr($webhook_settings['urls']['backup_failed']); ?>" placeholder="https://exemple.com/webhooks/backup-failed">
                            </div>
                        </td>
                    </tr>
                    <tr>
                        <th scope="row">Nettoyage terminé</th>
                        <td>
                            <div class="bjlg-field-control">
                                <input type="url" name="webhook_cleanup_complete" class="regular-text" value="<?php echo esc_attr($webhook_settings['urls']['cleanup_complete']); ?>" placeholder="https://exemple.com/webhooks/cleanup">
                            </div>
                        </td>
                    </tr>
                    <tr>
                        <th scope="row">Clé secrète</th>
                        <td>
                            <div class="bjlg-field-control">
                                <input type="text" name="webhook_secret" class="regular-text" value="<?php echo esc_attr($webhook_settings['secret']); ?>" placeholder="signature partagée">
                                <p class="description">Optionnel : transmis dans l'entête <code>X-BJLG-Webhook-Secret</code>.</p>
                            </div>
                        </td>
                    </tr>
                </table>

                <p class="submit"><button type="submit" class="button button-primary">Enregistrer les canaux</button></p>
            </form>

            <div class="bjlg-notification-receipts" data-ajax-url="<?php echo esc_url(admin_url('admin-ajax.php')); ?>" data-nonce="<?php echo esc_attr(wp_create_nonce('bjlg_nonce')); ?>">
                <h4><span class="dashicons dashicons-yes-alt" aria-hidden="true"></span> <?php esc_html_e('Accusés de réception récents', 'backup-jlg'); ?></h4>
                <?php if (empty($notification_receipts)): ?>
                    <p class="description"><?php esc_html_e('Aucun incident suivi n’a encore été consigné.', 'backup-jlg'); ?></p>
                <?php else: ?>
                    <ul class="bjlg-notification-receipts__list" role="list">
                        <?php foreach ($notification_receipts as $receipt): ?>
                            <li class="bjlg-notification-receipts__item" data-receipt-id="<?php echo esc_attr($receipt['id']); ?>" data-receipt-status="<?php echo esc_attr($receipt['status']); ?>">
                                <div class="bjlg-notification-receipts__header">
                                    <strong class="bjlg-notification-receipts__title"><?php echo esc_html($receipt['title'] !== '' ? $receipt['title'] : $receipt['event']); ?></strong>
                                    <span class="bjlg-notification-receipts__badge bjlg-notification-receipts__badge--<?php echo esc_attr($receipt['status']); ?>"><?php echo esc_html($receipt['status_label']); ?></span>
                                </div>
                                <p class="bjlg-notification-receipts__meta">
                                    <?php if (!empty($receipt['created_relative'])): ?>
                                        <?php echo esc_html(sprintf(__('Créé %s', 'backup-jlg'), $receipt['created_relative'])); ?>
                                    <?php elseif (!empty($receipt['created_formatted'])): ?>
                                        <?php echo esc_html(sprintf(__('Créé le %s', 'backup-jlg'), $receipt['created_formatted'])); ?>
                                    <?php endif; ?>
                                    <?php if (!empty($receipt['acknowledged_relative'])): ?>
                                        · <?php echo esc_html(sprintf(__('Accusé %s', 'backup-jlg'), $receipt['acknowledged_relative'])); ?>
                                    <?php endif; ?>
                                    <?php if (!empty($receipt['resolved_relative'])): ?>
                                        · <?php echo esc_html(sprintf(__('Résolu %s', 'backup-jlg'), $receipt['resolved_relative'])); ?>
                                    <?php endif; ?>
                                </p>
                                <div class="bjlg-notification-receipts__actions">
                                    <?php if ($receipt['status'] === 'pending'): ?>
                                        <button type="button" class="button button-secondary" data-notification-receipt-action="acknowledge" data-entry-id="<?php echo esc_attr($receipt['id']); ?>">
                                            <?php esc_html_e('Accuser réception', 'backup-jlg'); ?>
                                        </button>
                                    <?php endif; ?>
                                    <?php if ($receipt['status'] !== 'resolved'): ?>
                                        <button type="button" class="button button-secondary" data-notification-receipt-action="resolve" data-entry-id="<?php echo esc_attr($receipt['id']); ?>">
                                            <?php esc_html_e('Consigner une résolution', 'backup-jlg'); ?>
                                        </button>
                                    <?php endif; ?>
                                    <?php if (!empty($receipt['steps'])): ?>
                                        <button type="button" class="button-link" data-notification-receipt-toggle>
                                            <?php esc_html_e('Historique', 'backup-jlg'); ?>
                                        </button>
                                    <?php endif; ?>
                                </div>
                                <?php if (!empty($receipt['steps'])): ?>
                                    <ol class="bjlg-notification-receipts__timeline" hidden>
                                        <?php foreach ($receipt['steps'] as $step): ?>
                                            <li class="bjlg-notification-receipts__timeline-item">
                                                <div class="bjlg-notification-receipts__timeline-header">
                                                    <strong><?php echo esc_html($step['actor']); ?></strong>
                                                    <?php if (!empty($step['relative'])): ?>
                                                        <span><?php echo esc_html($step['relative']); ?></span>
                                                    <?php elseif (!empty($step['formatted'])): ?>
                                                        <span><?php echo esc_html($step['formatted']); ?></span>
                                                    <?php endif; ?>
                                                </div>
                                                <p class="bjlg-notification-receipts__timeline-summary"><?php echo esc_html($step['summary']); ?></p>
                                            </li>
                                        <?php endforeach; ?>
                                    </ol>
                                <?php endif; ?>
                            </li>
                        <?php endforeach; ?>
                    </ul>
                <?php endif; ?>
            </div>

            <h3><span class="dashicons dashicons-performance" aria-hidden="true"></span> Performance</h3>
            <form class="bjlg-settings-form" data-success-message="Paramètres de performance sauvegardés." data-error-message="Impossible de sauvegarder la configuration de performance.">
                <table class="form-table">
                    <tr>
                        <th scope="row">Traitement parallèle</th>
                        <td>
                            <div class="bjlg-field-control">
                                <label><input type="checkbox" name="multi_threading" <?php checked(!empty($performance_settings['multi_threading'])); ?>> Activer le multi-threading</label>
                                <p class="description">Permet de répartir certaines opérations sur plusieurs travailleurs.</p>
                            </div>
                        </td>
                    </tr>
                    <tr>
                        <th scope="row">Travailleurs maximum</th>
                        <td>
                            <div class="bjlg-form-field-group">
                                <div class="bjlg-form-field-control">
                                    <input type="number" name="max_workers" class="small-text" value="<?php echo esc_attr($performance_settings['max_workers']); ?>" min="1" max="20">
                                </div>
                                <div class="bjlg-form-field-actions">
                                    <span class="bjlg-form-field-unit">processus</span>
                                </div>
                            </div>
                            <p class="description">Limite la charge sur votre hébergement.</p>
                        </td>
                    </tr>
                    <tr>
                        <th scope="row">Taille des blocs</th>
                        <td>
                            <div class="bjlg-form-field-group">
                                <div class="bjlg-form-field-control">
                                    <input type="number" name="chunk_size" class="small-text" value="<?php echo esc_attr($performance_settings['chunk_size']); ?>" min="1" max="500">
                                </div>
                                <div class="bjlg-form-field-actions">
                                    <span class="bjlg-form-field-unit">Mo</span>
                                </div>
                            </div>
                            <p class="description">Ajustez la taille des blocs traités pour optimiser le débit.</p>
                        </td>
                    </tr>
                    <tr>
                        <th scope="row">Niveau de compression</th>
                        <td>
                            <div class="bjlg-form-field-group">
                                <div class="bjlg-form-field-control">
                                    <input type="number" name="compression_level" class="small-text" value="<?php echo esc_attr($performance_settings['compression_level']); ?>" min="0" max="9">
                                </div>
                                <div class="bjlg-form-field-actions">
                                    <span class="bjlg-form-field-unit">0-9</span>
                                </div>
                            </div>
                            <p class="description">0 = aucune compression, 9 = compression maximale (plus lent).</p>
                        </td>
                    </tr>
                </table>

                <p class="submit"><button type="submit" class="button button-primary">Enregistrer les performances</button></p>
            </form>
        </div>
        <?php
    }

    /**
     * Section : Logs et outils
     */
    private function render_logs_section() {
        $relative_backup_dir = str_replace(untrailingslashit(ABSPATH), '', bjlg_get_backup_directory());
        ?>
        <div class="bjlg-section">
            <h2>Journaux et Outils de Diagnostic</h2>

            <h3>Emplacements des Fichiers</h3>
            <p class="description">
                <strong>Sauvegardes :</strong> <code><?php echo esc_html($relative_backup_dir); ?></code><br>
                <strong>Journal du Plugin :</strong> <code>/wp-content/bjlg-debug.log</code> (si <code>BJLG_DEBUG</code> est activé)<br>
                <strong>Journal d'erreurs WP :</strong> <code>/wp-content/debug.log</code> (si <code>WP_DEBUG_LOG</code> est activé)
            </p>
            <hr>

            <h3 id="bjlg-diagnostics-tests">Vérifier l'installation</h3>
            <p class="description">
                <?php esc_html_e('Lancez la suite de tests automatisés pour vérifier que l’environnement du plugin est opérationnel.', 'backup-jlg'); ?>
            </p>
            <ol>
                <li><?php esc_html_e('Ouvrez un terminal à la racine du plugin.', 'backup-jlg'); ?></li>
                <li><?php esc_html_e('Exécutez les dépendances Composer si nécessaire :', 'backup-jlg'); ?></li>
            </ol>
            <pre class="code"><code>composer install</code></pre>
            <ol start="3">
                <li><?php esc_html_e('Lancez ensuite les tests PHPUnit :', 'backup-jlg'); ?></li>
            </ol>
            <pre class="code"><code>composer test</code></pre>
            <p class="description">
                <?php esc_html_e('Tous les tests doivent être verts avant de mettre le plugin en production.', 'backup-jlg'); ?>
            </p>

            <h3 id="bjlg-plugin-log-heading">Journal d'activité du Plugin</h3>
            <p class="description">
                Pour activer : ajoutez <code>define('BJLG_DEBUG', true);</code> dans votre <code>wp-config.php</code>
            </p>
            <textarea
                id="bjlg-plugin-log"
                class="bjlg-log-textarea"
                readonly
                aria-labelledby="bjlg-plugin-log-heading"
            ><?php echo esc_textarea(class_exists(BJLG_Debug::class) ? BJLG_Debug::get_plugin_log_content() : 'Classe BJLG_Debug non trouvée.'); ?></textarea>

            <h3 id="bjlg-wp-error-log-heading">Journal d'erreurs PHP de WordPress</h3>
            <p class="description">
                Pour activer : ajoutez <code>define('WP_DEBUG_LOG', true);</code> dans votre <code>wp-config.php</code>
            </p>
            <textarea
                id="bjlg-wp-error-log"
                class="bjlg-log-textarea"
                readonly
                aria-labelledby="bjlg-wp-error-log-heading"
            ><?php echo esc_textarea(class_exists(BJLG_Debug::class) ? BJLG_Debug::get_wp_error_log_content() : 'Classe BJLG_Debug non trouvée.'); ?></textarea>
            
            <h3>Outils de Support</h3>
            <p>Générez un pack de support contenant les journaux et les informations système pour faciliter le diagnostic.</p>
            <p>
                <button id="bjlg-generate-support-package" class="button button-primary">
                    <span class="dashicons dashicons-download" aria-hidden="true"></span> Créer un pack de support
                </button>
            </p>
            <div id="bjlg-support-package-status" style="display: none;">
                <p class="description">Génération du pack de support en cours...</p>
            </div>
        </div>
        <?php
    }

    /**
     * Section : API & Intégrations
     */
    private function render_api_section() {
        $keys = $this->run_with_scope(static function () {
            return BJLG_API_Keys::get_keys();
        });
        $has_keys = !empty($keys);
        ?>
        <div class="bjlg-section" id="bjlg-api-keys-section">
            <h2>API &amp; Intégrations</h2>
            <p class="description">
                Gérez les clés d'accès utilisées par vos intégrations externes. Créez une nouvelle clé pour chaque service,
                puis régénérez-la ou révoquez-la si nécessaire.
            </p>

            <div id="bjlg-api-keys-feedback" class="notice" style="display:none;" aria-live="polite"></div>

            <form id="bjlg-create-api-key" class="bjlg-inline-form">
                <h3>Créer une nouvelle clé</h3>
                <p class="description">Donnez un nom à la clé pour identifier l'intégration correspondante.</p>
                <div class="bjlg-form-field-group">
                    <div class="bjlg-form-field-control">
                        <label for="bjlg-api-key-label" class="screen-reader-text">Nom de la clé API</label>
                        <input type="text" id="bjlg-api-key-label" name="label" class="regular-text"
                               placeholder="Ex. : CRM Marketing" autocomplete="off" />
                    </div>
                    <div class="bjlg-form-field-actions">
                        <button type="submit" class="button button-primary">
                            <span class="dashicons dashicons-plus" aria-hidden="true"></span> Générer une clé API
                        </button>
                    </div>
                </div>
            </form>

            <p class="description bjlg-api-keys-empty"<?php echo $has_keys ? ' style="display:none;"' : ''; ?>>
                Aucune clé API n'a été générée pour le moment.
            </p>

            <table id="bjlg-api-keys-table" class="wp-list-table widefat striped bjlg-responsive-table"<?php echo $has_keys ? '' : ' style="display:none;"'; ?>>
                <thead>
                    <tr>
                        <th scope="col">Nom</th>
                        <th scope="col">Clé</th>
                        <th scope="col">Créée le</th>
                        <th scope="col">Dernière rotation</th>
                        <th scope="col">Actions</th>
                    </tr>
                </thead>
                <tbody>
                <?php foreach ($keys as $key): ?>
                    <?php
                    $is_hidden = !empty($key['is_secret_hidden']);
                    $secret_value = isset($key['display_secret']) ? (string) $key['display_secret'] : '';
                    $secret_classes = 'bjlg-api-key-value';

                    if ($is_hidden) {
                        $secret_classes .= ' bjlg-api-key-value--hidden';
                    }

                    $masked_value = isset($key['masked_secret']) ? (string) $key['masked_secret'] : __('Clé masquée', 'backup-jlg');
                    $secret_value = $secret_value !== '' ? $secret_value : $masked_value;
                    ?>
                    <tr data-key-id="<?php echo esc_attr($key['id']); ?>"
                        data-created-at="<?php echo esc_attr($key['created_at']); ?>"
                        data-last-rotated-at="<?php echo esc_attr($key['last_rotated_at']); ?>"
                        data-secret-hidden="<?php echo $is_hidden ? '1' : '0'; ?>">
                        <td>
                            <strong class="bjlg-api-key-label"><?php echo esc_html($key['label']); ?></strong>
                        </td>
                        <td>
                            <code class="<?php echo esc_attr($secret_classes); ?>" aria-label="<?php echo esc_attr($is_hidden ? __('Clé API masquée', 'backup-jlg') : __('Clé API', 'backup-jlg')); ?>">
                                <?php echo esc_html($secret_value); ?>
                            </code>
                            <?php if ($is_hidden): ?>
                                <span class="bjlg-api-key-hidden-note"><?php esc_html_e('Secret masqué. Régénérez la clé pour obtenir un nouveau secret.', 'backup-jlg'); ?></span>
                            <?php endif; ?>
                        </td>
                        <td>
                            <time class="bjlg-api-key-created" datetime="<?php echo esc_attr($key['created_at_iso']); ?>">
                                <?php echo esc_html($key['created_at_human']); ?>
                            </time>
                        </td>
                        <td>
                            <time class="bjlg-api-key-rotated" datetime="<?php echo esc_attr($key['last_rotated_at_iso']); ?>">
                                <?php echo esc_html($key['last_rotated_at_human']); ?>
                            </time>
                        </td>
                        <td>
                            <div class="bjlg-api-key-actions">
                                <button type="button" class="button bjlg-rotate-api-key" data-key-id="<?php echo esc_attr($key['id']); ?>">
                                    <span class="dashicons dashicons-update" aria-hidden="true"></span> Régénérer
                                </button>
                                <button type="button" class="button button-link-delete bjlg-revoke-api-key" data-key-id="<?php echo esc_attr($key['id']); ?>">
                                    <span class="dashicons dashicons-no" aria-hidden="true"></span> Révoquer
                                </button>
                            </div>
                        </td>
                    </tr>
                <?php endforeach; ?>
                </tbody>
            </table>
        </div>
        <?php
    }

    private function handle_network_admin_actions(): void
    {
        $method = isset($_SERVER['REQUEST_METHOD']) ? strtoupper((string) $_SERVER['REQUEST_METHOD']) : 'GET';

        if ($method !== 'POST') {
            return;
        }

        if (!isset($_POST['bjlg_network_action'])) {
            return;
        }

        if (!function_exists('bjlg_can_manage_plugin') || !bjlg_can_manage_plugin()) {
            $this->network_notice = [
                'type' => 'error',
                'message' => __('Permission refusée pour modifier les réglages réseau.', 'backup-jlg'),
            ];

            return;
        }

        $action = sanitize_key(wp_unslash((string) $_POST['bjlg_network_action']));

        if ($action === 'save_sites') {
            check_admin_referer('bjlg_network_settings', 'bjlg_network_settings_nonce');

            $selected = isset($_POST['bjlg_supervised_sites']) ? (array) wp_unslash($_POST['bjlg_supervised_sites']) : [];
            $site_ids = [];
            $valid_sites = array_column($this->get_network_sites(), 'id');

            foreach ($selected as $candidate) {
                $site_id = absint($candidate);
                if ($site_id > 0 && in_array($site_id, $valid_sites, true)) {
                    $site_ids[] = $site_id;
                }
            }

            $site_ids = array_values(array_unique($site_ids));
            bjlg_update_option('bjlg_supervised_sites', $site_ids, ['network' => true]);

            $this->network_notice = [
                'type' => 'success',
                'message' => __('Liste des sites supervisés mise à jour.', 'backup-jlg'),
            ];
        }
    }

    private function render_network_section(): void
    {
        $overview = $this->get_network_credentials_overview();
        $sites = $this->get_network_sites();
        $managed = bjlg_get_option('bjlg_supervised_sites', [], ['network' => true]);
        if (!is_array($managed)) {
            $managed = [];
        }

        $managed = array_map('absint', $managed);
        $managed = array_values(array_unique(array_filter($managed)));

        $manage_integrations_url = add_query_arg(
            [
                'page' => 'backup-jlg-network',
                'section' => 'integrations',
            ],
            network_admin_url('admin.php')
        );

        ?>
        <div class="bjlg-section" id="bjlg-network-overview">
            <h2><?php esc_html_e('Gestion réseau', 'backup-jlg'); ?></h2>
            <div class="bjlg-network-grid">
                <div class="card bjlg-network-card">
                    <h3><?php esc_html_e('Credentials partagés', 'backup-jlg'); ?></h3>
                    <p>
                        <?php
                        printf(
                            esc_html(_n('%d clé API active sur le réseau.', '%d clés API actives sur le réseau.', (int) $overview['api_keys'], 'backup-jlg')),
                            (int) $overview['api_keys']
                        );
                        ?>
                    </p>
                    <p>
                        <?php if ($overview['notifications'] !== ''): ?>
                            <?php echo esc_html(sprintf(__('Notifications e-mail envoyées à : %s', 'backup-jlg'), $overview['notifications'])); ?>
                        <?php else: ?>
                            <?php esc_html_e('Aucune notification e-mail configurée.', 'backup-jlg'); ?>
                        <?php endif; ?>
                    </p>
                    <p>
                        <?php
                        printf(
                            esc_html(_n('Suivi des quotas activé pour %d destination.', 'Suivi des quotas activé pour %d destinations.', (int) $overview['quotas'], 'backup-jlg')),
                            (int) $overview['quotas']
                        );
                        ?>
                    </p>
                    <p>
                        <a class="button button-secondary" href="<?php echo esc_url($manage_integrations_url); ?>">
                            <?php esc_html_e('Gérer les clés et notifications', 'backup-jlg'); ?>
                        </a>
                    </p>
                </div>
                <div class="card bjlg-network-card">
                    <h3><?php esc_html_e('Sites supervisés', 'backup-jlg'); ?></h3>
                    <p><?php esc_html_e('Sélectionnez les sites qui doivent hériter des réglages réseau.', 'backup-jlg'); ?></p>
                    <form method="post">
                        <?php wp_nonce_field('bjlg_network_settings', 'bjlg_network_settings_nonce'); ?>
                        <input type="hidden" name="bjlg_network_action" value="save_sites" />
                        <ul class="bjlg-network-sites">
                            <?php if (empty($sites)): ?>
                                <li><?php esc_html_e('Aucun site n’est disponible.', 'backup-jlg'); ?></li>
                            <?php else: ?>
                                <?php foreach ($sites as $site): ?>
                                    <?php
                                    $site_id = (int) $site['id'];
                                    $label = $site['name'] !== '' ? $site['name'] : sprintf(__('Site #%d', 'backup-jlg'), $site_id);
                                    ?>
                                    <li>
                                        <label>
                                            <input type="checkbox" name="bjlg_supervised_sites[]" value="<?php echo esc_attr($site_id); ?>" <?php checked(in_array($site_id, $managed, true)); ?> />
                                            <strong><?php echo esc_html($label); ?></strong>
                                            <?php if ($site['url'] !== ''): ?>
                                                <span class="description"><?php echo esc_html($site['url']); ?></span>
                                            <?php endif; ?>
                                        </label>
                                    </li>
                                <?php endforeach; ?>
                            <?php endif; ?>
                        </ul>
                        <p>
                            <button type="submit" class="button button-primary"><?php esc_html_e('Enregistrer les modifications', 'backup-jlg'); ?></button>
                        </p>
                    </form>
                </div>
            </div>
        </div>
        <?php
    }

    private function get_network_credentials_overview(): array
    {
        $api_keys = bjlg_get_option('bjlg_api_keys', [], ['network' => true]);
        $api_key_count = is_array($api_keys) ? count($api_keys) : 0;

        $notification_settings = bjlg_get_option('bjlg_notification_settings', [], ['network' => true]);
        $notifications = '';
        if (is_array($notification_settings) && !empty($notification_settings['email_recipients'])) {
            $emails = preg_split('/[,;\r\n]+/', (string) $notification_settings['email_recipients']);
            if (is_array($emails)) {
                $emails = array_filter(array_map('trim', $emails));
                if (!empty($emails)) {
                    $notifications = implode(', ', $emails);
                }
            }
        }

        $metrics = bjlg_get_option('bjlg_remote_storage_metrics', [], ['network' => true]);
        $quota_sources = 0;
        if (is_array($metrics)) {
            foreach ($metrics as $entry) {
                if (is_array($entry)) {
                    $quota_sources++;
                }
            }
        }

        return [
            'api_keys' => $api_key_count,
            'notifications' => $notifications,
            'quotas' => $quota_sources,
        ];
    }

    private function get_network_sites(): array
    {
        if (!function_exists('is_multisite') || !is_multisite()) {
            return [];
        }

        if (!function_exists('get_sites')) {
            return [];
        }

        $sites = get_sites([
            'number' => 0,
        ]);

        $results = [];

        foreach ((array) $sites as $site) {
            $blog_id = 0;
            $name = '';
            $url = '';

            if (is_object($site)) {
                $blog_id = isset($site->blog_id) ? (int) $site->blog_id : (isset($site->id) ? (int) $site->id : 0);
                if (isset($site->blogname) && is_string($site->blogname)) {
                    $name = $site->blogname;
                }
                if (isset($site->domain) || isset($site->path)) {
                    $domain = isset($site->domain) ? (string) $site->domain : '';
                    $path = isset($site->path) ? (string) $site->path : '/';
                    $url = $domain !== '' ? 'https://' . $domain . $path : '';
                }
            } elseif (is_array($site)) {
                $blog_id = isset($site['blog_id']) ? (int) $site['blog_id'] : (isset($site['id']) ? (int) $site['id'] : 0);
                if (isset($site['blogname']) && is_string($site['blogname'])) {
                    $name = $site['blogname'];
                }
                $domain = isset($site['domain']) ? (string) $site['domain'] : '';
                $path = isset($site['path']) ? (string) $site['path'] : '/';
                $url = $domain !== '' ? 'https://' . $domain . $path : '';
            }

            if ($blog_id <= 0) {
                continue;
            }

            if (function_exists('get_site_url')) {
                $url = get_site_url($blog_id);
            }

            $results[] = [
                'id' => $blog_id,
                'name' => (string) $name,
                'url' => (string) $url,
            ];
        }

        usort($results, static function ($a, $b) {
            return strcmp((string) $a['name'], (string) $b['name']);
        });

        return $results;
    }

    private function collect_network_site_snapshot(): array
    {
        $sites = $this->get_network_sites();
        if (empty($sites)) {
            return [];
        }

        $snapshot = [];

        foreach ($sites as $site) {
            $blog_id = isset($site['id']) ? (int) $site['id'] : 0;

            if ($blog_id <= 0) {
                continue;
            }

            $site_data = bjlg_with_site($blog_id, function () use ($site, $blog_id) {
                $history_stats = ['total_actions' => 0, 'successful' => 0, 'failed' => 0];
                if (class_exists(BJLG_History::class)) {
                    $history_stats = BJLG_History::get_stats('month', $blog_id);
                }

                $metrics = \bjlg_get_option('bjlg_remote_storage_metrics', []);
                $quota_used = 0;

                if (is_array($metrics)) {
                    foreach ($metrics as $metric) {
                        if (!is_array($metric)) {
                            continue;
                        }

                        $quota_used += isset($metric['used']) ? (int) $metric['used'] : 0;
                    }
                }

                $admin_url = function_exists('get_admin_url')
                    ? get_admin_url($blog_id, 'admin.php?page=backup-jlg')
                    : '';

                return [
                    'id' => $blog_id,
                    'name' => $site['name'],
                    'url' => $site['url'],
                    'admin_url' => $admin_url,
                    'history' => [
                        'total_actions' => isset($history_stats['total_actions']) ? (int) $history_stats['total_actions'] : 0,
                        'successful' => isset($history_stats['successful']) ? (int) $history_stats['successful'] : 0,
                        'failed' => isset($history_stats['failed']) ? (int) $history_stats['failed'] : 0,
                    ],
                    'quota' => [
                        'used' => $quota_used,
                    ],
                ];
            });

            if (is_array($site_data)) {
                $snapshot[] = $site_data;
            }
        }

        return $snapshot;
    }

    private function get_permission_choices() {
        return BJLG_RBAC::get_permission_choices();
    }

    private function get_destination_choices() {
        $choices = [];

        if (!empty($this->destinations)) {
            foreach ($this->destinations as $id => $destination) {
                if (is_object($destination) && method_exists($destination, 'get_name')) {
                    $choices[$id] = $destination->get_name();
                }
            }
        }

        if (empty($choices)) {
            $choices = [
                'google_drive' => 'Google Drive',
                'aws_s3' => 'Amazon S3',
                'dropbox' => 'Dropbox',
                'azure_blob' => 'Azure Blob Storage',
                'backblaze_b2' => 'Backblaze B2',
                'onedrive' => 'Microsoft OneDrive',
                'pcloud' => 'pCloud',
                'sftp' => 'Serveur SFTP',
                'wasabi' => 'Wasabi',
                'managed_replication' => __('Stockage managé multi-régions', 'backup-jlg'),
            ];
        }

        /** @var array<string, string>|false $filtered */
        $filtered = apply_filters('bjlg_admin_destination_choices', $choices, $this->destinations);
        if (is_array($filtered) && !empty($filtered)) {
            $normalized = [];
            foreach ($filtered as $key => $label) {
                if (!is_scalar($key)) {
                    continue;
                }
                $slug = sanitize_key((string) $key);
                if ($slug === '') {
                    continue;
                }
                $normalized[$slug] = (string) $label;
            }

            if (!empty($normalized)) {
                return $normalized;
            }
        }

        return $choices;
    }

    private function get_schedule_settings_for_display() {
        $default_schedule = BJLG_Settings::get_default_schedule_entry();
        $default_schedule['id'] = '';
        $default_schedule['label'] = 'Nouvelle planification';

        $schedules = [];
        $next_runs = [];

        if (class_exists(BJLG_Scheduler::class)) {
            $scheduler = BJLG_Scheduler::instance();
            if ($scheduler && method_exists($scheduler, 'get_schedule_settings')) {
                $collection = $scheduler->get_schedule_settings();
                if (is_array($collection) && isset($collection['schedules']) && is_array($collection['schedules'])) {
                    $schedules = $collection['schedules'];
                }

                if ($scheduler && method_exists($scheduler, 'get_next_runs_summary')) {
                    $next_runs = $scheduler->get_next_runs_summary($schedules);
                }
            }
        }

        if (empty($schedules)) {
            $stored = \bjlg_get_option('bjlg_schedule_settings', []);
            $collection = BJLG_Settings::sanitize_schedule_collection($stored);
            $schedules = $collection['schedules'];
        }

        if (empty($next_runs)) {
            foreach ($schedules as $schedule) {
                if (!is_array($schedule) || empty($schedule['id'])) {
                    continue;
                }
                $next_runs[$schedule['id']] = [
                    'id' => $schedule['id'],
                    'label' => $schedule['label'] ?? $schedule['id'],
                    'recurrence' => $schedule['recurrence'] ?? 'disabled',
                    'enabled' => ($schedule['recurrence'] ?? 'disabled') !== 'disabled',
                    'next_run' => null,
                    'next_run_formatted' => 'Non planifié',
                    'next_run_relative' => null,
                ];
            }
        }

        if (empty($schedules)) {
            $schedules = [$default_schedule];
        }

        $event_defaults = BJLG_Scheduler::get_event_trigger_defaults()['triggers'];
        $event_triggers = $event_defaults;

        if (isset($scheduler) && $scheduler && method_exists($scheduler, 'get_event_trigger_settings')) {
            $event_settings = $scheduler->get_event_trigger_settings();
            if (isset($event_settings['triggers']) && is_array($event_settings['triggers'])) {
                $event_triggers = wp_parse_args($event_settings['triggers'], $event_defaults);
            }
        } else {
            $stored_events = \bjlg_get_option('bjlg_event_trigger_settings', []);
            $sanitized_events = BJLG_Scheduler::sanitize_event_trigger_settings($stored_events);
            if (isset($sanitized_events['triggers']) && is_array($sanitized_events['triggers'])) {
                $event_triggers = wp_parse_args($sanitized_events['triggers'], $event_defaults);
            }
        }

        $restore_defaults = BJLG_Scheduler::sanitize_restore_check_settings([]);
        $restore_state_defaults = [
            'last_run' => null,
            'last_status' => null,
            'last_message' => '',
            'last_report' => null,
        ];

        $restore_settings = $restore_defaults;
        $restore_state = $restore_state_defaults;

        if (isset($scheduler) && $scheduler) {
            if (method_exists($scheduler, 'get_restore_check_settings')) {
                $restore_settings = wp_parse_args($scheduler->get_restore_check_settings(), $restore_defaults);
            }

            if (method_exists($scheduler, 'get_restore_check_state')) {
                $restore_state = wp_parse_args($scheduler->get_restore_check_state(), $restore_state_defaults);
            }
        } else {
            $stored_restore = \bjlg_get_option('bjlg_restore_check_settings', []);
            $restore_settings = BJLG_Scheduler::sanitize_restore_check_settings($stored_restore);

            $stored_state = \bjlg_get_option('bjlg_restore_check_state', []);
            if (is_array($stored_state)) {
                $restore_state = wp_parse_args($stored_state, $restore_state_defaults);
            }
        }

        $restore_next_run = wp_next_scheduled(BJLG_Scheduler::RESTORE_CHECK_HOOK);
        $restore_schedule = [
            'next_run' => $restore_next_run ?: null,
            'next_run_formatted' => $restore_next_run
                ? get_date_from_gmt(gmdate('Y-m-d H:i:s', $restore_next_run), 'd/m/Y H:i:s')
                : null,
            'next_run_relative' => ($restore_next_run && function_exists('human_time_diff'))
                ? human_time_diff(time(), $restore_next_run)
                : null,
        ];

        return [
            'schedules' => $schedules,
            'next_runs' => $next_runs,
            'default' => $default_schedule,
            'event_triggers' => $event_triggers,
            'event_defaults' => $event_defaults,
            'restore_check' => [
                'settings' => $restore_settings,
                'state' => $restore_state,
                'schedule' => $restore_schedule,
            ],
        ];
    }

    private function get_schedule_summary_markup(
        array $components,
        $encrypt,
        $incremental,
        array $post_checks = [],
        array $destinations = [],
        array $include_patterns = [],
        array $exclude_patterns = [],
        string $recurrence = 'disabled',
        string $custom_cron = ''
    ) {
        $recurrence_labels = [
            'disabled' => 'Désactivée',
            'every_five_minutes' => 'Toutes les 5 minutes',
            'every_fifteen_minutes' => 'Toutes les 15 minutes',
            'hourly' => 'Toutes les heures',
            'twice_daily' => 'Deux fois par jour',
            'daily' => 'Journalière',
            'weekly' => 'Hebdomadaire',
            'monthly' => 'Mensuelle',
            'custom' => 'Expression Cron personnalisée',
        ];

        $normalized_recurrence = trim(strtolower($recurrence));
        $frequency_label = $recurrence_labels[$normalized_recurrence] ?? ucfirst(str_replace('_', ' ', $recurrence));

        if ($normalized_recurrence === 'custom') {
            $custom_cron = trim($custom_cron);
            if ($custom_cron !== '') {
                $frequency_label = sprintf('%s (%s)', $frequency_label, $custom_cron);
            }
        }

        if ($frequency_label === '') {
            $frequency_label = '—';
        }

        $frequency_badges = [
            $this->format_schedule_badge($frequency_label, 'bjlg-badge-bg-indigo', 'bjlg-badge-frequency')
        ];

        $component_config = [
            'db' => ['label' => 'Base de données', 'color_class' => 'bjlg-badge-bg-indigo'],
            'plugins' => ['label' => 'Extensions', 'color_class' => 'bjlg-badge-bg-amber'],
            'themes' => ['label' => 'Thèmes', 'color_class' => 'bjlg-badge-bg-emerald'],
            'uploads' => ['label' => 'Médias', 'color_class' => 'bjlg-badge-bg-blue'],
        ];

        $component_badges = [];
        foreach ($components as $component) {
            if (isset($component_config[$component])) {
                $component_badges[] = $this->format_schedule_badge(
                    $component_config[$component]['label'],
                    $component_config[$component]['color_class'],
                    'bjlg-badge-component bjlg-badge-component-' . $component
                );
            }
        }

        if (empty($component_badges)) {
            $component_badges[] = '<span class="description">Aucun composant sélectionné</span>';
        }

        $option_badges = [];
        $option_badges[] = $this->format_schedule_badge(
            $encrypt ? 'Chiffrée' : 'Non chiffrée',
            $encrypt ? 'bjlg-badge-bg-purple' : 'bjlg-badge-bg-slate',
            'bjlg-badge-encrypted ' . ($encrypt ? 'bjlg-badge-state-on' : 'bjlg-badge-state-off')
        );
        $option_badges[] = $this->format_schedule_badge(
            $incremental ? 'Incrémentale' : 'Complète',
            $incremental ? 'bjlg-badge-bg-cobalt' : 'bjlg-badge-bg-gray',
            'bjlg-badge-incremental ' . ($incremental ? 'bjlg-badge-state-on' : 'bjlg-badge-state-off')
        );

        $include_badges = [];
        $include_count = count(array_filter($include_patterns, static function ($value) {
            return is_string($value) && trim($value) !== '';
        }));
        if ($include_count > 0) {
            $include_badges[] = $this->format_schedule_badge(
                sprintf('%d motif(s)', $include_count),
                'bjlg-badge-bg-sky',
                'bjlg-badge-include bjlg-badge-include-count'
            );
        } else {
            $include_badges[] = $this->format_schedule_badge('Tout le contenu', 'bjlg-badge-bg-emerald', 'bjlg-badge-include bjlg-badge-include-all');
        }

        $exclude_badges = [];
        $exclude_count = count(array_filter($exclude_patterns, static function ($value) {
            return is_string($value) && trim($value) !== '';
        }));
        if ($exclude_count > 0) {
            $exclude_badges[] = $this->format_schedule_badge(
                sprintf('%d exclusion(s)', $exclude_count),
                'bjlg-badge-bg-orange',
                'bjlg-badge-exclude bjlg-badge-exclude-count'
            );
        } else {
            $exclude_badges[] = $this->format_schedule_badge('Aucune', 'bjlg-badge-bg-slate', 'bjlg-badge-exclude bjlg-badge-exclude-none');
        }

        $control_badges = [];
        $checksum_enabled = !empty($post_checks['checksum']);
        $dry_run_enabled = !empty($post_checks['dry_run']);

        if ($checksum_enabled) {
            $control_badges[] = $this->format_schedule_badge('Checksum', 'bjlg-badge-bg-cobalt', 'bjlg-badge-checksum');
        }
        if ($dry_run_enabled) {
            $control_badges[] = $this->format_schedule_badge('Test restauration', 'bjlg-badge-bg-purple', 'bjlg-badge-restore');
        }
        if (empty($control_badges)) {
            $control_badges[] = $this->format_schedule_badge('Aucun contrôle', 'bjlg-badge-bg-slate', 'bjlg-badge-control');
        }

        $destination_badges = [];
        $available_destinations = $this->get_destination_choices();
        foreach ($destinations as $destination_id) {
            $label = $available_destinations[$destination_id] ?? ucfirst(str_replace('_', ' ', (string) $destination_id));
            $destination_badges[] = $this->format_schedule_badge($label, 'bjlg-badge-bg-sky', 'bjlg-badge-destination');
        }
        if (empty($destination_badges)) {
            $destination_badges[] = $this->format_schedule_badge('Stockage local', 'bjlg-badge-bg-slate', 'bjlg-badge-destination');
        }

        return $this->wrap_schedule_badge_group('Fréquence', $frequency_badges)
            . $this->wrap_schedule_badge_group('Composants', $component_badges)
            . $this->wrap_schedule_badge_group('Options', $option_badges)
            . $this->wrap_schedule_badge_group('Inclusions', $include_badges)
            . $this->wrap_schedule_badge_group('Exclusions', $exclude_badges)
            . $this->wrap_schedule_badge_group('Contrôles', $control_badges)
            . $this->wrap_schedule_badge_group('Destinations', $destination_badges);
    }

    private function render_schedule_item(
        array $schedule,
        array $next_run_summary,
        array $components_labels,
        array $destination_choices,
        int $index,
        bool $is_template = false
    ) {
        $schedule_id = isset($schedule['id']) ? (string) $schedule['id'] : '';
        $label = isset($schedule['label']) ? (string) $schedule['label'] : '';
        if ($label === '' && !$is_template) {
            $label = sprintf('Planification #%d', $index + 1);
        }

        $recurrence = isset($schedule['recurrence']) ? (string) $schedule['recurrence'] : 'disabled';
        $day = isset($schedule['day']) ? (string) $schedule['day'] : 'sunday';
        $time = isset($schedule['time']) ? (string) $schedule['time'] : '23:59';
        $custom_cron = isset($schedule['custom_cron']) ? (string) $schedule['custom_cron'] : '';
        $day_of_month = isset($schedule['day_of_month']) ? (int) $schedule['day_of_month'] : 1;
        if ($day_of_month < 1 || $day_of_month > 31) {
            $day_of_month = 1;
        }
        $previous_recurrence = isset($schedule['previous_recurrence']) ? (string) $schedule['previous_recurrence'] : '';

        $schedule_components = isset($schedule['components']) && is_array($schedule['components']) ? $schedule['components'] : [];
        $include_patterns = isset($schedule['include_patterns']) && is_array($schedule['include_patterns']) ? $schedule['include_patterns'] : [];
        $exclude_patterns = isset($schedule['exclude_patterns']) && is_array($schedule['exclude_patterns']) ? $schedule['exclude_patterns'] : [];
        $post_checks = isset($schedule['post_checks']) && is_array($schedule['post_checks']) ? $schedule['post_checks'] : [];
        $secondary_destinations = isset($schedule['secondary_destinations']) && is_array($schedule['secondary_destinations'])
            ? $schedule['secondary_destinations']
            : [];

        $google_drive_unavailable = $this->is_google_drive_unavailable();

        $encrypt_enabled = !empty($schedule['encrypt']);
        $incremental_enabled = !empty($schedule['incremental']);

        $include_text = esc_textarea(implode("\n", array_map('strval', $include_patterns)));
        $exclude_text = esc_textarea(implode("\n", array_map('strval', $exclude_patterns)));

        $weekly_hidden = $recurrence !== 'weekly';
        $monthly_hidden = $recurrence !== 'monthly';
        $time_hidden = in_array($recurrence, ['disabled', 'custom'], true);
        $custom_hidden = $recurrence !== 'custom';
        $weekly_classes = 'bjlg-schedule-weekly-options' . ($weekly_hidden ? ' bjlg-hidden' : '');
        $monthly_classes = 'bjlg-schedule-monthly-options' . ($monthly_hidden ? ' bjlg-hidden' : '');
        $time_classes = 'bjlg-schedule-time-options' . ($time_hidden ? ' bjlg-hidden' : '');
        $custom_classes = 'bjlg-schedule-custom-options' . ($custom_hidden ? ' bjlg-hidden' : '');

        $next_run_text = isset($next_run_summary['next_run_formatted']) && $next_run_summary['next_run_formatted'] !== ''
            ? $next_run_summary['next_run_formatted']
            : 'Non planifié';
        $next_run_relative = isset($next_run_summary['next_run_relative']) && $next_run_summary['next_run_relative'] !== ''
            ? $next_run_summary['next_run_relative']
            : '';

        $field_prefix = $schedule_id !== '' ? $schedule_id : 'schedule_' . ($index + 1);
        if ($is_template) {
            $field_prefix = '__index__';
        }

        $label_id = 'bjlg-schedule-label-' . $field_prefix;
        $time_id_template = 'bjlg-schedule-time-%s';
        $time_description_id_template = 'bjlg-schedule-time-%s-description';
        $custom_id_template = 'bjlg-schedule-custom-%s';
        $custom_description_id_template = 'bjlg-schedule-custom-%s-description';
        $day_of_month_id_template = 'bjlg-schedule-day-of-month-%s';
        $day_of_month_description_id_template = 'bjlg-schedule-day-of-month-%s-description';
        $include_id_template = 'bjlg-schedule-include-%s';
        $exclude_id_template = 'bjlg-schedule-exclude-%s';
        $custom_id_template = 'bjlg-schedule-custom-%s';
        $custom_description_id_template = 'bjlg-schedule-custom-%s-description';
        $time_id = sprintf($time_id_template, $field_prefix);
        $time_description_id = sprintf($time_description_id_template, $field_prefix);
        $custom_id = sprintf($custom_id_template, $field_prefix);
        $custom_description_id = sprintf($custom_description_id_template, $field_prefix);
        $day_of_month_id = sprintf($day_of_month_id_template, $field_prefix);
        $day_of_month_description_id = sprintf($day_of_month_description_id_template, $field_prefix);
        $include_id = sprintf($include_id_template, $field_prefix);
        $exclude_id = sprintf($exclude_id_template, $field_prefix);
        $custom_id = sprintf($custom_id_template, $field_prefix);
        $custom_description_id = sprintf($custom_description_id_template, $field_prefix);

        $cron_examples = [
            '0 2 * * *' => __('Tous les jours à 02h00', 'backup-jlg'),
            '0 1 * * 1-5' => __('Chaque jour ouvré à 01h00', 'backup-jlg'),
            '30 2 1 * *' => __('Le 1er de chaque mois à 02h30', 'backup-jlg'),
            '0 */6 * * *' => __('Toutes les 6 heures pile', 'backup-jlg'),
            '15 3 * * sun' => __('Tous les dimanches à 03h15', 'backup-jlg'),
        ];

        $cron_examples_id_template = 'bjlg-schedule-cron-examples-%s';
        $cron_helper_id_template = 'bjlg-cron-helper-%s';
        $cron_preview_list_id_template = 'bjlg-cron-preview-list-%s';
        $cron_warning_id_template = 'bjlg-cron-warnings-%s';

        $cron_examples_id = sprintf($cron_examples_id_template, $field_prefix);
        $cron_helper_id = sprintf($cron_helper_id_template, $field_prefix);
        $cron_preview_list_id = sprintf($cron_preview_list_id_template, $field_prefix);
        $cron_warning_id = sprintf($cron_warning_id_template, $field_prefix);

        $summary_html = $this->get_schedule_summary_markup(
            $schedule_components,
            $encrypt_enabled,
            $incremental_enabled,
            $post_checks,
            $secondary_destinations,
            $include_patterns,
            $exclude_patterns,
            $recurrence,
            $schedule['custom_cron'] ?? ''
        );

        $classes = ['bjlg-schedule-item'];
        if ($is_template) {
            $classes[] = 'bjlg-schedule-item--template';
        }

        ob_start();
        ?>
        <div class="<?php echo esc_attr(implode(' ', $classes)); ?>"
             data-schedule-id="<?php echo esc_attr($schedule_id); ?>"
             <?php echo $is_template ? "data-template='true' style='display:none;'" : ''; ?>>
            <input type="hidden" data-field="id" value="<?php echo esc_attr($schedule_id); ?>">
            <input type="hidden"
                   data-field="previous_recurrence"
                   name="schedules[<?php echo esc_attr($field_prefix); ?>][previous_recurrence]"
                   value="<?php echo esc_attr($previous_recurrence); ?>">
            <input type="hidden"
                   data-field="macro"
                   name="schedules[<?php echo esc_attr($field_prefix); ?>][macro]"
                   value="<?php echo esc_attr($schedule['macro'] ?? ''); ?>">
            <header class="bjlg-schedule-item__header">
                <div class="bjlg-schedule-item__title">
                    <span class="dashicons dashicons-calendar-alt" aria-hidden="true"></span>
                    <label class="screen-reader-text" for="<?php echo esc_attr($label_id); ?>" data-for-template="bjlg-schedule-label-%s">Nom de la planification</label>
                    <input type="text"
                           id="<?php echo esc_attr($label_id); ?>"
                           class="regular-text"
                           data-field="label"
                           value="<?php echo esc_attr($label); ?>"
                           data-id-template="bjlg-schedule-label-%s"
                           placeholder="Nom de la planification">
                </div>
                <div class="bjlg-schedule-item__meta">
                    <p class="description bjlg-schedule-next-run" data-field="next_run_display">
                        <strong>Prochaine exécution :</strong>
                        <span class="bjlg-next-run-value"><?php echo esc_html($next_run_text); ?></span>
                        <?php if ($next_run_relative !== ''): ?>
                            <span class="bjlg-next-run-relative">(<?php echo esc_html($next_run_relative); ?>)</span>
                        <?php endif; ?>
                    </p>
                    <button type="button" class="button-link-delete bjlg-remove-schedule"<?php echo $is_template ? ' disabled' : ''; ?>>Supprimer</button>
                </div>
            </header>
            <div class="bjlg-schedule-item__body">
                <table class="form-table">
                    <tr>
                        <th scope="row">Fréquence</th>
                        <td>
                            <select data-field="recurrence" name="schedules[<?php echo esc_attr($field_prefix); ?>][recurrence]">
                                <option value="disabled" <?php selected($recurrence, 'disabled'); ?>>Désactivée</option>
                                <option value="every_five_minutes" <?php selected($recurrence, 'every_five_minutes'); ?>>Toutes les 5 minutes</option>
                                <option value="every_fifteen_minutes" <?php selected($recurrence, 'every_fifteen_minutes'); ?>>Toutes les 15 minutes</option>
                                <option value="hourly" <?php selected($recurrence, 'hourly'); ?>>Toutes les heures</option>
                                <option value="twice_daily" <?php selected($recurrence, 'twice_daily'); ?>>Deux fois par jour</option>
                                <option value="daily" <?php selected($recurrence, 'daily'); ?>>Journalière</option>
                                <option value="weekly" <?php selected($recurrence, 'weekly'); ?>>Hebdomadaire</option>
                                <option value="monthly" <?php selected($recurrence, 'monthly'); ?>>Mensuelle</option>
                                <option value="custom" <?php selected($recurrence, 'custom'); ?>>Expression Cron</option>
                            </select>
                        </td>
                    </tr>
                    <tr class="<?php echo esc_attr($weekly_classes); ?>" aria-hidden="<?php echo esc_attr($weekly_hidden ? 'true' : 'false'); ?>">
                        <th scope="row">Jour de la semaine</th>
                        <td>
                            <select data-field="day" name="schedules[<?php echo esc_attr($field_prefix); ?>][day]">
                                <?php $days = ['monday' => 'Lundi', 'tuesday' => 'Mardi', 'wednesday' => 'Mercredi', 'thursday' => 'Jeudi', 'friday' => 'Vendredi', 'saturday' => 'Samedi', 'sunday' => 'Dimanche'];
                                foreach ($days as $day_key => $day_name): ?>
                                    <option value="<?php echo esc_attr($day_key); ?>" <?php selected($day, $day_key); ?>><?php echo esc_html($day_name); ?></option>
                                <?php endforeach; ?>
                            </select>
                        </td>
                    </tr>
                    <tr class="<?php echo esc_attr($monthly_classes); ?>" aria-hidden="<?php echo esc_attr($monthly_hidden ? 'true' : 'false'); ?>">
                        <th scope="row"><label for="<?php echo esc_attr($day_of_month_id); ?>" data-for-template="bjlg-schedule-day-of-month-%s">Jour du mois</label></th>
                        <td>
                            <input type="number"
                                   id="<?php echo esc_attr($day_of_month_id); ?>"
                                   class="small-text"
                                   data-field="day_of_month"
                                   data-id-template="bjlg-schedule-day-of-month-%s"
                                   data-describedby-template="bjlg-schedule-day-of-month-%s-description"
                                   name="schedules[<?php echo esc_attr($field_prefix); ?>][day_of_month]"
                                   value="<?php echo esc_attr((string) $day_of_month); ?>"
                                   min="1"
                                   max="31"
                                   aria-describedby="<?php echo esc_attr($day_of_month_description_id); ?>">
                            <p id="<?php echo esc_attr($day_of_month_description_id); ?>"
                               class="description"
                               data-id-template="bjlg-schedule-day-of-month-%s-description">
                                Choisissez un jour entre 1 et 31. Le dernier jour sera ajusté selon le mois.
                            </p>
                        </td>
                    </tr>
                    <tr class="<?php echo esc_attr($time_classes); ?>" aria-hidden="<?php echo esc_attr($time_hidden ? 'true' : 'false'); ?>">
                        <th scope="row"><label for="<?php echo esc_attr($time_id); ?>" data-for-template="bjlg-schedule-time-%s">Heure</label></th>
                        <td>
                            <input type="time"
                                   id="<?php echo esc_attr($time_id); ?>"
                                   data-field="time"
                                   data-id-template="bjlg-schedule-time-%s"
                                   data-describedby-template="bjlg-schedule-time-%s-description"
                                   name="schedules[<?php echo esc_attr($field_prefix); ?>][time]"
                                   value="<?php echo esc_attr($time); ?>"
                                   aria-describedby="<?php echo esc_attr($time_description_id); ?>">
                            <p id="<?php echo esc_attr($time_description_id); ?>" class="description" data-id-template="bjlg-schedule-time-%s-description">Heure locale du site</p>
                        </td>
                    </tr>
                    <tr class="<?php echo esc_attr($custom_classes); ?>" aria-hidden="<?php echo esc_attr($custom_hidden ? 'true' : 'false'); ?>">
                        <th scope="row"><label for="<?php echo esc_attr($custom_id); ?>" data-for-template="bjlg-schedule-custom-%s">Expression Cron</label></th>
                        <td>
                            <div class="bjlg-cron-field" data-cron-field>
                                <input type="text"
                                       id="<?php echo esc_attr($custom_id); ?>"
                                       class="regular-text code bjlg-cron-input"
                                       data-field="custom_cron"
                                       data-id-template="bjlg-schedule-custom-%s"
                                       data-describedby-template="bjlg-schedule-custom-%s-description"
                                       name="schedules[<?php echo esc_attr($field_prefix); ?>][custom_cron]"
                                       value="<?php echo esc_attr($schedule['custom_cron'] ?? ''); ?>"
                                       placeholder="0 3 * * mon-fri"
                                       aria-describedby="<?php echo esc_attr($custom_description_id); ?>">
                                <p id="<?php echo esc_attr($custom_description_id); ?>" class="description" data-id-template="bjlg-schedule-custom-%s-description">
                                    Utilisez une expression Cron standard à cinq champs (minute, heure, jour du mois, mois, jour de semaine).
                                </p>
                                <button type="button"
                                        class="button-link bjlg-cron-helper-toggle"
                                        data-label-show="<?php echo esc_attr__('Afficher l’assistant Cron', 'backup-jlg'); ?>"
                                        data-label-hide="<?php echo esc_attr__('Masquer l’assistant Cron', 'backup-jlg'); ?>"
                                        aria-expanded="false">
                                    <?php esc_html_e('Afficher l’assistant Cron', 'backup-jlg'); ?>
                                </button>
                                <div class="bjlg-cron-helper-panel bjlg-hidden" data-cron-helper>
                                    <div class="bjlg-cron-assistant" data-cron-assistant>
                                        <p class="description bjlg-cron-assistant__hint" data-cron-empty>
                                            <?php esc_html_e('Saisissez une expression, utilisez les raccourcis ou sélectionnez un exemple pour prévisualiser les prochaines exécutions.', 'backup-jlg'); ?>
                                        </p>
                                        <div class="bjlg-cron-assistant__fields" data-cron-guidance></div>
                                        <div class="bjlg-cron-assistant__tokens" data-cron-tokens></div>
                                        <div class="bjlg-cron-assistant__scenarios" data-cron-scenarios role="list"></div>
                                        <section class="bjlg-cron-assistant__suggestions" data-cron-suggestions hidden>
                                            <strong class="bjlg-cron-assistant__title" data-cron-suggestions-title><?php esc_html_e('Suggestions recommandées', 'backup-jlg'); ?></strong>
                                            <p class="bjlg-cron-assistant__empty" data-cron-suggestions-empty hidden><?php esc_html_e('Sélectionnez des composants pour obtenir des suggestions adaptées.', 'backup-jlg'); ?></p>
                                            <div class="bjlg-cron-assistant__chips" data-cron-suggestions-list role="list"></div>
                                        </section>
                                        <section class="bjlg-cron-assistant__risk" data-cron-risk hidden aria-live="polite">
                                            <span class="bjlg-cron-risk__badge" data-cron-risk-label></span>
                                            <p class="bjlg-cron-risk__message" data-cron-risk-message></p>
                                        </section>
                                        <div class="bjlg-cron-assistant__history" data-cron-history>
                                            <div class="bjlg-cron-history__header">
                                                <strong class="bjlg-cron-assistant__title"><?php esc_html_e('Expressions récentes', 'backup-jlg'); ?></strong>
                                                <button type="button"
                                                        class="button-link bjlg-cron-history__clear"
                                                        data-cron-history-clear>
                                                    <?php esc_html_e('Effacer l’historique', 'backup-jlg'); ?>
                                                </button>
                                            </div>
                                            <p class="bjlg-cron-history__empty" data-cron-history-empty>
                                                <?php esc_html_e('Les expressions validées apparaîtront ici pour un accès rapide.', 'backup-jlg'); ?>
                                            </p>
                                            <div class="bjlg-cron-history__chips" data-cron-history-list role="list"></div>
                                        </div>
                                        <div class="bjlg-cron-assistant__examples" data-cron-examples role="list"></div>
                                        <div class="bjlg-cron-assistant__preview" data-cron-preview hidden>
                                            <strong class="bjlg-cron-assistant__title"><?php esc_html_e('Prochaines exécutions', 'backup-jlg'); ?></strong>
                                            <ol class="bjlg-cron-assistant__runs" data-cron-preview-list data-default-message="<?php echo esc_attr__('Les prochaines occurrences s’afficheront après validation de l’expression.', 'backup-jlg'); ?>"></ol>
                                        </div>
                                        <div class="bjlg-cron-assistant__warnings" data-cron-warnings aria-live="polite"></div>
                                        <p class="bjlg-cron-assistant__status" data-cron-status aria-live="polite"></p>
                                    </div>
                                </div>
                            </div>
                        </td>
                    </tr>
                    <tr>
                        <th scope="row">Composants</th>
                        <td>
                            <fieldset aria-describedby="<?php echo esc_attr($field_prefix); ?>-components-help">
                                <legend class="bjlg-fieldset-title">Choisir les éléments à inclure</legend>
                                <?php foreach ($components_labels as $component_key => $component_label): ?>
                                    <label class="bjlg-label-block bjlg-mb-4">
                                        <input type="checkbox"
                                               data-field="components"
                                               name="schedules[<?php echo esc_attr($field_prefix); ?>][components][]"
                                               value="<?php echo esc_attr($component_key); ?>"
                                               <?php checked(in_array($component_key, $schedule_components, true)); ?>>
                                        <?php if ($component_key === 'db'): ?>
                                            <strong><?php echo esc_html($component_label); ?></strong>
                                            <span class="description">Toutes les tables WordPress</span>
                                        <?php else: ?>
                                            <?php echo esc_html($component_label); ?>
                                        <?php endif; ?>
                                    </label>
                                <?php endforeach; ?>
                                <p id="<?php echo esc_attr($field_prefix); ?>-components-help" class="description">Ces composants seront sauvegardés pour chaque occurrence de cette planification.</p>
                            </fieldset>
                        </td>
                    </tr>
                    <tr>
                        <th scope="row">Options</th>
                        <td>
                            <label class="bjlg-label-block">
                                <input type="checkbox"
                                       data-field="encrypt"
                                       name="schedules[<?php echo esc_attr($field_prefix); ?>][encrypt]"
                                       value="1" <?php checked($encrypt_enabled); ?>>
                                Chiffrer la sauvegarde
                            </label>
                            <label class="bjlg-label-block">
                                <input type="checkbox"
                                       data-field="incremental"
                                       name="schedules[<?php echo esc_attr($field_prefix); ?>][incremental]"
                                       value="1" <?php checked($incremental_enabled); ?>>
                                Sauvegarde incrémentale
                            </label>
                        </td>
                    </tr>
                    <tr>
                        <th scope="row"><label for="<?php echo esc_attr($include_id); ?>" data-for-template="bjlg-schedule-include-%s">Inclusions</label></th>
                        <td>
                            <textarea rows="3"
                                      class="large-text code"
                                      data-field="include_patterns"
                                      id="<?php echo esc_attr($include_id); ?>"
                                      data-id-template="bjlg-schedule-include-%s"
                                      name="schedules[<?php echo esc_attr($field_prefix); ?>][include_patterns]"
                                      placeholder="wp-content/uploads/*&#10;wp-content/themes/mon-theme/*"><?php echo $include_text; ?></textarea>
                        </td>
                    </tr>
                    <tr>
                        <th scope="row"><label for="<?php echo esc_attr($exclude_id); ?>" data-for-template="bjlg-schedule-exclude-%s">Exclusions</label></th>
                        <td>
                            <textarea rows="3"
                                      class="large-text code"
                                      data-field="exclude_patterns"
                                      id="<?php echo esc_attr($exclude_id); ?>"
                                      data-id-template="bjlg-schedule-exclude-%s"
                                      name="schedules[<?php echo esc_attr($field_prefix); ?>][exclude_patterns]"
                                      placeholder="*/cache/*&#10;*.tmp"><?php echo $exclude_text; ?></textarea>
                        </td>
                    </tr>
                    <tr>
                        <th scope="row">Contrôles post-sauvegarde</th>
                        <td>
                            <label class="bjlg-label-block">
                                <input type="checkbox"
                                       data-field="post_checks"
                                       name="schedules[<?php echo esc_attr($field_prefix); ?>][post_checks][]"
                                       value="checksum" <?php checked(!empty($post_checks['checksum'])); ?>>
                                Vérification checksum
                            </label>
                            <label class="bjlg-label-block">
                                <input type="checkbox"
                                       data-field="post_checks"
                                       name="schedules[<?php echo esc_attr($field_prefix); ?>][post_checks][]"
                                       value="dry_run" <?php checked(!empty($post_checks['dry_run'])); ?>>
                                Test de restauration
                            </label>
                        </td>
                    </tr>
                    <tr>
                        <th scope="row">Destinations secondaires</th>
                        <td>
                            <?php if (!empty($destination_choices)): ?>
                                <?php foreach ($destination_choices as $destination_id => $destination_label):
                                    $is_google_drive = $destination_id === 'google_drive';
                                    $is_unavailable = $is_google_drive && $google_drive_unavailable;
                                    ?>
                                    <div class="bjlg-destination-option-group">
                                        <label class="bjlg-label-block bjlg-destination-option">
                                            <input type="checkbox"
                                                   data-field="secondary_destinations"
                                                   name="schedules[<?php echo esc_attr($field_prefix); ?>][secondary_destinations][]"
                                                   value="<?php echo esc_attr($destination_id); ?>"
                                                   <?php checked(in_array($destination_id, $secondary_destinations, true)); ?>
                                                   <?php disabled($is_unavailable); ?>>
                                            <?php echo esc_html($destination_label); ?>
                                        </label>
                                        <?php if ($is_unavailable): ?>
                                            <p class="description bjlg-destination-unavailable"><?php echo esc_html($this->get_google_drive_unavailable_notice()); ?></p>
                                        <?php endif; ?>
                                    </div>
                                <?php endforeach; ?>
                                <p class="description">En cas d'échec de la première destination, les suivantes seront tentées.</p>
                            <?php else: ?>
                                <p class="description">Aucune destination distante disponible.</p>
                            <?php endif; ?>
                        </td>
                    </tr>
                    <tr>
                        <th scope="row">Résumé</th>
                        <td>
                            <div class="bjlg-schedule-summary" data-field="summary" aria-live="polite">
                                <?php echo $summary_html; // phpcs:ignore WordPress.Security.EscapeOutput.OutputNotEscaped ?>
                            </div>
                        </td>
                    </tr>
                    <tr class="bjlg-schedule-recommendations-row">
                        <th scope="row"><?php esc_html_e('Recommandations', 'backup-jlg'); ?></th>
                        <td>
                            <div class="bjlg-schedule-recommendations" data-field="recommendations" aria-live="polite">
                                <p class="bjlg-schedule-recommendations__status" data-role="recommendation-status" hidden></p>
                                <div class="bjlg-schedule-recommendations__badges" data-role="recommendation-badges"></div>
                                <div class="bjlg-schedule-recommendations__tips" data-role="recommendation-tips"></div>
                                <p class="bjlg-schedule-recommendations__empty" data-role="recommendation-empty"><?php echo esc_html__(
                                    'Modifiez la planification pour découvrir les recommandations.',
                                    'backup-jlg'
                                ); ?></p>
                            </div>
                        </td>
                    </tr>
                </table>
                <p class="bjlg-schedule-inline-actions">
                    <button type="button" class="button button-secondary bjlg-run-schedule-now"<?php echo $is_template ? ' disabled' : ''; ?>>Exécuter maintenant</button>
                </p>
            </div>
        </div>
        <?php
        return ob_get_clean();
    }

    private function render_rbac_section() {
        $contexts = BJLG_RBAC::get_context_definitions();
        $templates = BJLG_RBAC::get_templates();
        $choices = BJLG_RBAC::get_permission_choices();
        $initial_map = bjlg_get_capability_map();
        $scope = $this->is_network_screen ? 'network' : 'site';

        $contexts_json = esc_attr(wp_json_encode($contexts));
        $templates_json = esc_attr(wp_json_encode($templates));
        $choices_json = esc_attr(wp_json_encode($choices));
        $map_json = esc_attr(wp_json_encode($initial_map));
        $rest_namespace = class_exists(BJLG_REST_API::class) ? BJLG_REST_API::API_NAMESPACE : 'backup-jlg/v1';
        $endpoint = esc_url(rest_url(trailingslashit($rest_namespace) . 'rbac'));

        ?>
        <div class="bjlg-section bjlg-rbac-section">
            <h2><?php esc_html_e('Contrôles d’accès', 'backup-jlg'); ?></h2>
            <p class="description">
                <?php esc_html_e('Affectez des rôles ou des capacités distincts aux principales fonctionnalités du plugin.', 'backup-jlg'); ?>
            </p>
            <div
                id="bjlg-rbac-app"
                class="bjlg-rbac-app"
                data-section-key="rbac"
                data-rbac-contexts="<?php echo $contexts_json; ?>"
                data-rbac-templates="<?php echo $templates_json; ?>"
                data-rbac-choices="<?php echo $choices_json; ?>"
                data-rbac-map="<?php echo $map_json; ?>"
                data-rbac-endpoint="<?php echo esc_attr($endpoint); ?>"
                data-rbac-scope="<?php echo esc_attr($scope); ?>"
                tabindex="-1"
            >
                <div class="notice notice-info bjlg-rbac-fallback" aria-live="polite">
                    <p><?php esc_html_e('Activez JavaScript pour personnaliser les droits d’accès.', 'backup-jlg'); ?></p>
                </div>
            </div>
        </div>
        <?php
    }

    private function wrap_schedule_badge_group($title, array $badges) {
        return sprintf(
            '<div class="bjlg-badge-group"><strong class="bjlg-badge-group-title">%s :</strong>%s</div>',
            esc_html($title),
            implode('', $badges)
        );
    }

    private function format_schedule_badge($label, $color_class, $extra_class = '') {
        $classes = ['bjlg-badge'];

        if (is_string($color_class) && $color_class !== '') {
            $classes[] = $color_class;
        } else {
            $classes[] = 'bjlg-badge-bg-slate';
        }

        if (!empty($extra_class)) {
            $classes[] = $extra_class;
        }

        return sprintf(
            '<span class="%s">%s</span>',
            esc_attr(implode(' ', $classes)),
            esc_html($label)
        );
    }

    private function sanitize_with_kses($content, array $allowed_tags = []) {
        if (function_exists('wp_kses')) {
            return wp_kses($content, $allowed_tags);
        }

        if (function_exists('wp_kses_post')) {
            return wp_kses_post($content);
        }

        if (empty($allowed_tags)) {
            return strip_tags((string) $content);
        }

        $allowed = '';
        foreach (array_keys($allowed_tags) as $tag) {
            if (!is_string($tag) || $tag === '') {
                continue;
            }

            $allowed .= '<' . $tag . '>';
        }

        return strip_tags((string) $content, $allowed);
    }
}<|MERGE_RESOLUTION|>--- conflicted
+++ resolved
@@ -40,10 +40,7 @@
         add_action('wp_ajax_bjlg_update_onboarding_progress', [$this, 'ajax_update_onboarding_progress']);
         add_action('wp_ajax_bjlg_notification_ack', [$this, 'ajax_acknowledge_notification']);
         add_action('wp_ajax_bjlg_notification_resolve', [$this, 'ajax_resolve_notification']);
-<<<<<<< HEAD
         add_action('admin_post_bjlg_save_sandbox_schedule', [$this, 'handle_save_sandbox_schedule']);
-=======
->>>>>>> c967d44d
         add_action('admin_post_bjlg_download_sandbox_report', [$this, 'handle_download_sandbox_report']);
     }
 
@@ -3377,19 +3374,10 @@
      */
     private function render_history_section() {
         $history = class_exists(BJLG_History::class) ? BJLG_History::get_history(50) : [];
-<<<<<<< HEAD
         $report_links = array_merge(
             $this->get_sandbox_report_links(),
             $this->get_self_test_report_links()
         );
-=======
-        $sandbox_summary = class_exists(BJLG_History::class) ? BJLG_History::summarize_sandbox_history(10) : [];
-        $sandbox_settings = class_exists(BJLG_Scheduler::class)
-            ? BJLG_Scheduler::instance()->get_sandbox_schedule_settings()
-            : [];
-        $report_links = $this->get_self_test_report_links();
-        $schedule_notice = isset($_GET['sandbox_schedule_updated']);
->>>>>>> c967d44d
         ?>
         <div class="bjlg-section">
             <h2>Historique des 50 dernières actions</h2>
@@ -3433,49 +3421,7 @@
                                 <td class="bjlg-card-cell" data-label="Date"><?php echo date_i18n(get_option('date_format') . ' ' . get_option('time_format'), strtotime($entry['timestamp'])); ?></td>
                                 <td class="bjlg-card-cell" data-label="Action"><strong><?php echo esc_html(str_replace('_', ' ', ucfirst($entry['action_type']))); ?></strong></td>
                                 <td class="bjlg-card-cell" data-label="Statut"><span class="bjlg-status <?php echo esc_attr($status_class); ?>"><?php echo $status_icon . ' ' . esc_html(ucfirst($entry['status'])); ?></span></td>
-<<<<<<< HEAD
                                 <td class="bjlg-card-cell" data-label="Détails"><?php echo $this->render_history_details($entry); ?></td>
-=======
-                                <td class="bjlg-card-cell" data-label="Détails">
-                                    <?php echo esc_html($entry['details']); ?>
-                                    <?php
-                                    $metadata = isset($entry['metadata']) && is_array($entry['metadata']) ? $entry['metadata'] : [];
-                                    $report_summary = isset($metadata['report_summary']) && is_array($metadata['report_summary'])
-                                        ? $metadata['report_summary']
-                                        : [];
-                                    $report_links = $this->get_sandbox_report_links_from_entry($entry);
-                                    ?>
-                                    <?php if (!empty($report_summary)): ?>
-                                        <div class="bjlg-history-meta">
-                                            <?php if (!empty($report_summary['objectives']['rto_human'])): ?>
-                                                <div class="bjlg-history-meta__item"><?php esc_html_e('RTO', 'backup-jlg'); ?> : <?php echo esc_html($report_summary['objectives']['rto_human']); ?></div>
-                                            <?php endif; ?>
-                                            <?php if (!empty($report_summary['objectives']['rpo_human'])): ?>
-                                                <div class="bjlg-history-meta__item"><?php esc_html_e('RPO', 'backup-jlg'); ?> : <?php echo esc_html($report_summary['objectives']['rpo_human']); ?></div>
-                                            <?php endif; ?>
-                                            <?php if (!empty($report_summary['started_at'])): ?>
-                                                <div class="bjlg-history-meta__item"><?php esc_html_e('Début', 'backup-jlg'); ?> : <?php echo esc_html($this->format_history_timestamp((int) $report_summary['started_at'])); ?></div>
-                                            <?php endif; ?>
-                                            <?php if (!empty($report_summary['completed_at'])): ?>
-                                                <div class="bjlg-history-meta__item"><?php esc_html_e('Fin', 'backup-jlg'); ?> : <?php echo esc_html($this->format_history_timestamp((int) $report_summary['completed_at'])); ?></div>
-                                            <?php endif; ?>
-                                        </div>
-                                    <?php endif; ?>
-                                    <?php if (!empty($report_links)): ?>
-                                        <div class="bjlg-history-report-actions bjlg-history-report-actions--inline">
-                                            <?php foreach ($report_links as $link): ?>
-                                                <a class="button button-link" href="<?php echo esc_url($link['url']); ?>"><?php echo esc_html($link['label']); ?></a>
-                                            <?php endforeach; ?>
-                                        </div>
-                                    <?php endif; ?>
-                                    <?php if (!empty($report_summary['log_excerpt']) && is_array($report_summary['log_excerpt'])): ?>
-                                        <details class="bjlg-history-log">
-                                            <summary><?php esc_html_e('Voir l’extrait de journal', 'backup-jlg'); ?></summary>
-                                            <pre><?php echo esc_html(implode("\n", array_map('strval', array_slice($report_summary['log_excerpt'], -20)))); ?></pre>
-                                        </details>
-                                    <?php endif; ?>
-                                </td>
->>>>>>> c967d44d
                             </tr>
                         <?php endforeach; ?>
                     </tbody>
@@ -3808,7 +3754,6 @@
         exit;
     }
 
-<<<<<<< HEAD
     private function get_sandbox_report_download_url(string $report_id, string $type): string
     {
         $report_id = trim($report_id);
@@ -3947,24 +3892,16 @@
     }
 
     public function handle_download_sandbox_report()
-=======
-    public function handle_download_sandbox_report(): void
->>>>>>> c967d44d
     {
         if (!bjlg_can_manage_backups()) {
             wp_die(__('Permission refusée.', 'backup-jlg'), '', ['response' => 403]);
         }
 
-<<<<<<< HEAD
         $nonce = isset($_GET['_wpnonce']) ? (string) $_GET['_wpnonce'] : '';
-=======
-        $nonce = isset($_GET['_wpnonce']) ? $_GET['_wpnonce'] : '';
->>>>>>> c967d44d
         if (function_exists('wp_verify_nonce') && !wp_verify_nonce($nonce, 'bjlg_download_sandbox_report')) {
             wp_die(__('Jeton de sécurité invalide.', 'backup-jlg'), '', ['response' => 403]);
         }
 
-<<<<<<< HEAD
         $report_id = isset($_GET['report_id']) ? sanitize_text_field((string) wp_unslash($_GET['report_id'])) : '';
         $type = isset($_GET['type']) ? sanitize_key((string) wp_unslash($_GET['type'])) : 'json';
         if (!in_array($type, ['json', 'log'], true)) {
@@ -3985,44 +3922,11 @@
 
         $path = (string) $entry['path'];
         $real_path = realpath($path);
-=======
-        $entry_id = isset($_GET['entry_id']) ? (int) $_GET['entry_id'] : 0;
-        if ($entry_id <= 0) {
-            wp_die(__('Entrée introuvable.', 'backup-jlg'), '', ['response' => 404]);
-        }
-
-        $type = isset($_GET['type']) ? sanitize_key((string) wp_unslash($_GET['type'])) : 'markdown';
-        if (!in_array($type, ['markdown', 'json', 'log'], true)) {
-            $type = 'markdown';
-        }
-
-        $entry = BJLG_History::get_entry($entry_id);
-        if (!is_array($entry)) {
-            wp_die(__('Entrée d’historique introuvable.', 'backup-jlg'), '', ['response' => 404]);
-        }
-
-        $metadata = isset($entry['metadata']) && is_array($entry['metadata']) ? $entry['metadata'] : [];
-        $files = isset($metadata['report_files']) && is_array($metadata['report_files'])
-            ? BJLG_History::sanitize_report_files($metadata['report_files'])
-            : [];
-
-        if (empty($files[$type]['path'])) {
-            wp_die(__('Le fichier demandé est introuvable.', 'backup-jlg'), '', ['response' => 404]);
-        }
-
-        $path = (string) $files[$type]['path'];
-        $real_path = realpath($path);
-
->>>>>>> c967d44d
         if ($real_path === false || !is_readable($real_path)) {
             wp_die(__('Impossible de lire le rapport demandé.', 'backup-jlg'), '', ['response' => 404]);
         }
 
-<<<<<<< HEAD
         $base_path = isset($record['base_path']) ? (string) $record['base_path'] : dirname($real_path);
-=======
-        $base_path = isset($files['base_path']) ? (string) $files['base_path'] : dirname($real_path);
->>>>>>> c967d44d
         $normalized_base = realpath($base_path);
         if ($normalized_base !== false) {
             $normalized_base = rtrim(str_replace('\\', '/', $normalized_base), '/') . '/';
@@ -4032,21 +3936,9 @@
             }
         }
 
-<<<<<<< HEAD
         $mime_type = isset($entry['mime_type']) && $entry['mime_type'] !== '' ? (string) $entry['mime_type'] : 'application/octet-stream';
         $filename = isset($entry['filename']) && $entry['filename'] !== ''
             ? sanitize_file_name($entry['filename'])
-=======
-        $mime_type = isset($files[$type]['mime_type']) && $files[$type]['mime_type'] !== ''
-            ? (string) $files[$type]['mime_type']
-            : 'application/octet-stream';
-        if (strpos($mime_type, 'text/') === 0) {
-            $mime_type .= '; charset=utf-8';
-        }
-
-        $filename = isset($files[$type]['filename']) && $files[$type]['filename'] !== ''
-            ? sanitize_file_name($files[$type]['filename'])
->>>>>>> c967d44d
             : basename($real_path);
 
         if (function_exists('nocache_headers')) {
