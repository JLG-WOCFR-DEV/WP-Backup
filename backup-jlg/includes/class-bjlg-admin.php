--- conflicted
+++ resolved
@@ -2769,14 +2769,8 @@
      * Section : Historique
      */
     private function render_history_section() {
-<<<<<<< HEAD
         $history = class_exists(BJLG_History::class) ? BJLG_History::get_history(50) : [];
         $report_links = $this->get_self_test_report_links();
-=======
-        $history = $this->run_with_scope(static function () {
-            return class_exists(BJLG_History::class) ? BJLG_History::get_history(50) : [];
-        });
->>>>>>> b6f4de77
         ?>
         <div class="bjlg-section">
             <h2>Historique des 50 dernières actions</h2>
