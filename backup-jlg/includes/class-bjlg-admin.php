--- conflicted
+++ resolved
@@ -6162,7 +6162,6 @@
                         </td>
                     </tr>
                     <tr>
-<<<<<<< HEAD
                         <th scope="row">Capacité de stockage</th>
                         <td>
                             <div class="bjlg-field-control">
@@ -6175,13 +6174,6 @@
                         <td>
                             <div class="bjlg-field-control">
                                 <input type="url" name="webhook_sla_validation" class="regular-text" value="<?php echo esc_attr($webhook_settings['urls']['sla_validation']); ?>" placeholder="https://exemple.com/webhooks/sla-validation">
-=======
-                        <th scope="row">Alerte SLA réseau</th>
-                        <td>
-                            <div class="bjlg-field-control">
-                                <input type="url" name="webhook_sla_alert" class="regular-text" value="<?php echo esc_attr($webhook_settings['urls']['sla_alert']); ?>" placeholder="https://exemple.com/webhooks/sla-alert">
-                                <p class="description"><?php esc_html_e('Déclenché lors d’un changement d’état des objectifs réseau (RTO/RPO, réplication).', 'backup-jlg'); ?></p>
->>>>>>> 5a1a62cb
                             </div>
                         </td>
                     </tr>
