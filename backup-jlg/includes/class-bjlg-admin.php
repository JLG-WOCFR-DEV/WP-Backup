<?php
namespace BJLG;

use WP_REST_Request;
use WP_REST_Response;

if (!defined('ABSPATH')) {
    exit;
}

require_once __DIR__ . '/class-bjlg-scheduler.php';
require_once __DIR__ . '/class-bjlg-rbac.php';

/**
 * Gère la création et l'affichage de l'interface d'administration du plugin.
 */
class BJLG_Admin {

    private const DASHBOARD_RECENT_BACKUPS_LIMIT = 3;

    private const ONBOARDING_PROGRESS_META_KEY = 'bjlg_onboarding_progress';

    private $destinations = [];
    private $advanced_admin;
    private $google_drive_notice;
    private $onboarding_progress = [];
    private $is_network_screen = false;
    private static $schedule_data_injected = false;

    public function __construct() {
        $this->load_destinations();
        $this->advanced_admin = class_exists(BJLG_Admin_Advanced::class) ? new BJLG_Admin_Advanced() : null;
        $this->onboarding_progress = $this->get_user_onboarding_progress();
        add_action('admin_menu', [$this, 'create_admin_page']);
        add_action('network_admin_menu', [$this, 'create_network_admin_page']);
        add_filter('bjlg_admin_tabs', [$this, 'get_default_tabs']);
        add_filter('bjlg_admin_sections', [$this, 'get_default_sections']);
        add_action('wp_dashboard_setup', [$this, 'register_dashboard_widget']);
        add_action('admin_enqueue_scripts', [$this, 'enqueue_dashboard_widget_assets']);
        add_action('wp_ajax_bjlg_update_onboarding_progress', [$this, 'ajax_update_onboarding_progress']);
        add_action('wp_ajax_bjlg_notification_ack', [$this, 'ajax_acknowledge_notification']);
        add_action('wp_ajax_bjlg_notification_resolve', [$this, 'ajax_resolve_notification']);
        add_action('admin_post_bjlg_save_sandbox_schedule', [$this, 'handle_save_sandbox_schedule']);
        add_action('admin_post_bjlg_download_sandbox_report', [$this, 'handle_download_sandbox_report']);
    }

    /**
     * Détermine si Google Drive est indisponible faute de SDK.
     */
    private function is_google_drive_unavailable() {
        $google_drive_destination = isset($this->destinations['google_drive'])
            ? $this->destinations['google_drive']
            : null;

        if (!is_object($google_drive_destination) || !method_exists($google_drive_destination, 'is_sdk_available')) {
            return false;
        }

        return !$google_drive_destination->is_sdk_available();
    }

    /**
     * Retourne le message à afficher quand le SDK Google Drive est manquant.
     */
    private function get_google_drive_unavailable_notice() {
        if ($this->google_drive_notice === null) {
            $this->google_drive_notice = esc_html__(
                "Le SDK Google n'est pas disponible. Installez les dépendances via Composer pour activer cette destination.",
                'backup-jlg'
            );
        }

        return $this->google_drive_notice;
    }

    /**
     * Charge les classes de destination disponibles.
     */
    private function load_destinations() {
        if (class_exists(BJLG_Google_Drive::class)) {
            $this->destinations['google_drive'] = new BJLG_Google_Drive();
        }
        if (class_exists(BJLG_AWS_S3::class)) {
            $this->destinations['aws_s3'] = new BJLG_AWS_S3();
        }
        if (class_exists(BJLG_Wasabi::class)) {
            $this->destinations['wasabi'] = new BJLG_Wasabi();
        }
        if (class_exists(BJLG_Managed_Vault::class)) {
            $this->destinations['managed_vault'] = new BJLG_Managed_Vault();
        }
        if (class_exists(BJLG_Dropbox::class)) {
            $this->destinations['dropbox'] = new BJLG_Dropbox();
        }
        if (class_exists(BJLG_Azure_Blob::class)) {
            $this->destinations['azure_blob'] = new BJLG_Azure_Blob();
        }
        if (class_exists(BJLG_Backblaze_B2::class)) {
            $this->destinations['backblaze_b2'] = new BJLG_Backblaze_B2();
        }
        if (class_exists(BJLG_OneDrive::class)) {
            $this->destinations['onedrive'] = new BJLG_OneDrive();
        }
        if (class_exists(BJLG_PCloud::class)) {
            $this->destinations['pcloud'] = new BJLG_PCloud();
        }
        if (class_exists(BJLG_SFTP::class)) {
            $this->destinations['sftp'] = new BJLG_SFTP();
        }
        if (class_exists(BJLG_Managed_Replication::class)) {
            $this->destinations['managed_replication'] = new BJLG_Managed_Replication();
        }
    }

    private function get_scope_choices(): array {
        $choices = [
            BJLG_Site_Context::HISTORY_SCOPE_SITE => __('Site courant', 'backup-jlg'),
        ];

        if (!function_exists('is_multisite') || !is_multisite()) {
            return $choices;
        }

        $can_view_network = function_exists('bjlg_can_manage_plugin') && bjlg_can_manage_plugin(null, 'manage_network');

        if ($can_view_network) {
            $choices[BJLG_Site_Context::HISTORY_SCOPE_NETWORK] = __('Réseau', 'backup-jlg');
        }

        return $choices;
    }

    private function determine_active_scope(array $choices): string {
        $default = $this->is_network_screen ? BJLG_Site_Context::HISTORY_SCOPE_NETWORK : BJLG_Site_Context::HISTORY_SCOPE_SITE;

        $requested = isset($_GET['bjlg_scope'])
            ? sanitize_key((string) wp_unslash($_GET['bjlg_scope']))
            : $default;

        if (!isset($choices[$requested])) {
            $requested = $default;
        }

        if (!isset($choices[$requested])) {
            $requested = (string) array_key_first($choices);
        }

        if ($requested === '') {
            $requested = BJLG_Site_Context::HISTORY_SCOPE_SITE;
        }

        return $requested;
    }

    private function collect_metrics_for_scope(string $scope): array {
        if (!$this->advanced_admin) {
            return [];
        }

        return $this->run_with_scope(function () {
            return $this->advanced_admin->get_dashboard_metrics();
        }, $scope);
    }

    private function run_with_scope(callable $callback, ?string $scope = null)
    {
        $target_scope = $scope ?? $this->active_scope;

        if ($target_scope === BJLG_Site_Context::HISTORY_SCOPE_NETWORK) {
            return BJLG_Site_Context::with_network($callback);
        }

        return $callback();
    }

    private function render_scope_switcher(array $choices, string $active_scope): void {
        if (count($choices) < 2) {
            return;
        }

        $preserved_params = [];

        foreach ($_GET as $key => $value) {
            if ($key === 'bjlg_scope') {
                continue;
            }

            $sanitized_key = sanitize_key((string) $key);

            if ($sanitized_key === '') {
                continue;
            }

            if (is_scalar($value)) {
                $preserved_params[$sanitized_key] = sanitize_text_field((string) wp_unslash($value));
            }
        }

        ?>
        <form method="get" class="bjlg-scope-switcher">
            <?php foreach ($preserved_params as $param_key => $param_value): ?>
                <input type="hidden" name="<?php echo esc_attr($param_key); ?>" value="<?php echo esc_attr($param_value); ?>">
            <?php endforeach; ?>
            <label class="screen-reader-text" for="bjlg-scope-select"><?php esc_html_e('Périmètre des données', 'backup-jlg'); ?></label>
            <select id="bjlg-scope-select" name="bjlg_scope" class="bjlg-scope-switcher__select" onchange="this.form.submit()">
                <?php foreach ($choices as $scope_value => $label): ?>
                    <option value="<?php echo esc_attr($scope_value); ?>" <?php selected($active_scope, $scope_value); ?>>
                        <?php echo esc_html($label); ?>
                    </option>
                <?php endforeach; ?>
            </select>
            <noscript>
                <button type="submit" class="button button-secondary"><?php esc_html_e('Appliquer', 'backup-jlg'); ?></button>
            </noscript>
        </form>
        <?php
    }

    /**
     * Retourne les onglets par défaut
     */
    public function get_default_tabs($tabs) {
        $defaults = [
            'backup_restore' => 'Sauvegarde & Restauration',
            'scheduling' => 'Planification',
            'history' => 'Historique',
            'health_check' => 'Bilan de Santé',
            'settings' => 'Réglages',
            'logs' => 'Logs & Outils',
            'api' => 'API & Intégrations',
        ];

        if (is_array($tabs) && !empty($tabs)) {
            return array_merge($defaults, $tabs);
        }

        return $defaults;
    }

    private function get_user_onboarding_progress(): array {
        if (!\function_exists('get_current_user_id') || !\function_exists('get_user_meta')) {
            return [];
        }

        $user_id = \get_current_user_id();
        if (!$user_id) {
            return [];
        }

        $progress = \get_user_meta($user_id, self::ONBOARDING_PROGRESS_META_KEY, true);

        if (!is_array($progress) || empty($progress)) {
            return [];
        }

        $completed = [];
        foreach ($progress as $step_id) {
            $key = sanitize_key((string) $step_id);
            if ($key !== '') {
                $completed[] = $key;
            }
        }

        return array_values(array_unique($completed));
    }

    private function save_user_onboarding_progress(array $completed) {
        if (!\function_exists('get_current_user_id') || !\function_exists('update_user_meta')) {
            return;
        }

        $user_id = \get_current_user_id();
        if (!$user_id) {
            return;
        }

        $normalized = [];
        foreach ($completed as $step_id) {
            $key = sanitize_key((string) $step_id);
            if ($key !== '') {
                $normalized[] = $key;
            }
        }

        \update_user_meta($user_id, self::ONBOARDING_PROGRESS_META_KEY, array_values(array_unique($normalized)));
        $this->onboarding_progress = $this->get_user_onboarding_progress();
    }

    /**
     * Retourne les sections par défaut affichées dans l'application React.
     */
    public function get_default_sections($sections) {
        $defaults = [
            'monitoring' => [
                'label' => __('Monitoring', 'backup-jlg'),
                'icon' => 'chart-line',
            ],
            'backup' => [
                'label' => __('Sauvegarde', 'backup-jlg'),
                'icon' => 'database-export',
            ],
            'restore' => [
                'label' => __('Restauration', 'backup-jlg'),
                'icon' => 'update-alt',
            ],
            'settings' => [
                'label' => __('Réglages', 'backup-jlg'),
                'icon' => 'admin-generic',
            ],
            'rbac' => [
                'label' => __('Contrôles d’accès', 'backup-jlg'),
                'icon' => 'lock',
            ],
            'integrations' => [
                'label' => __('Intégrations', 'backup-jlg'),
                'icon' => 'admin-network',
            ],
        ];

        if ($this->is_network_screen) {
            $defaults = array_merge(
                [
                    'network' => [
                        'label' => __('Réseau', 'backup-jlg'),
                        'icon' => 'admin-network',
                    ],
                ],
                $defaults
            );
        }

        if (is_array($sections) && !empty($sections)) {
            return array_merge($defaults, $sections);
        }

        return $defaults;
    }

    /**
     * Crée la page de menu dans l'administration.
     */
    public function create_admin_page() {
        $wl_settings = \bjlg_get_option('bjlg_whitelabel_settings', []);
        $plugin_name = !empty($wl_settings['plugin_name']) ? $wl_settings['plugin_name'] : 'Backup - JLG';

        add_menu_page(
            $plugin_name,
            $plugin_name,
            'bjlg_manage_plugin',
            'backup-jlg',
            [$this, 'render_admin_page'],
            'dashicons-database-export',
            81
        );
    }

    public function create_network_admin_page() {
        if (!function_exists('is_multisite') || !is_multisite()) {
            return;
        }

        $wl_settings = \bjlg_get_option('bjlg_whitelabel_settings', [], ['network' => true]);
        $plugin_name = !empty($wl_settings['plugin_name']) ? $wl_settings['plugin_name'] : 'Backup - JLG';

        add_menu_page(
            $plugin_name,
            $plugin_name,
            'bjlg_manage_plugin',
            'backup-jlg-network',
            [$this, 'render_network_admin_page'],
            'dashicons-database-export',
            81
        );
    }

    public function render_network_admin_page() {
        $previous_state = $this->is_network_screen;
        $this->is_network_screen = true;

        bjlg_with_network(function () {
            $this->handle_network_admin_actions();
        });

        $network_mode_enabled = BJLG_Site_Context::is_network_mode_enabled();
        $sites_snapshot = $this->collect_network_site_snapshot();
        $sites_json = !empty($sites_snapshot) ? wp_json_encode($sites_snapshot) : '[]';

        $this->is_network_screen = $previous_state;

        ?>
        <div class="wrap bjlg-wrap bjlg-network-wrap">
            <h1 class="wp-heading-inline"><?php esc_html_e('Gestion des sauvegardes réseau', 'backup-jlg'); ?></h1>

            <?php if (!$network_mode_enabled): ?>
                <div class="notice notice-warning"><p><?php esc_html_e('Le mode réseau est actuellement désactivé. Activez-le pour partager les historiques, quotas et paramètres à l’échelle du réseau.', 'backup-jlg'); ?></p></div>
            <?php endif; ?>

            <div id="bjlg-network-admin-app"
                 data-network-enabled="<?php echo $network_mode_enabled ? '1' : '0'; ?>"
                 data-sites="<?php echo esc_attr($sites_json); ?>">
                <noscript><p><?php esc_html_e('Activez JavaScript pour administrer les sites du réseau.', 'backup-jlg'); ?></p></noscript>

                <div class="bjlg-network-app__panel" aria-live="polite" aria-atomic="true">
                    <div class="bjlg-network-app__loading"><?php esc_html_e('Chargement des données réseau…', 'backup-jlg'); ?></div>
                </div>

                <div class="bjlg-network-app__fallback" data-has-sites="<?php echo empty($sites_snapshot) ? '0' : '1'; ?>">
                    <?php if (!empty($sites_snapshot)): ?>
                        <table class="widefat striped">
                            <thead>
                            <tr>
                                <th><?php esc_html_e('Site', 'backup-jlg'); ?></th>
                                <th><?php esc_html_e('Dernières activités', 'backup-jlg'); ?></th>
                                <th><?php esc_html_e('Quotas utilisés', 'backup-jlg'); ?></th>
                            </tr>
                            </thead>
                            <tbody>
                            <?php foreach ($sites_snapshot as $site): ?>
                                <tr>
                                    <td>
                                        <strong><?php echo esc_html($site['name']); ?></strong><br>
                                        <a href="<?php echo esc_url($site['admin_url']); ?>" class="button button-small"><?php esc_html_e('Ouvrir', 'backup-jlg'); ?></a>
                                    </td>
                                    <td>
                                        <?php
                                        $history = $site['history'];
                                        printf(
                                            /* translators: 1: total entries, 2: number of successful entries */
                                            esc_html__('Total : %1$d · Réussites : %2$d', 'backup-jlg'),
                                            (int) ($history['total_actions'] ?? 0),
                                            (int) ($history['successful'] ?? 0)
                                        );
                                        ?>
                                    </td>
                                    <td>
                                        <?php
                                        $quota_used = isset($site['quota']['used']) ? (int) $site['quota']['used'] : 0;
                                        echo esc_html(size_format($quota_used, 2));
                                        ?>
                                    </td>
                                </tr>
                            <?php endforeach; ?>
                            </tbody>
                        </table>
                    <?php else: ?>
                        <p><?php esc_html_e('Aucun site réseau disponible ou données indisponibles.', 'backup-jlg'); ?></p>
                    <?php endif; ?>
                </div>
            </div>
        </div>
        <?php
    }

    private function get_sandbox_schedule_notice(): array
    {
        if (!isset($_GET['sandbox_schedule_status'])) {
            return [];
        }

        $status = sanitize_key((string) wp_unslash($_GET['sandbox_schedule_status']));
        $message = '';
        $class = 'notice';

        if ($status === 'saved') {
            $class .= ' notice-success';
            $message = __('Planification sandbox enregistrée.', 'backup-jlg');
        } elseif ($status === 'error') {
            $class .= ' notice-error';
            $raw = isset($_GET['sandbox_schedule_message'])
                ? (string) wp_unslash($_GET['sandbox_schedule_message'])
                : '';
            $message = $raw !== ''
                ? sanitize_text_field($raw)
                : __('Erreur lors de l’enregistrement de la planification sandbox.', 'backup-jlg');
        } else {
            return [];
        }

        return ['class' => $class, 'message' => $message];
    }

    private function render_sandbox_schedule_panel(array $settings, array $summary, ?array $latest_report, array $notice): void
    {
        $enabled = !empty($settings['enabled']);
        $recurrence = isset($settings['recurrence']) ? (string) $settings['recurrence'] : 'weekly';
        $components = isset($settings['components']) && is_array($settings['components'])
            ? array_map('strval', $settings['components'])
            : [];
        $custom_interval_minutes = (int) max(5, round((isset($settings['custom_interval']) ? (int) $settings['custom_interval'] : DAY_IN_SECONDS) / MINUTE_IN_SECONDS));
        $initial_delay_minutes = (int) max(5, round((isset($settings['initial_delay']) ? (int) $settings['initial_delay'] : HOUR_IN_SECONDS) / MINUTE_IN_SECONDS));
        $sandbox_path = isset($settings['sandbox_path']) ? (string) $settings['sandbox_path'] : '';

        $frequency_label = isset($summary['frequency_label']) && $summary['frequency_label'] !== ''
            ? (string) $summary['frequency_label']
            : __('Non défini', 'backup-jlg');
        $next_run_label = !empty($summary['next_run_formatted'])
            ? (string) $summary['next_run_formatted']
            : __('Non planifié', 'backup-jlg');
        if (!empty($summary['next_run_relative'])) {
            $next_run_label .= ' (' . esc_html($summary['next_run_relative']) . ')';
        }

        $last_run_label = isset($summary['last_run_at']) && $summary['last_run_at']
            ? date_i18n(get_option('date_format') . ' ' . get_option('time_format'), (int) $summary['last_run_at'])
            : __('Jamais exécuté', 'backup-jlg');
        $last_status_label = isset($summary['last_status']) && $summary['last_status'] === 'success'
            ? __('Succès', 'backup-jlg')
            : (isset($summary['last_status']) && $summary['last_status'] === 'failure'
                ? __('Échec', 'backup-jlg')
                : __('—', 'backup-jlg'));

        $component_labels = [
            'db' => __('Base de données', 'backup-jlg'),
            'plugins' => __('Extensions', 'backup-jlg'),
            'themes' => __('Thèmes', 'backup-jlg'),
            'uploads' => __('Médias', 'backup-jlg'),
        ];

        $recurrence_options = [
            'hourly' => __('Toutes les heures', 'backup-jlg'),
            'twice_daily' => __('Deux fois par jour', 'backup-jlg'),
            'daily' => __('Quotidienne', 'backup-jlg'),
            'weekly' => __('Hebdomadaire', 'backup-jlg'),
            'monthly' => __('Mensuelle', 'backup-jlg'),
            'custom' => __('Intervalle personnalisé', 'backup-jlg'),
        ];

        $latest_summary = '';
        $latest_buttons = '';

        if (is_array($latest_report) && !empty($latest_report)) {
            $status_text = ($latest_report['status'] ?? '') === 'success'
                ? __('Succès', 'backup-jlg')
                : __('Échec', 'backup-jlg');
            $created_at = isset($latest_report['created_at']) && $latest_report['created_at']
                ? date_i18n(get_option('date_format') . ' ' . get_option('time_format'), (int) $latest_report['created_at'])
                : '';
            $rto = '';
            if (!empty($latest_report['objectives']['rto_human'])) {
                $rto = (string) $latest_report['objectives']['rto_human'];
            } elseif (!empty($latest_report['timings']['duration_human'])) {
                $rto = (string) $latest_report['timings']['duration_human'];
            }

            $parts = array_filter([$status_text, $created_at, $rto !== '' ? sprintf(__('RTO %s', 'backup-jlg'), $rto) : '']);
            $latest_summary = implode(' · ', $parts);

            if (!empty($latest_report['id'])) {
                $json_url = $this->get_sandbox_report_download_url((string) $latest_report['id'], 'json');
                $log_url = $this->get_sandbox_report_download_url((string) $latest_report['id'], 'log');

                if ($json_url !== '' || $log_url !== '') {
                    ob_start();
                    ?>
                    <p class="bjlg-sandbox-latest-links">
                        <?php if ($json_url !== '') : ?>
                            <a class="button button-secondary button-small" href="<?php echo esc_url($json_url); ?>"><?php esc_html_e('Rapport JSON', 'backup-jlg'); ?></a>
                        <?php endif; ?>
                        <?php if ($log_url !== '') : ?>
                            <a class="button button-secondary button-small" href="<?php echo esc_url($log_url); ?>"><?php esc_html_e('Journal NDJSON', 'backup-jlg'); ?></a>
                        <?php endif; ?>
                    </p>
                    <?php
                    $latest_buttons = ob_get_clean();
                }
            }
        }

        ?>
        <div class="bjlg-section bjlg-sandbox-schedule">
            <h3><?php esc_html_e('Validation sandbox planifiée', 'backup-jlg'); ?></h3>
            <p class="description"><?php esc_html_e('Planifiez des restaurations sandbox automatisées pour mesurer vos objectifs RTO/RPO dans un environnement isolé.', 'backup-jlg'); ?></p>
            <?php if (!empty($notice)) : ?>
                <div class="<?php echo esc_attr($notice['class']); ?>"><p><?php echo esc_html($notice['message']); ?></p></div>
            <?php endif; ?>
            <form method="post" action="<?php echo esc_url(admin_url('admin-post.php')); ?>" class="bjlg-sandbox-schedule-form">
                <?php wp_nonce_field('bjlg_save_sandbox_schedule', 'bjlg_sandbox_schedule_nonce'); ?>
                <input type="hidden" name="action" value="bjlg_save_sandbox_schedule">
                <table class="form-table">
                    <tbody>
                        <tr>
                            <th scope="row"><?php esc_html_e('Activation', 'backup-jlg'); ?></th>
                            <td>
                                <label>
                                    <input type="checkbox" name="sandbox_schedule_enabled" value="1" <?php checked($enabled); ?>>
                                    <?php esc_html_e('Activer la validation sandbox planifiée', 'backup-jlg'); ?>
                                </label>
                            </td>
                        </tr>
                        <tr>
                            <th scope="row"><label for="bjlg-sandbox-recurrence"><?php esc_html_e('Fréquence', 'backup-jlg'); ?></label></th>
                            <td>
                                <select name="sandbox_schedule_recurrence" id="bjlg-sandbox-recurrence">
                                    <?php foreach ($recurrence_options as $value => $label) : ?>
                                        <option value="<?php echo esc_attr($value); ?>" <?php selected($recurrence, $value); ?>><?php echo esc_html($label); ?></option>
                                    <?php endforeach; ?>
                                </select>
                                <p class="description"><?php echo esc_html(sprintf(__('Fréquence actuelle : %s', 'backup-jlg'), $frequency_label)); ?></p>
                            </td>
                        </tr>
                        <tr>
                            <th scope="row"><label for="bjlg-sandbox-custom-interval"><?php esc_html_e('Intervalle personnalisé (minutes)', 'backup-jlg'); ?></label></th>
                            <td>
                                <input type="number" min="5" step="5" name="sandbox_schedule_custom_interval" id="bjlg-sandbox-custom-interval" value="<?php echo esc_attr($custom_interval_minutes); ?>">
                                <p class="description"><?php esc_html_e('Utilisé lorsque la fréquence est définie sur un intervalle personnalisé.', 'backup-jlg'); ?></p>
                            </td>
                        </tr>
                        <tr>
                            <th scope="row"><label for="bjlg-sandbox-initial-delay"><?php esc_html_e('Délai initial (minutes)', 'backup-jlg'); ?></label></th>
                            <td>
                                <input type="number" min="5" step="5" name="sandbox_schedule_initial_delay" id="bjlg-sandbox-initial-delay" value="<?php echo esc_attr($initial_delay_minutes); ?>">
                            </td>
                        </tr>
                        <tr>
                            <th scope="row"><?php esc_html_e('Composants à restaurer', 'backup-jlg'); ?></th>
                            <td>
                                <?php foreach ($component_labels as $component_key => $label) : ?>
                                    <label style="display:inline-block;margin-right:12px;">
                                        <input type="checkbox" name="sandbox_schedule_components[]" value="<?php echo esc_attr($component_key); ?>" <?php checked(in_array($component_key, $components, true)); ?>>
                                        <?php echo esc_html($label); ?>
                                    </label>
                                <?php endforeach; ?>
                            </td>
                        </tr>
                        <tr>
                            <th scope="row"><label for="bjlg-sandbox-path"><?php esc_html_e('Chemin sandbox', 'backup-jlg'); ?></label></th>
                            <td>
                                <input type="text" class="regular-text" name="sandbox_schedule_path" id="bjlg-sandbox-path" value="<?php echo esc_attr($sandbox_path); ?>">
                                <p class="description"><?php esc_html_e('Laisser vide pour utiliser le répertoire sandbox géré automatiquement.', 'backup-jlg'); ?></p>
                            </td>
                        </tr>
                    </tbody>
                </table>
                <p class="submit">
                    <button type="submit" class="button button-primary"><?php esc_html_e('Enregistrer la planification sandbox', 'backup-jlg'); ?></button>
                </p>
            </form>
            <div class="bjlg-sandbox-schedule-summary">
                <p><strong><?php esc_html_e('Prochaine exécution', 'backup-jlg'); ?> :</strong> <?php echo esc_html($next_run_label); ?></p>
                <p><strong><?php esc_html_e('Dernière exécution', 'backup-jlg'); ?> :</strong> <?php echo esc_html($last_run_label); ?> (<?php echo esc_html($last_status_label); ?>)</p>
                <?php if ($latest_summary !== '') : ?>
                    <p><strong><?php esc_html_e('Dernier rapport', 'backup-jlg'); ?> :</strong> <?php echo esc_html($latest_summary); ?></p>
                    <?php echo $latest_buttons; // phpcs:ignore WordPress.Security.EscapeOutput.OutputNotEscaped ?>
                <?php endif; ?>
            </div>
        </div>
        <?php
    }

    /**
     * Register the dashboard widget shown on the main WordPress dashboard.
     */
    public function register_dashboard_widget() {
        if (!function_exists('bjlg_can_manage_plugin') || !bjlg_can_manage_plugin()) {
            return;
        }

        wp_add_dashboard_widget(
            'bjlg_dashboard_status',
            __('Sauvegardes - aperçu', 'backup-jlg'),
            [$this, 'render_dashboard_widget']
        );
    }

    /**
     * Enqueue assets required for the dashboard widget.
     */
    public function enqueue_dashboard_widget_assets($hook_suffix) {
        if ($hook_suffix !== 'index.php') {
            return;
        }

        if (!function_exists('bjlg_can_manage_plugin') || !bjlg_can_manage_plugin()) {
            return;
        }

        wp_enqueue_style(
            'bjlg-dashboard-widget',
            BJLG_PLUGIN_URL . 'assets/css/dashboard-widget.css',
            [],
            BJLG_VERSION
        );
    }

    public function ajax_update_onboarding_progress() {
        if (!function_exists('bjlg_can_manage_plugin') || !bjlg_can_manage_plugin()) {
            wp_send_json_error(['message' => __('Vous n’avez pas la permission de modifier cette checklist.', 'backup-jlg')], 403);
        }

        $nonce = isset($_POST['nonce']) ? sanitize_text_field(wp_unslash($_POST['nonce'])) : '';
        if (!wp_verify_nonce($nonce, 'bjlg_onboarding_progress')) {
            wp_send_json_error(['message' => __('Jeton de sécurité invalide.', 'backup-jlg')], 403);
        }

        $steps = isset($_POST['completed']) ? (array) wp_unslash($_POST['completed']) : [];
        $completed = [];

        foreach ($steps as $step_id) {
            $key = sanitize_key((string) $step_id);
            if ($key !== '') {
                $completed[] = $key;
            }
        }

        $this->save_user_onboarding_progress($completed);

        wp_send_json_success([
            'completed' => $this->onboarding_progress,
        ]);
    }

    private function get_dashboard_metrics_snapshot(): array {
        if ($this->advanced_admin instanceof BJLG_Admin_Advanced) {
            return $this->advanced_admin->get_dashboard_metrics();
        }

        if (class_exists(BJLG_Admin_Advanced::class)) {
            $advanced = new BJLG_Admin_Advanced();

            return $advanced->get_dashboard_metrics();
        }

        return [];
    }

    public function ajax_acknowledge_notification() {
        if (!function_exists('bjlg_can_manage_backups') || !bjlg_can_manage_backups()) {
            wp_send_json_error(['message' => __('Permission refusée.', 'backup-jlg')], 403);
        }

        check_ajax_referer('bjlg_nonce', 'nonce');

        $entry_id = isset($_POST['entry_id']) ? sanitize_text_field(wp_unslash($_POST['entry_id'])) : '';
        $channel = isset($_POST['channel']) ? sanitize_key(wp_unslash($_POST['channel'])) : '';

        if ($entry_id === '') {
            wp_send_json_error(['message' => __('Identifiant de notification manquant.', 'backup-jlg')], 400);
        }

        $user_id = function_exists('get_current_user_id') ? get_current_user_id() : null;

        $acknowledged = $channel !== ''
            ? BJLG_Notification_Queue::acknowledge_channel($entry_id, $channel, $user_id)
            : BJLG_Notification_Queue::acknowledge_entry($entry_id, $user_id);

        if (!$acknowledged) {
            wp_send_json_error(['message' => __('Impossible de marquer cette notification comme accusée.', 'backup-jlg')], 500);
        }

        $metrics = $this->get_dashboard_metrics_snapshot();

        wp_send_json_success([
            'message' => __('Notification marquée comme accusée.', 'backup-jlg'),
            'metrics' => $metrics,
        ]);
    }

    public function ajax_resolve_notification() {
        if (!function_exists('bjlg_can_manage_backups') || !bjlg_can_manage_backups()) {
            wp_send_json_error(['message' => __('Permission refusée.', 'backup-jlg')], 403);
        }

        check_ajax_referer('bjlg_nonce', 'nonce');

        $entry_id = isset($_POST['entry_id']) ? sanitize_text_field(wp_unslash($_POST['entry_id'])) : '';
        $channel = isset($_POST['channel']) ? sanitize_key(wp_unslash($_POST['channel'])) : '';
        $notes = isset($_POST['notes']) ? wp_unslash($_POST['notes']) : '';

        if ($entry_id === '') {
            wp_send_json_error(['message' => __('Identifiant de notification manquant.', 'backup-jlg')], 400);
        }

        $user_id = function_exists('get_current_user_id') ? get_current_user_id() : null;

        $resolved = $channel !== ''
            ? BJLG_Notification_Queue::resolve_channel($entry_id, $channel, $user_id, $notes)
            : BJLG_Notification_Queue::resolve_entry($entry_id, $user_id, $notes);

        if (!$resolved) {
            wp_send_json_error(['message' => __('Impossible de clore cette notification.', 'backup-jlg')], 500);
        }

        $metrics = $this->get_dashboard_metrics_snapshot();

        wp_send_json_success([
            'message' => __('Notification résolue.', 'backup-jlg'),
            'metrics' => $metrics,
        ]);
    }

    private function map_legacy_tab_to_section(string $tab): string {
        switch ($tab) {
            case 'backup_restore':
            case 'scheduling':
                return 'backup';
            case 'history':
            case 'health_check':
            case 'logs':
                return 'monitoring';
            case 'settings':
                return 'settings';
            case 'api':
                return 'integrations';
            default:
                return $tab !== '' ? sanitize_key($tab) : 'monitoring';
        }
    }

    private function get_section_module_mapping(): array {
        return [
            'monitoring' => ['dashboard', 'logs'],
            'backup' => ['dashboard', 'backup', 'scheduling'],
            'restore' => ['backup'],
            'settings' => ['settings'],
            'integrations' => ['api'],
        ];
    }

    private function build_sidebar_summary_items(array $metrics): array {
        $summary = isset($metrics['summary']) && is_array($metrics['summary']) ? $metrics['summary'] : [];
        $reliability = isset($metrics['reliability']) && is_array($metrics['reliability']) ? $metrics['reliability'] : [];

        $items = [];

        $items[] = [
            'label' => __('Dernière sauvegarde', 'backup-jlg'),
            'value' => $summary['history_last_backup_relative'] ?? ($summary['history_last_backup'] ?? __('Aucune sauvegarde effectuée', 'backup-jlg')),
            'meta' => $summary['history_last_backup'] ?? '',
            'icon' => 'dashicons-backup',
        ];

        $items[] = [
            'label' => __('Prochaine planification', 'backup-jlg'),
            'value' => $summary['scheduler_next_run_relative'] ?? ($summary['scheduler_next_run'] ?? __('Non planifié', 'backup-jlg')),
            'meta' => $summary['scheduler_next_run'] ?? '',
            'icon' => 'dashicons-clock',
        ];

        $count_archives = (int) ($summary['storage_backup_count'] ?? 0);
        $count_formatted = \function_exists('number_format_i18n')
            ? \number_format_i18n($count_archives)
            : number_format($count_archives);

        if (\function_exists('_n')) {
            $meta_label = sprintf(
                \_n('%s archive', '%s archives', $count_archives, 'backup-jlg'),
                $count_formatted
            );
        } else {
            $meta_label = sprintf(
                $count_archives === 1 ? '%s archive' : '%s archives',
                $count_formatted
            );
        }

        $items[] = [
            'label' => __('Stockage local', 'backup-jlg'),
            'value' => $summary['storage_total_size_human'] ?? size_format(0),
            'meta' => $meta_label,
            'icon' => 'dashicons-database',
        ];

        if (!empty($reliability)) {
            $score = isset($reliability['score']) ? max(0, min(100, (int) $reliability['score'])) : null;
            $score_label = $reliability['score_label'] ?? '';
            $items[] = [
                'label' => __('Indice de fiabilité', 'backup-jlg'),
                'value' => $score !== null ? sprintf(__('%s /100', 'backup-jlg'), number_format_i18n($score)) : __('Non disponible', 'backup-jlg'),
                'meta' => $score_label,
                'icon' => 'dashicons-shield-alt',
            ];
        }

        return $items;
    }

    private function has_api_keys(): bool {
        if (!class_exists(BJLG_API_Keys::class)) {
            return false;
        }

        $keys = $this->run_with_scope(static function () {
            return BJLG_API_Keys::get_keys();
        });

        return is_array($keys) && !empty($keys);
    }

    private function build_onboarding_steps(array $metrics): array {
        $summary = isset($metrics['summary']) && is_array($metrics['summary']) ? $metrics['summary'] : [];
        $scheduler = isset($metrics['scheduler']) && is_array($metrics['scheduler']) ? $metrics['scheduler'] : [];
        $encryption = isset($metrics['encryption']) && is_array($metrics['encryption']) ? $metrics['encryption'] : [];
        $has_backup = (int) ($summary['history_successful_backups'] ?? 0) > 0;
        $has_schedule = (int) ($scheduler['active_count'] ?? 0) > 0;
        $encryption_enabled = !empty($encryption['encryption_enabled']);
        $has_api_key = $this->has_api_keys();

        $steps = [
            [
                'id' => 'create-first-backup',
                'title' => __('Créer une sauvegarde immédiate', 'backup-jlg'),
                'description' => __('Assurez-vous d’avoir une archive complète en lançant une sauvegarde à la demande.', 'backup-jlg'),
                'cta' => [
                    'label' => __('Lancer une sauvegarde', 'backup-jlg'),
                    'href' => add_query_arg(['page' => 'backup-jlg', 'section' => 'backup'], admin_url('admin.php')) . '#bjlg-backup-creation-form',
                ],
                'completed' => $has_backup,
                'locked' => false,
            ],
            [
                'id' => 'configure-schedule',
                'title' => __('Planifier des sauvegardes automatiques', 'backup-jlg'),
                'description' => __('Activez au moins une planification récurrente pour couvrir vos besoins métier.', 'backup-jlg'),
                'cta' => [
                    'label' => __('Configurer la planification', 'backup-jlg'),
                    'href' => add_query_arg(['page' => 'backup-jlg', 'section' => 'backup'], admin_url('admin.php')) . '#bjlg-scheduling',
                ],
                'completed' => $has_schedule,
                'locked' => false,
            ],
            [
                'id' => 'enable-encryption',
                'title' => __('Activer le chiffrement AES-256', 'backup-jlg'),
                'description' => __('Protégez vos archives en générant une clé AES-256 puis en activant l’option « Sauvegarde chiffrée » dans Paramètres → Chiffrement.', 'backup-jlg'),
                'cta' => [
                    'label' => __('Ouvrir Paramètres → Chiffrement', 'backup-jlg'),
                    'href' => add_query_arg(['page' => 'backup-jlg', 'section' => 'settings'], admin_url('admin.php')) . '#bjlg-encryption-settings',
                ],
                'completed' => $encryption_enabled,
                'locked' => true,
            ],
            [
                'id' => 'generate-api-key',
                'title' => __('Générer une clé API', 'backup-jlg'),
                'description' => __('Créez une clé API dédiée pour vos intégrations externes et automatisez vos workflows.', 'backup-jlg'),
                'cta' => [
                    'label' => __('Créer une clé API', 'backup-jlg'),
                    'href' => add_query_arg(['page' => 'backup-jlg', 'section' => 'integrations'], admin_url('admin.php')) . '#bjlg-create-api-key',
                    'action' => 'open-api-key',
                ],
                'completed' => $has_api_key,
                'locked' => true,
            ],
        ];

        return $steps;
    }

    /**
     * Affiche le contenu de la page principale et gère le routage des onglets.
     */
    public function render_admin_page() {
        $admin_url_callback = $this->is_network_screen ? 'network_admin_url' : 'admin_url';
        $requested_section = isset($_GET['section']) ? sanitize_key($_GET['section']) : '';
        $legacy_tab = isset($_GET['tab']) ? sanitize_key($_GET['tab']) : '';
        if ($requested_section === '' && $legacy_tab !== '') {
            $requested_section = $this->map_legacy_tab_to_section($legacy_tab);
        }

        $raw_sections = apply_filters('bjlg_admin_sections', []);
        if (!is_array($raw_sections) || empty($raw_sections)) {
            $raw_sections = $this->get_default_sections([]);
        }

        $sections = [];
        foreach ($raw_sections as $key => $data) {
            $slug = sanitize_key((string) $key);
            if ($slug === '') {
                $slug = 'section-' . substr(md5((string) $key), 0, 8);
            }

            $label = '';
            $icon_candidate = 'admin-generic';
            if (is_array($data)) {
                $label = isset($data['label']) ? (string) $data['label'] : '';
                $icon_candidate = isset($data['icon']) ? (string) $data['icon'] : 'admin-generic';
            } else {
                $label = (string) $data;
            }

            if (strpos($icon_candidate, 'dashicons-') !== 0) {
                $icon_candidate = 'dashicons-' . $icon_candidate;
            }

            if ($label === '') {
                $label = ucwords(str_replace(['_', '-'], ' ', $slug));
            }

            $sections[$slug] = [
                'key' => $slug,
                'label' => $label,
                'icon' => sanitize_html_class($icon_candidate),
                'url' => add_query_arg(
                    [
                        'page' => $this->is_network_screen ? 'backup-jlg-network' : 'backup-jlg',
                        'section' => $slug,
                    ],
                    $admin_url_callback('admin.php')
                ),
            ];
        }

        if (empty($sections)) {
            return;
        }

        if ($requested_section === '' || !isset($sections[$requested_section])) {
            $active_section = (string) array_key_first($sections);
        } else {
            $active_section = $requested_section;
        }

        $scope_choices = $this->get_scope_choices();
        $this->active_scope = $this->determine_active_scope($scope_choices);
        $metrics = $this->collect_metrics_for_scope($this->active_scope);

        $notice_type = isset($_GET['bjlg_notice']) ? sanitize_key($_GET['bjlg_notice']) : '';
        $notice_message = '';

        if (isset($_GET['bjlg_notice_message'])) {
            $raw_notice = rawurldecode((string) $_GET['bjlg_notice_message']);
            $notice_message = sanitize_text_field(wp_unslash($raw_notice));
        }

        $notice_classes = [
            'success' => 'notice notice-success',
            'error' => 'notice notice-error',
            'warning' => 'notice notice-warning',
            'info' => 'notice notice-info',
        ];

        if (is_array($this->network_notice) && !empty($this->network_notice['message'])) {
            $type = isset($this->network_notice['type']) ? (string) $this->network_notice['type'] : 'info';
            $class = $notice_classes[$type] ?? $notice_classes['info'];
            printf(
                '<div class="%1$s"><p>%2$s</p></div>',
                esc_attr($class),
                esc_html((string) $this->network_notice['message'])
            );
        }

        $section_modules_map = $this->get_section_module_mapping();
        $sections_for_js = array_values($sections);
        $sections_json = !empty($sections_for_js) ? wp_json_encode($sections_for_js) : '';
        $modules_json = !empty($section_modules_map) ? wp_json_encode($section_modules_map) : '';
        $onboarding_steps = $this->build_onboarding_steps($metrics);
        $onboarding_payload = [
            'steps' => $onboarding_steps,
            'completed' => $this->onboarding_progress,
        ];
        $onboarding_json = !empty($onboarding_steps) ? wp_json_encode($onboarding_payload) : '';

        $summary_items = $this->build_sidebar_summary_items($metrics);
        $reliability = isset($metrics['reliability']) && is_array($metrics['reliability']) ? $metrics['reliability'] : [];
        $reliability_level = $reliability['level'] ?? __('Indisponible', 'backup-jlg');
        $reliability_intent = isset($reliability['intent']) ? sanitize_html_class((string) $reliability['intent']) : 'info';
        $reliability_score = isset($reliability['score']) ? max(0, min(100, (int) $reliability['score'])) : null;

        $breadcrumb_items = [
            [
                'label' => __('Console Backup JLG', 'backup-jlg'),
                'url' => add_query_arg([
                    'page' => $this->is_network_screen ? 'backup-jlg-network' : 'backup-jlg',
                ], $admin_url_callback('admin.php')),
            ],
            [
                'label' => $sections[$active_section]['label'],
                'url' => '',
            ],
        ];

        $app_sections_attr = $sections_json ? ' data-bjlg-sections="' . esc_attr($sections_json) . '"' : '';
        $app_modules_attr = $modules_json ? ' data-bjlg-modules="' . esc_attr($modules_json) . '"' : '';
        $app_onboarding_attr = $onboarding_json ? ' data-bjlg-onboarding="' . esc_attr($onboarding_json) . '"' : '';

        ?>
        <a class="bjlg-skip-link" href="#bjlg-main-content">
            <?php esc_html_e('Aller au contenu principal', 'backup-jlg'); ?>
        </a>
        <div id="bjlg-main-content" class="wrap bjlg-wrap is-light" data-bjlg-theme="light" role="main" tabindex="-1" data-active-section="<?php echo esc_attr($active_section); ?>" data-bjlg-scope="<?php echo esc_attr($this->active_scope); ?>">
            <header class="bjlg-page-header">
                <h1>
                    <span class="dashicons dashicons-database-export" aria-hidden="true"></span>
                    <?php echo esc_html(get_admin_page_title()); ?>
                    <span class="bjlg-version">v<?php echo esc_html(BJLG_VERSION); ?></span>
                </h1>
                <div class="bjlg-utility-bar">
                    <button
                        type="button"
                        class="button button-secondary bjlg-contrast-toggle"
                        id="bjlg-contrast-toggle"
                        data-dark-label="<?php echo esc_attr__('Activer le contraste renforcé', 'backup-jlg'); ?>"
                        data-light-label="<?php echo esc_attr__('Revenir au thème clair', 'backup-jlg'); ?>"
                        aria-pressed="false"
                    >
                        <?php echo esc_html__('Activer le contraste renforcé', 'backup-jlg'); ?>
                    </button>
                    <?php $this->render_scope_switcher($scope_choices, $this->active_scope); ?>
                </div>
            </header>

            <?php if ($notice_type && $notice_message !== ''): ?>
                <?php $notice_class = isset($notice_classes[$notice_type]) ? $notice_classes[$notice_type] : $notice_classes['info']; ?>
                <div class="<?php echo esc_attr($notice_class); ?>">
                    <p><?php echo esc_html($notice_message); ?></p>
                </div>
            <?php endif; ?>

            <div class="bjlg-admin-shell" data-active-section="<?php echo esc_attr($active_section); ?>">
                <aside id="bjlg-shell-sidebar" class="bjlg-admin-shell__sidebar" data-collapsible="true">
                    <div class="bjlg-sidebar__header">
                        <h2><?php esc_html_e('Navigation', 'backup-jlg'); ?></h2>
                        <button type="button" class="bjlg-sidebar__close button button-link" id="bjlg-sidebar-close">
                            <span class="dashicons dashicons-no-alt" aria-hidden="true"></span>
                            <span class="screen-reader-text"><?php esc_html_e('Fermer le menu', 'backup-jlg'); ?></span>
                        </button>
                    </div>
                    <div class="bjlg-sidebar__summary" role="region" aria-label="<?php esc_attr_e('Résumé d’état global', 'backup-jlg'); ?>">
                        <h3><?php esc_html_e('Résumé d’état', 'backup-jlg'); ?></h3>
                        <ul class="bjlg-sidebar-summary-list">
                            <?php foreach ($summary_items as $item): ?>
                                <li class="bjlg-sidebar-summary-list__item">
                                    <span class="bjlg-sidebar-summary-list__icon dashicons <?php echo esc_attr($item['icon']); ?>" aria-hidden="true"></span>
                                    <div class="bjlg-sidebar-summary-list__content">
                                        <span class="bjlg-sidebar-summary-list__label"><?php echo esc_html($item['label']); ?></span>
                                        <span class="bjlg-sidebar-summary-list__value"><?php echo esc_html($item['value']); ?></span>
                                        <?php if (!empty($item['meta'])): ?>
                                            <span class="bjlg-sidebar-summary-list__meta"><?php echo esc_html($item['meta']); ?></span>
                                        <?php endif; ?>
                                    </div>
                                </li>
                            <?php endforeach; ?>
                        </ul>
                    </div>
                    <nav class="bjlg-sidebar__nav" aria-label="<?php esc_attr_e('Navigation principale', 'backup-jlg'); ?>">
                        <ul>
                            <?php foreach ($sections as $section_key => $section): ?>
                                <li>
                                    <a class="bjlg-sidebar__nav-link<?php echo $section_key === $active_section ? ' is-active' : ''; ?>"
                                       href="<?php echo esc_url($section['url']); ?>"
                                       data-section="<?php echo esc_attr($section_key); ?>">
                                        <span class="dashicons <?php echo esc_attr($section['icon']); ?>" aria-hidden="true"></span>
                                        <span><?php echo esc_html($section['label']); ?></span>
                                    </a>
                                </li>
                            <?php endforeach; ?>
                        </ul>
                    </nav>
                </aside>

                <div class="bjlg-admin-shell__main">
                    <div class="bjlg-shell-topbar">
                        <button type="button" class="button button-secondary bjlg-shell-topbar__toggle" id="bjlg-sidebar-toggle" aria-controls="bjlg-shell-sidebar" aria-expanded="false">
                            <span class="dashicons dashicons-menu" aria-hidden="true"></span>
                            <span class="screen-reader-text"><?php esc_html_e('Afficher le menu latéral', 'backup-jlg'); ?></span>
                        </button>
                        <nav class="bjlg-breadcrumbs" aria-label="<?php esc_attr_e('Fil d’Ariane', 'backup-jlg'); ?>">
                            <ol>
                                <?php $crumb_count = count($breadcrumb_items); ?>
                                <?php foreach ($breadcrumb_items as $index => $crumb): ?>
                                    <li<?php echo $index === $crumb_count - 1 ? ' aria-current="page"' : ''; ?>>
                                        <?php if (!empty($crumb['url']) && $index !== $crumb_count - 1): ?>
                                            <a href="<?php echo esc_url($crumb['url']); ?>"><?php echo esc_html($crumb['label']); ?></a>
                                        <?php else: ?>
                                            <span><?php echo esc_html($crumb['label']); ?></span>
                                        <?php endif; ?>
                                    </li>
                                <?php endforeach; ?>
                            </ol>
                        </nav>
                        <div class="bjlg-shell-topbar__status" data-intent="<?php echo esc_attr($reliability_intent); ?>">
                            <span class="bjlg-shell-topbar__label"><?php esc_html_e('Indice de fiabilité', 'backup-jlg'); ?></span>
                            <strong class="bjlg-shell-topbar__value">
                                <?php echo $reliability_score !== null ? esc_html(number_format_i18n($reliability_score)) : '—'; ?>
                            </strong>
                            <span class="bjlg-shell-topbar__meta"><?php echo esc_html($reliability_level); ?></span>
                        </div>
                    </div>

                    <div id="bjlg-section-announcer" class="screen-reader-text" aria-live="polite" aria-atomic="true"></div>

                    <div id="bjlg-admin-app" class="bjlg-admin-app" data-active-section="<?php echo esc_attr($active_section); ?>"<?php echo $app_sections_attr . $app_modules_attr . $app_onboarding_attr; ?>>
                        <div id="bjlg-admin-app-nav" class="bjlg-admin-app__nav"></div>
                        <div class="bjlg-admin-app__panels">
                            <?php foreach ($sections as $section_key => $section):
                                $panel_id = 'bjlg-section-' . $section_key;
                                $panel_label_id = $panel_id . '-title';
                                $is_active = ($section_key === $active_section);
                                $panel_modules = isset($section_modules_map[$section_key]) ? array_filter(array_map('sanitize_key', (array) $section_modules_map[$section_key])) : [];
                                $panel_modules_attr = $panel_modules ? ' data-bjlg-modules="' . esc_attr(implode(' ', array_unique($panel_modules))) . '"' : '';
                                ?>
                                <section
                                    id="<?php echo esc_attr($panel_id); ?>"
                                    class="bjlg-shell-section"
                                    data-section="<?php echo esc_attr($section_key); ?>"
                                    data-bjlg-label-id="<?php echo esc_attr($panel_label_id); ?>"
                                    role="tabpanel"
                                    aria-hidden="<?php echo $is_active ? 'false' : 'true'; ?>"
                                    aria-labelledby="<?php echo esc_attr($panel_label_id); ?>"
                                    tabindex="0"<?php echo $is_active ? '' : ' hidden'; ?><?php echo $panel_modules_attr; ?>>
                                    <h2 id="<?php echo esc_attr($panel_label_id); ?>" class="screen-reader-text"><?php echo esc_html($section['label']); ?></h2>
                                    <?php $this->render_section_content($section_key, $active_section, $metrics, $onboarding_payload); ?>
                                </section>
                            <?php endforeach; ?>
                        </div>
                    </div>
                </div>
            </div>
        </div>
        <?php
    }

    private function render_section_content($section_key, $active_section, array $metrics, array $onboarding_payload) {
        $handled = true;

        switch ($section_key) {
            case 'monitoring':
                $this->render_dashboard_overview($metrics, $onboarding_payload);
                $this->render_history_section();
                $this->render_health_check_section();
                $this->render_logs_section();
                break;
            case 'backup':
                $this->render_backup_creation_section();
                $this->render_backup_list_section();
                $this->render_schedule_section();
                break;
            case 'restore':
                $this->render_restore_section();
                break;
            case 'settings':
                $this->render_settings_section();
                break;
            case 'rbac':
                $this->render_rbac_section();
                break;
            case 'integrations':
                $this->render_api_section();
                break;
            case 'network':
                if ($this->is_network_screen) {
                    $this->render_network_section();
                } else {
                    $handled = false;
                }
                break;
            default:
                $handled = false;
                break;
        }

        /**
         * Permet aux extensions d'ajouter du contenu après le rendu d'une section.
         *
         * @param string $section_key     Clé de la section affichée.
         * @param string $active_section  Section actuellement active.
         * @param array  $metrics         Dernières métriques calculées.
         * @param bool   $handled         Indique si la section a été gérée par le cœur du plugin.
         */
        do_action('bjlg_render_admin_section', $section_key, $active_section, $metrics, $handled);

        if (!$handled) {
            do_action('bjlg_render_admin_tab', $section_key, $active_section);
        }
    }

    private function get_tab_module_mapping() {
        return $this->get_section_module_mapping();
    }

    /**
     * Affiche l'encart de synthèse des métriques et l'onboarding.
     */
    private function render_dashboard_overview(array $metrics, array $onboarding_payload = []) {
        $summary = $metrics['summary'] ?? [];
        $alerts = $metrics['alerts'] ?? [];
        $queues = isset($metrics['queues']) && is_array($metrics['queues']) ? $metrics['queues'] : [];
        $reliability = isset($metrics['reliability']) && is_array($metrics['reliability']) ? $metrics['reliability'] : [];
        $data_attr = !empty($metrics) ? wp_json_encode($metrics) : '';

        $backup_tab_url = add_query_arg(
            [
                'page' => 'backup-jlg',
                'section' => 'backup',
            ],
            admin_url('admin.php')
        );

        $backup_cta_url = $backup_tab_url . '#bjlg-backup-creation-form';
        $restore_cta_url = $backup_tab_url . '#bjlg-restore-form';
        $checklist_json = !empty($onboarding_payload) ? wp_json_encode($onboarding_payload) : '';
        $checklist_attr = $checklist_json ? ' data-bjlg-checklist="' . esc_attr($checklist_json) . '"' : '';

        ?>
        <section class="bjlg-dashboard-overview" <?php echo $data_attr ? 'data-bjlg-dashboard="' . esc_attr($data_attr) . '"' : ''; ?>>
            <header class="bjlg-dashboard-overview__header">
                <h2><?php esc_html_e('Vue d’ensemble', 'backup-jlg'); ?></h2>
                <?php if (!empty($metrics['generated_at'])): ?>
                    <span class="bjlg-dashboard-overview__timestamp">
                        <?php echo esc_html(sprintf(__('Actualisé à %s', 'backup-jlg'), $metrics['generated_at'])); ?>
                    </span>
                <?php endif; ?>
            </header>

            <div id="bjlg-dashboard-live-region" class="screen-reader-text" role="status" aria-live="polite" aria-atomic="true"></div>

            <div class="bjlg-dashboard-actions" data-role="actions" role="region" aria-live="polite" aria-atomic="true">
                <article class="bjlg-action-card" data-action="backup">
                    <div class="bjlg-action-card__content">
                        <h3 class="bjlg-action-card__title"><?php esc_html_e('Lancer une sauvegarde', 'backup-jlg'); ?></h3>
                        <p class="bjlg-action-card__meta" data-field="cta_backup_last_backup">
                            <?php echo esc_html($summary['history_last_backup_relative'] ?? __('Aucune sauvegarde récente.', 'backup-jlg')); ?>
                        </p>
                        <p class="bjlg-action-card__meta" data-field="cta_backup_next_run">
                            <?php echo esc_html($summary['scheduler_next_run_relative'] ?? __('Aucune planification active.', 'backup-jlg')); ?>
                        </p>
                    </div>
                    <a class="button button-primary button-hero bjlg-action-card__cta" href="<?php echo esc_url($backup_cta_url); ?>">
                        <span class="dashicons dashicons-backup" aria-hidden="true"></span>
                        <?php esc_html_e('Créer une sauvegarde', 'backup-jlg'); ?>
                    </a>
                </article>

                <article class="bjlg-action-card" data-action="restore">
                    <div class="bjlg-action-card__content">
                        <h3 class="bjlg-action-card__title"><?php esc_html_e('Restaurer une sauvegarde', 'backup-jlg'); ?></h3>
                        <p class="bjlg-action-card__meta" data-field="cta_restore_last_backup">
                            <?php echo esc_html($summary['history_last_backup'] ?? __('Aucune sauvegarde disponible.', 'backup-jlg')); ?>
                        </p>
                        <p class="bjlg-action-card__meta">
                            <?php esc_html_e('Archives stockées :', 'backup-jlg'); ?>
                            <span data-field="cta_restore_backup_count"><?php echo esc_html(number_format_i18n($summary['storage_backup_count'] ?? 0)); ?></span>
                        </p>
                    </div>
                    <a class="button button-secondary button-hero bjlg-action-card__cta" data-action-target="restore" href="<?php echo esc_url($restore_cta_url); ?>">
                        <span class="dashicons dashicons-update" aria-hidden="true"></span>
                        <?php esc_html_e('Ouvrir l’assistant de restauration', 'backup-jlg'); ?>
                    </a>
                </article>
            </div>

            <?php $this->render_reliability_section($reliability); ?>

            <div class="bjlg-alerts" data-role="alerts" role="status" aria-live="polite" aria-atomic="true">
                <?php foreach ($alerts as $alert): ?>
                    <div class="bjlg-alert bjlg-alert--<?php echo esc_attr($alert['type'] ?? 'info'); ?>">
                        <div class="bjlg-alert__content">
                            <strong class="bjlg-alert__title"><?php echo esc_html($alert['title'] ?? ''); ?></strong>
                            <?php if (!empty($alert['message'])): ?>
                                <p class="bjlg-alert__message"><?php echo esc_html($alert['message']); ?></p>
                            <?php endif; ?>
                        </div>
                        <?php if (!empty($alert['action']['label']) && !empty($alert['action']['url'])): ?>
                            <a class="bjlg-alert__action button button-secondary" href="<?php echo esc_url($alert['action']['url']); ?>">
                                <?php echo esc_html($alert['action']['label']); ?>
                            </a>
                        <?php endif; ?>
                    </div>
                <?php endforeach; ?>
            </div>

            <div class="bjlg-cards-grid">
                <article class="bjlg-card bjlg-card--stat" data-metric="history">
                    <span class="bjlg-card__kicker"><?php esc_html_e('Activité 30 jours', 'backup-jlg'); ?></span>
                    <h3 class="bjlg-card__title"><?php esc_html_e('Actions enregistrées', 'backup-jlg'); ?></h3>
                    <div class="bjlg-card__value" data-field="history_total_actions"><?php echo esc_html(number_format_i18n($summary['history_total_actions'] ?? 0)); ?></div>
                    <p class="bjlg-card__meta">
                        <span data-field="history_successful_backups"><?php echo esc_html(number_format_i18n($summary['history_successful_backups'] ?? 0)); ?></span>
                        <?php esc_html_e(' sauvegardes réussies', 'backup-jlg'); ?>
                    </p>
                </article>

                <article class="bjlg-card bjlg-card--stat" data-metric="last-backup">
                    <span class="bjlg-card__kicker"><?php esc_html_e('Dernière sauvegarde', 'backup-jlg'); ?></span>
                    <h3 class="bjlg-card__title"><?php esc_html_e('Statut récent', 'backup-jlg'); ?></h3>
                    <div class="bjlg-card__value" data-field="history_last_backup"><?php echo esc_html($summary['history_last_backup'] ?? __('Aucune sauvegarde effectuée', 'backup-jlg')); ?></div>
                    <p class="bjlg-card__meta" data-field="history_last_backup_relative">
                        <?php echo esc_html($summary['history_last_backup_relative'] ?? ''); ?>
                    </p>
                </article>

                <article class="bjlg-card bjlg-card--stat" data-metric="scheduler">
                    <span class="bjlg-card__kicker"><?php esc_html_e('Planification', 'backup-jlg'); ?></span>
                    <h3 class="bjlg-card__title"><?php esc_html_e('Prochaine exécution', 'backup-jlg'); ?></h3>
                    <div class="bjlg-card__value" data-field="scheduler_next_run"><?php echo esc_html($summary['scheduler_next_run'] ?? __('Non planifié', 'backup-jlg')); ?></div>
                    <p class="bjlg-card__meta" data-field="scheduler_next_run_relative"><?php echo esc_html($summary['scheduler_next_run_relative'] ?? ''); ?></p>
                    <p class="bjlg-card__footnote">
                        <?php esc_html_e('Planifications actives :', 'backup-jlg'); ?>
                        <span data-field="scheduler_active_count"><?php echo esc_html(number_format_i18n($summary['scheduler_active_count'] ?? 0)); ?></span>
                        • <?php esc_html_e('Taux de succès :', 'backup-jlg'); ?>
                        <span data-field="scheduler_success_rate"><?php echo esc_html($summary['scheduler_success_rate'] ?? '0%'); ?></span>
                    </p>
                </article>

                <article class="bjlg-card bjlg-card--stat" data-metric="storage">
                    <span class="bjlg-card__kicker"><?php esc_html_e('Stockage', 'backup-jlg'); ?></span>
                    <h3 class="bjlg-card__title"><?php esc_html_e('Espace utilisé', 'backup-jlg'); ?></h3>
                    <div class="bjlg-card__value" data-field="storage_total_size_human"><?php echo esc_html($summary['storage_total_size_human'] ?? size_format(0)); ?></div>
                    <p class="bjlg-card__meta">
                        <?php esc_html_e('Fichiers archivés :', 'backup-jlg'); ?>
                        <span data-field="storage_backup_count"><?php echo esc_html(number_format_i18n($summary['storage_backup_count'] ?? 0)); ?></span>
                    </p>
                </article>

                <?php
                $remote_destinations = isset($metrics['storage']['remote_destinations']) && is_array($metrics['storage']['remote_destinations'])
                    ? $metrics['storage']['remote_destinations']
                    : [];
                $remote_total = count($remote_destinations);
                $remote_connected = 0;
                $remote_summary = __('Aucune destination distante configurée.', 'backup-jlg');
                $remote_caption = __('Connectez une destination distante pour suivre les quotas.', 'backup-jlg');
                $capacity_watch = [];
                $offline_destinations = [];
                $remote_threshold = isset($metrics['storage']['remote_warning_threshold'])
                    ? max(1.0, min(100.0, (float) $metrics['storage']['remote_warning_threshold']))
                    : 85.0;
                $remote_threshold_ratio = isset($metrics['storage']['remote_warning_threshold_ratio'])
                    ? max(0.01, min(1.0, (float) $metrics['storage']['remote_warning_threshold_ratio']))
                    : ($remote_threshold / 100);
                $remote_last_refresh_formatted = isset($metrics['storage']['remote_last_refreshed_formatted'])
                    ? (string) $metrics['storage']['remote_last_refreshed_formatted']
                    : '';
                $remote_last_refresh_relative = isset($metrics['storage']['remote_last_refreshed_relative'])
                    ? (string) $metrics['storage']['remote_last_refreshed_relative']
                    : '';
                $remote_refresh_stale = !empty($metrics['storage']['remote_refresh_stale']);
                if ($remote_last_refresh_formatted !== '' && $remote_last_refresh_relative === '') {
                    $remote_last_refresh_relative = $remote_last_refresh_formatted;
                }
                $remote_refresh_text = $remote_last_refresh_formatted !== ''
                    ? ($remote_refresh_stale
                        ? sprintf(__('Rafraîchi %s — données à actualiser', 'backup-jlg'), $remote_last_refresh_relative)
                        : sprintf(__('Rafraîchi %s', 'backup-jlg'), $remote_last_refresh_relative))
                    : __('Aucun rafraîchissement enregistré.', 'backup-jlg');

                if ($remote_total > 0) {
                    foreach ($remote_destinations as $destination) {
                        if (!is_array($destination)) {
                            continue;
                        }

                        $name = isset($destination['name']) && $destination['name'] !== ''
                            ? sanitize_text_field((string) $destination['name'])
                            : sanitize_text_field((string) ($destination['id'] ?? __('Destination inconnue', 'backup-jlg')));

                        $connected = !empty($destination['connected']);
                        if ($connected) {
                            $remote_connected++;
                        } else {
                            $offline_destinations[] = $name;
                        }

                        $errors = isset($destination['errors']) && is_array($destination['errors'])
                            ? array_filter(array_map('sanitize_text_field', $destination['errors']))
                            : [];

                        if (!empty($errors)) {
                            $offline_destinations[] = $name;
                        }

                        $replica_status = isset($destination['replica_status']) && is_array($destination['replica_status'])
                            ? $destination['replica_status']
                            : [];
                        foreach ($replica_status as $replica_region => $replica) {
                            if (!is_array($replica)) {
                                continue;
                            }
                            $replica_state = isset($replica['status']) ? (string) $replica['status'] : '';
                            if ($replica_state !== '' && $replica_state !== 'ok' && $replica_state !== 'skipped') {
                                $offline_destinations[] = sprintf('%s (%s)', $name, sanitize_text_field((string) $replica_region));
                            }
                        }

                        $used_bytes = isset($destination['used_bytes']) ? (int) $destination['used_bytes'] : null;
                        $quota_bytes = isset($destination['quota_bytes']) ? (int) $destination['quota_bytes'] : null;
                        $ratio = isset($destination['utilization_ratio']) ? (float) $destination['utilization_ratio'] : null;

                        if ($ratio === null && $connected && $quota_bytes && $quota_bytes > 0 && $used_bytes !== null) {
                            $ratio = max(0, min(1, $used_bytes / $quota_bytes));
                        }

                        if ($ratio !== null && $ratio >= $remote_threshold_ratio) {
                            $capacity_watch[] = $name;
                        }
                    }

                    $remote_summary = sprintf(
                        _n('%1$s destination distante active sur %2$s', '%1$s destinations distantes actives sur %2$s', $remote_connected, 'backup-jlg'),
                        number_format_i18n($remote_connected),
                        number_format_i18n($remote_total)
                    );

                    $unique_offline = array_values(array_unique($offline_destinations));
                    $unique_watch = array_values(array_unique($capacity_watch));

                    if (!empty($unique_offline)) {
                        $remote_caption = sprintf(
                            __('Attention : vérifier %s', 'backup-jlg'),
                            implode(', ', $unique_offline)
                        );
                    } elseif (!empty($unique_watch)) {
                        $remote_caption = sprintf(
                            __('Capacité > %1$s%% pour %2$s', 'backup-jlg'),
                            number_format_i18n((int) round($remote_threshold)),
                            implode(', ', $unique_watch)
                        );
                    } else {
                        $remote_caption = __('Capacité hors-site nominale.', 'backup-jlg');
                    }
                }
                ?>
                <article class="bjlg-card bjlg-card--stat" data-metric="remote-storage">
                    <span class="bjlg-card__kicker"><?php esc_html_e('Stockage distant', 'backup-jlg'); ?></span>
                    <h3 class="bjlg-card__title"><?php esc_html_e('Capacité hors-site', 'backup-jlg'); ?></h3>
                    <div class="bjlg-card__value" data-field="remote_storage_connected"><?php echo esc_html($remote_summary); ?></div>
                    <p class="bjlg-card__meta" data-field="remote_storage_caption"><?php echo esc_html($remote_caption); ?></p>
                    <p class="bjlg-card__footnote" data-field="remote_storage_refresh"><?php echo esc_html($remote_refresh_text); ?></p>
                    <ul class="bjlg-card__list" data-field="remote_storage_list">
                        <?php if (empty($remote_destinations)): ?>
                            <li class="bjlg-card__list-item" data-empty="true"><?php esc_html_e('Aucune donnée distante disponible.', 'backup-jlg'); ?></li>
                        <?php else: ?>
                            <?php foreach ($remote_destinations as $destination):
                                if (!is_array($destination)) {
                                    continue;
                                }

                                $name = isset($destination['name']) && $destination['name'] !== ''
                                    ? sanitize_text_field((string) $destination['name'])
                                    : sanitize_text_field((string) ($destination['id'] ?? __('Destination inconnue', 'backup-jlg')));

                                $used_human = isset($destination['used_human']) ? (string) $destination['used_human'] : '';
                                $quota_human = isset($destination['quota_human']) ? (string) $destination['quota_human'] : '';
                                $free_human = isset($destination['free_human']) ? (string) $destination['free_human'] : '';
                                $backups_count = isset($destination['backups_count']) ? (int) $destination['backups_count'] : 0;
                                $used_bytes = isset($destination['used_bytes']) ? (int) $destination['used_bytes'] : null;
                                $quota_bytes = isset($destination['quota_bytes']) ? (int) $destination['quota_bytes'] : null;
                                $connected = !empty($destination['connected']);
                                $errors = isset($destination['errors']) && is_array($destination['errors'])
                                    ? array_filter(array_map('sanitize_text_field', $destination['errors']))
                                    : [];

                                $detail_parts = [];
                                if ($used_human !== '' && $quota_human !== '') {
                                    $detail_parts[] = sprintf(__('Utilisé : %1$s / %2$s', 'backup-jlg'), $used_human, $quota_human);
                                } elseif ($used_human !== '') {
                                    $detail_parts[] = sprintf(__('Utilisé : %s', 'backup-jlg'), $used_human);
                                }

                                if ($free_human !== '') {
                                    $detail_parts[] = sprintf(__('Libre : %s', 'backup-jlg'), $free_human);
                                }

                                if ($backups_count > 0) {
                                    $detail_parts[] = sprintf(
                                        _n('%s archive stockée', '%s archives stockées', $backups_count, 'backup-jlg'),
                                        number_format_i18n($backups_count)
                                    );
                                }

                                $replica_status = isset($destination['replica_status']) && is_array($destination['replica_status'])
                                    ? $destination['replica_status']
                                    : [];
                                if (!empty($replica_status)) {
                                    $replica_parts = [];
                                    foreach ($replica_status as $replica_region => $replica) {
                                        if (!is_array($replica)) {
                                            continue;
                                        }
                                        $replica_state = isset($replica['status']) ? (string) $replica['status'] : '';
                                        if ($replica_state === '') {
                                            continue;
                                        }
                                        $latency = isset($replica['latency_ms']) ? (int) $replica['latency_ms'] : null;
                                        $label = sprintf('%s : %s', sanitize_text_field((string) $replica_region), ucfirst($replica_state));
                                        if ($latency !== null && $latency > 0) {
                                            $label .= sprintf(' (%s ms)', number_format_i18n($latency));
                                        }
                                        $replica_parts[] = $label;
                                    }
                                    if (!empty($replica_parts)) {
                                        $detail_parts[] = sprintf(__('Réplicas : %s', 'backup-jlg'), implode(', ', $replica_parts));
                                    }
                                }

                                $ratio = isset($destination['utilization_ratio']) ? (float) $destination['utilization_ratio'] : null;
                                if ($ratio === null && $quota_bytes && $quota_bytes > 0 && $used_bytes !== null) {
                                    $ratio = max(0, min(1, $used_bytes / $quota_bytes));
                                }
                                if ($ratio !== null) {
                                    $detail_parts[] = sprintf(__('Utilisation : %s%%', 'backup-jlg'), number_format_i18n((int) round($ratio * 100)));
                                }
                                $latency_ms = isset($destination['latency_ms']) ? (int) $destination['latency_ms'] : null;
                                if ($latency_ms !== null && $latency_ms > 0) {
                                    $detail_parts[] = sprintf(__('Relevé en %s ms', 'backup-jlg'), number_format_i18n($latency_ms));
                                }

                                $intent = 'info';
                                if (!$connected || !empty($errors)) {
                                    $intent = 'error';
                                } elseif ($ratio !== null && $ratio >= $remote_threshold_ratio) {
                                    $intent = 'warning';
                                }
                                ?>
                                <li class="bjlg-card__list-item bjlg-card__list-item--<?php echo esc_attr($intent); ?>" data-intent="<?php echo esc_attr($intent); ?>">
                                    <strong><?php echo esc_html($name); ?></strong>
                                    <?php if (!empty($detail_parts)): ?>
                                        <span class="bjlg-card__list-meta"><?php echo esc_html(implode(' • ', $detail_parts)); ?></span>
                                    <?php endif; ?>
                                    <?php if (!empty($errors)): ?>
                                        <span class="bjlg-card__list-error"><?php echo esc_html(implode(' • ', $errors)); ?></span>
                                    <?php endif; ?>
                                </li>
                            <?php endforeach; ?>
                        <?php endif; ?>
                    </ul>
                    <div class="bjlg-card__actions" data-field="remote_storage_actions">
                        <a class="button button-secondary" href="<?php echo esc_url(add_query_arg(['page' => 'backup-jlg', 'section' => 'settings'], admin_url('admin.php'))); ?>"><?php esc_html_e('Configurer les destinations', 'backup-jlg'); ?></a>
                        <a class="button button-link" href="<?php echo esc_url(add_query_arg(['page' => 'backup-jlg', 'section' => 'monitoring'], admin_url('admin.php'))); ?>"><?php esc_html_e('Ouvrir le monitoring', 'backup-jlg'); ?></a>
                    </div>
                </article>

                <?php
                $remote_purge_queue = isset($metrics['queues']['remote_purge']) && is_array($metrics['queues']['remote_purge'])
                    ? $metrics['queues']['remote_purge']
                    : [];
                $remote_purge_sla = isset($remote_purge_queue['sla']) && is_array($remote_purge_queue['sla'])
                    ? $remote_purge_queue['sla']
                    : [];

                if (!empty($remote_purge_sla)) {
                    $pending_total = isset($remote_purge_sla['pending_total']) ? (int) $remote_purge_sla['pending_total'] : 0;
                    $pending_total_label = number_format_i18n($pending_total);
                    $pending_over_threshold = isset($remote_purge_sla['pending_over_threshold'])
                        ? (int) $remote_purge_sla['pending_over_threshold']
                        : 0;
                    $pending_average = isset($remote_purge_sla['pending_average']) && $remote_purge_sla['pending_average'] !== ''
                        ? (string) $remote_purge_sla['pending_average']
                        : '—';
                    $pending_oldest = isset($remote_purge_sla['pending_oldest']) && $remote_purge_sla['pending_oldest'] !== ''
                        ? (string) $remote_purge_sla['pending_oldest']
                        : '—';
                    $pending_destinations = isset($remote_purge_sla['pending_destinations'])
                        ? (string) $remote_purge_sla['pending_destinations']
                        : '';
                    $throughput_average = isset($remote_purge_sla['throughput_average']) && $remote_purge_sla['throughput_average'] !== ''
                        ? (string) $remote_purge_sla['throughput_average']
                        : '—';
                    $last_completion = isset($remote_purge_sla['throughput_last_completion']) && $remote_purge_sla['throughput_last_completion'] !== ''
                        ? (string) $remote_purge_sla['throughput_last_completion']
                        : '—';
                    $last_completion_relative = isset($remote_purge_sla['throughput_last_completion_relative'])
                        ? (string) $remote_purge_sla['throughput_last_completion_relative']
                        : '';
                    $failures_total = isset($remote_purge_sla['failures_total']) ? (int) $remote_purge_sla['failures_total'] : 0;
                    $failures_total_label = number_format_i18n($failures_total);
                    $last_failure_relative = isset($remote_purge_sla['last_failure_relative'])
                        ? (string) $remote_purge_sla['last_failure_relative']
                        : '';
                    $last_failure_message = isset($remote_purge_sla['last_failure_message'])
                        ? (string) $remote_purge_sla['last_failure_message']
                        : '';
                    $updated_relative = isset($remote_purge_sla['updated_relative'])
                        ? (string) $remote_purge_sla['updated_relative']
                        : '';
                    $updated_formatted = isset($remote_purge_sla['updated_formatted'])
                        ? (string) $remote_purge_sla['updated_formatted']
                        : '';

                    $pending_intent = $pending_over_threshold > 0 ? 'warning' : 'info';
                    $failures_intent = $failures_total > 0 ? 'error' : 'info';
                    ?>
                    <article class="bjlg-card bjlg-card--sla" data-metric="remote-purge-sla">
                        <span class="bjlg-card__kicker"><?php esc_html_e('Purge distante', 'backup-jlg'); ?></span>
                        <h3 class="bjlg-card__title"><?php esc_html_e('SLA opérationnel', 'backup-jlg'); ?></h3>

                        <div class="bjlg-card__stats">
                            <div class="bjlg-card__stat" data-intent="<?php echo esc_attr($pending_intent); ?>">
                                <span class="bjlg-card__stat-label"><?php esc_html_e('Entrées en file', 'backup-jlg'); ?></span>
                                <span class="bjlg-card__stat-value"><?php echo esc_html($pending_total_label); ?></span>
                            </div>
                            <?php if ($pending_over_threshold > 0): ?>
                                <p class="bjlg-card__stat-meta" data-intent="warning">
                                    <?php
                                    printf(
                                        /* translators: %s: number of entries above SLA threshold. */
                                        esc_html__('Seuil dépassé pour %s entrée(s).', 'backup-jlg'),
                                        esc_html(number_format_i18n($pending_over_threshold))
                                    );
                                    ?>
                                </p>
                            <?php endif; ?>

                            <div class="bjlg-card__stat">
                                <span class="bjlg-card__stat-label"><?php esc_html_e('Attente moyenne', 'backup-jlg'); ?></span>
                                <span class="bjlg-card__stat-value"><?php echo esc_html($pending_average); ?></span>
                            </div>

                            <div class="bjlg-card__stat" data-intent="<?php echo esc_attr($pending_intent); ?>">
                                <span class="bjlg-card__stat-label"><?php esc_html_e('Plus ancien en file', 'backup-jlg'); ?></span>
                                <span class="bjlg-card__stat-value"><?php echo esc_html($pending_oldest); ?></span>
                            </div>

                            <div class="bjlg-card__stat">
                                <span class="bjlg-card__stat-label"><?php esc_html_e('Durée moyenne d’une purge', 'backup-jlg'); ?></span>
                                <span class="bjlg-card__stat-value"><?php echo esc_html($throughput_average); ?></span>
                            </div>

                            <div class="bjlg-card__stat">
                                <span class="bjlg-card__stat-label"><?php esc_html_e('Dernière purge finalisée', 'backup-jlg'); ?></span>
                                <span class="bjlg-card__stat-value"><?php echo esc_html($last_completion); ?></span>
                            </div>
                            <?php if ($last_completion_relative !== ''): ?>
                                <p class="bjlg-card__stat-meta">
                                    <?php
                                    printf(
                                        /* translators: %s: relative time. */
                                        esc_html__('Terminée %s', 'backup-jlg'),
                                        esc_html($last_completion_relative)
                                    );
                                    ?>
                                </p>
                            <?php endif; ?>

                            <div class="bjlg-card__stat" data-intent="<?php echo esc_attr($failures_intent); ?>">
                                <span class="bjlg-card__stat-label"><?php esc_html_e('Échecs détectés', 'backup-jlg'); ?></span>
                                <span class="bjlg-card__stat-value"><?php echo esc_html($failures_total_label); ?></span>
                            </div>
                            <?php if ($last_failure_relative !== ''): ?>
                                <p class="bjlg-card__stat-meta" data-intent="<?php echo esc_attr($failures_intent); ?>">
                                    <?php
                                    printf(
                                        /* translators: %s: relative time. */
                                        esc_html__('Dernier incident %s', 'backup-jlg'),
                                        esc_html($last_failure_relative)
                                    );
                                    ?>
                                </p>
                            <?php endif; ?>
                        </div>

                        <?php if ($pending_destinations !== ''): ?>
                            <p class="bjlg-card__note">
                                <?php
                                printf(
                                    /* translators: %s: list of destinations. */
                                    esc_html__('Destinations impactées : %s', 'backup-jlg'),
                                    esc_html($pending_destinations)
                                );
                                ?>
                            </p>
                        <?php endif; ?>

                        <?php if ($last_failure_message !== ''): ?>
                            <p class="bjlg-card__note" data-intent="<?php echo esc_attr($failures_intent); ?>">
                                <?php echo esc_html($last_failure_message); ?>
                            </p>
                        <?php endif; ?>

                        <?php if ($updated_relative !== '' || $updated_formatted !== ''): ?>
                            <p class="bjlg-card__meta">
                                <?php
                                if ($updated_relative !== '') {
                                    printf(
                                        /* translators: %s: relative time. */
                                        esc_html__('Actualisé %s', 'backup-jlg'),
                                        esc_html($updated_relative)
                                    );
                                } elseif ($updated_formatted !== '') {
                                    printf(
                                        /* translators: %s: formatted date. */
                                        esc_html__('Actualisé le %s', 'backup-jlg'),
                                        esc_html($updated_formatted)
                                    );
                                }
                                ?>
                            </p>
                        <?php endif; ?>
                    </article>
                <?php }
                ?>
            </div>

            <div class="bjlg-onboarding-checklist" id="bjlg-onboarding-checklist" role="region" aria-live="polite" aria-atomic="true"<?php echo $checklist_attr; ?>>
                <div class="bjlg-onboarding-checklist__placeholder">
                    <span class="spinner is-active" aria-hidden="true"></span>
                    <p><?php esc_html_e('Chargement de votre checklist personnalisée…', 'backup-jlg'); ?></p>
                </div>
                <noscript>
                    <p class="bjlg-onboarding-checklist__noscript"><?php esc_html_e('Activez JavaScript pour utiliser la checklist interactive.', 'backup-jlg'); ?></p>
                </noscript>
            </div>

            <div class="bjlg-dashboard-charts" data-role="charts">
                <article class="bjlg-chart-card" data-chart="history-trend">
                    <header class="bjlg-chart-card__header">
                        <h3 class="bjlg-chart-card__title"><?php esc_html_e('Tendance des sauvegardes', 'backup-jlg'); ?></h3>
                        <p class="bjlg-chart-card__subtitle" data-field="chart_history_subtitle">
                            <?php esc_html_e('Actions réussies et échouées sur 30 jours.', 'backup-jlg'); ?>
                        </p>
                    </header>
                    <canvas class="bjlg-chart-card__canvas" id="bjlg-history-trend" aria-hidden="true"></canvas>
                    <p class="bjlg-chart-card__empty" data-role="empty-message"><?php esc_html_e('Données de tendance indisponibles pour le moment.', 'backup-jlg'); ?></p>
                </article>

                <article class="bjlg-chart-card" data-chart="storage-trend">
                    <header class="bjlg-chart-card__header">
                        <h3 class="bjlg-chart-card__title"><?php esc_html_e('Evolution du stockage', 'backup-jlg'); ?></h3>
                        <p class="bjlg-chart-card__subtitle" data-field="chart_storage_subtitle">
                            <?php esc_html_e('Capacité utilisée par vos archives.', 'backup-jlg'); ?>
                        </p>
                    </header>
                    <canvas class="bjlg-chart-card__canvas" id="bjlg-storage-trend" aria-hidden="true"></canvas>
                    <p class="bjlg-chart-card__empty" data-role="empty-message"><?php esc_html_e('Aucune mesure d’utilisation disponible.', 'backup-jlg'); ?></p>
                </article>

                <article class="bjlg-chart-card" data-chart="remote-purge-forecast">
                    <header class="bjlg-chart-card__header">
                        <h3 class="bjlg-chart-card__title"><?php esc_html_e('Projection de saturation distante', 'backup-jlg'); ?></h3>
                        <p class="bjlg-chart-card__subtitle" data-field="chart_remote_forecast_subtitle">
                            <?php esc_html_e('Heures restantes avant franchissement des seuils d’alerte.', 'backup-jlg'); ?>
                        </p>
                    </header>
                    <canvas class="bjlg-chart-card__canvas" id="bjlg-remote-purge-forecast" aria-hidden="true"></canvas>
                    <p class="bjlg-chart-card__empty" data-role="empty-message"><?php esc_html_e('Aucune projection de capacité disponible.', 'backup-jlg'); ?></p>
                </article>

                <article class="bjlg-chart-card" data-chart="remote-purge-duration">
                    <header class="bjlg-chart-card__header">
                        <h3 class="bjlg-chart-card__title"><?php esc_html_e('Durées moyennes de purge', 'backup-jlg'); ?></h3>
                        <p class="bjlg-chart-card__subtitle" data-field="chart_remote_duration_subtitle">
                            <?php esc_html_e('Temps moyen, P95 et pic observés par destination.', 'backup-jlg'); ?>
                        </p>
                    </header>
                    <canvas class="bjlg-chart-card__canvas" id="bjlg-remote-purge-duration" aria-hidden="true"></canvas>
                    <p class="bjlg-chart-card__empty" data-role="empty-message"><?php esc_html_e('Aucune mesure de purge disponible.', 'backup-jlg'); ?></p>
                </article>
            </div>

            <?php if (!empty($queues)): ?>
                <section class="bjlg-queues" aria-labelledby="bjlg-queues-title">
                    <header class="bjlg-queues__header">
                        <h2 id="bjlg-queues-title"><?php esc_html_e('Files d’attente', 'backup-jlg'); ?></h2>
                        <p class="bjlg-queues__description">
                            <?php esc_html_e('Suivez les notifications et purges distantes en attente directement depuis le tableau de bord.', 'backup-jlg'); ?>
                        </p>
                    </header>

                    <div class="bjlg-queues__grid">
                        <?php foreach ($queues as $queue_key => $queue):
                            if (!is_array($queue)) {
                                continue;
                            }

                            $total = isset($queue['total']) ? (int) $queue['total'] : 0;
                            $status_counts = isset($queue['status_counts']) && is_array($queue['status_counts']) ? $queue['status_counts'] : [];
                            $pending_count = isset($status_counts['pending']) ? (int) $status_counts['pending'] : 0;
                            $retry_count = isset($status_counts['retry']) ? (int) $status_counts['retry'] : 0;
                            $failed_count = isset($status_counts['failed']) ? (int) $status_counts['failed'] : 0;
                            $delayed_count = isset($queue['delayed_count']) ? (int) $queue['delayed_count'] : 0;
                            $next_relative = isset($queue['next_attempt_relative']) ? (string) $queue['next_attempt_relative'] : '';
                            $oldest_relative = isset($queue['oldest_entry_relative']) ? (string) $queue['oldest_entry_relative'] : '';
                            $entries = isset($queue['entries']) && is_array($queue['entries']) ? $queue['entries'] : [];
                            ?>
                            <article class="bjlg-queue-card" data-queue="<?php echo esc_attr($queue_key); ?>">
                                <header class="bjlg-queue-card__header">
                                    <h3 class="bjlg-queue-card__title"><?php echo esc_html($queue['label'] ?? ucfirst((string) $queue_key)); ?></h3>
                                    <span class="bjlg-queue-card__count" data-field="total">
                                        <?php
                                        echo esc_html(
                                            sprintf(
                                                _n('%s entrée', '%s entrées', $total, 'backup-jlg'),
                                                number_format_i18n($total)
                                            )
                                        );
                                        ?>
                                    </span>
                                </header>

                                <p class="bjlg-queue-card__meta" data-field="status-counts">
                                    <?php
                                    printf(
                                        /* translators: 1: number of pending entries, 2: number of retry entries, 3: number of failed entries. */
                                        esc_html__('En attente : %1$s • Nouvel essai : %2$s • Échecs : %3$s', 'backup-jlg'),
                                        esc_html(number_format_i18n($pending_count)),
                                        esc_html(number_format_i18n($retry_count)),
                                        esc_html(number_format_i18n($failed_count))
                                    );
                                    ?>
                                </p>

                                <p class="bjlg-queue-card__meta" data-field="next">
                                    <?php if ($next_relative !== ''): ?>
                                        <?php printf(esc_html__('Prochain passage %s', 'backup-jlg'), esc_html($next_relative)); ?>
                                    <?php else: ?>
                                        <?php esc_html_e('Aucun traitement planifié.', 'backup-jlg'); ?>
                                    <?php endif; ?>
                                </p>

                                <p class="bjlg-queue-card__meta" data-field="oldest">
                                    <?php if ($oldest_relative !== ''): ?>
                                        <?php printf(esc_html__('Entrée la plus ancienne %s', 'backup-jlg'), esc_html($oldest_relative)); ?>
                                    <?php endif; ?>
                                </p>

                                <?php if (!empty($delayed_count)): ?>
                                    <p class="bjlg-queue-card__meta bjlg-queue-card__meta--alert" data-field="delayed">
                                        <?php printf(esc_html__('%s purge(s) en retard', 'backup-jlg'), esc_html(number_format_i18n($delayed_count))); ?>
                                    </p>
                                <?php endif; ?>

                                <?php if ($queue_key === 'remote_purge' && !empty($queue['sla']) && is_array($queue['sla'])):
                                    $sla = $queue['sla'];
                                    $durations = isset($sla['destination_durations']) && is_array($sla['destination_durations']) ? $sla['destination_durations'] : [];
                                    $quota_forecast = isset($sla['quota_forecast']) && is_array($sla['quota_forecast']) ? $sla['quota_forecast'] : [];
                                ?>
                                    <div class="bjlg-queue-card__metrics" data-field="sla">
                                        <?php if (!empty($sla['updated_relative'])): ?>
                                            <p class="bjlg-queue-card__metrics-caption"><?php printf(esc_html__('Mise à jour %s', 'backup-jlg'), esc_html($sla['updated_relative'])); ?></p>
                                        <?php endif; ?>
                                        <ul class="bjlg-queue-card__metrics-list">
                                            <?php if (!empty($sla['pending_average'])): ?>
                                                <li><?php printf(esc_html__('Âge moyen en file : %s', 'backup-jlg'), esc_html($sla['pending_average'])); ?></li>
                                            <?php endif; ?>
                                            <?php if (!empty($sla['pending_oldest'])): ?>
                                                <li><?php printf(esc_html__('Plus ancien : %s', 'backup-jlg'), esc_html($sla['pending_oldest'])); ?></li>
                                            <?php endif; ?>
                                            <?php if (!empty($sla['pending_over_threshold'])): ?>
                                                <li><?php printf(esc_html__('%s entrée(s) au-delà du seuil', 'backup-jlg'), esc_html(number_format_i18n((int) $sla['pending_over_threshold']))); ?></li>
                                            <?php endif; ?>
                                            <?php if (!empty($sla['pending_destinations'])): ?>
                                                <li><?php printf(esc_html__('Destinations impactées : %s', 'backup-jlg'), esc_html($sla['pending_destinations'])); ?></li>
                                            <?php endif; ?>
                                            <?php if (!empty($sla['throughput_average'])): ?>
                                                <li><?php printf(esc_html__('Durée moyenne de purge : %s', 'backup-jlg'), esc_html($sla['throughput_average'])); ?></li>
                                            <?php endif; ?>
                                            <?php if (!empty($sla['throughput_last_completion_relative'])): ?>
                                                <li><?php printf(esc_html__('Dernière purge réussie %s', 'backup-jlg'), esc_html($sla['throughput_last_completion_relative'])); ?></li>
                                            <?php endif; ?>
                                            <?php if (!empty($sla['failures_total'])): ?>
                                                <li><?php printf(esc_html__('Échecs cumulés : %s', 'backup-jlg'), esc_html(number_format_i18n((int) $sla['failures_total']))); ?></li>
                                            <?php endif; ?>
                                            <?php if (!empty($sla['last_failure_relative']) && !empty($sla['last_failure_message'])): ?>
                                                <li><?php printf(esc_html__('Dernier échec %1$s : %2$s', 'backup-jlg'), esc_html($sla['last_failure_relative']), esc_html($sla['last_failure_message'])); ?></li>
                                            <?php elseif (!empty($sla['last_failure_relative'])): ?>
                                                <li><?php printf(esc_html__('Dernier échec %s', 'backup-jlg'), esc_html($sla['last_failure_relative'])); ?></li>
                                            <?php endif; ?>
                                        </ul>
                                    </div>
                                    <?php if (!empty($durations)): ?>
                                        <div class="bjlg-queue-card__metrics" data-field="destination-durations">
                                            <h4 class="bjlg-queue-card__metrics-title"><?php esc_html_e('Temps moyens par destination', 'backup-jlg'); ?></h4>
                                            <ul class="bjlg-queue-card__metrics-list">
                                                <?php foreach ($durations as $duration_entry): ?>
                                                    <li>
                                                        <strong><?php echo esc_html($duration_entry['label'] ?? ''); ?></strong>
                                                        <?php if (!empty($duration_entry['summary'])): ?>
                                                            <span>— <?php echo esc_html($duration_entry['summary']); ?></span>
                                                        <?php endif; ?>
                                                    </li>
                                                <?php endforeach; ?>
                                            </ul>
                                        </div>
                                    <?php endif; ?>
                                    <div class="bjlg-queue-card__chart" data-field="quota-forecast">
                                        <article class="bjlg-chart-card" data-chart="remote-purge-forecast">
                                            <header class="bjlg-chart-card__header">
                                                <h4 class="bjlg-chart-card__title"><?php esc_html_e('Projection de saturation distante', 'backup-jlg'); ?></h4>
                                                <?php if (!empty($quota_forecast['threshold_label'])): ?>
                                                    <span class="bjlg-badge bjlg-badge-bg-amber"><?php echo esc_html($quota_forecast['threshold_label']); ?></span>
                                                <?php endif; ?>
                                            </header>
                                            <canvas class="bjlg-chart-card__canvas" aria-hidden="true"></canvas>
                                            <p class="bjlg-chart-card__empty" data-role="empty-message"><?php esc_html_e('Historique insuffisant pour tracer la tendance.', 'backup-jlg'); ?></p>
                                        </article>
                                    </div>
                                    <?php if (!empty($quota_forecast['destinations'])): ?>
                                        <ul class="bjlg-queue-card__metrics-list">
                                            <?php foreach ($quota_forecast['destinations'] as $forecast_entry): ?>
                                                <li>
                                                    <strong><?php echo esc_html($forecast_entry['label'] ?? ''); ?></strong>
                                                    <?php if (!empty($forecast_entry['summary'])): ?>
                                                        <span>— <?php echo esc_html($forecast_entry['summary']); ?></span>
                                                    <?php endif; ?>
                                                </li>
                                            <?php endforeach; ?>
                                        </ul>
                                    <?php endif; ?>
                                <?php endif; ?>

<<<<<<< HEAD
                                <?php if ($queue_key === 'remote_purge'): ?>
                                    <p class="bjlg-queue-card__note"><?php esc_html_e('Surveillez les tendances de capacité pour anticiper les saturations.', 'backup-jlg'); ?></p>
=======
                                <?php if ($queue_key === 'remote_purge' && !empty($queue['sla']['threshold_summary'])): ?>
                                    <p class="bjlg-queue-card__note"><?php echo esc_html($queue['sla']['threshold_summary']); ?></p>
>>>>>>> 56704992
                                <?php endif; ?>

                                <ul class="bjlg-queue-card__entries" data-role="entries">
                                    <?php if (!empty($entries)): ?>
                                        <?php foreach ($entries as $entry):
                                            if (!is_array($entry)) {
                                                continue;
                                            }

                                            $status_intent = isset($entry['status_intent']) ? (string) $entry['status_intent'] : 'info';
                                            $status_label = isset($entry['status_label']) ? (string) $entry['status_label'] : '';
                                            $attempt_label = isset($entry['attempt_label']) ? (string) $entry['attempt_label'] : '';
                                            $next_attempt_relative = isset($entry['next_attempt_relative']) ? (string) $entry['next_attempt_relative'] : '';
                                            $created_relative = isset($entry['created_relative']) ? (string) $entry['created_relative'] : '';
                                            $details = isset($entry['details']) && is_array($entry['details']) ? $entry['details'] : [];
                                            $entry_id = isset($entry['id']) ? (string) $entry['id'] : '';
                                            $entry_file = isset($entry['file']) ? (string) $entry['file'] : '';
                                            $entry_delay_flag = !empty($entry['delayed']);
                                            $delay_label = isset($entry['delay_label']) ? (string) $entry['delay_label'] : '';
                                            $severity_label = isset($entry['severity_label']) ? (string) $entry['severity_label'] : '';
                                            $severity_intent = isset($entry['severity_intent']) ? (string) $entry['severity_intent'] : 'info';
                                            $severity_value = isset($entry['severity']) ? (string) $entry['severity'] : '';
                                            ?>
                                            <li class="bjlg-queue-card__entry"
                                                data-status="<?php echo esc_attr($status_intent); ?>"
                                                data-severity="<?php echo esc_attr($severity_value); ?>"
                                                data-entry-id="<?php echo esc_attr($entry_id); ?>"
                                                data-entry-file="<?php echo esc_attr($entry_file); ?>">
                                                <header class="bjlg-queue-card__entry-header">
                                                    <span class="bjlg-queue-card__entry-title"><?php echo esc_html($entry['title'] ?? ''); ?></span>
                                                    <?php if ($status_label !== ''): ?>
                                                        <span class="bjlg-queue-card__entry-status bjlg-queue-card__entry-status--<?php echo esc_attr($status_intent); ?>"><?php echo esc_html($status_label); ?></span>
                                                    <?php endif; ?>
                                                </header>

                                                <p class="bjlg-queue-card__entry-meta">
                                                    <?php if ($severity_label !== ''): ?>
                                                        <span class="bjlg-queue-card__entry-severity bjlg-queue-card__entry-severity--<?php echo esc_attr($severity_intent); ?>">
                                                            <?php printf(esc_html__('Gravité : %s', 'backup-jlg'), esc_html($severity_label)); ?>
                                                        </span>
                                                    <?php endif; ?>
                                                    <?php if ($attempt_label !== ''): ?>
                                                        <span><?php echo esc_html($attempt_label); ?></span>
                                                    <?php endif; ?>
                                                    <?php if (!empty($details['resolution_status_label'])): ?>
                                                        <span><?php echo esc_html($details['resolution_status_label']); ?></span>
                                                    <?php endif; ?>
                                                </p>

                                                <p class="bjlg-queue-card__entry-meta" data-field="timestamps">
                                                    <?php if ($created_relative !== ''): ?>
                                                        <span><?php printf(esc_html__('Créée %s', 'backup-jlg'), esc_html($created_relative)); ?></span>
                                                    <?php endif; ?>
                                                    <?php if ($next_attempt_relative !== ''): ?>
                                                        <span><?php printf(esc_html__('Rejouée %s', 'backup-jlg'), esc_html($next_attempt_relative)); ?></span>
                                                    <?php endif; ?>
                                                </p>

                                                <?php if (!empty($details['destinations'])): ?>
                                                    <p class="bjlg-queue-card__entry-meta">
                                                        <?php printf(esc_html__('Destinations : %s', 'backup-jlg'), esc_html($details['destinations'])); ?>
                                                    </p>
                                                <?php endif; ?>

                                                <?php if ($entry_delay_flag): ?>
                                                    <p class="bjlg-queue-card__entry-flag" data-field="delay">
                                                        <?php if ($delay_label !== ''): ?>
                                                            <?php printf(esc_html__('Retard max : %s', 'backup-jlg'), esc_html($delay_label)); ?>
                                                        <?php else: ?>
                                                            <?php esc_html_e('Retard détecté', 'backup-jlg'); ?>
                                                        <?php endif; ?>
                                                    </p>
                                                <?php endif; ?>

                                                <?php if (!empty($details['quiet_until_relative'])): ?>
                                                    <p class="bjlg-queue-card__entry-flag" data-field="quiet-until">
                                                        <?php printf(
                                                            esc_html__('Silence actif jusqu’à %s', 'backup-jlg'),
                                                            esc_html($details['quiet_until_relative'])
                                                        ); ?>
                                                    </p>
                                                <?php endif; ?>

                                                <?php if (!empty($details['escalation_channels'])): ?>
                                                    <p class="bjlg-queue-card__entry-flag" data-field="escalation">
                                                        <?php
                                                        $escalation_parts = [];
                                                        $escalation_parts[] = sprintf(
                                                            esc_html__('Escalade vers %s', 'backup-jlg'),
                                                            esc_html($details['escalation_channels'])
                                                        );
                                                        if (!empty($details['escalation_delay'])) {
                                                            $escalation_parts[] = sprintf(
                                                                esc_html__('délai : %s', 'backup-jlg'),
                                                                esc_html($details['escalation_delay'])
                                                            );
                                                        }
                                                        if (!empty($details['escalation_next_relative'])) {
                                                            $escalation_parts[] = sprintf(
                                                                esc_html__('prochaine tentative %s', 'backup-jlg'),
                                                                esc_html($details['escalation_next_relative'])
                                                            );
                                                        }

                                                        echo esc_html(implode(' • ', $escalation_parts));
                                                        ?>
                                                    </p>
                                                <?php endif; ?>

                                                <?php if (!empty($entry['message'])): ?>
                                                    <p class="bjlg-queue-card__entry-message"><?php echo esc_html($entry['message']); ?></p>
                                                <?php endif; ?>

                                                <?php if (!empty($details['resolution_summary'])): ?>
                                                    <div class="bjlg-queue-card__entry-summary" data-field="resolution-summary">
                                                        <strong class="bjlg-queue-card__entry-summary-label"><?php esc_html_e('Chronologie des actions', 'backup-jlg'); ?></strong>
                                                        <ul>
                                                            <?php foreach (explode("\n", (string) $details['resolution_summary']) as $summary_line):
                                                                $summary_line = trim($summary_line);
                                                                if ($summary_line === '') {
                                                                    continue;
                                                                }
                                                                ?>
                                                                <li><?php echo esc_html($summary_line); ?></li>
                                                            <?php endforeach; ?>
                                                        </ul>
                                                    </div>
                                                <?php endif; ?>

                                                <div class="bjlg-queue-card__entry-actions">
                                                    <?php if ($queue_key === 'notifications' && $entry_id !== ''): ?>
                                                        <button type="button" class="button button-secondary button-small" data-queue-action="acknowledge-notification" data-entry-id="<?php echo esc_attr($entry_id); ?>" <?php disabled(!empty($entry['acknowledged'])); ?>>
                                                            <?php esc_html_e('Accuser réception', 'backup-jlg'); ?>
                                                        </button>
                                                        <button type="button" class="button button-secondary button-small" data-queue-action="resolve-notification" data-entry-id="<?php echo esc_attr($entry_id); ?>" <?php disabled(!empty($entry['resolved'])); ?>>
                                                            <?php esc_html_e('Clore', 'backup-jlg'); ?>
                                                        </button>
                                                        <button type="button" class="button button-secondary button-small" data-queue-action="retry-notification" data-entry-id="<?php echo esc_attr($entry_id); ?>">
                                                            <?php esc_html_e('Relancer', 'backup-jlg'); ?>
                                                        </button>
                                                        <button type="button" class="button button-link-delete" data-queue-action="clear-notification" data-entry-id="<?php echo esc_attr($entry_id); ?>">
                                                            <?php esc_html_e('Ignorer', 'backup-jlg'); ?>
                                                        </button>
                                                    <?php elseif ($queue_key === 'remote_purge' && $entry_file !== ''): ?>
                                                        <button type="button" class="button button-secondary button-small" data-queue-action="retry-remote-purge" data-file="<?php echo esc_attr($entry_file); ?>">
                                                            <?php esc_html_e('Relancer la purge', 'backup-jlg'); ?>
                                                        </button>
                                                        <button type="button" class="button button-link-delete" data-queue-action="clear-remote-purge" data-file="<?php echo esc_attr($entry_file); ?>">
                                                            <?php esc_html_e('Retirer de la file', 'backup-jlg'); ?>
                                                        </button>
                                                    <?php endif; ?>
                                                </div>
                                            </li>
                                        <?php endforeach; ?>
                                    <?php else: ?>
                                        <li class="bjlg-queue-card__entry bjlg-queue-card__entry--empty">
                                            <?php esc_html_e('Aucune entrée en attente.', 'backup-jlg'); ?>
                                        </li>
                                    <?php endif; ?>
                                </ul>
                            </article>
                        <?php endforeach; ?>
                    </div>
                </section>
            <?php endif; ?>
        </section>
        <?php
    }

    private function render_reliability_section(array $reliability) {
        $score = isset($reliability['score']) ? (int) $reliability['score'] : null;
        $score_value = $score !== null ? number_format_i18n(max(0, min(100, $score))) : '—';
        $score_label = isset($reliability['score_label']) ? (string) $reliability['score_label'] : '';
        $level = isset($reliability['level']) ? (string) $reliability['level'] : __('Indisponible', 'backup-jlg');
        $description = isset($reliability['description']) ? (string) $reliability['description'] : __('Les données de fiabilité apparaîtront après vos premières sauvegardes.', 'backup-jlg');
        $caption = isset($reliability['caption']) ? (string) $reliability['caption'] : __('Comparaison avec les standards professionnels : planification, chiffrement et redondance.', 'backup-jlg');
        $intent = isset($reliability['intent']) ? sanitize_key((string) $reliability['intent']) : 'info';
        $pillars = isset($reliability['pillars']) && is_array($reliability['pillars']) ? $reliability['pillars'] : [];
        $recommendations = isset($reliability['recommendations']) && is_array($reliability['recommendations']) ? $reliability['recommendations'] : [];

        $section_intent = sanitize_html_class($intent !== '' ? $intent : 'info');

        ?>
        <section class="bjlg-reliability" data-role="reliability" data-intent="<?php echo esc_attr($section_intent); ?>" aria-labelledby="bjlg-reliability-title" role="region">
            <header class="bjlg-reliability__header">
                <h2 id="bjlg-reliability-title"><?php esc_html_e('Indice de fiabilité', 'backup-jlg'); ?></h2>
                <p class="bjlg-reliability__caption" data-field="reliability_caption"><?php echo esc_html($caption); ?></p>
            </header>

            <div class="bjlg-reliability__grid">
                <div class="bjlg-reliability__score" data-role="reliability-score">
                    <div class="bjlg-reliability__score-main" aria-live="polite" aria-atomic="true">
                        <span class="bjlg-reliability__value" data-field="reliability_score_value" aria-label="<?php echo esc_attr(sprintf(__('Indice de fiabilité sur 100 : %s', 'backup-jlg'), $score_label !== '' ? $score_label : $score_value)); ?>"><?php echo esc_html($score_value); ?></span>
                        <span class="bjlg-reliability__unit" aria-hidden="true">/100</span>
                    </div>
                    <p class="screen-reader-text" data-field="reliability_score_label"><?php echo esc_html($score_label !== '' ? $score_label : $score_value . ' / 100'); ?></p>
                    <span class="bjlg-reliability__level" data-field="reliability_level"><?php echo esc_html($level); ?></span>
                    <p class="bjlg-reliability__description" data-field="reliability_description"><?php echo esc_html($description); ?></p>
                </div>

                <ul class="bjlg-reliability__pillars" data-role="reliability-pillars">
                    <?php if (empty($pillars)): ?>
                        <li class="bjlg-reliability-pillar bjlg-reliability-pillar--empty">
                            <?php esc_html_e('Les signaux clés apparaîtront après vos premières sauvegardes.', 'backup-jlg'); ?>
                        </li>
                    <?php else: ?>
                        <?php foreach ($pillars as $pillar):
                            if (!is_array($pillar)) {
                                continue;
                            }

                            $pillar_intent = isset($pillar['intent']) ? sanitize_key((string) $pillar['intent']) : (isset($pillar['status']) ? sanitize_key((string) $pillar['status']) : 'info');
                            $pillar_icon = isset($pillar['icon']) ? sanitize_html_class((string) $pillar['icon']) : 'dashicons-shield-alt';
                            $pillar_label = isset($pillar['label']) ? (string) $pillar['label'] : '';
                            $pillar_message = isset($pillar['message']) ? (string) $pillar['message'] : '';
                            ?>
                            <li class="bjlg-reliability-pillar" data-intent="<?php echo esc_attr($pillar_intent ?: 'info'); ?>">
                                <span class="bjlg-reliability-pillar__icon dashicons <?php echo esc_attr($pillar_icon); ?>" aria-hidden="true"></span>
                                <div class="bjlg-reliability-pillar__content">
                                    <?php if ($pillar_label !== ''): ?>
                                        <span class="bjlg-reliability-pillar__label"><?php echo esc_html($pillar_label); ?></span>
                                    <?php endif; ?>
                                    <?php if ($pillar_message !== ''): ?>
                                        <span class="bjlg-reliability-pillar__message"><?php echo esc_html($pillar_message); ?></span>
                                    <?php endif; ?>
                                </div>
                            </li>
                        <?php endforeach; ?>
                    <?php endif; ?>
                </ul>
            </div>

            <div class="bjlg-reliability__actions" data-role="reliability-actions"<?php echo empty($recommendations) ? ' hidden' : ''; ?>>
                <?php foreach ($recommendations as $recommendation):
                    if (!is_array($recommendation) || empty($recommendation['label'])) {
                        continue;
                    }

                    $action_label = (string) $recommendation['label'];
                    $action_url = isset($recommendation['url']) ? esc_url($recommendation['url']) : '#';
                    $action_intent = isset($recommendation['intent']) ? sanitize_key((string) $recommendation['intent']) : 'secondary';
                    $action_class = $action_intent === 'primary' ? 'button button-primary' : 'button button-secondary';
                    ?>
                    <a class="<?php echo esc_attr($action_class); ?>" href="<?php echo $action_url; ?>">
                        <?php echo esc_html($action_label); ?>
                    </a>
                <?php endforeach; ?>
            </div>
        </section>
        <?php
    }

    /**
     * Render the dashboard widget content displayed on the WordPress dashboard.
     */
    public function render_dashboard_widget() {
        $snapshot = $this->get_dashboard_widget_snapshot();

        if (empty($snapshot['ok'])) {
            $message = !empty($snapshot['error']) ? $snapshot['error'] : __('Impossible de charger les informations de sauvegarde pour le moment.', 'backup-jlg');
            echo '<p>' . esc_html($message) . '</p>';
            return;
        }

        $summary = $snapshot['summary'];
        $alerts = $snapshot['alerts'];
        $backups = $snapshot['backups'];
        $actions = $snapshot['actions'];
        $generated_at = $snapshot['generated_at'];

        ?>
        <div class="bjlg-dashboard-widget" role="region" aria-live="polite" aria-atomic="true">
            <header class="bjlg-dashboard-widget__header">
                <h3 class="bjlg-dashboard-widget__title"><?php esc_html_e('Vue d’ensemble des sauvegardes', 'backup-jlg'); ?></h3>
                <?php if (!empty($generated_at)): ?>
                    <span class="bjlg-dashboard-widget__timestamp"><?php echo esc_html(sprintf(__('Actualisé le %s', 'backup-jlg'), $generated_at)); ?></span>
                <?php endif; ?>
            </header>

            <div class="bjlg-dashboard-widget__summary" role="status" aria-live="polite" aria-atomic="true">
                <div class="bjlg-dashboard-widget__stat">
                    <span class="bjlg-dashboard-widget__stat-label"><?php esc_html_e('Dernière sauvegarde', 'backup-jlg'); ?></span>
                    <span class="bjlg-dashboard-widget__stat-value"><?php echo esc_html($summary['history_last_backup'] ?? __('Aucune sauvegarde effectuée', 'backup-jlg')); ?></span>
                    <?php if (!empty($summary['history_last_backup_relative'])): ?>
                        <span class="bjlg-dashboard-widget__stat-meta"><?php echo esc_html($summary['history_last_backup_relative']); ?></span>
                    <?php endif; ?>
                </div>
                <div class="bjlg-dashboard-widget__stat">
                    <span class="bjlg-dashboard-widget__stat-label"><?php esc_html_e('Prochaine sauvegarde planifiée', 'backup-jlg'); ?></span>
                    <span class="bjlg-dashboard-widget__stat-value"><?php echo esc_html($summary['scheduler_next_run'] ?? __('Non planifié', 'backup-jlg')); ?></span>
                    <?php if (!empty($summary['scheduler_next_run_relative'])): ?>
                        <span class="bjlg-dashboard-widget__stat-meta"><?php echo esc_html($summary['scheduler_next_run_relative']); ?></span>
                    <?php endif; ?>
                </div>
                <div class="bjlg-dashboard-widget__stat">
                    <span class="bjlg-dashboard-widget__stat-label"><?php esc_html_e('Archives stockées', 'backup-jlg'); ?></span>
                    <span class="bjlg-dashboard-widget__stat-value"><?php echo esc_html(number_format_i18n($summary['storage_backup_count'] ?? 0)); ?></span>
                    <?php if (!empty($summary['storage_total_size_human'])): ?>
                        <span class="bjlg-dashboard-widget__stat-meta"><?php echo esc_html($summary['storage_total_size_human']); ?></span>
                    <?php endif; ?>
                </div>
            </div>

            <?php if (!empty($actions['backup']['url'])): ?>
                <div class="bjlg-dashboard-widget__actions">
                    <a class="bjlg-dashboard-widget__button" href="<?php echo esc_url($actions['backup']['url']); ?>">
                        <?php echo esc_html($actions['backup']['label']); ?>
                    </a>
                    <?php if (!empty($actions['restore']['url'])): ?>
                        <a class="bjlg-dashboard-widget__button bjlg-dashboard-widget__button--secondary" href="<?php echo esc_url($actions['restore']['url']); ?>">
                            <?php echo esc_html($actions['restore']['label']); ?>
                        </a>
                    <?php endif; ?>
                </div>
            <?php endif; ?>

            <?php if (!empty($alerts)): ?>
                <div class="bjlg-dashboard-widget__alerts">
                    <?php foreach (array_slice($alerts, 0, 3) as $alert): ?>
                        <?php
                        $type = isset($alert['type']) && in_array($alert['type'], ['info', 'success', 'warning', 'error'], true)
                            ? $alert['type']
                            : 'info';
                        ?>
                        <div class="bjlg-dashboard-widget__alert bjlg-dashboard-widget__alert--<?php echo esc_attr($type); ?>">
                            <div class="bjlg-dashboard-widget__alert-body">
                                <?php if (!empty($alert['title'])): ?>
                                    <strong><?php echo esc_html($alert['title']); ?></strong>
                                <?php endif; ?>
                                <?php if (!empty($alert['message'])): ?>
                                    <p><?php echo esc_html($alert['message']); ?></p>
                                <?php endif; ?>
                            </div>
                            <?php if (!empty($alert['action']['label']) && !empty($alert['action']['url'])): ?>
                                <a class="bjlg-dashboard-widget__alert-link" href="<?php echo esc_url($alert['action']['url']); ?>">
                                    <?php echo esc_html($alert['action']['label']); ?>
                                </a>
                            <?php endif; ?>
                        </div>
                    <?php endforeach; ?>
                </div>
            <?php endif; ?>

            <div class="bjlg-dashboard-widget__recent">
                <h4 class="bjlg-dashboard-widget__section-title"><?php esc_html_e('Dernières archives', 'backup-jlg'); ?></h4>
                <?php if (!empty($backups)): ?>
                    <ul class="bjlg-dashboard-widget__backup-list">
                        <?php foreach ($backups as $backup): ?>
                            <li class="bjlg-dashboard-widget__backup-item">
                                <span class="bjlg-dashboard-widget__backup-name"><?php echo esc_html($backup['filename']); ?></span>
                                <span class="bjlg-dashboard-widget__backup-meta">
                                    <?php echo esc_html($backup['created_at_relative']); ?>
                                    <?php if (!empty($backup['size'])): ?>
                                        · <?php echo esc_html($backup['size']); ?>
                                    <?php endif; ?>
                                </span>
                            </li>
                        <?php endforeach; ?>
                    </ul>
                <?php else: ?>
                    <p class="bjlg-dashboard-widget__empty"><?php esc_html_e('Aucune sauvegarde récente disponible.', 'backup-jlg'); ?></p>
                <?php endif; ?>
            </div>
        </div>
        <?php
    }

    /**
     * Build the data displayed inside the dashboard widget.
     */
    private function get_dashboard_widget_snapshot(): array {
        if (!function_exists('bjlg_can_manage_plugin') || !bjlg_can_manage_plugin()) {
            return [
                'ok' => false,
                'error' => __('Vous n’avez pas l’autorisation de consulter ces informations.', 'backup-jlg'),
            ];
        }

        if (!$this->advanced_admin) {
            return [
                'ok' => false,
                'error' => __('Les métriques du tableau de bord ne sont pas disponibles.', 'backup-jlg'),
            ];
        }

        $metrics = $this->advanced_admin->get_dashboard_metrics();
        $summary = $metrics['summary'] ?? [];
        $alerts = $metrics['alerts'] ?? [];
        $generated_at = $metrics['generated_at'] ?? '';

        return [
            'ok' => true,
            'summary' => $summary,
            'alerts' => $alerts,
            'generated_at' => $generated_at,
            'backups' => $this->get_recent_backups(self::DASHBOARD_RECENT_BACKUPS_LIMIT),
            'actions' => $this->get_dashboard_widget_actions(),
        ];
    }

    /**
     * Provide action links used in the dashboard widget.
     */
    private function get_dashboard_widget_actions(): array {
        $backup_tab_url = add_query_arg(
            [
                'page' => 'backup-jlg',
                'section' => 'backup',
            ],
            admin_url('admin.php')
        );

        return [
            'backup' => [
                'label' => __('Lancer une sauvegarde', 'backup-jlg'),
                'url' => $backup_tab_url . '#bjlg-backup-creation-form',
            ],
            'restore' => [
                'label' => __('Restaurer une archive', 'backup-jlg'),
                'url' => $backup_tab_url . '#bjlg-restore-form',
            ],
        ];
    }

    /**
     * Retrieve the most recent backups to display in the dashboard widget.
     */
    private function get_recent_backups(int $limit): array {
        if (!function_exists('rest_do_request')) {
            return [];
        }

        $limit = max(1, $limit);
        $request = new WP_REST_Request('GET', '/backup-jlg/v1/backups');
        $request->set_param('per_page', $limit);

        $response = rest_do_request($request);

        if (!($response instanceof WP_REST_Response)) {
            return [];
        }

        $data = $response->get_data();

        if (!is_array($data) || empty($data['backups']) || !is_array($data['backups'])) {
            return [];
        }

        $now = current_time('timestamp');
        $prepared = [];

        foreach ($data['backups'] as $backup) {
            if (!is_array($backup)) {
                continue;
            }

            $created_at = isset($backup['created_at']) ? strtotime((string) $backup['created_at']) : false;
            $prepared[] = [
                'filename' => $backup['filename'] ?? '',
                'size' => $backup['size_formatted'] ?? '',
                'created_at_relative' => $created_at ? sprintf(__('il y a %s', 'backup-jlg'), human_time_diff($created_at, $now)) : '',
            ];
        }

        return $prepared;
    }

    /**
     * Section : Création de sauvegarde
     */
    private function render_backup_creation_section() {
        $include_patterns = \bjlg_get_option('bjlg_backup_include_patterns', []);
        $exclude_patterns = \bjlg_get_option('bjlg_backup_exclude_patterns', []);
        $post_checks = \bjlg_get_option('bjlg_backup_post_checks', ['checksum' => true, 'dry_run' => false]);
        if (!is_array($post_checks)) {
            $post_checks = ['checksum' => true, 'dry_run' => false];
        }
        $secondary_destinations = \bjlg_get_option('bjlg_backup_secondary_destinations', []);
        if (!is_array($secondary_destinations)) {
            $secondary_destinations = [];
        }

        $include_text = esc_textarea(implode("\n", array_map('strval', (array) $include_patterns)));
        $exclude_text = esc_textarea(implode("\n", array_map('strval', (array) $exclude_patterns)));
        $destination_choices = $this->get_destination_choices();
        $google_drive_unavailable = $this->is_google_drive_unavailable();
        $presets = BJLG_Settings::get_backup_presets();
        $presets_json = !empty($presets) ? wp_json_encode(array_values($presets)) : '';

        $include_suggestions = [
            [
                'value' => 'wp-content/uploads/**/*.webp',
                'label' => __('Médias WebP', 'backup-jlg'),
            ],
            [
                'value' => 'wp-content/mu-plugins/',
                'label' => __('MU-plugins', 'backup-jlg'),
            ],
            [
                'value' => 'wp-content/languages/*.mo',
                'label' => __('Fichiers de langue (.mo)', 'backup-jlg'),
            ],
        ];

        $exclude_suggestions = [
            [
                'value' => 'wp-content/cache/**/*',
                'label' => __('Caches WordPress', 'backup-jlg'),
            ],
            [
                'value' => 'node_modules/**/*',
                'label' => __('Dépendances node_modules', 'backup-jlg'),
            ],
            [
                'value' => 'vendor/**/*',
                'label' => __('Dossiers vendor compilés', 'backup-jlg'),
            ],
        ];

        $include_placeholder = isset($include_suggestions[0]['value']) ? $include_suggestions[0]['value'] : 'wp-content/uploads/**/*';
        $exclude_placeholder = isset($exclude_suggestions[0]['value']) ? $exclude_suggestions[0]['value'] : 'wp-content/cache/**/*';

        $backup_redirect = add_query_arg(
            [
                'page' => 'backup-jlg',
                'section' => 'backup',
            ],
            admin_url('admin.php')
        );
        $backup_redirect .= '#bjlg-backup-step-3';

        $encryption_settings_url = add_query_arg(
            [
                'page' => 'backup-jlg',
                'section' => 'settings',
            ],
            admin_url('admin.php')
        );
        $encryption_settings_url .= '#bjlg-encryption-settings';
        ?>
        <div class="bjlg-section">
            <h2>Créer une sauvegarde</h2>
            <form id="bjlg-backup-creation-form" method="post" action="<?php echo esc_url(admin_url('admin-post.php')); ?>">
                <?php wp_nonce_field('bjlg_create_backup', 'bjlg_create_backup_nonce'); ?>
                <input type="hidden" name="action" value="bjlg_create_backup">
                <input type="hidden" name="redirect_to" value="<?php echo esc_url($backup_redirect); ?>">
                <p>Choisissez les composants à inclure dans votre sauvegarde.</p>
                <div class="bjlg-backup-steps" data-current-step="1">
                    <ol class="bjlg-backup-steps__nav" role="list">
                        <li class="bjlg-backup-steps__item is-active">
                            <button type="button"
                                    class="bjlg-backup-steps__button"
                                    data-step-target="1"
                                    aria-controls="bjlg-backup-step-1"
                                    aria-current="step">
                                1. Choix rapides
                            </button>
                        </li>
                        <li class="bjlg-backup-steps__item">
                            <button type="button"
                                    class="bjlg-backup-steps__button"
                                    data-step-target="2"
                                    aria-controls="bjlg-backup-step-2">
                                2. Options avancées
                            </button>
                        </li>
                        <li class="bjlg-backup-steps__item">
                            <button type="button"
                                    class="bjlg-backup-steps__button"
                                    data-step-target="3"
                                    aria-controls="bjlg-backup-step-3">
                                3. Confirmation
                            </button>
                        </li>
                    </ol>

                    <section class="bjlg-backup-step"
                             id="bjlg-backup-step-1"
                             data-step-index="1"
                             aria-labelledby="bjlg-backup-step-1-title">
                        <h3 id="bjlg-backup-step-1-title">Étape 1 — Choix rapides</h3>
                        <p>Appliquez un modèle existant ou configurez en quelques clics le contenu principal de la sauvegarde.</p>
                        <div class="bjlg-backup-presets"<?php echo $presets_json ? ' data-bjlg-presets=' . "'" . esc_attr($presets_json) . "'" : ''; ?>>
                            <h4>Modèles</h4>
                            <div class="bjlg-backup-presets__controls">
                                <label class="screen-reader-text" for="bjlg-backup-preset-select">Sélectionner un modèle de sauvegarde</label>
                                <select id="bjlg-backup-preset-select" class="bjlg-backup-presets__select">
                                    <option value="">Sélectionnez un modèle…</option>
                                    <?php foreach ($presets as $preset): ?>
                                        <option value="<?php echo esc_attr($preset['id']); ?>"><?php echo esc_html($preset['label']); ?></option>
                                    <?php endforeach; ?>
                                </select>
                                <button type="button" class="button bjlg-backup-presets__apply">Appliquer</button>
                                <button type="button" class="button button-secondary bjlg-backup-presets__save">Enregistrer la configuration</button>
                            </div>
                            <p class="description">Choisissez un modèle enregistré ou créez-en un nouveau pour accélérer vos futurs lancements.</p>
                            <p class="bjlg-backup-presets__status" role="status" aria-live="polite"></p>
                        </div>
                        <table class="form-table">
                            <tbody>
                                <tr>
                                    <th scope="row">Contenu de la sauvegarde</th>
                                    <td>
                                        <div class="bjlg-field-control">
                                            <fieldset aria-describedby="bjlg-backup-components-description">
                                                <legend class="bjlg-fieldset-title">Sélection des composants</legend>
                                                <label><input type="checkbox" name="backup_components[]" value="db" checked> <strong>Base de données</strong> <span class="description">Toutes les tables WordPress</span></label><br>
                                                <label><input type="checkbox" name="backup_components[]" value="plugins" checked> Extensions (<code>/wp-content/plugins</code>)</label><br>
                                                <label><input type="checkbox" name="backup_components[]" value="themes" checked> Thèmes (<code>/wp-content/themes</code>)</label><br>
                                                <label><input type="checkbox" name="backup_components[]" value="uploads" checked> Médias (<code>/wp-content/uploads</code>)</label>
                                            </fieldset>
                                            <p id="bjlg-backup-components-description" class="description">Décochez les éléments que vous ne souhaitez pas inclure dans le fichier final.</p>
                                        </div>
                                    </td>
                                </tr>
                                <tr>
                                    <th scope="row">Options essentielles</th>
                                    <td>
                                        <div class="bjlg-field-control">
                                            <fieldset aria-describedby="bjlg-backup-options-description">
                                                <legend class="bjlg-fieldset-title">Options principales</legend>
                                                <label for="bjlg-encrypt-backup">
                                                    <input
                                                        type="checkbox"
                                                        id="bjlg-encrypt-backup"
                                                        name="encrypt_backup"
                                                        value="1"
                                                        aria-describedby="bjlg-encrypt-backup-description"
                                                    >
                                                    Chiffrer la sauvegarde (AES-256)
                                                </label>
                                                <p id="bjlg-encrypt-backup-description" class="description">
                                                    <?php
                                                    echo $this->sanitize_with_kses(
                                                        sprintf(
                                                            /* translators: %s: URL to encryption settings */
                                                            __('Sécurise votre fichier de sauvegarde avec un chiffrement robuste. Indispensable si vous stockez vos sauvegardes sur un service cloud tiers. <strong>Pour activer le module</strong>, ouvrez <a href="%s">Paramètres → Chiffrement</a>, générez une clé AES-256 puis activez l’option « Sauvegarde chiffrée ».', 'backup-jlg'),
                                                            esc_url($encryption_settings_url)
                                                        ),
                                                        [
                                                            'strong' => [],
                                                            'a' => [
                                                                'href' => [],
                                                            ],
                                                        ]
                                                    );
                                                    ?>
                                                </p>
                                                <br>
                                                <label for="bjlg-incremental-backup">
                                                    <input
                                                        type="checkbox"
                                                        id="bjlg-incremental-backup"
                                                        name="incremental_backup"
                                                        value="1"
                                                        aria-describedby="bjlg-incremental-backup-description"
                                                    >
                                                    Sauvegarde incrémentale
                                                </label>
                                                <p id="bjlg-incremental-backup-description" class="description">
                                                    Ne sauvegarde que les fichiers modifiés depuis la dernière sauvegarde complète. Plus rapide et utilise moins d'espace disque.
                                                </p>
                                            </fieldset>
                                            <p id="bjlg-backup-options-description" class="description">Activez les optimisations essentielles avant de lancer la sauvegarde.</p>
                                        </div>
                                    </td>
                                </tr>
                            </tbody>
                        </table>
                        <div class="bjlg-backup-step__actions">
                            <button type="button" class="button button-primary" data-step-action="next">Continuer vers les options avancées</button>
                        </div>
                    </section>

                    <section class="bjlg-backup-step"
                             id="bjlg-backup-step-2"
                             data-step-index="2"
                             aria-labelledby="bjlg-backup-step-2-title">
                        <h3 id="bjlg-backup-step-2-title">Étape 2 — Options avancées</h3>
                        <p>Ajustez précisément les dossiers inclus, les vérifications post-sauvegarde et les destinations secondaires.</p>
                        <table class="form-table bjlg-advanced-table">
                            <tbody>
                                <tr>
                                    <th scope="row"><?php esc_html_e('Affinage avancé', 'backup-jlg'); ?></th>
                                    <td>
                                        <div class="bjlg-field-control bjlg-advanced-accordion" data-role="advanced-panels">
                                            <details class="bjlg-advanced-panel" data-panel="filters" open>
                                                <summary>
                                                    <span><?php esc_html_e('Motifs personnalisés', 'backup-jlg'); ?></span>
                                                </summary>
                                                <div class="bjlg-advanced-panel__content">
                                                    <p class="description"><?php echo wp_kses_post(__('Ajoutez des inclusions ou exclusions ciblées. Les jokers glob (<code>*</code>) sont pris en charge.', 'backup-jlg')); ?></p>
                                                    <div class="bjlg-pattern-columns">
                                                        <div class="bjlg-pattern-editor" data-pattern-type="include">
                                                            <label class="bjlg-pattern-editor__label" for="bjlg-include-patterns"><?php esc_html_e('Inclusions personnalisées', 'backup-jlg'); ?></label>
                                                            <textarea
                                                                id="bjlg-include-patterns"
                                                                name="include_patterns"
                                                                rows="6"
                                                                placeholder="<?php echo esc_attr($include_placeholder); ?>"
                                                                data-role="pattern-input"
                                                                data-pattern-type="include"
                                                            ><?php echo $include_text; ?></textarea>
                                                            <div class="bjlg-pattern-helper" data-role="pattern-helper" data-pattern-type="include">
                                                                <label class="bjlg-pattern-helper__label" for="bjlg-include-pattern-input"><?php esc_html_e('Ajouter un motif suggéré', 'backup-jlg'); ?></label>
                                                                <div class="bjlg-pattern-helper__controls">
                                                                    <input
                                                                        type="text"
                                                                        id="bjlg-include-pattern-input"
                                                                        class="regular-text"
                                                                        list="bjlg-include-patterns-datalist"
                                                                        data-role="pattern-autocomplete"
                                                                        data-pattern-type="include"
                                                                        placeholder="<?php echo esc_attr($include_placeholder); ?>"
                                                                    >
                                                                    <button type="button" class="button button-secondary" data-role="pattern-add" data-pattern-type="include"><?php esc_html_e('Ajouter', 'backup-jlg'); ?></button>
                                                                </div>
                                                                <datalist id="bjlg-include-patterns-datalist">
                                                                    <?php foreach ($include_suggestions as $suggestion): ?>
                                                                        <option value="<?php echo esc_attr($suggestion['value']); ?>"><?php echo esc_html($suggestion['label']); ?></option>
                                                                    <?php endforeach; ?>
                                                                </datalist>
                                                            </div>
                                                            <ul class="bjlg-pattern-suggestions" data-role="pattern-suggestions" aria-label="<?php esc_attr_e('Exemples rapides d\'inclusion', 'backup-jlg'); ?>">
                                                                <?php foreach ($include_suggestions as $suggestion): ?>
                                                                    <li>
                                                                        <button type="button" class="button-link bjlg-pattern-suggestions__item" data-pattern-value="<?php echo esc_attr($suggestion['value']); ?>"><?php echo esc_html($suggestion['label']); ?></button>
                                                                    </li>
                                                                <?php endforeach; ?>
                                                            </ul>
                                                            <p class="bjlg-pattern-feedback" data-role="pattern-feedback" data-pattern-type="include" data-success-message="<?php echo esc_attr__('Motifs valides.', 'backup-jlg'); ?>" data-error-message="<?php echo esc_attr__('Motifs non reconnus : ', 'backup-jlg'); ?>" aria-live="polite"></p>
                                                        </div>
                                                        <div class="bjlg-pattern-editor" data-pattern-type="exclude">
                                                            <label class="bjlg-pattern-editor__label" for="bjlg-exclude-patterns"><?php esc_html_e('Exclusions personnalisées', 'backup-jlg'); ?></label>
                                                            <textarea
                                                                id="bjlg-exclude-patterns"
                                                                name="exclude_patterns"
                                                                rows="6"
                                                                placeholder="<?php echo esc_attr($exclude_placeholder); ?>"
                                                                data-role="pattern-input"
                                                                data-pattern-type="exclude"
                                                            ><?php echo $exclude_text; ?></textarea>
                                                            <div class="bjlg-pattern-helper" data-role="pattern-helper" data-pattern-type="exclude">
                                                                <label class="bjlg-pattern-helper__label" for="bjlg-exclude-pattern-input"><?php esc_html_e('Ajouter un motif d\'exclusion', 'backup-jlg'); ?></label>
                                                                <div class="bjlg-pattern-helper__controls">
                                                                    <input
                                                                        type="text"
                                                                        id="bjlg-exclude-pattern-input"
                                                                        class="regular-text"
                                                                        list="bjlg-exclude-patterns-datalist"
                                                                        data-role="pattern-autocomplete"
                                                                        data-pattern-type="exclude"
                                                                        placeholder="<?php echo esc_attr($exclude_placeholder); ?>"
                                                                    >
                                                                    <button type="button" class="button button-secondary" data-role="pattern-add" data-pattern-type="exclude"><?php esc_html_e('Ajouter', 'backup-jlg'); ?></button>
                                                                </div>
                                                                <datalist id="bjlg-exclude-patterns-datalist">
                                                                    <?php foreach ($exclude_suggestions as $suggestion): ?>
                                                                        <option value="<?php echo esc_attr($suggestion['value']); ?>"><?php echo esc_html($suggestion['label']); ?></option>
                                                                    <?php endforeach; ?>
                                                                </datalist>
                                                            </div>
                                                            <ul class="bjlg-pattern-suggestions" data-role="pattern-suggestions" aria-label="<?php esc_attr_e('Exemples rapides d\'exclusion', 'backup-jlg'); ?>">
                                                                <?php foreach ($exclude_suggestions as $suggestion): ?>
                                                                    <li>
                                                                        <button type="button" class="button-link bjlg-pattern-suggestions__item" data-pattern-value="<?php echo esc_attr($suggestion['value']); ?>"><?php echo esc_html($suggestion['label']); ?></button>
                                                                    </li>
                                                                <?php endforeach; ?>
                                                            </ul>
                                                            <p class="bjlg-pattern-feedback" data-role="pattern-feedback" data-pattern-type="exclude" data-success-message="<?php echo esc_attr__('Motifs valides.', 'backup-jlg'); ?>" data-error-message="<?php echo esc_attr__('Motifs non reconnus : ', 'backup-jlg'); ?>" aria-live="polite"></p>
                                                        </div>
                                                    </div>
                                                </div>
                                            </details>

                                            <details class="bjlg-advanced-panel" data-panel="post-checks">
                                                <summary>
                                                    <span><?php esc_html_e('Vérifications post-sauvegarde', 'backup-jlg'); ?></span>
                                                </summary>
                                                <div class="bjlg-advanced-panel__content" aria-describedby="bjlg-post-checks-description">
                                                    <p class="description"><?php esc_html_e('Ajoutez des contrôles automatiques pour valider l’archive une fois générée.', 'backup-jlg'); ?></p>
                                                    <div class="bjlg-advanced-fieldset">
                                                        <label for="bjlg-post-checks-checksum">
                                                            <input type="checkbox"
                                                                   id="bjlg-post-checks-checksum"
                                                                   name="post_checks[]"
                                                                   value="checksum"
                                                                   <?php checked(!empty($post_checks['checksum'])); ?>>
                                                            <?php esc_html_e('Vérifier l’intégrité (SHA-256)', 'backup-jlg'); ?>
                                                        </label>
                                                        <p class="description"><?php esc_html_e('Calcule un hachage de l’archive pour détecter toute corruption.', 'backup-jlg'); ?></p>
                                                        <label for="bjlg-post-checks-dry-run">
                                                            <input type="checkbox"
                                                                   id="bjlg-post-checks-dry-run"
                                                                   name="post_checks[]"
                                                                   value="dry_run"
                                                                   <?php checked(!empty($post_checks['dry_run'])); ?>>
                                                            <?php esc_html_e('Test de restauration à blanc', 'backup-jlg'); ?>
                                                        </label>
                                                        <p class="description" id="bjlg-post-checks-description"><?php esc_html_e('Ouvre l’archive pour vérifier sa structure (hors archives chiffrées).', 'backup-jlg'); ?></p>
                                                    </div>
                                                </div>
                                            </details>

                                            <details class="bjlg-advanced-panel" data-panel="destinations">
                                                <summary>
                                                    <span><?php esc_html_e('Destinations secondaires', 'backup-jlg'); ?></span>
                                                </summary>
                                                <div class="bjlg-advanced-panel__content" aria-describedby="bjlg-secondary-destinations-description">
                                                    <p class="description"><?php esc_html_e('Diffusez la sauvegarde vers des services distants en complément du stockage local.', 'backup-jlg'); ?></p>
                                                    <div class="bjlg-advanced-fieldset">
                                                        <?php if (!empty($destination_choices)): ?>
                                                            <?php foreach ($destination_choices as $destination_id => $destination_label):
                                                                $is_google_drive = $destination_id === 'google_drive';
                                                                $is_unavailable = $is_google_drive && $google_drive_unavailable;
                                                                ?>
                                                                <div class="bjlg-destination-option-group">
                                                                    <label class="bjlg-destination-option">
                                                                        <input type="checkbox"
                                                                               name="secondary_destinations[]"
                                                                               value="<?php echo esc_attr($destination_id); ?>"
                                                                               <?php checked(in_array($destination_id, $secondary_destinations, true)); ?>
                                                                               <?php disabled($is_unavailable); ?>>
                                                                        <?php echo esc_html($destination_label); ?>
                                                                    </label>
                                                                    <?php if ($is_unavailable): ?>
                                                                        <p class="description bjlg-destination-unavailable"><?php echo esc_html($this->get_google_drive_unavailable_notice()); ?></p>
                                                                    <?php endif; ?>
                                                                </div>
                                                            <?php endforeach; ?>
                                                        <?php else: ?>
                                                            <p class="description"><?php esc_html_e('Aucune destination distante n’est configurée pour le moment.', 'backup-jlg'); ?></p>
                                                        <?php endif; ?>
                                                        <p class="description" id="bjlg-secondary-destinations-description"><?php esc_html_e('Les destinations sélectionnées seront tentées l’une après l’autre en cas d’échec.', 'backup-jlg'); ?></p>
                                                    </div>
                                                </div>
                                            </details>
                                        </div>
                                    </td>
                                </tr>
                            </tbody>
                        </table>
                        <div class="bjlg-backup-step__actions">
                            <button type="button" class="button button-secondary" data-step-action="prev">Retour aux choix rapides</button>
                            <button type="button" class="button button-primary" data-step-action="next">Accéder à la confirmation</button>
                        </div>
                    </section>

                    <section class="bjlg-backup-step"
                             id="bjlg-backup-step-3"
                             data-step-index="3"
                             aria-labelledby="bjlg-backup-step-3-title">
                        <h3 id="bjlg-backup-step-3-title">Étape 3 — Confirmation</h3>
                        <p>Revérifiez votre configuration avant de lancer la sauvegarde.</p>
                        <div class="bjlg-backup-summary" data-role="backup-summary">
                            <p class="description">Votre récapitulatif apparaîtra ici lorsque vous atteignez cette étape.</p>
                        </div>
                        <div class="notice notice-error" data-role="backup-summary-warning" style="display:none;">
                            <p>Veuillez sélectionner au moins un composant à sauvegarder avant de lancer l'opération.</p>
                        </div>
                        <div class="bjlg-backup-step__actions">
                            <button type="button" class="button button-secondary" data-step-action="prev">Modifier les options</button>
                            <button id="bjlg-create-backup" type="submit" class="button button-primary button-hero">
                                <span class="dashicons dashicons-backup" aria-hidden="true"></span> Lancer la création de la sauvegarde
                            </button>
                        </div>
                    </section>
                </div>
            </form>
            <div id="bjlg-backup-progress-area" style="display: none;">
                <h3>Progression</h3>
                <div class="bjlg-progress-bar"><div
                        class="bjlg-progress-bar-inner"
                        id="bjlg-backup-progress-bar"
                        role="progressbar"
                        aria-valuemin="0"
                        aria-valuemax="100"
                        aria-valuenow="0"
                        aria-valuetext="0%"
                        aria-live="off"
                        aria-atomic="true"
                        aria-busy="false">0%</div></div>
                <p id="bjlg-backup-status-text"
                   role="status"
                   aria-live="polite"
                   aria-atomic="true"
                   aria-busy="false">Initialisation...</p>
            </div>
            <div id="bjlg-backup-debug-wrapper" style="display: none;">
                <h3><span class="dashicons dashicons-info" aria-hidden="true"></span> Détails techniques</h3>
                <pre id="bjlg-backup-ajax-debug" class="bjlg-log-textarea"></pre>
            </div>
        </div>
        <?php
    }
    /**
     * Section : Liste des sauvegardes
     */
    private function render_backup_list_section() {
        ?>
        <div class="bjlg-section" id="bjlg-backup-list-section" data-default-page="1" data-default-per-page="10">
            <h2>Sauvegardes disponibles</h2>
            <p class="description">Consultez vos archives, filtrez-les et téléchargez-les en un clic.</p>
            <div class="bjlg-backup-toolbar">
                <div class="bjlg-toolbar-controls actions">
                    <label for="bjlg-backup-filter-type">
                        <span class="screen-reader-text">Filtrer par type</span>
                        <select id="bjlg-backup-filter-type" aria-label="Filtrer les sauvegardes par type">
                            <option value="all" selected>Toutes les sauvegardes</option>
                            <option value="full">Complètes</option>
                            <option value="incremental">Incrémentales</option>
                            <option value="database">Base de données</option>
                            <option value="files">Fichiers</option>
                        </select>
                    </label>
                    <label for="bjlg-backup-per-page">
                        <span class="screen-reader-text">Nombre de sauvegardes par page</span>
                        <select id="bjlg-backup-per-page" aria-label="Nombre de sauvegardes par page">
                            <option value="5">5</option>
                            <option value="10" selected>10</option>
                            <option value="20">20</option>
                            <option value="50">50</option>
                        </select>
                    </label>
                    <button type="button" class="button" id="bjlg-backup-refresh">
                        <span class="dashicons dashicons-update" aria-hidden="true"></span>
                        Actualiser
                    </button>
                </div>
                <div class="bjlg-toolbar-summary">
                    <span class="bjlg-summary-label">Résumé :</span>
                    <div class="bjlg-summary-content" id="bjlg-backup-summary" aria-live="polite"></div>
                </div>
            </div>
            <div id="bjlg-backup-list-feedback" class="notice notice-error" role="alert" style="display:none;"></div>
            <table
                class="wp-list-table widefat striped bjlg-responsive-table bjlg-backup-table"
                aria-describedby="bjlg-backup-summary bjlg-backup-list-caption"
            >
                <caption id="bjlg-backup-list-caption" class="bjlg-table-caption">
                    Tableau listant les sauvegardes disponibles avec leurs composants, tailles,
                    dates et actions possibles.
                </caption>
                <thead>
                    <tr>
                        <th scope="col">Nom du fichier</th>
                        <th scope="col">Composants</th>
                        <th scope="col">Taille</th>
                        <th scope="col">Date</th>
                        <th scope="col">Actions</th>
                    </tr>
                </thead>
                <tbody id="bjlg-backup-table-body">
                    <tr class="bjlg-backup-loading-row">
                        <td colspan="5">
                            <span class="spinner is-active" aria-hidden="true"></span>
                            <span>Chargement des sauvegardes...</span>
                        </td>
                    </tr>
                </tbody>
            </table>
            <div class="tablenav bottom">
                <div class="tablenav-pages" id="bjlg-backup-pagination" aria-live="polite"></div>
            </div>
            <noscript>
                <div class="notice notice-warning"><p>JavaScript est requis pour afficher la liste des sauvegardes.</p></div>
            </noscript>
        </div>
        <?php
    }

    /**
     * Section : Planification
     */
    private function ensure_schedule_js_data() {
        if (self::$schedule_data_injected) {
            return;
        }

        if (!function_exists('wp_add_inline_script')) {
            return;
        }

        $data = [
            'cron_assistant' => [
                'examples' => $this->get_cron_assistant_examples(),
                'scenarios' => $this->get_cron_assistant_scenarios(),
                'risk_thresholds' => BJLG_Scheduler::get_cron_risk_thresholds(),
                'labels' => [
                    'suggestions_title' => __('Suggestions recommandées', 'backup-jlg'),
                    'suggestions_empty' => __('Sélectionnez des composants pour obtenir des suggestions adaptées.', 'backup-jlg'),
                    'suggestions_missing' => __('Ajoute %s', 'backup-jlg'),
                    'risk_low' => __('Risque faible', 'backup-jlg'),
                    'risk_medium' => __('Risque modéré', 'backup-jlg'),
                    'risk_high' => __('Risque élevé', 'backup-jlg'),
                    'risk_unknown' => __('Risque indéterminé', 'backup-jlg'),
                ],
            ],
        ];

        $event_defaults = BJLG_Scheduler::get_event_trigger_defaults();
        $data['event_triggers'] = [
            'defaults' => $event_defaults['triggers'],
            'labels' => [
                'filesystem' => [
                    'title' => __('Fichiers & médias', 'backup-jlg'),
                    'description' => __('Déclenche une sauvegarde lors des modifications sur le système de fichiers.', 'backup-jlg'),
                ],
                'database' => [
                    'title' => __('Base de données', 'backup-jlg'),
                    'description' => __('Surveille les changements de contenu, d’options et de commentaires.', 'backup-jlg'),
                ],
            ],
        ];

        wp_add_inline_script('bjlg-admin', 'window.bjlgSchedulingData = ' . wp_json_encode($data) . ';', 'before');
        self::$schedule_data_injected = true;
    }

    private function get_cron_assistant_examples(): array {
        return [
            [
                'label' => __('Tous les jours à 03h00', 'backup-jlg'),
                'expression' => '0 3 * * *',
            ],
            [
                'label' => __('Chaque lundi à 01h30', 'backup-jlg'),
                'expression' => '30 1 * * 1',
            ],
            [
                'label' => __('Du lundi au vendredi à 22h00', 'backup-jlg'),
                'expression' => '0 22 * * 1-5',
            ],
            [
                'label' => __('Le premier jour du mois à 04h15', 'backup-jlg'),
                'expression' => '15 4 1 * *',
            ],
            [
                'label' => __('Toutes les deux heures', 'backup-jlg'),
                'expression' => '0 */2 * * *',
            ],
        ];
    }

    private function get_cron_assistant_scenarios(): array {
        $catalog = BJLG_Settings::get_schedule_macro_catalog();
        $scenarios = [];

        foreach ($catalog as $entry) {
            if (!is_array($entry)) {
                continue;
            }

            $analysis = [];
            if (class_exists(BJLG_Scheduler::class) && method_exists(BJLG_Scheduler::class, 'describe_schedule_macro')) {
                $analysis = BJLG_Scheduler::describe_schedule_macro($entry);
            }

            $scenarios[] = [
                'id' => $entry['id'] ?? '',
                'label' => $entry['label'] ?? '',
                'description' => $entry['description'] ?? '',
                'expression' => $entry['expression'] ?? '',
                'category' => $entry['category'] ?? '',
                'adjustments' => $entry['adjustments'] ?? [],
                'analysis' => $analysis,
            ];
        }

        return $scenarios;
    }

    private function render_schedule_section() {
        $this->ensure_schedule_js_data();
        $schedule_collection = $this->get_schedule_settings_for_display();
        $schedules = is_array($schedule_collection['schedules']) ? $schedule_collection['schedules'] : [];
        $next_runs = is_array($schedule_collection['next_runs']) ? $schedule_collection['next_runs'] : [];
        $recurrence_labels = [
            'disabled' => 'Désactivée',
            'hourly' => 'Toutes les heures',
            'twice_daily' => 'Deux fois par jour',
            'daily' => 'Journalière',
            'weekly' => 'Hebdomadaire',
            'monthly' => 'Mensuelle',
        ];
        $schedules_json = esc_attr(wp_json_encode($schedules));
        $next_runs_json = esc_attr(wp_json_encode($next_runs));
        $timezone_string = function_exists('wp_timezone_string') ? wp_timezone_string() : '';
        if ($timezone_string === '' && function_exists('wp_timezone')) {
            $timezone_object = wp_timezone();
            if ($timezone_object instanceof \DateTimeZone) {
                $timezone_string = $timezone_object->getName();
            }
        }
        $timezone_offset = get_option('gmt_offset', 0);
        $current_timestamp = current_time('timestamp');

        $scheduler = class_exists(BJLG_Scheduler::class) ? BJLG_Scheduler::instance() : null;
        $sandbox_settings = BJLG_Scheduler::get_default_sandbox_schedule_settings();
        $sandbox_summary = [
            'enabled' => false,
            'frequency_label' => '',
            'next_run_formatted' => '',
            'next_run_relative' => '',
            'last_run_at' => null,
            'last_status' => null,
            'last_report_id' => null,
        ];

        if ($scheduler) {
            if (method_exists($scheduler, 'get_sandbox_schedule_settings')) {
                $sandbox_settings = $scheduler->get_sandbox_schedule_settings();
            }
            if (method_exists($scheduler, 'get_sandbox_next_run_summary')) {
                $sandbox_summary = wp_parse_args(
                    $scheduler->get_sandbox_next_run_summary(),
                    $sandbox_summary
                );
            }
        }

        $latest_sandbox_report = BJLG_Restore::get_latest_sandbox_report();
        $sandbox_notice = $this->get_sandbox_schedule_notice();
        ?>
        <div class="bjlg-section bjlg-schedule-section">
            <h2>Planification des sauvegardes</h2>
            <p class="description">Activez, suspendez ou inspectez vos tâches planifiées en un coup d’œil.</p>
            <div
                id="bjlg-schedule-overview"
                class="bjlg-schedule-overview"
                aria-live="polite"
                data-next-runs="<?php echo $next_runs_json; ?>"
                data-schedules="<?php echo $schedules_json; ?>"
            >
                <header class="bjlg-schedule-overview-header">
                    <span class="dashicons dashicons-calendar-alt" aria-hidden="true"></span>
                    <strong>Sauvegardes planifiées</strong>
                </header>
                <div class="bjlg-schedule-overview-list">
                    <?php if (!empty($schedules)): ?>
                        <?php foreach ($schedules as $index => $schedule):
                            if (!is_array($schedule)) {
                                continue;
                            }

                            $schedule_id = isset($schedule['id']) && $schedule['id'] !== ''
                                ? (string) $schedule['id']
                                : 'schedule_' . ($index + 1);
                            $label = isset($schedule['label']) && $schedule['label'] !== ''
                                ? (string) $schedule['label']
                                : sprintf('Planification #%d', $index + 1);
                            $components = isset($schedule['components']) && is_array($schedule['components'])
                                ? $schedule['components']
                                : [];
                            $encrypt = !empty($schedule['encrypt']);
                            $incremental = !empty($schedule['incremental']);
                            $post_checks = isset($schedule['post_checks']) && is_array($schedule['post_checks'])
                                ? $schedule['post_checks']
                                : [];
                            $destinations = isset($schedule['secondary_destinations']) && is_array($schedule['secondary_destinations'])
                                ? $schedule['secondary_destinations']
                                : [];
                            $include_patterns = isset($schedule['include_patterns']) && is_array($schedule['include_patterns'])
                                ? $schedule['include_patterns']
                                : [];
                            $exclude_patterns = isset($schedule['exclude_patterns']) && is_array($schedule['exclude_patterns'])
                                ? $schedule['exclude_patterns']
                                : [];
                            $recurrence = isset($schedule['recurrence']) ? (string) $schedule['recurrence'] : 'disabled';
                            $time = isset($schedule['time']) ? (string) $schedule['time'] : '';
                            $custom_cron = isset($schedule['custom_cron']) ? (string) $schedule['custom_cron'] : '';
                            $recurrence_label = $recurrence_labels[$recurrence] ?? ucfirst($recurrence);
                            $next_run_summary = $next_runs[$schedule_id] ?? [];
                            $next_run_formatted = isset($next_run_summary['next_run_formatted']) && $next_run_summary['next_run_formatted'] !== ''
                                ? (string) $next_run_summary['next_run_formatted']
                                : 'Non planifié';
                            $next_run_relative = isset($next_run_summary['next_run_relative']) && $next_run_summary['next_run_relative'] !== ''
                                ? (string) $next_run_summary['next_run_relative']
                                : '';
                            $next_run_timestamp = isset($next_run_summary['next_run']) && $next_run_summary['next_run']
                                ? (int) $next_run_summary['next_run']
                                : null;
                            $is_active = $recurrence !== 'disabled';
                            $has_next_run = $is_active && !empty($next_run_timestamp);
                            $status_key = $is_active ? ($has_next_run ? 'active' : 'pending') : 'paused';
                            $status_labels = [
                                'active' => 'Active',
                                'pending' => 'En attente',
                                'paused' => 'En pause',
                            ];
                            $status_label = $status_labels[$status_key] ?? '—';
                            $status_class = 'bjlg-status-badge--' . $status_key;
                            $toggle_label = $is_active ? 'Mettre en pause' : 'Reprendre';
                            $summary_markup = $this->get_schedule_summary_markup(
                                $components,
                                $encrypt,
                                $incremental,
                                $post_checks,
                                $destinations,
                                $include_patterns,
                                $exclude_patterns,
                                $recurrence,
                                $schedule['custom_cron'] ?? ''
                            );
                            ?>
                            <article
                                class="bjlg-schedule-overview-card"
                                data-schedule-id="<?php echo esc_attr($schedule_id); ?>"
                                data-recurrence="<?php echo esc_attr($recurrence); ?>"
                                data-status="<?php echo esc_attr($status_key); ?>"
                            >
                                <header class="bjlg-schedule-overview-card__header">
                                    <h4 class="bjlg-schedule-overview-card__title"><?php echo esc_html($label); ?></h4>
                                    <p class="bjlg-schedule-overview-frequency" data-prefix="Fréquence : ">
                                        Fréquence : <?php echo esc_html($recurrence_label); ?>
                                    </p>
                                    <p class="bjlg-schedule-overview-next-run">
                                        <strong>Prochaine exécution :</strong>
                                        <span class="bjlg-next-run-value"><?php echo esc_html($next_run_formatted); ?></span>
                                        <span class="bjlg-next-run-relative"<?php echo $next_run_relative === '' ? ' style="display:none;"' : ''; ?>>
                                            <?php echo $next_run_relative !== '' ? '(' . esc_html($next_run_relative) . ')' : ''; ?>
                                        </span>
                                    </p>
                                    <p class="bjlg-schedule-overview-status">
                                        <span class="bjlg-status-badge <?php echo esc_attr($status_class); ?>"><?php echo esc_html($status_label); ?></span>
                                    </p>
                                </header>
                                <div class="bjlg-schedule-overview-card__summary">
                                    <?php echo $summary_markup; // phpcs:ignore WordPress.Security.EscapeOutput.OutputNotEscaped ?>
                                </div>
                                <footer class="bjlg-schedule-overview-card__footer">
                                    <div class="bjlg-schedule-overview-card__actions" role="group" aria-label="Actions de planification">
                                        <button type="button"
                                                class="button button-primary button-small bjlg-schedule-action"
                                                data-action="run"
                                                data-schedule-id="<?php echo esc_attr($schedule_id); ?>">
                                            Exécuter
                                        </button>
                                        <button type="button"
                                                class="button button-secondary button-small bjlg-schedule-action"
                                                data-action="toggle"
                                                data-target-state="<?php echo $is_active ? 'pause' : 'resume'; ?>"
                                                data-schedule-id="<?php echo esc_attr($schedule_id); ?>">
                                            <?php echo esc_html($toggle_label); ?>
                                        </button>
                                        <button type="button"
                                                class="button button-secondary button-small bjlg-schedule-action"
                                                data-action="duplicate"
                                                data-schedule-id="<?php echo esc_attr($schedule_id); ?>">
                                            Dupliquer
                                        </button>
                                    </div>
                                </footer>
                            </article>
                        <?php endforeach; ?>
                    <?php else: ?>
                        <p class="description">Aucune planification active pour le moment.</p>
                    <?php endif; ?>
                </div>
            </div>
            <div
                id="bjlg-schedule-timeline"
                class="bjlg-schedule-timeline"
                aria-live="polite"
                data-schedules="<?php echo $schedules_json; ?>"
                data-next-runs="<?php echo $next_runs_json; ?>"
                data-timezone="<?php echo esc_attr($timezone_string); ?>"
                data-offset="<?php echo esc_attr((string) $timezone_offset); ?>"
                data-now="<?php echo esc_attr((string) $current_timestamp); ?>"
            >
                <header class="bjlg-schedule-timeline__header">
                    <div class="bjlg-schedule-timeline__title">
                        <span class="dashicons dashicons-schedule" aria-hidden="true"></span>
                        <strong>Timeline des occurrences</strong>
                    </div>
                    <div class="bjlg-schedule-timeline__controls" role="group" aria-label="Changer la vue de la timeline">
                        <button type="button" class="button button-secondary is-active" data-role="timeline-view" data-view="week">Semaine</button>
                        <button type="button" class="button button-secondary" data-role="timeline-view" data-view="month">Mois</button>
                    </div>
                </header>
                <div class="bjlg-schedule-timeline__legend">
                    <span class="bjlg-status-badge bjlg-status-badge--active">Active</span>
                    <span class="bjlg-status-badge bjlg-status-badge--pending">En attente</span>
                    <span class="bjlg-status-badge bjlg-status-badge--paused">En pause</span>
                </div>
                <div class="bjlg-schedule-timeline__body">
                    <div class="bjlg-schedule-timeline__grid" data-role="timeline-grid"></div>
                    <ul class="bjlg-schedule-timeline__list" data-role="timeline-list"></ul>
                    <p class="bjlg-schedule-timeline__empty" data-role="timeline-empty" hidden>Enregistrez ou activez une planification pour afficher la timeline.</p>
                </div>
            </div>
            <?php $this->render_sandbox_schedule_panel($sandbox_settings, $sandbox_summary, $latest_sandbox_report, $sandbox_notice); ?>
        </div>
        <?php
    }
    /**
     * Section : Restauration
     */
    private function render_restore_section() {
        $restore_redirect = add_query_arg(
            [
                'page' => 'backup-jlg',
                'section' => 'restore',
            ],
            admin_url('admin.php')
        );
        $restore_redirect .= '#bjlg-restore-form';

        ?>
        <div class="bjlg-section">
            <h2>Restaurer depuis un fichier</h2>
            <p>Si vous avez un fichier de sauvegarde sur votre ordinateur, vous pouvez le téléverser ici pour lancer une restauration.</p>
            <form id="bjlg-restore-form" method="post" enctype="multipart/form-data" action="<?php echo esc_url(admin_url('admin-post.php')); ?>">
                <?php wp_nonce_field('bjlg_restore_backup', 'bjlg_restore_backup_nonce'); ?>
                <input type="hidden" name="action" value="bjlg_restore_backup">
                <input type="hidden" name="redirect_to" value="<?php echo esc_url($restore_redirect); ?>">
                <input type="hidden" name="restore_environment" value="production" data-role="restore-environment-field">
                <div class="bjlg-restore-username-field bjlg-screen-reader-only">
                    <label class="bjlg-screen-reader-only" for="bjlg-restore-username">Nom d'utilisateur</label>
                    <input type="text"
                           id="bjlg-restore-username"
                           name="username"
                           class="regular-text bjlg-screen-reader-only"
                           autocomplete="username"
                           aria-label="Nom d'utilisateur">
                </div>
                <table class="form-table">
                    <tbody>
                        <tr>
                            <th scope="row"><label for="bjlg-restore-file-input">Fichier de sauvegarde</label></th>
                            <td>
                                <div class="bjlg-field-control">
                                    <input type="file" id="bjlg-restore-file-input" name="restore_file" accept=".zip,.zip.enc" required>
                                    <p class="description">Formats acceptés : .zip, .zip.enc (chiffré)</p>
                                </div>
                            </td>
                        </tr>
                        <tr>
                            <th scope="row"><label for="bjlg-restore-password">Mot de passe</label></th>
                            <td>
                                <div class="bjlg-field-control">
                                    <input type="password"
                                           id="bjlg-restore-password"
                                           name="password"
                                           class="regular-text"
                                           autocomplete="current-password"
                                           aria-describedby="bjlg-restore-password-help"
                                           placeholder="Requis pour les archives .zip.enc">
                                    <p class="description"
                                       id="bjlg-restore-password-help"
                                       data-default-text="<?php echo esc_attr('Requis pour restaurer les sauvegardes chiffrées (.zip.enc). Laissez vide pour les archives non chiffrées.'); ?>"
                                       data-encrypted-text="<?php echo esc_attr('Mot de passe obligatoire : renseignez-le pour déchiffrer l\'archive (.zip.enc).'); ?>">
                                        Requis pour restaurer les sauvegardes chiffrées (<code>.zip.enc</code>). Laissez vide pour les archives non chiffrées.
                                    </p>
                                </div>
                            </td>
                        </tr>
                        <tr>
                            <th scope="row">Options</th>
                            <td>
                                <div class="bjlg-field-control">
                                    <label><input type="checkbox" name="create_backup_before_restore" value="1" checked> Créer une sauvegarde de sécurité avant la restauration</label>
                                </div>
                            </td>
                        </tr>
                        <?php if (BJLG_Restore::user_can_use_sandbox()) : ?>
                        <tr>
                            <th scope="row">Environnement de test</th>
                            <td>
                                <div class="bjlg-field-control">
                                    <label>
                                        <input type="checkbox" name="restore_to_sandbox" value="1">
                                        Restaurer dans un environnement de test
                                    </label>
                                    <p class="description">Les fichiers seront restaurés dans un dossier isolé sans impacter la production.</p>
                                    <label for="bjlg-restore-sandbox-path" class="screen-reader-text">Chemin de la sandbox</label>
                                    <input type="text"
                                           id="bjlg-restore-sandbox-path"
                                           name="sandbox_path"
                                           class="regular-text"
                                           placeholder="Laisser vide pour utiliser le dossier sandbox automatique"
                                           disabled>
                                </div>
                            </td>
                        </tr>
                        <?php endif; ?>
                    </tbody>
                </table>
                <div id="bjlg-restore-errors" class="notice notice-error" style="display: none;" role="alert"></div>
                <p class="submit">
                    <button type="submit" class="button button-primary"><span class="dashicons dashicons-upload" aria-hidden="true"></span> Téléverser et Restaurer</button>
                </p>
            </form>
            <div id="bjlg-restore-status" style="display: none;">
                <h3>Statut de la restauration</h3>
                <div class="bjlg-progress-bar"><div
                        class="bjlg-progress-bar-inner"
                        id="bjlg-restore-progress-bar"
                        role="progressbar"
                        aria-valuemin="0"
                        aria-valuemax="100"
                        aria-valuenow="0"
                        aria-valuetext="0%"
                        aria-live="off"
                        aria-atomic="true"
                        aria-busy="false">0%</div></div>
                <p id="bjlg-restore-status-text"
                   role="status"
                   aria-live="polite"
                   aria-atomic="true"
                   aria-busy="false">Préparation...</p>
            </div>
            <div id="bjlg-restore-debug-wrapper" style="display: none;">
                <h3><span class="dashicons dashicons-info" aria-hidden="true"></span> Détails techniques</h3>
                <pre id="bjlg-restore-ajax-debug" class="bjlg-log-textarea"></pre>
            </div>
        </div>
        <?php
    }

    /**
     * Section : Historique
     */
    private function render_history_section() {
        $history = class_exists(BJLG_History::class) ? BJLG_History::get_history(50) : [];
        $report_links = array_merge(
            $this->get_sandbox_report_links(),
            $this->get_self_test_report_links()
        );
        ?>
        <div class="bjlg-section">
            <h2>Historique des 50 dernières actions</h2>
            <?php if ($schedule_notice): ?>
                <div class="notice notice-success is-dismissible"><p><?php esc_html_e('Planification des validations sandbox mise à jour.', 'backup-jlg'); ?></p></div>
            <?php endif; ?>
            <?php $this->render_sandbox_validation_summary($sandbox_settings, $sandbox_summary); ?>
            <?php if (!empty($report_links)): ?>
                <div class="bjlg-history-report-actions">
                    <?php foreach ($report_links as $link): ?>
                        <a class="button" href="<?php echo esc_url($link['url']); ?>">
                            <span class="dashicons dashicons-media-default" aria-hidden="true"></span>
                            <?php echo esc_html($link['label']); ?>
                        </a>
                    <?php endforeach; ?>
                </div>
            <?php endif; ?>
            <?php if (!empty($history)): ?>
                <table class="wp-list-table widefat striped bjlg-responsive-table bjlg-history-table">
                    <caption class="bjlg-table-caption">
                        Historique des 50 dernières actions liées aux sauvegardes et restaurations,
                        incluant leur date, statut et détails.
                    </caption>
                    <thead>
                        <tr>
                            <th scope="col" style="width: 180px;">Date</th>
                            <th scope="col">Action</th>
                            <th scope="col" style="width: 100px;">Statut</th>
                            <th scope="col">Détails</th>
                        </tr>
                    </thead>
                    <tbody>
                        <?php foreach ($history as $entry):
                            $status_class = ''; $status_icon = '';
                            switch ($entry['status']) {
                                case 'success': $status_class = 'success'; $status_icon = '✅'; break;
                                case 'failure': $status_class = 'error'; $status_icon = '❌'; break;
                                case 'info': $status_class = 'info'; $status_icon = 'ℹ️'; break;
                            } ?>
                            <tr class="bjlg-card-row">
                                <td class="bjlg-card-cell" data-label="Date"><?php echo date_i18n(get_option('date_format') . ' ' . get_option('time_format'), strtotime($entry['timestamp'])); ?></td>
                                <td class="bjlg-card-cell" data-label="Action"><strong><?php echo esc_html(str_replace('_', ' ', ucfirst($entry['action_type']))); ?></strong></td>
                                <td class="bjlg-card-cell" data-label="Statut"><span class="bjlg-status <?php echo esc_attr($status_class); ?>"><?php echo $status_icon . ' ' . esc_html(ucfirst($entry['status'])); ?></span></td>
                                <td class="bjlg-card-cell" data-label="Détails"><?php echo $this->render_history_details($entry); ?></td>
                            </tr>
                        <?php endforeach; ?>
                    </tbody>
                </table>
            <?php else: ?>
                <div class="notice notice-info"><p>Aucun historique trouvé.</p></div>
            <?php endif; ?>
            <p class="description" style="margin-top: 20px;">L'historique est conservé pendant 30 jours. Les entrées plus anciennes sont automatiquement supprimées.</p>
        </div>
        <?php
    }

    private function render_sandbox_validation_summary(array $settings, array $summary): void
    {
        $enabled = !empty($settings['enabled']);
        $current_recurrence = $enabled ? ($settings['recurrence'] ?? 'weekly') : 'disabled';
        $options = [
            'disabled' => __('Désactivée', 'backup-jlg'),
            'every_fifteen_minutes' => __('Toutes les 15 minutes', 'backup-jlg'),
            'hourly' => __('Toutes les heures', 'backup-jlg'),
            'twice_daily' => __('Deux fois par jour', 'backup-jlg'),
            'daily' => __('Quotidienne', 'backup-jlg'),
            'weekly' => __('Hebdomadaire', 'backup-jlg'),
            'monthly' => __('Mensuelle', 'backup-jlg'),
        ];

        $redirect = admin_url('admin.php?page=backup-jlg');
        if (function_exists('menu_page_url')) {
            $maybe = menu_page_url('backup-jlg', false);
            if (is_string($maybe) && $maybe !== '') {
                $redirect = $maybe;
            }
        }
        $redirect = remove_query_arg('sandbox_schedule_updated', $redirect);

        $total_runs = isset($summary['total']) ? (int) $summary['total'] : 0;
        $average_rto = isset($summary['average_rto_human']) ? (string) $summary['average_rto_human'] : '';
        $average_rpo = isset($summary['average_rpo_human']) ? (string) $summary['average_rpo_human'] : '';
        $success = isset($summary['success']) ? (int) $summary['success'] : 0;
        $failure = isset($summary['failure']) ? (int) $summary['failure'] : 0;
        $last_report = isset($summary['last_report']) && is_array($summary['last_report']) ? $summary['last_report'] : null;
        $last_links = $last_report ? $this->build_sandbox_report_links($last_report['report_files'] ?? [], (int) ($last_report['id'] ?? 0)) : [];

        ?>
        <div class="bjlg-card bjlg-sandbox-card">
            <h3><?php esc_html_e('Validations sandbox planifiées', 'backup-jlg'); ?></h3>
            <form method="post" action="<?php echo esc_url(admin_url('admin-post.php')); ?>" class="bjlg-sandbox-form">
                <?php if (function_exists('wp_nonce_field')) { wp_nonce_field('bjlg_save_sandbox_schedule'); } ?>
                <input type="hidden" name="action" value="bjlg_save_sandbox_schedule">
                <input type="hidden" name="redirect_to" value="<?php echo esc_url($redirect); ?>">
                <label class="bjlg-toggle">
                    <input type="checkbox" name="bjlg_sandbox_enabled" value="1" <?php checked($enabled); ?>>
                    <span><?php esc_html_e('Activer les validations sandbox automatiques', 'backup-jlg'); ?></span>
                </label>
                <label for="bjlg-sandbox-recurrence" class="bjlg-sandbox-recurrence-label"><?php esc_html_e('Fréquence', 'backup-jlg'); ?></label>
                <select id="bjlg-sandbox-recurrence" name="bjlg_sandbox_recurrence" <?php disabled(!$enabled); ?>>
                    <?php foreach ($options as $value => $label): ?>
                        <option value="<?php echo esc_attr($value); ?>" <?php selected($current_recurrence, $value); ?>><?php echo esc_html($label); ?></option>
                    <?php endforeach; ?>
                </select>
                <button type="submit" class="button button-secondary"><?php esc_html_e('Enregistrer la planification', 'backup-jlg'); ?></button>
            </form>
            <div class="bjlg-sandbox-metrics">
                <ul>
                    <li><?php esc_html_e('Validations consignées', 'backup-jlg'); ?> : <?php echo esc_html(number_format_i18n($total_runs)); ?></li>
                    <li><?php esc_html_e('Réussites', 'backup-jlg'); ?> : <?php echo esc_html(number_format_i18n($success)); ?></li>
                    <li><?php esc_html_e('Échecs', 'backup-jlg'); ?> : <?php echo esc_html(number_format_i18n($failure)); ?></li>
                    <?php if ($average_rto !== ''): ?>
                        <li><?php esc_html_e('RTO moyen', 'backup-jlg'); ?> : <?php echo esc_html($average_rto); ?></li>
                    <?php endif; ?>
                    <?php if ($average_rpo !== ''): ?>
                        <li><?php esc_html_e('RPO moyen', 'backup-jlg'); ?> : <?php echo esc_html($average_rpo); ?></li>
                    <?php endif; ?>
                </ul>
            </div>
            <div class="bjlg-sandbox-last-report">
                <?php if ($last_report): ?>
                    <p>
                        <strong><?php esc_html_e('Dernière validation', 'backup-jlg'); ?> :</strong>
                        <?php echo esc_html($this->format_history_timestamp(isset($last_report['report_summary']['completed_at']) ? (int) $last_report['report_summary']['completed_at'] : null)); ?>
                        — <?php echo esc_html(ucfirst($last_report['status'] ?? 'info')); ?>
                    </p>
                    <?php if (!empty($last_report['report_summary']['objectives']['rto_human'])): ?>
                        <p><?php esc_html_e('RTO', 'backup-jlg'); ?> : <?php echo esc_html($last_report['report_summary']['objectives']['rto_human']); ?></p>
                    <?php endif; ?>
                    <?php if (!empty($last_report['report_summary']['objectives']['rpo_human'])): ?>
                        <p><?php esc_html_e('RPO', 'backup-jlg'); ?> : <?php echo esc_html($last_report['report_summary']['objectives']['rpo_human']); ?></p>
                    <?php endif; ?>
                    <?php if (!empty($last_links)): ?>
                        <div class="bjlg-history-report-actions bjlg-history-report-actions--inline">
                            <?php foreach ($last_links as $link): ?>
                                <a class="button button-secondary" href="<?php echo esc_url($link['url']); ?>"><?php echo esc_html($link['label']); ?></a>
                            <?php endforeach; ?>
                        </div>
                    <?php endif; ?>
                <?php else: ?>
                    <p><?php esc_html_e('Aucune validation sandbox n’a encore été réalisée.', 'backup-jlg'); ?></p>
                <?php endif; ?>
            </div>
        </div>
        <?php
    }

    private function get_sandbox_report_links_from_entry(array $entry): array
    {
        $metadata = isset($entry['metadata']) && is_array($entry['metadata']) ? $entry['metadata'] : [];
        $files = isset($metadata['report_files']) && is_array($metadata['report_files'])
            ? BJLG_History::sanitize_report_files($metadata['report_files'])
            : [];

        return $this->build_sandbox_report_links($files, isset($entry['id']) ? (int) $entry['id'] : 0);
    }

    private function build_sandbox_report_links(array $files, int $entry_id): array
    {
        if ($entry_id <= 0) {
            return [];
        }

        $types = [
            'markdown' => __('Rapport Markdown', 'backup-jlg'),
            'json' => __('Rapport JSON', 'backup-jlg'),
            'log' => __('Journaux', 'backup-jlg'),
        ];

        $links = [];
        foreach ($types as $type => $label) {
            if (empty($files[$type]['path'])) {
                continue;
            }

            $url = add_query_arg(
                [
                    'action' => 'bjlg_download_sandbox_report',
                    'entry_id' => $entry_id,
                    'type' => $type,
                ],
                admin_url('admin-post.php')
            );

            if (function_exists('wp_nonce_url')) {
                $url = wp_nonce_url($url, 'bjlg_download_sandbox_report');
            }

            $links[] = [
                'type' => $type,
                'label' => $label,
                'url' => $url,
            ];
        }

        return $links;
    }

    private function format_history_timestamp(?int $timestamp): string
    {
        if ($timestamp === null || $timestamp <= 0) {
            return '';
        }

        $format = get_option('date_format') . ' ' . get_option('time_format');

        if (function_exists('date_i18n')) {
            return date_i18n($format, $timestamp);
        }

        return date('Y-m-d H:i:s', $timestamp);
    }

    private function get_self_test_report_links(): array {
        $snapshot = get_option('bjlg_restore_self_test_report', []);
        if (!is_array($snapshot) || empty($snapshot['files'])) {
            return [];
        }

        $files = is_array($snapshot['files']) ? $snapshot['files'] : [];
        $links = [];
        $nonce_action = 'bjlg_download_self_test_report';
        $base_url = admin_url('admin-post.php');

        $targets = [
            'html' => __('Télécharger le rapport HTML', 'backup-jlg'),
            'json' => __('Télécharger le rapport JSON', 'backup-jlg'),
            'markdown' => __('Télécharger le résumé Markdown', 'backup-jlg'),
        ];

        foreach ($targets as $type => $label) {
            if (empty($files[$type]['path'])) {
                continue;
            }

            $url = add_query_arg(
                [
                    'action' => 'bjlg_download_self_test_report',
                    'type' => $type,
                ],
                $base_url
            );

            $url = function_exists('wp_nonce_url')
                ? wp_nonce_url($url, $nonce_action)
                : add_query_arg('_wpnonce', wp_create_nonce($nonce_action), $url);

            $links[] = [
                'type' => $type,
                'label' => $label,
                'url' => $url,
            ];
        }

        return $links;
    }

    private function get_sandbox_report_links(): array
    {
        $latest = BJLG_Restore::get_latest_sandbox_report();

        if (!is_array($latest) || empty($latest['id']) || empty($latest['files'])) {
            return [];
        }

        $status_text = ($latest['status'] ?? '') === 'success'
            ? __('succès', 'backup-jlg')
            : __('échec', 'backup-jlg');
        $created_at = isset($latest['created_at']) && $latest['created_at']
            ? date_i18n(get_option('date_format') . ' ' . get_option('time_format'), (int) $latest['created_at'])
            : '';

        $links = [];
        $targets = [
            'json' => __('Télécharger le rapport JSON', 'backup-jlg'),
            'log' => __('Télécharger le journal NDJSON', 'backup-jlg'),
        ];

        foreach ($targets as $type => $label) {
            if (empty($latest['files'][$type]['path'])) {
                continue;
            }

            $url = $this->get_sandbox_report_download_url((string) $latest['id'], $type);

            if ($url === '') {
                continue;
            }

            $full_label = sprintf(
                __('Validation sandbox (%1$s) – %2$s', 'backup-jlg'),
                $status_text,
                $label
            );

            if ($created_at !== '') {
                $full_label .= ' · ' . $created_at;
            }

            $links[] = [
                'type' => $type,
                'label' => $full_label,
                'url' => $url,
            ];
        }

        return $links;
    }

    public function handle_download_self_test_report() {
        if (!bjlg_can_manage_backups()) {
            wp_die(__('Permission refusée.', 'backup-jlg'), '', ['response' => 403]);
        }

        $nonce = isset($_GET['_wpnonce']) ? $_GET['_wpnonce'] : '';
        if (function_exists('wp_verify_nonce') && !wp_verify_nonce($nonce, 'bjlg_download_self_test_report')) {
            wp_die(__('Jeton de sécurité invalide.', 'backup-jlg'), '', ['response' => 403]);
        }

        $type = isset($_GET['type']) ? sanitize_key((string) wp_unslash($_GET['type'])) : 'html';
        if (!in_array($type, ['html', 'json', 'markdown'], true)) {
            $type = 'html';
        }

        $snapshot = get_option('bjlg_restore_self_test_report', []);
        if (!is_array($snapshot) || empty($snapshot['files'])) {
            wp_die(__('Aucun rapport disponible.', 'backup-jlg'), '', ['response' => 404]);
        }

        $files = is_array($snapshot['files']) ? $snapshot['files'] : [];
        $entry = isset($files[$type]) && is_array($files[$type]) ? $files[$type] : null;

        if (!$entry || empty($entry['path'])) {
            wp_die(__('Le fichier demandé est introuvable.', 'backup-jlg'), '', ['response' => 404]);
        }

        $path = (string) $entry['path'];
        $real_path = realpath($path);
        if ($real_path === false || !is_readable($real_path)) {
            wp_die(__('Impossible de lire le rapport demandé.', 'backup-jlg'), '', ['response' => 404]);
        }

        $base_path = isset($files['base_path']) ? (string) $files['base_path'] : dirname($real_path);
        $normalized_base = realpath($base_path);
        if ($normalized_base !== false) {
            $normalized_base = rtrim(str_replace('\\', '/', $normalized_base), '/') . '/';
            $normalized_target = str_replace('\\', '/', $real_path);
            if (strpos($normalized_target, $normalized_base) !== 0) {
                wp_die(__('Accès au rapport refusé.', 'backup-jlg'), '', ['response' => 403]);
            }
        }

        $mime_type = isset($entry['mime_type']) && $entry['mime_type'] !== '' ? (string) $entry['mime_type'] : 'application/octet-stream';
        if (strpos($mime_type, 'text/') === 0) {
            $mime_type .= '; charset=utf-8';
        }

        $filename = isset($entry['filename']) && $entry['filename'] !== ''
            ? sanitize_file_name($entry['filename'])
            : basename($real_path);

        if (function_exists('nocache_headers')) {
            nocache_headers();
        }
        header('Content-Type: ' . $mime_type);
        header('Content-Disposition: attachment; filename="' . $filename . '"');
        header('Content-Length: ' . filesize($real_path));

        $sent = readfile($real_path);
        if ($sent === false) {
            wp_die(__('Impossible de transmettre le rapport.', 'backup-jlg'), '', ['response' => 500]);
        }

        exit;
    }

    private function get_sandbox_report_download_url(string $report_id, string $type): string
    {
        $report_id = trim($report_id);
        $type = sanitize_key($type);

        if ($report_id === '' || !in_array($type, ['json', 'log'], true)) {
            return '';
        }

        $url = add_query_arg(
            [
                'action' => 'bjlg_download_sandbox_report',
                'report_id' => $report_id,
                'type' => $type,
            ],
            admin_url('admin-post.php')
        );

        return function_exists('wp_nonce_url')
            ? wp_nonce_url($url, 'bjlg_download_sandbox_report')
            : add_query_arg('_wpnonce', wp_create_nonce('bjlg_download_sandbox_report'), $url);
    }

    private function render_history_details(array $entry): string
    {
        $details = isset($entry['details']) ? (string) $entry['details'] : '';
        $metadata = isset($entry['metadata']) && is_array($entry['metadata']) ? $entry['metadata'] : [];

        ob_start();
        ?>
        <div class="bjlg-history-details-main"><?php echo esc_html($details); ?></div>
        <?php if (($entry['action_type'] ?? '') === 'sandbox_restore_validation' && !empty($metadata)) : ?>
            <div class="bjlg-history-details-meta">
                <?php if (!empty($metadata['components']) && is_array($metadata['components'])) : ?>
                    <p><strong><?php esc_html_e('Composants', 'backup-jlg'); ?> :</strong> <?php echo esc_html(implode(', ', array_map('strval', $metadata['components']))); ?></p>
                <?php endif; ?>
                <?php if (!empty($metadata['objectives']['rto_human'])) : ?>
                    <p><strong><?php esc_html_e('RTO observé', 'backup-jlg'); ?> :</strong> <?php echo esc_html($metadata['objectives']['rto_human']); ?></p>
                <?php endif; ?>
                <?php if (!empty($metadata['objectives']['rpo_human'])) : ?>
                    <p><strong><?php esc_html_e('RPO estimé', 'backup-jlg'); ?> :</strong> <?php echo esc_html($metadata['objectives']['rpo_human']); ?></p>
                <?php endif; ?>
                <?php if (!empty($metadata['report']['id'])) :
                    $json_url = $this->get_sandbox_report_download_url((string) $metadata['report']['id'], 'json');
                    $log_url = $this->get_sandbox_report_download_url((string) $metadata['report']['id'], 'log');
                    ?>
                    <p class="bjlg-history-report-links">
                        <?php if ($json_url !== '') : ?>
                            <a class="button button-small" href="<?php echo esc_url($json_url); ?>"><?php esc_html_e('Rapport JSON', 'backup-jlg'); ?></a>
                        <?php endif; ?>
                        <?php if ($log_url !== '') : ?>
                            <a class="button button-small" href="<?php echo esc_url($log_url); ?>"><?php esc_html_e('Journal NDJSON', 'backup-jlg'); ?></a>
                        <?php endif; ?>
                    </p>
                <?php endif; ?>
                <?php if (!empty($metadata['log_excerpt']) && is_array($metadata['log_excerpt'])) :
                    $log_entries = array_slice($metadata['log_excerpt'], -5);
                    ?>
                    <div class="bjlg-history-log-excerpt">
                        <strong><?php esc_html_e('Extrait du journal', 'backup-jlg'); ?> :</strong>
                        <ul>
                            <?php foreach ($log_entries as $log_entry) :
                                if (!is_array($log_entry) || empty($log_entry['message'])) {
                                    continue;
                                }
                                $timestamp = isset($log_entry['timestamp']) ? (int) $log_entry['timestamp'] : 0;
                                $prefix = $timestamp > 0
                                    ? date_i18n(get_option('time_format'), $timestamp) . ' — '
                                    : '';
                                ?>
                                <li><?php echo esc_html($prefix . (string) $log_entry['message']); ?></li>
                            <?php endforeach; ?>
                        </ul>
                    </div>
                <?php endif; ?>
            </div>
        <?php endif; ?>
        <?php

        return (string) ob_get_clean();
    }

    public function handle_save_sandbox_schedule()
    {
        if (!bjlg_can_manage_backups()) {
            wp_die(__('Permission refusée.', 'backup-jlg'), '', ['response' => 403]);
        }

        check_admin_referer('bjlg_save_sandbox_schedule', 'bjlg_sandbox_schedule_nonce');

        $posted = wp_unslash($_POST);
        $payload = [
            'enabled' => !empty($posted['sandbox_schedule_enabled']),
            'recurrence' => isset($posted['sandbox_schedule_recurrence']) ? sanitize_key((string) $posted['sandbox_schedule_recurrence']) : '',
            'custom_interval_minutes' => isset($posted['sandbox_schedule_custom_interval']) ? (int) $posted['sandbox_schedule_custom_interval'] : null,
            'initial_delay_minutes' => isset($posted['sandbox_schedule_initial_delay']) ? (int) $posted['sandbox_schedule_initial_delay'] : null,
            'components' => isset($posted['sandbox_schedule_components'])
                ? array_map('sanitize_key', (array) $posted['sandbox_schedule_components'])
                : [],
            'sandbox_path' => isset($posted['sandbox_schedule_path']) ? sanitize_text_field((string) $posted['sandbox_schedule_path']) : '',
        ];

        $status = 'saved';
        $message = '';

        try {
            $scheduler = BJLG_Scheduler::instance();
            if ($scheduler && method_exists($scheduler, 'save_sandbox_schedule_settings')) {
                $scheduler->save_sandbox_schedule_settings($payload);
            } else {
                throw new \RuntimeException(__('Le planificateur sandbox est indisponible.', 'backup-jlg'));
            }
        } catch (\Throwable $throwable) {
            $status = 'error';
            $message = $throwable->getMessage();

            if (class_exists(BJLG_Debug::class)) {
                BJLG_Debug::log('[Sandbox schedule] ' . $throwable->getMessage(), 'error');
            }
        }

        $redirect_args = [
            'page' => 'backup-jlg',
            'section' => 'schedule',
            'sandbox_schedule_status' => $status,
        ];

        if ($message !== '') {
            $redirect_args['sandbox_schedule_message'] = rawurlencode($message);
        }

        $redirect = add_query_arg($redirect_args, admin_url('admin.php'));

        wp_safe_redirect($redirect);
        exit;
    }

    public function handle_download_sandbox_report()
    {
        if (!bjlg_can_manage_backups()) {
            wp_die(__('Permission refusée.', 'backup-jlg'), '', ['response' => 403]);
        }

        $nonce = isset($_GET['_wpnonce']) ? (string) $_GET['_wpnonce'] : '';
        if (function_exists('wp_verify_nonce') && !wp_verify_nonce($nonce, 'bjlg_download_sandbox_report')) {
            wp_die(__('Jeton de sécurité invalide.', 'backup-jlg'), '', ['response' => 403]);
        }

        $report_id = isset($_GET['report_id']) ? sanitize_text_field((string) wp_unslash($_GET['report_id'])) : '';
        $type = isset($_GET['type']) ? sanitize_key((string) wp_unslash($_GET['type'])) : 'json';
        if (!in_array($type, ['json', 'log'], true)) {
            $type = 'json';
        }

        $record = BJLG_Restore::find_sandbox_report($report_id);
        if (!is_array($record)) {
            wp_die(__('Rapport sandbox introuvable.', 'backup-jlg'), '', ['response' => 404]);
        }

        $files = isset($record['files']) && is_array($record['files']) ? $record['files'] : [];
        $entry = isset($files[$type]) && is_array($files[$type]) ? $files[$type] : null;

        if (!$entry || empty($entry['path'])) {
            wp_die(__('Le fichier demandé est introuvable.', 'backup-jlg'), '', ['response' => 404]);
        }

        $path = (string) $entry['path'];
        $real_path = realpath($path);
        if ($real_path === false || !is_readable($real_path)) {
            wp_die(__('Impossible de lire le rapport demandé.', 'backup-jlg'), '', ['response' => 404]);
        }

        $base_path = isset($record['base_path']) ? (string) $record['base_path'] : dirname($real_path);
        $normalized_base = realpath($base_path);
        if ($normalized_base !== false) {
            $normalized_base = rtrim(str_replace('\\', '/', $normalized_base), '/') . '/';
            $normalized_target = str_replace('\\', '/', $real_path);
            if (strpos($normalized_target, $normalized_base) !== 0) {
                wp_die(__('Accès au rapport refusé.', 'backup-jlg'), '', ['response' => 403]);
            }
        }

        $mime_type = isset($entry['mime_type']) && $entry['mime_type'] !== '' ? (string) $entry['mime_type'] : 'application/octet-stream';
        $filename = isset($entry['filename']) && $entry['filename'] !== ''
            ? sanitize_file_name($entry['filename'])
            : basename($real_path);

        if (function_exists('nocache_headers')) {
            nocache_headers();
        }

        header('Content-Type: ' . $mime_type);
        header('Content-Disposition: attachment; filename="' . $filename . '"');
        header('Content-Length: ' . filesize($real_path));

        $sent = readfile($real_path);
        if ($sent === false) {
            wp_die(__('Impossible de transmettre le rapport.', 'backup-jlg'), '', ['response' => 500]);
        }

        exit;
    }

    /**
     * Section : Bilan de santé
     */
    private function render_health_check_section() {
        $health_checker = new BJLG_Health_Check();
        $results = $health_checker->get_all_checks();
        $plugin_checks = ['debug_mode' => 'Mode Débogage', 'cron_status' => 'Tâches planifiées (Cron)'];
        $server_checks = ['backup_dir' => 'Dossier de sauvegarde', 'disk_space' => 'Espace disque', 'php_memory_limit' => 'Limite Mémoire PHP', 'php_execution_time' => 'Temps d\'exécution PHP'];
        ?>
        <div class="bjlg-section">
            <h2>Bilan de Santé du Système</h2>
            <h3>État du Plugin</h3>
            <table class="wp-list-table widefat striped bjlg-health-check-table">
                <tbody>
                    <?php foreach ($plugin_checks as $key => $title): $result = $results[$key]; ?>
                        <tr>
                            <td style="width: 30px; text-align: center; font-size: 1.5em;"><?php echo ($result['status'] === 'success') ? '✅' : (($result['status'] === 'info') ? 'ℹ️' : '⚠️'); ?></td>
                            <td style="width: 250px;"><strong><?php echo esc_html($title); ?></strong></td>
                            <td><?php echo wp_kses_post($result['message']); ?></td>
                        </tr>
                    <?php endforeach; ?>
                </tbody>
            </table>
            <h3>Configuration Serveur</h3>
            <table class="wp-list-table widefat striped bjlg-health-check-table">
                <tbody>
                    <?php foreach ($server_checks as $key => $title): $result = $results[$key]; ?>
                        <tr>
                            <td style="width: 30px; text-align: center; font-size: 1.5em;"><?php echo ($result['status'] === 'success') ? '✅' : (($result['status'] === 'warning') ? '⚠️' : '❌'); ?></td>
                            <td style="width: 250px;"><strong><?php echo esc_html($title); ?></strong></td>
                            <td><?php echo wp_kses_post($result['message']); ?></td>
                        </tr>
                    <?php endforeach; ?>
                </tbody>
            </table>
            <p style="margin-top: 20px;"><button class="button" onclick="window.location.reload();"><span class="dashicons dashicons-update" aria-hidden="true"></span> Relancer les vérifications</button></p>
        </div>
        <?php
    }

    /**
     * Section : Réglages
     */
    private function render_settings_section() {
        $cleanup_settings = \bjlg_get_option('bjlg_cleanup_settings', ['by_number' => 3, 'by_age' => 0]);
        $incremental_defaults = [
            'max_incrementals' => 10,
            'max_full_age_days' => 30,
            'rotation_enabled' => true,
        ];
        $incremental_settings = \bjlg_get_option('bjlg_incremental_settings', []);
        if (!is_array($incremental_settings)) {
            $incremental_settings = [];
        }
        $incremental_settings = wp_parse_args($incremental_settings, $incremental_defaults);
        $monitoring_settings = BJLG_Settings::get_monitoring_settings();
        $storage_threshold = isset($monitoring_settings['storage_quota_warning_threshold'])
            ? (float) $monitoring_settings['storage_quota_warning_threshold']
            : 85.0;
        $storage_threshold = max(1.0, min(100.0, $storage_threshold));
        $schedule_collection = $this->get_schedule_settings_for_display();
        $schedules = isset($schedule_collection['schedules']) && is_array($schedule_collection['schedules'])
            ? array_values($schedule_collection['schedules'])
            : [];
        $next_runs = isset($schedule_collection['next_runs']) && is_array($schedule_collection['next_runs'])
            ? $schedule_collection['next_runs']
            : [];
        $default_schedule = isset($schedule_collection['default']) && is_array($schedule_collection['default'])
            ? $schedule_collection['default']
            : BJLG_Settings::get_default_schedule_entry();
        $schedules_json = esc_attr(wp_json_encode($schedules));
        $next_runs_json = esc_attr(wp_json_encode($next_runs));
        $event_defaults = isset($schedule_collection['event_defaults']) && is_array($schedule_collection['event_defaults'])
            ? $schedule_collection['event_defaults']
            : BJLG_Scheduler::get_event_trigger_defaults()['triggers'];
        $event_triggers = isset($schedule_collection['event_triggers']) && is_array($schedule_collection['event_triggers'])
            ? wp_parse_args($schedule_collection['event_triggers'], $event_defaults)
            : $event_defaults;
        $event_triggers_json = esc_attr(wp_json_encode($event_triggers));
        $event_defaults_json = esc_attr(wp_json_encode($event_defaults));
        $restore_check = isset($schedule_collection['restore_check']) && is_array($schedule_collection['restore_check'])
            ? $schedule_collection['restore_check']
            : [
                'settings' => BJLG_Scheduler::sanitize_restore_check_settings([]),
                'state' => [
                    'last_run' => null,
                    'last_status' => null,
                    'last_message' => '',
                    'last_report' => null,
                ],
                'schedule' => [
                    'next_run' => null,
                    'next_run_formatted' => null,
                    'next_run_relative' => null,
                ],
            ];
        $restore_check_json = esc_attr(wp_json_encode($restore_check));
        $event_trigger_labels = [
            'filesystem' => [
                'title' => __('Fichiers & médias', 'backup-jlg'),
                'description' => __('Déclenche une sauvegarde lorsqu’un fichier est ajouté, modifié ou supprimé.', 'backup-jlg'),
            ],
            'database' => [
                'title' => __('Base de données', 'backup-jlg'),
                'description' => __('Surveille les modifications de contenu, d’options et de commentaires.', 'backup-jlg'),
            ],
        ];

        $monitoring_settings = BJLG_Settings::get_monitoring_settings();
        $storage_warning_threshold = isset($monitoring_settings['storage_quota_warning_threshold'])
            ? max(1.0, min(100.0, (float) $monitoring_settings['storage_quota_warning_threshold']))
            : 85.0;
        $remote_metrics_ttl = isset($monitoring_settings['remote_metrics_ttl_minutes'])
            ? max(5, min(1440, (int) $monitoring_settings['remote_metrics_ttl_minutes']))
            : 15;

        $components_labels = [
            'db' => 'Base de données',
            'plugins' => 'Extensions',
            'themes' => 'Thèmes',
            'uploads' => 'Médias',
        ];
        $update_guard_defaults = [
            'enabled' => true,
            'components' => ['db', 'plugins', 'themes', 'uploads'],
            'reminder' => [
                'enabled' => false,
                'message' => 'Pensez à déclencher une sauvegarde manuelle avant d\'appliquer vos mises à jour.',
            ],
        ];
        $raw_update_guard_settings = \bjlg_get_option('bjlg_update_guard_settings', []);
        if (!is_array($raw_update_guard_settings)) {
            $raw_update_guard_settings = [];
        }
        $update_guard_settings = BJLG_Settings::merge_settings_with_defaults($raw_update_guard_settings, $update_guard_defaults);
        $explicit_components = [];
        if (isset($raw_update_guard_settings['components']) && is_array($raw_update_guard_settings['components'])) {
            foreach ($raw_update_guard_settings['components'] as $component) {
                $key = sanitize_key((string) $component);
                if ($key === '' || isset($explicit_components[$key])) {
                    continue;
                }
                $explicit_components[$key] = true;
            }
        }
        $update_guard_components = array_keys($explicit_components);
        $valid_component_keys = array_keys($components_labels);
        $update_guard_components = array_values(array_filter(
            $update_guard_components,
            static function ($component) use ($valid_component_keys) {
                return in_array($component, $valid_component_keys, true);
            }
        ));
        if (!array_key_exists('components', $raw_update_guard_settings)) {
            $update_guard_components = $update_guard_settings['components'];
        }
        $update_guard_settings['components'] = $update_guard_components;

        $target_defaults = [
            'core' => true,
            'plugin' => true,
            'theme' => true,
        ];
        $current_targets = [];
        if (isset($update_guard_settings['targets']) && is_array($update_guard_settings['targets'])) {
            foreach ($update_guard_settings['targets'] as $target_key => $enabled) {
                $key = sanitize_key((string) $target_key);
                if ($key === '' || !array_key_exists($key, $target_defaults)) {
                    continue;
                }
                $current_targets[$key] = !empty($enabled);
            }
        }
        $update_guard_settings['targets'] = array_merge($target_defaults, $current_targets);

        $reminder_defaults = $update_guard_defaults['reminder'];
        $reminder_settings = isset($update_guard_settings['reminder']) && is_array($update_guard_settings['reminder'])
            ? $update_guard_settings['reminder']
            : $reminder_defaults;

        $reminder_settings['enabled'] = !empty($reminder_settings['enabled']);
        $reminder_settings['message'] = isset($reminder_settings['message']) && $reminder_settings['message'] !== ''
            ? (string) $reminder_settings['message']
            : $reminder_defaults['message'];

        $channel_defaults = $reminder_defaults['channels'];
        $channels = isset($reminder_settings['channels']) && is_array($reminder_settings['channels'])
            ? $reminder_settings['channels']
            : [];

        foreach ($channel_defaults as $channel_key => $channel_default) {
            if (!isset($channels[$channel_key]) || !is_array($channels[$channel_key])) {
                $channels[$channel_key] = $channel_default;
                continue;
            }

            $channels[$channel_key] = wp_parse_args($channels[$channel_key], $channel_default);
            $channels[$channel_key]['enabled'] = !empty($channels[$channel_key]['enabled']);
            if ($channel_key === 'email') {
                $channels[$channel_key]['recipients'] = isset($channels[$channel_key]['recipients'])
                    ? (string) $channels[$channel_key]['recipients']
                    : '';
            }
        }

        $reminder_settings['channels'] = $channels;
        $update_guard_settings['reminder'] = $reminder_settings;
        $update_guard_email_recipients_display = '';
        if (!empty($channels['email']['recipients'])) {
            $emails = preg_split('/[,;\r\n]+/', (string) $channels['email']['recipients']);
            if (is_array($emails)) {
                $emails = array_filter(array_map('trim', $emails));
                $update_guard_email_recipients_display = implode("\n", $emails);
            }
        }
        $default_next_run_summary = [
            'next_run_formatted' => 'Non planifié',
            'next_run_relative' => '',
        ];
        $destination_choices = $this->get_destination_choices();
        $wl_settings = \bjlg_get_option('bjlg_whitelabel_settings', ['plugin_name' => '', 'hide_from_non_admins' => false]);
        $required_permission = \bjlg_get_required_capability();
        $permission_choices = $this->get_permission_choices();
        $is_custom_permission = $required_permission !== ''
            && !isset($permission_choices['roles'][$required_permission])
            && !isset($permission_choices['capabilities'][$required_permission]);
        $webhook_key = class_exists(BJLG_Webhooks::class) ? BJLG_Webhooks::get_webhook_key() : '';

        $notification_defaults = [
            'enabled' => false,
            'email_recipients' => '',
            'events' => [
                'backup_complete' => true,
                'backup_failed' => true,
                'cleanup_complete' => false,
                'storage_warning' => true,
                'remote_purge_failed' => true,
                'remote_purge_delayed' => true,
                'restore_self_test_passed' => false,
                'restore_self_test_failed' => true,
            ],
            'channels' => [
                'email' => ['enabled' => false],
                'slack' => ['enabled' => false, 'webhook_url' => ''],
                'discord' => ['enabled' => false, 'webhook_url' => ''],
                'teams' => ['enabled' => false, 'webhook_url' => ''],
                'sms' => ['enabled' => false, 'webhook_url' => ''],
            ],
            'quiet_hours' => [
                'enabled' => false,
                'start' => '22:00',
                'end' => '07:00',
                'allow_critical' => true,
                'timezone' => '',
            ],
            'escalation' => [
                'enabled' => false,
                'delay_minutes' => 15,
                'only_critical' => true,
                'channels' => [
                    'email' => false,
                    'slack' => false,
                    'discord' => false,
                    'teams' => false,
                    'sms' => true,
                ],
            ],
        ];

        $notification_settings = \bjlg_get_option('bjlg_notification_settings', []);
        if (!is_array($notification_settings)) {
            $notification_settings = [];
        }
        $notification_settings = wp_parse_args($notification_settings, $notification_defaults);
        $notification_settings['events'] = isset($notification_settings['events']) && is_array($notification_settings['events'])
            ? wp_parse_args($notification_settings['events'], $notification_defaults['events'])
            : $notification_defaults['events'];
        $notification_settings['channels'] = isset($notification_settings['channels']) && is_array($notification_settings['channels'])
            ? wp_parse_args($notification_settings['channels'], $notification_defaults['channels'])
            : $notification_defaults['channels'];

        $notification_settings['quiet_hours'] = isset($notification_settings['quiet_hours']) && is_array($notification_settings['quiet_hours'])
            ? wp_parse_args($notification_settings['quiet_hours'], $notification_defaults['quiet_hours'])
            : $notification_defaults['quiet_hours'];

        $notification_settings['escalation'] = isset($notification_settings['escalation']) && is_array($notification_settings['escalation'])
            ? wp_parse_args($notification_settings['escalation'], $notification_defaults['escalation'])
            : $notification_defaults['escalation'];

        if (!isset($notification_settings['escalation']['channels']) || !is_array($notification_settings['escalation']['channels'])) {
            $notification_settings['escalation']['channels'] = $notification_defaults['escalation']['channels'];
        } else {
            $notification_settings['escalation']['channels'] = wp_parse_args($notification_settings['escalation']['channels'], $notification_defaults['escalation']['channels']);
        }

        foreach ($notification_defaults['channels'] as $channel_key => $channel_defaults) {
            if (!isset($notification_settings['channels'][$channel_key]) || !is_array($notification_settings['channels'][$channel_key])) {
                $notification_settings['channels'][$channel_key] = $channel_defaults;
            } else {
                $notification_settings['channels'][$channel_key] = wp_parse_args($notification_settings['channels'][$channel_key], $channel_defaults);
            }
        }

        $notification_recipients_display = '';
        if (!empty($notification_settings['email_recipients'])) {
            $emails = preg_split('/[,;\r\n]+/', (string) $notification_settings['email_recipients']);
            if (is_array($emails)) {
                $emails = array_filter(array_map('trim', $emails));
                $notification_recipients_display = implode("\n", $emails);
            }
        }

        $quiet_settings = $notification_settings['quiet_hours'];
        $escalation_settings = $notification_settings['escalation'];
        $quiet_timezone_label = $quiet_settings['timezone'] !== ''
            ? $quiet_settings['timezone']
            : (function_exists('wp_timezone_string') ? wp_timezone_string() : 'UTC');

        $escalation_mode = isset($escalation_settings['mode']) ? (string) $escalation_settings['mode'] : 'simple';
        if (!in_array($escalation_mode, ['simple', 'staged'], true)) {
            $escalation_mode = 'simple';
        }

        $escalation_stage_settings = isset($escalation_settings['stages']) && is_array($escalation_settings['stages'])
            ? $escalation_settings['stages']
            : [];

        $escalation_blueprint = class_exists(BJLG_Notifications::class) && method_exists(BJLG_Notifications::class, 'get_escalation_stage_blueprint')
            ? BJLG_Notifications::get_escalation_stage_blueprint()
            : [
                'slack' => [
                    'label' => __('Escalade Slack', 'backup-jlg'),
                    'description' => __('Diffuse l’alerte sur Slack pour mobiliser immédiatement le support.', 'backup-jlg'),
                    'default_delay_minutes' => 15,
                ],
                'discord' => [
                    'label' => __('Escalade Discord', 'backup-jlg'),
                    'description' => __('Préviens l’équipe on-call ou la communauté technique via Discord.', 'backup-jlg'),
                    'default_delay_minutes' => 15,
                ],
                'teams' => [
                    'label' => __('Escalade Microsoft Teams', 'backup-jlg'),
                    'description' => __('Alerte le helpdesk Teams et documente automatiquement l’incident.', 'backup-jlg'),
                    'default_delay_minutes' => 20,
                ],
                'sms' => [
                    'label' => __('Escalade SMS', 'backup-jlg'),
                    'description' => __('Notifie les astreintes par SMS lorsque l’incident persiste.', 'backup-jlg'),
                    'default_delay_minutes' => 30,
                ],
            ];

        $template_blueprint = class_exists(BJLG_Notifications::class) && method_exists(BJLG_Notifications::class, 'get_severity_template_blueprint')
            ? BJLG_Notifications::get_severity_template_blueprint()
            : [
                'info' => [
                    'label' => __('Information', 'backup-jlg'),
                    'intro' => __('Mise à jour de routine pour votre visibilité.', 'backup-jlg'),
                    'outro' => __('Aucune action immédiate n’est requise.', 'backup-jlg'),
                    'resolution' => __('Archivez l’événement une fois les vérifications terminées.', 'backup-jlg'),
                    'actions' => [
                        __('Ajoutez un commentaire dans l’historique si une vérification manuelle a été effectuée.', 'backup-jlg'),
                    ],
                ],
                'warning' => [
                    'label' => __('Avertissement', 'backup-jlg'),
                    'intro' => __('Surveillez l’incident : une intervention préventive peut être nécessaire.', 'backup-jlg'),
                    'outro' => __('Planifiez une action de suivi si la situation persiste.', 'backup-jlg'),
                    'resolution' => __('Actualisez l’état dans le panneau Monitoring pour informer l’équipe.', 'backup-jlg'),
                    'actions' => [
                        __('Vérifiez la capacité de stockage et les dernières purges distantes.', 'backup-jlg'),
                        __('Planifiez un nouveau point de contrôle pour confirmer que l’alerte diminue.', 'backup-jlg'),
                    ],
                ],
                'critical' => [
                    'label' => __('Critique', 'backup-jlg'),
                    'intro' => __('Action immédiate recommandée : l’incident est suivi et sera escaladé.', 'backup-jlg'),
                    'outro' => __('Une escalade automatique sera déclenchée si le statut ne change pas.', 'backup-jlg'),
                    'resolution' => __('Consignez la résolution dans le tableau de bord pour clôturer l’escalade.', 'backup-jlg'),
                    'actions' => [
                        __('Inspectez les journaux détaillés et identifiez la dernière action réussie.', 'backup-jlg'),
                        __('Contactez l’astreinte et préparez un plan de remédiation ou de restauration.', 'backup-jlg'),
                    ],
                ],
            ];
        $template_settings = isset($notification_settings['templates']) && is_array($notification_settings['templates'])
            ? $notification_settings['templates']
            : [];
        $notification_receipts = class_exists(BJLG_Notification_Receipts::class)
            ? BJLG_Notification_Receipts::get_recent_for_display(10)
            : [];
        $template_tokens = class_exists(BJLG_Notifications::class) && method_exists(BJLG_Notifications::class, 'get_template_tokens')
            ? BJLG_Notifications::get_template_tokens()
            : [
                'site_name' => __('Nom du site WordPress', 'backup-jlg'),
                'event_title' => __('Titre de l’événement', 'backup-jlg'),
                'timestamp' => __('Horodatage courant', 'backup-jlg'),
            ];

        $performance_defaults = [
            'multi_threading' => false,
            'max_workers' => 2,
            'chunk_size' => 50,
            'compression_level' => 6,
        ];
        $performance_settings = \bjlg_get_option('bjlg_performance_settings', []);
        if (!is_array($performance_settings)) {
            $performance_settings = [];
        }
        $performance_settings = wp_parse_args($performance_settings, $performance_defaults);

        $webhook_defaults = [
            'enabled' => false,
            'urls' => [
                'backup_complete' => '',
                'backup_failed' => '',
                'cleanup_complete' => '',
            ],
            'secret' => '',
        ];
        $webhook_settings = \bjlg_get_option('bjlg_webhook_settings', []);
        if (!is_array($webhook_settings)) {
            $webhook_settings = [];
        }
        $webhook_settings = wp_parse_args($webhook_settings, $webhook_defaults);
        $webhook_settings['urls'] = isset($webhook_settings['urls']) && is_array($webhook_settings['urls'])
            ? wp_parse_args($webhook_settings['urls'], $webhook_defaults['urls'])
            : $webhook_defaults['urls'];
        ?>
        <div class="bjlg-section">
            <h2>Configuration du Plugin</h2>
            
            <h3><span class="dashicons dashicons-cloud" aria-hidden="true"></span> Destinations Cloud</h3>
            <div class="bjlg-settings-destinations">
                <?php
                if (!empty($this->destinations)) {
                    foreach ($this->destinations as $destination) {
                        $destination->render_settings();
                    }
                } else {
                    echo '<p class="description">Aucune destination cloud configurée. Activez Google Drive ou Amazon S3 en complétant leurs réglages.</p>';
                }
                ?>
            </div>

            <h3><span class="dashicons dashicons-calendar-alt" aria-hidden="true"></span> Planification des Sauvegardes</h3>
            <div class="notice notice-info bjlg-schedule-help" aria-live="polite">
                <p><?php echo esc_html__(
                    'Les recommandations de charge et les scénarios suggérés sont calculés automatiquement lors de la modification d’une planification.',
                    'backup-jlg'
                ); ?></p>
                <p class="description"><?php echo esc_html__(
                    'Si JavaScript est désactivé, référez-vous aux conseils ci-dessous pour répartir vos sauvegardes et surveiller les chevauchements.',
                    'backup-jlg'
                ); ?></p>
            </div>
            <noscript>
                <div class="notice notice-warning">
                    <p><?php echo esc_html__(
                        'Activez JavaScript dans votre navigateur pour obtenir les analyses de capacité et les aides contextuelles.',
                        'backup-jlg'
                    ); ?></p>
                </div>
            </noscript>
            <form
                id="bjlg-schedule-form"
                data-default-schedule="<?php echo esc_attr(wp_json_encode($default_schedule)); ?>"
                data-next-runs="<?php echo $next_runs_json; ?>"
                data-schedules="<?php echo $schedules_json; ?>"
                data-event-triggers="<?php echo $event_triggers_json; ?>"
                data-event-defaults="<?php echo $event_defaults_json; ?>"
                data-restore-check="<?php echo $restore_check_json; ?>"
            >
                <div id="bjlg-schedule-feedback" class="notice" role="status" aria-live="polite" style="display:none;"></div>
                <div class="bjlg-schedule-list">
                    <?php if (!empty($schedules)): ?>
                        <?php foreach ($schedules as $index => $schedule):
                            if (!is_array($schedule)) {
                                continue;
                            }

                            $schedule_id = isset($schedule['id']) ? (string) $schedule['id'] : '';
                            $next_run_summary = $schedule_id !== '' && isset($next_runs[$schedule_id])
                                ? $next_runs[$schedule_id]
                                : $default_next_run_summary;

                            echo $this->render_schedule_item(
                                $schedule,
                                is_array($next_run_summary) ? $next_run_summary : $default_next_run_summary,
                                $components_labels,
                                $destination_choices,
                                $index,
                                false
                            );
                        endforeach; ?>
                    <?php else: ?>
                        <?php
                        echo $this->render_schedule_item(
                            $default_schedule,
                            $default_next_run_summary,
                            $components_labels,
                            $destination_choices,
                            0,
                            false
                        );
                        ?>
                    <?php endif; ?>
                    <?php
                    echo $this->render_schedule_item(
                        $default_schedule,
                        $default_next_run_summary,
                        $components_labels,
                        $destination_choices,
                        count($schedules),
                        true
                    );
                    ?>
                </div>
                <section class="bjlg-event-trigger-settings" aria-labelledby="bjlg-event-triggers-title">
                    <header class="bjlg-event-trigger-settings__header">
                        <h4 id="bjlg-event-triggers-title"><?php esc_html_e('Déclencheurs événementiels', 'backup-jlg'); ?></h4>
                        <p class="description"><?php esc_html_e('Automatisez des sauvegardes supplémentaires en réponse aux modifications détectées sur le site.', 'backup-jlg'); ?></p>
                    </header>
                    <div class="bjlg-event-trigger-settings__grid" data-role="event-trigger-list">
                        <?php foreach ($event_defaults as $trigger_key => $defaults):
                            if (!is_array($defaults)) {
                                continue;
                            }
                            $current = isset($event_triggers[$trigger_key]) && is_array($event_triggers[$trigger_key])
                                ? wp_parse_args($event_triggers[$trigger_key], $defaults)
                                : $defaults;
                            $enabled = !empty($current['enabled']);
                            $cooldown = (int) ($current['cooldown'] ?? $defaults['cooldown']);
                            $batch_window = (int) ($current['batch_window'] ?? $defaults['batch_window']);
                            $max_batch = (int) ($current['max_batch'] ?? $defaults['max_batch']);
                            $label_info = $event_trigger_labels[$trigger_key] ?? [
                                'title' => ucfirst($trigger_key),
                                'description' => '',
                            ];
                        ?>
                            <fieldset class="bjlg-event-trigger" data-event-trigger="<?php echo esc_attr($trigger_key); ?>">
                                <legend><?php echo esc_html($label_info['title']); ?></legend>
                                <?php if (!empty($label_info['description'])): ?>
                                    <p class="description"><?php echo esc_html($label_info['description']); ?></p>
                                <?php endif; ?>
                                <label class="bjlg-event-trigger__toggle">
                                    <input type="checkbox" data-field="event-enabled" name="event_triggers[<?php echo esc_attr($trigger_key); ?>][enabled]" value="1" <?php checked($enabled); ?>>
                                    <span><?php esc_html_e('Activer ce déclencheur', 'backup-jlg'); ?></span>
                                </label>
                                <div class="bjlg-event-trigger__controls">
                                    <label>
                                        <span><?php esc_html_e('Temps minimum entre deux sauvegardes (s)', 'backup-jlg'); ?></span>
                                        <input type="number" min="0" step="30" data-field="event-cooldown" name="event_triggers[<?php echo esc_attr($trigger_key); ?>][cooldown]" value="<?php echo esc_attr($cooldown); ?>" <?php disabled(!$enabled); ?>>
                                    </label>
                                    <label>
                                        <span><?php esc_html_e('Fenêtre de regroupement (s)', 'backup-jlg'); ?></span>
                                        <input type="number" min="0" step="10" data-field="event-batch-window" name="event_triggers[<?php echo esc_attr($trigger_key); ?>][batch_window]" value="<?php echo esc_attr($batch_window); ?>" <?php disabled(!$enabled); ?>>
                                    </label>
                                    <label>
                                        <span><?php esc_html_e('Seuil d’événements', 'backup-jlg'); ?></span>
                                        <input type="number" min="1" step="1" data-field="event-max-batch" name="event_triggers[<?php echo esc_attr($trigger_key); ?>][max_batch]" value="<?php echo esc_attr($max_batch); ?>" <?php disabled(!$enabled); ?>>
                                    </label>
                                </div>
                            </fieldset>
                        <?php endforeach; ?>
                    </div>
                </section>
                <p class="bjlg-schedule-actions">
                    <button type="button" class="button button-secondary bjlg-add-schedule">
                        <span class="dashicons dashicons-plus" aria-hidden="true"></span>
                        Ajouter une planification
                    </button>
                </p>
                <p class="submit"><button type="submit" class="button button-primary">Enregistrer les planifications</button></p>
            </form>

            <h3><span class="dashicons dashicons-shield" aria-hidden="true"></span> Snapshot pré-update</h3>
            <form class="bjlg-settings-form bjlg-update-guard-form"
                  data-success-message="Paramètres du snapshot pré-update sauvegardés."
                  data-error-message="Impossible de mettre à jour le snapshot pré-update.">
                <div class="bjlg-settings-feedback notice bjlg-hidden" role="status" aria-live="polite"></div>
                <table class="form-table">
                    <tr>
                        <th scope="row">Protection automatique</th>
                        <td>
                            <label for="bjlg-update-guard-enabled" class="bjlg-toggle">
                                <input type="checkbox"
                                       id="bjlg-update-guard-enabled"
                                       name="update_guard_enabled"
                                       value="1"
                                       <?php checked(!empty($update_guard_settings['enabled'])); ?>
                                       aria-describedby="bjlg-update-guard-enabled-description">
                                <span><?php esc_html_e('Déclencher un snapshot avant chaque mise à jour', 'backup-jlg'); ?></span>
                            </label>
                            <p id="bjlg-update-guard-enabled-description" class="description">
                                <?php esc_html_e('Lorsque cette option est active, un point de restauration est créé avant l’exécution des mises à jour correspondantes.', 'backup-jlg'); ?>
                            </p>
                        </td>
                    </tr>
                    <tr class="bjlg-update-guard-fields">
                        <th scope="row"><?php esc_html_e('Composants à inclure', 'backup-jlg'); ?></th>
                        <td>
                            <fieldset class="bjlg-update-guard-fieldset" aria-describedby="bjlg-update-guard-components-help">
                                <legend class="screen-reader-text"><?php esc_html_e('Sélectionner les composants à sauvegarder', 'backup-jlg'); ?></legend>
                                <ul class="bjlg-checkbox-list" role="list">
                                    <?php foreach ($components_labels as $component_key => $component_label): ?>
                                        <li>
                                            <label for="bjlg-update-guard-component-<?php echo esc_attr($component_key); ?>">
                                                <input type="checkbox"
                                                       id="bjlg-update-guard-component-<?php echo esc_attr($component_key); ?>"
                                                       name="update_guard_components[]"
                                                       value="<?php echo esc_attr($component_key); ?>"
                                                       <?php checked(in_array($component_key, $update_guard_settings['components'], true)); ?>>
                                                <span><?php echo esc_html($component_label); ?></span>
                                            </label>
                                        </li>
                                    <?php endforeach; ?>
                                </ul>
                            </fieldset>
                            <p id="bjlg-update-guard-components-help" class="description">
                                <?php esc_html_e('Conservez au minimum la base de données et les extensions pour les mises à jour critiques ; ajoutez les médias et thèmes lors des fenêtres de maintenance planifiées.', 'backup-jlg'); ?>
                            </p>
                        </td>
                    </tr>
                    <tr class="bjlg-update-guard-fields">
                        <th scope="row"><?php esc_html_e('Types de mise à jour', 'backup-jlg'); ?></th>
                        <td>
                            <?php $update_guard_target_labels = [
                                'core' => __('Cœur WordPress', 'backup-jlg'),
                                'plugin' => __('Extensions', 'backup-jlg'),
                                'theme' => __('Thèmes', 'backup-jlg'),
                            ]; ?>
                            <fieldset class="bjlg-update-guard-fieldset" aria-describedby="bjlg-update-guard-targets-help">
                                <legend class="screen-reader-text"><?php esc_html_e('Choisir les mises à jour surveillées', 'backup-jlg'); ?></legend>
                                <ul class="bjlg-checkbox-list" role="list">
                                    <?php foreach ($update_guard_target_labels as $target_key => $target_label): ?>
                                        <li>
                                            <label for="bjlg-update-guard-target-<?php echo esc_attr($target_key); ?>">
                                                <input type="checkbox"
                                                       id="bjlg-update-guard-target-<?php echo esc_attr($target_key); ?>"
                                                       name="update_guard_targets[]"
                                                       value="<?php echo esc_attr($target_key); ?>"
                                                       <?php checked(!empty($update_guard_settings['targets'][$target_key])); ?>>
                                                <span><?php echo esc_html($target_label); ?></span>
                                            </label>
                                        </li>
                                    <?php endforeach; ?>
                                </ul>
                            </fieldset>
                            <p id="bjlg-update-guard-targets-help" class="description">
                                <?php esc_html_e('Désactivez les snapshots pour les mises à jour mineures afin d’accélérer les correctifs ; conservez-les pour les évolutions majeures ou à fort impact.', 'backup-jlg'); ?>
                            </p>
                        </td>
                    </tr>
                    <tr class="bjlg-update-guard-fields">
                        <th scope="row"><?php esc_html_e('Rappels', 'backup-jlg'); ?></th>
                        <td>
                            <label for="bjlg-update-guard-reminder-enabled" class="bjlg-toggle">
                                <input type="checkbox"
                                       id="bjlg-update-guard-reminder-enabled"
                                       name="update_guard_reminder_enabled"
                                       value="1"
                                       <?php checked(!empty($update_guard_settings['reminder']['enabled'])); ?>
                                       aria-describedby="bjlg-update-guard-reminder-help">
                                <span><?php esc_html_e('Notifier lorsqu’un snapshot est ignoré', 'backup-jlg'); ?></span>
                            </label>
                            <p id="bjlg-update-guard-reminder-help" class="description">
                                <?php esc_html_e('Les rappels informent votre équipe qu’un snapshot est requis ou a été omis selon les règles ci-dessus.', 'backup-jlg'); ?>
                            </p>
                            <div class="bjlg-update-guard-reminder-fields">
                                <label for="bjlg-update-guard-reminder-message" class="bjlg-label-block bjlg-fw-600">
                                    <?php esc_html_e('Message affiché', 'backup-jlg'); ?>
                                </label>
                                <textarea id="bjlg-update-guard-reminder-message"
                                          name="update_guard_reminder_message"
                                          class="large-text"
                                          rows="3"
                                          aria-describedby="bjlg-update-guard-reminder-message-help"><?php echo esc_textarea($update_guard_settings['reminder']['message']); ?></textarea>
                                <p id="bjlg-update-guard-reminder-message-help" class="description">
                                    <?php esc_html_e('Décrivez les étapes à suivre (tests, validation, sauvegarde manuelle) pour que le rappel soit immédiatement exploitable.', 'backup-jlg'); ?>
                                </p>
                                <fieldset class="bjlg-update-guard-reminder-channels" aria-describedby="bjlg-update-guard-reminder-channels-help">
                                    <legend class="bjlg-fw-600"><?php esc_html_e('Canaux à utiliser', 'backup-jlg'); ?></legend>
                                    <ul class="bjlg-checkbox-list" role="list">
                                        <li>
                                            <label for="bjlg-update-guard-reminder-channel-notification">
                                                <input type="checkbox"
                                                       id="bjlg-update-guard-reminder-channel-notification"
                                                       name="update_guard_reminder_channel_notification"
                                                       value="1"
                                                       <?php checked(!empty($update_guard_settings['reminder']['channels']['notification']['enabled'])); ?>>
                                                <span><?php esc_html_e('Notification interne (journal & centre d’alertes)', 'backup-jlg'); ?></span>
                                            </label>
                                        </li>
                                        <li>
                                            <label for="bjlg-update-guard-reminder-channel-email">
                                                <input type="checkbox"
                                                       id="bjlg-update-guard-reminder-channel-email"
                                                       name="update_guard_reminder_channel_email"
                                                       value="1"
                                                       <?php checked(!empty($update_guard_settings['reminder']['channels']['email']['enabled'])); ?>>
                                                <span><?php esc_html_e('E-mail dédié', 'backup-jlg'); ?></span>
                                            </label>
                                        </li>
                                    </ul>
                                    <p id="bjlg-update-guard-reminder-channels-help" class="description">
                                        <?php esc_html_e('Activez uniquement les canaux pertinents pour éviter la lassitude : privilégiez l’e-mail pour les équipes d’astreinte, l’alerte interne pour le suivi quotidien.', 'backup-jlg'); ?>
                                    </p>
                                </fieldset>
                                <div class="bjlg-update-guard-reminder-email-fields">
                                    <label for="bjlg-update-guard-reminder-email-recipients" class="bjlg-label-block bjlg-fw-600">
                                        <?php esc_html_e('Destinataires e-mail', 'backup-jlg'); ?>
                                    </label>
                                    <textarea id="bjlg-update-guard-reminder-email-recipients"
                                              name="update_guard_reminder_email_recipients"
                                              class="large-text code"
                                              rows="3"
                                              placeholder="admin@example.com&#10;ops@example.com"
                                              aria-describedby="bjlg-update-guard-reminder-email-help"><?php echo esc_textarea($update_guard_email_recipients_display); ?></textarea>
                                    <p id="bjlg-update-guard-reminder-email-help" class="description">
                                        <?php esc_html_e('Une adresse par ligne ou séparée par une virgule. L’adresse e-mail d’administration du site est utilisée par défaut si cette liste est vide.', 'backup-jlg'); ?>
                                    </p>
                                </div>
                            </div>
                        </td>
                    </tr>
                </table>
                <p class="description">
                    <?php esc_html_e('Ces réglages sont disponibles via l’API REST afin de synchroniser votre politique de snapshots avec vos pipelines de déploiement.', 'backup-jlg'); ?>
                </p>
                <p class="submit"><button type="submit" class="button button-primary"><?php esc_html_e('Enregistrer la section Snapshot', 'backup-jlg'); ?></button></p>
            </form>

            <h3><span class="dashicons dashicons-admin-links" aria-hidden="true"></span> Webhook</h3>
            <form id="bjlg-webhook-tools" class="bjlg-webhook-form" aria-labelledby="bjlg-webhook-tools-title">
                <p id="bjlg-webhook-tools-title">Utilisez ce point de terminaison pour déclencher une sauvegarde à distance en toute sécurité :</p>
                <div class="bjlg-webhook-url bjlg-mb-10">
                    <label for="bjlg-webhook-endpoint" class="bjlg-label-block bjlg-fw-600">Point de terminaison</label>
                    <div class="bjlg-form-field-group">
                        <div class="bjlg-form-field-control">
                            <input type="text" id="bjlg-webhook-endpoint" readonly value="<?php echo esc_url(BJLG_Webhooks::get_webhook_endpoint()); ?>" class="regular-text code" autocomplete="url">
                        </div>
                        <div class="bjlg-form-field-actions">
                            <button type="button" class="button bjlg-copy-field" data-copy-target="#bjlg-webhook-endpoint">Copier l'URL</button>
                        </div>
                    </div>
                </div>
                <div class="bjlg-webhook-url bjlg-mb-10">
                    <label for="bjlg-webhook-key" class="bjlg-label-block bjlg-fw-600">Clé secrète</label>
                    <div class="bjlg-form-field-group bjlg-secret-field">
                        <div class="bjlg-form-field-control">
                            <input type="password"
                                   id="bjlg-webhook-key"
                                   readonly
                                   value="<?php echo esc_attr($webhook_key); ?>"
                                   class="regular-text code"
                                   autocomplete="current-password"
                                   data-lpignore="true">
                        </div>
                        <div class="bjlg-form-field-actions">
                            <button type="button"
                                    class="button bjlg-toggle-secret"
                                    data-target="#bjlg-webhook-key"
                                    data-label-show="Afficher la clé secrète"
                                    data-label-hide="Masquer la clé secrète"
                                    aria-label="Afficher la clé secrète"
                                    aria-pressed="false">
                                <span class="dashicons dashicons-visibility" aria-hidden="true"></span>
                                <span class="screen-reader-text">Afficher la clé secrète</span>
                            </button>
                            <button type="button" class="button bjlg-copy-field" data-copy-target="#bjlg-webhook-key">Copier la clé</button>
                            <button type="button" class="button" id="bjlg-regenerate-webhook">Régénérer</button>
                        </div>
                    </div>
                </div>
                <p class="description">Envoyez une requête <strong>POST</strong> à l'URL ci-dessus en ajoutant l'en-tête <code><?php echo esc_html(BJLG_Webhooks::WEBHOOK_HEADER); ?></code> (ou <code>Authorization: Bearer &lt;clé&gt;</code>) contenant votre clé.</p>
                <pre class="code"><code><?php echo esc_html(sprintf("curl -X POST %s \\n  -H 'Content-Type: application/json' \\n  -H '%s: %s'", BJLG_Webhooks::get_webhook_endpoint(), BJLG_Webhooks::WEBHOOK_HEADER, $webhook_key)); ?></code></pre>
                <p class="description"><strong>Compatibilité :</strong> L'ancien format <code><?php echo esc_html(add_query_arg(BJLG_Webhooks::WEBHOOK_QUERY_VAR, 'VOTRE_CLE', home_url('/'))); ?></code> reste supporté provisoirement mais sera retiré après la période de transition.</p>
            </form>

            <form class="bjlg-settings-form">
                <div class="bjlg-settings-feedback notice bjlg-hidden" role="status" aria-live="polite"></div>
                <h3><span class="dashicons dashicons-chart-area" aria-hidden="true"></span> Monitoring du stockage distant</h3>
                <table class="form-table">
                    <tr>
                        <th scope="row"><label for="bjlg-storage-warning-threshold"><?php esc_html_e("Seuil d'alerte de capacité", 'backup-jlg'); ?></label></th>
                        <td>
                            <div class="bjlg-field-control">
                                <div class="bjlg-form-field-group">
                                    <div class="bjlg-form-field-control">
                                        <input
                                            type="number"
                                            id="bjlg-storage-warning-threshold"
                                            name="storage_quota_warning_threshold"
                                            class="small-text"
                                            value="<?php echo esc_attr($storage_warning_threshold); ?>"
                                            min="1"
                                            max="100"
                                            step="0.1"
                                            required
                                            aria-describedby="bjlg-storage-warning-threshold-description"
                                        >
                                    </div>
                                    <div class="bjlg-form-field-actions">
                                        <span class="bjlg-form-field-unit">%</span>
                                    </div>
                                </div>
                                <p id="bjlg-storage-warning-threshold-description" class="description">
                                    <?php
                                    printf(
                                        esc_html__("Déclenche une alerte lorsque l'utilisation dépasse ce seuil sur les destinations distantes. Par défaut : %s%%.", 'backup-jlg'),
                                        esc_html(number_format_i18n(85))
                                    );
                                    ?>
                                </p>
                            </div>
                        </td>
                    </tr>
                    <tr>
                        <th scope="row"><label for="bjlg-remote-metrics-ttl"><?php esc_html_e('Rafraîchissement des métriques distantes', 'backup-jlg'); ?></label></th>
                        <td>
                            <div class="bjlg-field-control">
                                <div class="bjlg-form-field-group">
                                    <div class="bjlg-form-field-control">
                                        <input
                                            type="number"
                                            id="bjlg-remote-metrics-ttl"
                                            name="remote_metrics_ttl_minutes"
                                            class="small-text"
                                            value="<?php echo esc_attr($remote_metrics_ttl); ?>"
                                            min="5"
                                            max="1440"
                                            step="5"
                                            required
                                            aria-describedby="bjlg-remote-metrics-ttl-description"
                                        >
                                    </div>
                                    <div class="bjlg-form-field-actions">
                                        <span class="bjlg-form-field-unit"><?php esc_html_e('minutes', 'backup-jlg'); ?></span>
                                    </div>
                                </div>
                                <p id="bjlg-remote-metrics-ttl-description" class="description"><?php esc_html_e('Détermine la durée maximale pendant laquelle un relevé distant est considéré comme à jour.', 'backup-jlg'); ?></p>
                            </div>
                        </td>
                    </tr>
                </table>

                <h3><span class="dashicons dashicons-trash" aria-hidden="true"></span> Rétention des Sauvegardes</h3>
                <table class="form-table">
                    <tr>
                        <th scope="row">Conserver par nombre</th>
                        <td>
                            <div class="bjlg-field-control">
                                <div class="bjlg-form-field-group">
                                    <div class="bjlg-form-field-control">
                                        <input name="by_number" type="number" class="small-text" value="<?php echo esc_attr(isset($cleanup_settings['by_number']) ? $cleanup_settings['by_number'] : 3); ?>" min="0">
                                    </div>
                                    <div class="bjlg-form-field-actions">
                                        <span class="bjlg-form-field-unit">sauvegardes</span>
                                    </div>
                                </div>
                                <p class="description">0 = illimité</p>
                            </div>
                        </td>
                    </tr>
                    <tr>
                        <th scope="row"><label for="bjlg-cleanup-by-age">Conserver par ancienneté</label></th>
                        <td>
                            <div class="bjlg-field-control">
                                <div class="bjlg-form-field-group">
                                    <div class="bjlg-form-field-control">
                                        <input
                                            id="bjlg-cleanup-by-age"
                                            name="by_age"
                                            type="number"
                                            class="small-text"
                                            value="<?php echo esc_attr(isset($cleanup_settings['by_age']) ? $cleanup_settings['by_age'] : 0); ?>"
                                            min="0"
                                            aria-describedby="bjlg-cleanup-by-age-description"
                                        >
                                    </div>
                                    <div class="bjlg-form-field-actions">
                                        <span class="bjlg-form-field-unit">jours</span>
                                    </div>
                                </div>
                                <p id="bjlg-cleanup-by-age-description" class="description">0 = illimité</p>
                            </div>
                        </td>
                    </tr>
                </table>

                <h3><span class="dashicons dashicons-update" aria-hidden="true"></span> Sauvegardes incrémentales</h3>
                <table class="form-table">
                    <tr>
                        <th scope="row"><label for="bjlg-incremental-max-age">Age maximal de la sauvegarde complète</label></th>
                        <td>
                            <div class="bjlg-field-control">
                                <div class="bjlg-form-field-group">
                                    <div class="bjlg-form-field-control">
                                        <input
                                            id="bjlg-incremental-max-age"
                                            name="incremental_max_age"
                                            type="number"
                                            class="small-text"
                                            value="<?php echo esc_attr($incremental_settings['max_full_age_days']); ?>"
                                            min="0"
                                            aria-describedby="bjlg-incremental-max-age-description"
                                        >
                                    </div>
                                    <div class="bjlg-form-field-actions">
                                        <span class="bjlg-form-field-unit">jours</span>
                                    </div>
                                </div>
                                <p id="bjlg-incremental-max-age-description" class="description">Au-delà de cette limite, une nouvelle sauvegarde complète est forcée. 0 = illimité.</p>
                            </div>
                        </td>
                    </tr>
                    <tr>
                        <th scope="row"><label for="bjlg-incremental-max-count">Nombre d'incréments consécutifs</label></th>
                        <td>
                            <div class="bjlg-field-control">
                                <div class="bjlg-form-field-group">
                                    <div class="bjlg-form-field-control">
                                        <input
                                            id="bjlg-incremental-max-count"
                                            name="incremental_max_incrementals"
                                            type="number"
                                            class="small-text"
                                            value="<?php echo esc_attr($incremental_settings['max_incrementals']); ?>"
                                            min="0"
                                            aria-describedby="bjlg-incremental-max-count-description"
                                        >
                                    </div>
                                    <div class="bjlg-form-field-actions">
                                        <span class="bjlg-form-field-unit">incréments</span>
                                    </div>
                                </div>
                                <p id="bjlg-incremental-max-count-description" class="description">0 = illimité. Au-delà, les incréments les plus anciens sont fusionnés automatiquement.</p>
                            </div>
                        </td>
                    </tr>
                    <tr>
                        <th scope="row">Rotation automatique</th>
                        <td>
                            <div class="bjlg-field-control">
                                <label>
                                    <input
                                        type="checkbox"
                                        name="incremental_rotation_enabled"
                                        value="1"
                                        <?php checked(!empty($incremental_settings['rotation_enabled'])); ?>
                                    >
                                    Activer la fusion automatique en sauvegarde synthétique («&nbsp;synth full&nbsp;»)
                                </label>
                                <p class="description">Lorsque la limite d'incréments est atteinte, les plus anciens sont fusionnés dans la dernière complète sans lancer un nouvel export complet.</p>
                            </div>
                        </td>
                    </tr>
                </table>

                <h3><span class="dashicons dashicons-chart-area" aria-hidden="true"></span> <?php esc_html_e('Surveillance du stockage', 'backup-jlg'); ?></h3>
                <table class="form-table">
                    <tr>
                        <th scope="row"><label for="bjlg-storage-warning-threshold"><?php esc_html_e("Seuil d'alerte quota", 'backup-jlg'); ?></label></th>
                        <td>
                            <div class="bjlg-field-control">
                                <div class="bjlg-form-field-group">
                                    <div class="bjlg-form-field-control">
                                        <input
                                            id="bjlg-storage-warning-threshold"
                                            name="storage_quota_warning_threshold"
                                            type="number"
                                            class="small-text"
                                            value="<?php echo esc_attr($storage_threshold); ?>"
                                            min="1"
                                            max="100"
                                            step="0.1"
                                            aria-describedby="bjlg-storage-warning-threshold-description"
                                        >
                                    </div>
                                    <div class="bjlg-form-field-actions">
                                        <span class="bjlg-form-field-unit">%</span>
                                    </div>
                                </div>
                                <p id="bjlg-storage-warning-threshold-description" class="description">
                                    <?php esc_html_e("Déclenche les alertes et notifications lorsque l'utilisation d'une destination distante dépasse ce seuil.", 'backup-jlg'); ?>
                                </p>
                            </div>
                        </td>
                    </tr>
                </table>

                <h3><span class="dashicons dashicons-admin-appearance" aria-hidden="true"></span> Marque Blanche</h3>
                <table class="form-table">
                    <tr>
                        <th scope="row"><label for="bjlg-plugin-name">Nom du plugin</label></th>
                        <td>
                            <div class="bjlg-field-control">
                                <input
                                    type="text"
                                    id="bjlg-plugin-name"
                                    name="plugin_name"
                                    value="<?php echo esc_attr(isset($wl_settings['plugin_name']) ? $wl_settings['plugin_name'] : ''); ?>"
                                    class="regular-text"
                                    placeholder="Backup - JLG"
                                    aria-describedby="bjlg-plugin-name-description"
                                >
                                <p id="bjlg-plugin-name-description" class="description">Laissez vide pour utiliser le nom par défaut</p>
                            </div>
                        </td>
                    </tr>
                    <tr>
                        <th scope="row">Visibilité</th>
                        <td>
                            <div class="bjlg-field-control">
                                <label><input type="checkbox" name="hide_from_non_admins" <?php checked(isset($wl_settings['hide_from_non_admins']) && $wl_settings['hide_from_non_admins']); ?>> Cacher le plugin pour les non-administrateurs</label>
                            </div>
                        </td>
                    </tr>
                    <tr>
                        <th scope="row"><label for="bjlg-required-capability"><?php esc_html_e('Permissions requises', 'backup-jlg'); ?></label></th>
                        <td>
                            <div class="bjlg-field-control">
                                <select id="bjlg-required-capability" name="required_capability" class="regular-text">
                                    <?php if ($is_custom_permission): ?>
                                        <option value="<?php echo esc_attr($required_permission); ?>" selected>
                                            <?php echo esc_html(sprintf(__('Personnalisé : %s', 'backup-jlg'), $required_permission)); ?>
                                        </option>
                                    <?php endif; ?>
                                    <?php if (!empty($permission_choices['roles'])): ?>
                                        <optgroup label="<?php esc_attr_e('Rôles', 'backup-jlg'); ?>">
                                            <?php foreach ($permission_choices['roles'] as $role_key => $role_label): ?>
                                                <option value="<?php echo esc_attr($role_key); ?>" <?php selected($required_permission, $role_key); ?>>
                                                    <?php echo esc_html($role_label); ?>
                                                </option>
                                            <?php endforeach; ?>
                                        </optgroup>
                                    <?php endif; ?>
                                    <?php if (!empty($permission_choices['capabilities'])): ?>
                                        <optgroup label="<?php esc_attr_e('Capacités', 'backup-jlg'); ?>">
                                            <?php foreach ($permission_choices['capabilities'] as $capability_key => $capability_label): ?>
                                                <option value="<?php echo esc_attr($capability_key); ?>" <?php selected($required_permission, $capability_key); ?>>
                                                    <?php echo esc_html($capability_label); ?>
                                                </option>
                                            <?php endforeach; ?>
                                        </optgroup>
                                    <?php endif; ?>
                                </select>
                                <p class="description"><?php esc_html_e('Sélectionnez le rôle ou la capability requis pour accéder au plugin.', 'backup-jlg'); ?></p>
                            </div>
                        </td>
                    </tr>
                </table>

                <p class="submit"><button type="submit" class="button button-primary">Enregistrer les Réglages</button></p>
            </form>

            <h3><span class="dashicons dashicons-megaphone" aria-hidden="true"></span> Notifications</h3>
            <form class="bjlg-settings-form bjlg-notification-preferences-form" data-success-message="Notifications mises à jour." data-error-message="Impossible de sauvegarder les notifications.">
                <table class="form-table">
                    <tr>
                        <th scope="row">Notifications automatiques</th>
                        <td>
                            <div class="bjlg-field-control">
                                <label for="bjlg-notifications-enabled">
                                    <input
                                        type="checkbox"
                                        id="bjlg-notifications-enabled"
                                        name="notifications_enabled"
                                        <?php checked(!empty($notification_settings['enabled'])); ?>
                                        aria-describedby="bjlg-notifications-enabled-description"
                                    >
                                    Activer l'envoi automatique des notifications
                                </label>
                                <p id="bjlg-notifications-enabled-description" class="description">Recevez des alertes lorsqu'une action importante est exécutée.</p>
                            </div>
                        </td>
                    </tr>
                    <tr>
                        <th scope="row"><label for="bjlg-notification-recipients">Destinataires e-mail</label></th>
                        <td>
                            <div class="bjlg-field-control">
                                <textarea
                                    id="bjlg-notification-recipients"
                                    name="email_recipients"
                                    rows="3"
                                    class="large-text code"
                                    placeholder="admin@example.com&#10;contact@example.com"
                                    aria-describedby="bjlg-notification-recipients-description"
                                ><?php echo esc_textarea($notification_recipients_display); ?></textarea>
                                <p id="bjlg-notification-recipients-description" class="description">Une adresse par ligne ou séparée par une virgule. Obligatoire si le canal e-mail est activé.</p>
                            </div>
                        </td>
                    </tr>
                    <tr>
                        <th scope="row">Événements surveillés</th>
                        <td>
                            <div class="bjlg-field-control">
                                <fieldset aria-describedby="bjlg-notifications-events-description">
                                    <legend class="screen-reader-text"><?php esc_html_e('Événements surveillés', 'backup-jlg'); ?></legend>
                                    <ul class="bjlg-checkbox-list" role="list">
                                        <li>
                                            <label for="bjlg-notify-backup-complete">
                                                <input type="checkbox" id="bjlg-notify-backup-complete" name="notify_backup_complete" <?php checked(!empty($notification_settings['events']['backup_complete'])); ?>>
                                                <span><?php esc_html_e('Sauvegarde terminée', 'backup-jlg'); ?></span>
                                            </label>
                                        </li>
                                        <li>
                                            <label for="bjlg-notify-backup-failed">
                                                <input type="checkbox" id="bjlg-notify-backup-failed" name="notify_backup_failed" <?php checked(!empty($notification_settings['events']['backup_failed'])); ?>>
                                                <span><?php esc_html_e('Échec de sauvegarde', 'backup-jlg'); ?></span>
                                            </label>
                                        </li>
                                        <li>
                                            <label for="bjlg-notify-cleanup-complete">
                                                <input type="checkbox" id="bjlg-notify-cleanup-complete" name="notify_cleanup_complete" <?php checked(!empty($notification_settings['events']['cleanup_complete'])); ?>>
                                                <span><?php esc_html_e('Nettoyage finalisé', 'backup-jlg'); ?></span>
                                            </label>
                                        </li>
                                        <li>
                                            <label for="bjlg-notify-storage-warning">
                                                <input type="checkbox" id="bjlg-notify-storage-warning" name="notify_storage_warning" <?php checked(!empty($notification_settings['events']['storage_warning'])); ?>>
                                                <span><?php esc_html_e('Alerte de stockage', 'backup-jlg'); ?></span>
                                            </label>
                                        </li>
                                        <li>
                                            <label for="bjlg-notify-remote-purge-failed">
                                                <input type="checkbox" id="bjlg-notify-remote-purge-failed" name="notify_remote_purge_failed" <?php checked(!empty($notification_settings['events']['remote_purge_failed'])); ?>>
                                                <span><?php esc_html_e('Purge distante en échec', 'backup-jlg'); ?></span>
                                            </label>
                                        </li>
                                        <li>
                                            <label for="bjlg-notify-remote-purge-delayed">
                                                <input type="checkbox" id="bjlg-notify-remote-purge-delayed" name="notify_remote_purge_delayed" <?php checked(!empty($notification_settings['events']['remote_purge_delayed'])); ?>>
                                                <span><?php esc_html_e('Purge distante en retard critique', 'backup-jlg'); ?></span>
                                            </label>
                                        </li>
                                        <li>
                                            <label for="bjlg-notify-remote-storage-forecast-warning">
                                                <input type="checkbox" id="bjlg-notify-remote-storage-forecast-warning" name="notify_remote_storage_forecast_warning" <?php checked(!empty($notification_settings['events']['remote_storage_forecast_warning'])); ?>>
                                                <span><?php esc_html_e('Saturation distante estimée', 'backup-jlg'); ?></span>
                                            </label>
                                        </li>
                                        <li>
                                            <label for="bjlg-notify-restore-self-test-passed">
                                                <input type="checkbox" id="bjlg-notify-restore-self-test-passed" name="notify_restore_self_test_passed" <?php checked(!empty($notification_settings['events']['restore_self_test_passed'])); ?>>
                                                <span><?php esc_html_e('Test de restauration réussi', 'backup-jlg'); ?></span>
                                            </label>
                                        </li>
                                        <li>
                                            <label for="bjlg-notify-restore-self-test-failed">
                                                <input type="checkbox" id="bjlg-notify-restore-self-test-failed" name="notify_restore_self_test_failed" <?php checked(!empty($notification_settings['events']['restore_self_test_failed'])); ?>>
                                                <span><?php esc_html_e('Test de restauration en échec', 'backup-jlg'); ?></span>
                                            </label>
                                        </li>
                                    </ul>
                                </fieldset>
                                <p id="bjlg-notifications-events-description" class="description"><?php esc_html_e('Choisissez quels événements déclenchent un envoi de notification.', 'backup-jlg'); ?></p>
                            </div>
                        </td>
                    </tr>
                </table>

                <p class="submit"><button type="submit" class="button button-primary">Enregistrer les notifications</button></p>
            </form>

            <div class="bjlg-notification-test">
                <button
                    type="button"
                    class="button button-secondary bjlg-notification-test-button"
                    data-loading-label="<?php esc_attr_e('Envoi…', 'backup-jlg'); ?>"
                >
                    <?php esc_html_e('Envoyer une notification de test', 'backup-jlg'); ?>
                </button>
                <span class="spinner" aria-hidden="true"></span>
                <p class="description"><?php esc_html_e('La notification de test utilise les canaux et destinataires renseignés ci-dessus, même si les modifications ne sont pas encore enregistrées.', 'backup-jlg'); ?></p>
                <div class="notice bjlg-notification-test-feedback bjlg-hidden" role="status" aria-live="polite"></div>
            </div>

            <h3><span class="dashicons dashicons-admin-site-alt3" aria-hidden="true"></span> Canaux</h3>
            <form class="bjlg-settings-form bjlg-notification-channels-form" data-success-message="Canaux mis à jour." data-error-message="Impossible de mettre à jour les canaux.">
                <table class="form-table">
                    <tr>
                        <th scope="row">Canaux disponibles</th>
                        <td>
                            <div class="bjlg-field-control">
                                <fieldset aria-describedby="bjlg-notifications-channels-description">
                                    <legend class="screen-reader-text"><?php esc_html_e('Canaux de notification actifs', 'backup-jlg'); ?></legend>
                                    <ul class="bjlg-checkbox-list" role="list">
                                        <li>
                                            <label for="bjlg-channel-email">
                                                <input type="checkbox" id="bjlg-channel-email" name="channel_email" <?php checked(!empty($notification_settings['channels']['email']['enabled'])); ?>>
                                                <span><?php esc_html_e('E-mail', 'backup-jlg'); ?></span>
                                            </label>
                                        </li>
                                        <li>
                                            <label for="bjlg-channel-slack">
                                                <input type="checkbox" id="bjlg-channel-slack" name="channel_slack" <?php checked(!empty($notification_settings['channels']['slack']['enabled'])); ?>>
                                                <span><?php esc_html_e('Slack', 'backup-jlg'); ?></span>
                                            </label>
                                        </li>
                                        <li>
                                            <label for="bjlg-channel-discord">
                                                <input type="checkbox" id="bjlg-channel-discord" name="channel_discord" <?php checked(!empty($notification_settings['channels']['discord']['enabled'])); ?>>
                                                <span><?php esc_html_e('Discord', 'backup-jlg'); ?></span>
                                            </label>
                                        </li>
                                        <li>
                                            <label for="bjlg-channel-teams">
                                                <input type="checkbox" id="bjlg-channel-teams" name="channel_teams" <?php checked(!empty($notification_settings['channels']['teams']['enabled'])); ?>>
                                                <span><?php esc_html_e('Microsoft Teams', 'backup-jlg'); ?></span>
                                            </label>
                                        </li>
                                        <li>
                                            <label for="bjlg-channel-sms">
                                                <input type="checkbox" id="bjlg-channel-sms" name="channel_sms" <?php checked(!empty($notification_settings['channels']['sms']['enabled'])); ?>>
                                                <span><?php esc_html_e('SMS / webhook mobile', 'backup-jlg'); ?></span>
                                            </label>
                                        </li>
                                    </ul>
                                </fieldset>
                                <p id="bjlg-notifications-channels-description" class="description"><?php esc_html_e('Activez les canaux qui doivent recevoir vos notifications.', 'backup-jlg'); ?></p>
                            </div>
                        </td>
                    </tr>
                    <tr>
                        <th scope="row">Webhook Slack</th>
                        <td>
                            <div class="bjlg-field-control">
                                <input type="url" name="slack_webhook_url" class="regular-text" value="<?php echo esc_attr($notification_settings['channels']['slack']['webhook_url']); ?>" placeholder="https://hooks.slack.com/...">
                                <p class="description">URL du webhook entrant Slack. Obligatoire si le canal Slack est activé.</p>
                            </div>
                        </td>
                    </tr>
                    <tr>
                        <th scope="row">Webhook Discord</th>
                        <td>
                            <div class="bjlg-field-control">
                                <input type="url" name="discord_webhook_url" class="regular-text" value="<?php echo esc_attr($notification_settings['channels']['discord']['webhook_url']); ?>" placeholder="https://discord.com/api/webhooks/...">
                                <p class="description">URL du webhook Discord. Obligatoire si le canal Discord est activé.</p>
                            </div>
                        </td>
                    </tr>
                    <tr>
                        <th scope="row">Webhook Microsoft Teams</th>
                        <td>
                            <div class="bjlg-field-control">
                                <input type="url" name="teams_webhook_url" class="regular-text" value="<?php echo esc_attr($notification_settings['channels']['teams']['webhook_url']); ?>" placeholder="https://outlook.office.com/webhook/...">
                                <p class="description">URL du webhook entrant Teams. Obligatoire si le canal Teams est activé.</p>
                            </div>
                        </td>
                    </tr>
                    <tr>
                        <th scope="row">Webhook SMS</th>
                        <td>
                            <div class="bjlg-field-control">
                                <input type="url" name="sms_webhook_url" class="regular-text" value="<?php echo esc_attr($notification_settings['channels']['sms']['webhook_url']); ?>" placeholder="https://sms.example.com/hooks/...">
                                <p class="description">URL du webhook de votre passerelle SMS (Twilio, etc.). Obligatoire si le canal SMS est activé.</p>
                            </div>
                        </td>
                    </tr>
                    <tr>
                        <th scope="row"><?php esc_html_e('Fenêtre de silence', 'backup-jlg'); ?></th>
                        <td>
                            <div class="bjlg-field-control bjlg-field-control--inline">
                                <label>
                                    <input type="checkbox" name="quiet_hours_enabled" <?php checked(!empty($quiet_settings['enabled'])); ?>>
                                    <?php esc_html_e('Activer une fenêtre de silence quotidienne', 'backup-jlg'); ?>
                                </label>
                                <div class="bjlg-field-grid bjlg-field-grid--compact">
                                    <label>
                                        <span class="bjlg-field-label"><?php esc_html_e('Début', 'backup-jlg'); ?></span>
                                        <input type="time" name="quiet_hours_start" value="<?php echo esc_attr($quiet_settings['start']); ?>" class="small-text">
                                    </label>
                                    <label>
                                        <span class="bjlg-field-label"><?php esc_html_e('Fin', 'backup-jlg'); ?></span>
                                        <input type="time" name="quiet_hours_end" value="<?php echo esc_attr($quiet_settings['end']); ?>" class="small-text">
                                    </label>
                                    <label>
                                        <span class="bjlg-field-label"><?php esc_html_e('Fuseau horaire', 'backup-jlg'); ?></span>
                                        <input type="text" name="quiet_hours_timezone" value="<?php echo esc_attr($quiet_settings['timezone']); ?>" class="regular-text" placeholder="<?php echo esc_attr($quiet_timezone_label); ?>">
                                    </label>
                                </div>
                                <label>
                                    <input type="checkbox" name="quiet_hours_allow_critical" <?php checked(!empty($quiet_settings['allow_critical'])); ?>>
                                    <?php esc_html_e('Laisser passer les événements critiques (échecs, retards).', 'backup-jlg'); ?>
                                </label>
                                <p class="description"><?php esc_html_e('Les alertes non critiques seront différées jusqu’à la fin de la fenêtre de silence.', 'backup-jlg'); ?></p>
                            </div>
                        </td>
                    </tr>
                    <tr>
                        <th scope="row"><?php esc_html_e('Escalade des alertes', 'backup-jlg'); ?></th>
                        <td>
                            <div class="bjlg-field-control">
                                <label>
                                    <input type="checkbox" name="escalation_enabled" <?php checked(!empty($escalation_settings['enabled'])); ?>>
                                    <?php esc_html_e('Relancer automatiquement les événements critiques sur d’autres canaux', 'backup-jlg'); ?>
                                </label>
                                <div class="bjlg-field-grid bjlg-field-grid--compact">
                                    <label>
                                        <span class="bjlg-field-label"><?php esc_html_e('Délai (minutes)', 'backup-jlg'); ?></span>
                                        <input type="number" name="escalation_delay" class="small-text" min="1" value="<?php echo esc_attr((int) $escalation_settings['delay_minutes']); ?>">
                                    </label>
                                    <label>
                                        <input type="checkbox" name="escalation_only_critical" <?php checked(!empty($escalation_settings['only_critical'])); ?>>
                                        <span><?php esc_html_e('Limiter aux événements critiques', 'backup-jlg'); ?></span>
                                    </label>
                                </div>
                                <fieldset>
                                    <legend class="screen-reader-text"><?php esc_html_e('Canaux d’escalade', 'backup-jlg'); ?></legend>
                                    <ul class="bjlg-checkbox-list" role="list">
                                        <li>
                                            <label><input type="checkbox" name="escalation_channel_email" <?php checked(!empty($escalation_settings['channels']['email'])); ?>> <?php esc_html_e('E-mail', 'backup-jlg'); ?></label>
                                        </li>
                                        <li>
                                            <label><input type="checkbox" name="escalation_channel_slack" <?php checked(!empty($escalation_settings['channels']['slack'])); ?>> Slack</label>
                                        </li>
                                        <li>
                                            <label><input type="checkbox" name="escalation_channel_discord" <?php checked(!empty($escalation_settings['channels']['discord'])); ?>> Discord</label>
                                        </li>
                                        <li>
                                            <label><input type="checkbox" name="escalation_channel_teams" <?php checked(!empty($escalation_settings['channels']['teams'])); ?>> Microsoft Teams</label>
                                        </li>
                                        <li>
                                            <label><input type="checkbox" name="escalation_channel_sms" <?php checked(!empty($escalation_settings['channels']['sms'])); ?>> <?php esc_html_e('SMS / webhook mobile', 'backup-jlg'); ?></label>
                                        </li>
                                    </ul>
                                </fieldset>
                                <p class="description"><?php esc_html_e('Sélectionnez les canaux supplémentaires qui seront sollicités après le délai configuré lorsque les alertes critiques ne sont pas résolues.', 'backup-jlg'); ?></p>
                                <div class="bjlg-escalation-mode" role="group" aria-label="<?php esc_attr_e('Stratégie d’escalade', 'backup-jlg'); ?>">
                                    <label>
                                        <input type="radio" name="escalation_mode" value="simple" <?php checked($escalation_mode, 'simple'); ?>>
                                        <?php esc_html_e('Mode simple : relance tous les canaux sélectionnés après le délai.', 'backup-jlg'); ?>
                                    </label>
                                    <label>
                                        <input type="radio" name="escalation_mode" value="staged" <?php checked($escalation_mode, 'staged'); ?>>
                                        <?php esc_html_e('Mode séquentiel : construire un scénario multi-niveaux (ex. e-mail → Slack → SMS).', 'backup-jlg'); ?>
                                    </label>
                                </div>
                                <div class="bjlg-escalation-stages<?php echo $escalation_mode === 'staged' ? ' is-active' : ''; ?>" data-bjlg-escalation-stages>
                                    <p class="description"><?php esc_html_e('Activez les étapes souhaitées et précisez le délai entre chaque relance pour orchestrer vos escalades.', 'backup-jlg'); ?></p>
                                    <?php foreach ($escalation_blueprint as $stage_key => $stage_definition):
                                        if (!is_string($stage_key) || $stage_key === '') {
                                            continue;
                                        }

                                        $stage_config = isset($escalation_stage_settings[$stage_key]) && is_array($escalation_stage_settings[$stage_key])
                                            ? $escalation_stage_settings[$stage_key]
                                            : [];
                                        $stage_enabled = !empty($stage_config['enabled']);
                                        $delay_default = isset($stage_definition['default_delay_minutes'])
                                            ? (int) $stage_definition['default_delay_minutes']
                                            : 15;
                                        $stage_delay = isset($stage_config['delay_minutes'])
                                            ? (int) $stage_config['delay_minutes']
                                            : $delay_default;
                                        $stage_delay = max(0, $stage_delay);
                                        $stage_label = isset($stage_definition['label']) ? (string) $stage_definition['label'] : ucfirst($stage_key);
                                        $stage_description = isset($stage_definition['description']) ? (string) $stage_definition['description'] : '';
                                    ?>
                                        <div class="bjlg-escalation-stage" data-escalation-stage="<?php echo esc_attr($stage_key); ?>">
                                            <label class="bjlg-escalation-stage__toggle">
                                                <input type="checkbox" name="escalation_stage_<?php echo esc_attr($stage_key); ?>_enabled" <?php checked($stage_enabled); ?>>
                                                <span class="bjlg-escalation-stage__label"><?php echo esc_html($stage_label); ?></span>
                                            </label>
                                            <div class="bjlg-field-grid bjlg-field-grid--compact">
                                                <label>
                                                    <span class="bjlg-field-label"><?php esc_html_e('Délai avant envoi (minutes)', 'backup-jlg'); ?></span>
                                                    <input type="number" class="small-text" min="0" name="escalation_stage_<?php echo esc_attr($stage_key); ?>_delay" value="<?php echo esc_attr($stage_delay); ?>">
                                                </label>
                                                <?php if ($stage_description !== ''): ?>
                                                    <p class="description bjlg-escalation-stage__description"><?php echo esc_html($stage_description); ?></p>
                                                <?php endif; ?>
                                            </div>
                                        </div>
                                    <?php endforeach; ?>
                                </div>
                            </div>
                        </td>
                    </tr>
                    <tr>
                        <th scope="row"><?php esc_html_e('Modèles par gravité', 'backup-jlg'); ?></th>
                        <td>
                            <div class="bjlg-field-control">
                                <p class="description"><?php esc_html_e('Personnalisez l’introduction, les actions et la conclusion envoyées pour chaque niveau de gravité. Utilisez les tokens ci-dessous pour injecter automatiquement des informations contextuelles.', 'backup-jlg'); ?></p>
                                <?php if (!empty($template_tokens)): ?>
                                    <ul class="bjlg-template-token-list" role="list">
                                        <?php foreach ($template_tokens as $token_key => $token_label):
                                            if (!is_string($token_key) || $token_key === '') {
                                                continue;
                                            }

                                            $token_label = is_string($token_label) ? $token_label : '';
                                        ?>
                                            <li><code><?php echo esc_html('{{' . $token_key . '}}'); ?></code> — <?php echo esc_html($token_label); ?></li>
                                        <?php endforeach; ?>
                                    </ul>
                                <?php endif; ?>
                                <div class="bjlg-template-groups">
                                    <?php foreach ($template_blueprint as $severity_key => $template_definition):
                                        if (!is_string($severity_key) || $severity_key === '') {
                                            continue;
                                        }

                                        $template_config = isset($template_settings[$severity_key]) && is_array($template_settings[$severity_key])
                                            ? $template_settings[$severity_key]
                                            : [];

                                        $label_value = isset($template_config['label'])
                                            ? (string) $template_config['label']
                                            : (string) ($template_definition['label'] ?? ucfirst($severity_key));
                                        $intro_value = isset($template_config['intro'])
                                            ? (string) $template_config['intro']
                                            : (string) ($template_definition['intro'] ?? '');
                                        $outro_value = isset($template_config['outro'])
                                            ? (string) $template_config['outro']
                                            : (string) ($template_definition['outro'] ?? '');
                                        $resolution_value = isset($template_config['resolution'])
                                            ? (string) $template_config['resolution']
                                            : (string) ($template_definition['resolution'] ?? '');
                                        $actions_value = isset($template_config['actions']) && is_array($template_config['actions'])
                                            ? implode("\n", array_map('strval', $template_config['actions']))
                                            : (isset($template_definition['actions']) && is_array($template_definition['actions'])
                                                ? implode("\n", array_map('strval', $template_definition['actions']))
                                                : '');

                                        $severity_label = isset($template_definition['label'])
                                            ? (string) $template_definition['label']
                                            : ucfirst($severity_key);
                                    ?>
                                        <fieldset class="bjlg-template-group">
                                            <legend><?php echo esc_html(sprintf(__('Gravité : %s', 'backup-jlg'), $severity_label)); ?></legend>
                                            <div class="bjlg-field-grid bjlg-field-grid--stacked">
                                                <label>
                                                    <span class="bjlg-field-label"><?php esc_html_e('Libellé affiché', 'backup-jlg'); ?></span>
                                                    <input type="text" class="regular-text" name="template_<?php echo esc_attr($severity_key); ?>_label" value="<?php echo esc_attr($label_value); ?>">
                                                </label>
                                                <label>
                                                    <span class="bjlg-field-label"><?php esc_html_e('Introduction', 'backup-jlg'); ?></span>
                                                    <textarea name="template_<?php echo esc_attr($severity_key); ?>_intro" rows="3" class="large-text"><?php echo esc_textarea($intro_value); ?></textarea>
                                                </label>
                                                <label>
                                                    <span class="bjlg-field-label"><?php esc_html_e('Actions recommandées (une par ligne)', 'backup-jlg'); ?></span>
                                                    <textarea name="template_<?php echo esc_attr($severity_key); ?>_actions" rows="3" class="large-text"><?php echo esc_textarea($actions_value); ?></textarea>
                                                </label>
                                                <label>
                                                    <span class="bjlg-field-label"><?php esc_html_e('Résolution / consignes de clôture', 'backup-jlg'); ?></span>
                                                    <textarea name="template_<?php echo esc_attr($severity_key); ?>_resolution" rows="2" class="large-text"><?php echo esc_textarea($resolution_value); ?></textarea>
                                                </label>
                                                <label>
                                                    <span class="bjlg-field-label"><?php esc_html_e('Conclusion', 'backup-jlg'); ?></span>
                                                    <textarea name="template_<?php echo esc_attr($severity_key); ?>_outro" rows="2" class="large-text"><?php echo esc_textarea($outro_value); ?></textarea>
                                                </label>
                                            </div>
                                        </fieldset>
                                    <?php endforeach; ?>
                                </div>
                            </div>
                        </td>
                    </tr>
                </table>

                <h4>Webhooks personnalisés</h4>
                <table class="form-table">
                    <tr>
                        <th scope="row">Activation</th>
                        <td>
                            <div class="bjlg-field-control">
                                <label><input type="checkbox" name="webhook_enabled" <?php checked(!empty($webhook_settings['enabled'])); ?>> Activer les webhooks personnalisés</label>
                                <p class="description">Déclenche des requêtes HTTP sortantes vers vos intégrations.</p>
                            </div>
                        </td>
                    </tr>
                    <tr>
                        <th scope="row">Sauvegarde terminée</th>
                        <td>
                            <div class="bjlg-field-control">
                                <input type="url" name="webhook_backup_complete" class="regular-text" value="<?php echo esc_attr($webhook_settings['urls']['backup_complete']); ?>" placeholder="https://exemple.com/webhooks/backup-success">
                            </div>
                        </td>
                    </tr>
                    <tr>
                        <th scope="row">Sauvegarde échouée</th>
                        <td>
                            <div class="bjlg-field-control">
                                <input type="url" name="webhook_backup_failed" class="regular-text" value="<?php echo esc_attr($webhook_settings['urls']['backup_failed']); ?>" placeholder="https://exemple.com/webhooks/backup-failed">
                            </div>
                        </td>
                    </tr>
                    <tr>
                        <th scope="row">Nettoyage terminé</th>
                        <td>
                            <div class="bjlg-field-control">
                                <input type="url" name="webhook_cleanup_complete" class="regular-text" value="<?php echo esc_attr($webhook_settings['urls']['cleanup_complete']); ?>" placeholder="https://exemple.com/webhooks/cleanup">
                            </div>
                        </td>
                    </tr>
                    <tr>
                        <th scope="row">Clé secrète</th>
                        <td>
                            <div class="bjlg-field-control">
                                <input type="text" name="webhook_secret" class="regular-text" value="<?php echo esc_attr($webhook_settings['secret']); ?>" placeholder="signature partagée">
                                <p class="description">Optionnel : transmis dans l'entête <code>X-BJLG-Webhook-Secret</code>.</p>
                            </div>
                        </td>
                    </tr>
                </table>

                <p class="submit"><button type="submit" class="button button-primary">Enregistrer les canaux</button></p>
            </form>

            <div class="bjlg-notification-receipts" data-ajax-url="<?php echo esc_url(admin_url('admin-ajax.php')); ?>" data-nonce="<?php echo esc_attr(wp_create_nonce('bjlg_nonce')); ?>">
                <h4><span class="dashicons dashicons-yes-alt" aria-hidden="true"></span> <?php esc_html_e('Accusés de réception récents', 'backup-jlg'); ?></h4>
                <?php if (empty($notification_receipts)): ?>
                    <p class="description"><?php esc_html_e('Aucun incident suivi n’a encore été consigné.', 'backup-jlg'); ?></p>
                <?php else: ?>
                    <ul class="bjlg-notification-receipts__list" role="list">
                        <?php foreach ($notification_receipts as $receipt): ?>
                            <li class="bjlg-notification-receipts__item" data-receipt-id="<?php echo esc_attr($receipt['id']); ?>" data-receipt-status="<?php echo esc_attr($receipt['status']); ?>">
                                <div class="bjlg-notification-receipts__header">
                                    <strong class="bjlg-notification-receipts__title"><?php echo esc_html($receipt['title'] !== '' ? $receipt['title'] : $receipt['event']); ?></strong>
                                    <span class="bjlg-notification-receipts__badge bjlg-notification-receipts__badge--<?php echo esc_attr($receipt['status']); ?>"><?php echo esc_html($receipt['status_label']); ?></span>
                                </div>
                                <p class="bjlg-notification-receipts__meta">
                                    <?php if (!empty($receipt['created_relative'])): ?>
                                        <?php echo esc_html(sprintf(__('Créé %s', 'backup-jlg'), $receipt['created_relative'])); ?>
                                    <?php elseif (!empty($receipt['created_formatted'])): ?>
                                        <?php echo esc_html(sprintf(__('Créé le %s', 'backup-jlg'), $receipt['created_formatted'])); ?>
                                    <?php endif; ?>
                                    <?php if (!empty($receipt['acknowledged_relative'])): ?>
                                        · <?php echo esc_html(sprintf(__('Accusé %s', 'backup-jlg'), $receipt['acknowledged_relative'])); ?>
                                    <?php endif; ?>
                                    <?php if (!empty($receipt['resolved_relative'])): ?>
                                        · <?php echo esc_html(sprintf(__('Résolu %s', 'backup-jlg'), $receipt['resolved_relative'])); ?>
                                    <?php endif; ?>
                                </p>
                                <div class="bjlg-notification-receipts__actions">
                                    <?php if ($receipt['status'] === 'pending'): ?>
                                        <button type="button" class="button button-secondary" data-notification-receipt-action="acknowledge" data-entry-id="<?php echo esc_attr($receipt['id']); ?>">
                                            <?php esc_html_e('Accuser réception', 'backup-jlg'); ?>
                                        </button>
                                    <?php endif; ?>
                                    <?php if ($receipt['status'] !== 'resolved'): ?>
                                        <button type="button" class="button button-secondary" data-notification-receipt-action="resolve" data-entry-id="<?php echo esc_attr($receipt['id']); ?>">
                                            <?php esc_html_e('Consigner une résolution', 'backup-jlg'); ?>
                                        </button>
                                    <?php endif; ?>
                                    <?php if (!empty($receipt['steps'])): ?>
                                        <button type="button" class="button-link" data-notification-receipt-toggle>
                                            <?php esc_html_e('Historique', 'backup-jlg'); ?>
                                        </button>
                                    <?php endif; ?>
                                </div>
                                <?php if (!empty($receipt['steps'])): ?>
                                    <ol class="bjlg-notification-receipts__timeline" hidden>
                                        <?php foreach ($receipt['steps'] as $step): ?>
                                            <li class="bjlg-notification-receipts__timeline-item">
                                                <div class="bjlg-notification-receipts__timeline-header">
                                                    <strong><?php echo esc_html($step['actor']); ?></strong>
                                                    <?php if (!empty($step['relative'])): ?>
                                                        <span><?php echo esc_html($step['relative']); ?></span>
                                                    <?php elseif (!empty($step['formatted'])): ?>
                                                        <span><?php echo esc_html($step['formatted']); ?></span>
                                                    <?php endif; ?>
                                                </div>
                                                <p class="bjlg-notification-receipts__timeline-summary"><?php echo esc_html($step['summary']); ?></p>
                                            </li>
                                        <?php endforeach; ?>
                                    </ol>
                                <?php endif; ?>
                            </li>
                        <?php endforeach; ?>
                    </ul>
                <?php endif; ?>
            </div>

            <h3><span class="dashicons dashicons-performance" aria-hidden="true"></span> Performance</h3>
            <form class="bjlg-settings-form" data-success-message="Paramètres de performance sauvegardés." data-error-message="Impossible de sauvegarder la configuration de performance.">
                <table class="form-table">
                    <tr>
                        <th scope="row">Traitement parallèle</th>
                        <td>
                            <div class="bjlg-field-control">
                                <label><input type="checkbox" name="multi_threading" <?php checked(!empty($performance_settings['multi_threading'])); ?>> Activer le multi-threading</label>
                                <p class="description">Permet de répartir certaines opérations sur plusieurs travailleurs.</p>
                            </div>
                        </td>
                    </tr>
                    <tr>
                        <th scope="row">Travailleurs maximum</th>
                        <td>
                            <div class="bjlg-form-field-group">
                                <div class="bjlg-form-field-control">
                                    <input type="number" name="max_workers" class="small-text" value="<?php echo esc_attr($performance_settings['max_workers']); ?>" min="1" max="20">
                                </div>
                                <div class="bjlg-form-field-actions">
                                    <span class="bjlg-form-field-unit">processus</span>
                                </div>
                            </div>
                            <p class="description">Limite la charge sur votre hébergement.</p>
                        </td>
                    </tr>
                    <tr>
                        <th scope="row">Taille des blocs</th>
                        <td>
                            <div class="bjlg-form-field-group">
                                <div class="bjlg-form-field-control">
                                    <input type="number" name="chunk_size" class="small-text" value="<?php echo esc_attr($performance_settings['chunk_size']); ?>" min="1" max="500">
                                </div>
                                <div class="bjlg-form-field-actions">
                                    <span class="bjlg-form-field-unit">Mo</span>
                                </div>
                            </div>
                            <p class="description">Ajustez la taille des blocs traités pour optimiser le débit.</p>
                        </td>
                    </tr>
                    <tr>
                        <th scope="row">Niveau de compression</th>
                        <td>
                            <div class="bjlg-form-field-group">
                                <div class="bjlg-form-field-control">
                                    <input type="number" name="compression_level" class="small-text" value="<?php echo esc_attr($performance_settings['compression_level']); ?>" min="0" max="9">
                                </div>
                                <div class="bjlg-form-field-actions">
                                    <span class="bjlg-form-field-unit">0-9</span>
                                </div>
                            </div>
                            <p class="description">0 = aucune compression, 9 = compression maximale (plus lent).</p>
                        </td>
                    </tr>
                </table>

                <p class="submit"><button type="submit" class="button button-primary">Enregistrer les performances</button></p>
            </form>
        </div>
        <?php
    }

    /**
     * Section : Logs et outils
     */
    private function render_logs_section() {
        $relative_backup_dir = str_replace(untrailingslashit(ABSPATH), '', bjlg_get_backup_directory());
        ?>
        <div class="bjlg-section">
            <h2>Journaux et Outils de Diagnostic</h2>

            <h3>Emplacements des Fichiers</h3>
            <p class="description">
                <strong>Sauvegardes :</strong> <code><?php echo esc_html($relative_backup_dir); ?></code><br>
                <strong>Journal du Plugin :</strong> <code>/wp-content/bjlg-debug.log</code> (si <code>BJLG_DEBUG</code> est activé)<br>
                <strong>Journal d'erreurs WP :</strong> <code>/wp-content/debug.log</code> (si <code>WP_DEBUG_LOG</code> est activé)
            </p>
            <hr>

            <h3 id="bjlg-diagnostics-tests">Vérifier l'installation</h3>
            <p class="description">
                <?php esc_html_e('Lancez la suite de tests automatisés pour vérifier que l’environnement du plugin est opérationnel.', 'backup-jlg'); ?>
            </p>
            <ol>
                <li><?php esc_html_e('Ouvrez un terminal à la racine du plugin.', 'backup-jlg'); ?></li>
                <li><?php esc_html_e('Exécutez les dépendances Composer si nécessaire :', 'backup-jlg'); ?></li>
            </ol>
            <pre class="code"><code>composer install</code></pre>
            <ol start="3">
                <li><?php esc_html_e('Lancez ensuite les tests PHPUnit :', 'backup-jlg'); ?></li>
            </ol>
            <pre class="code"><code>composer test</code></pre>
            <p class="description">
                <?php esc_html_e('Tous les tests doivent être verts avant de mettre le plugin en production.', 'backup-jlg'); ?>
            </p>

            <h3 id="bjlg-plugin-log-heading">Journal d'activité du Plugin</h3>
            <p class="description">
                Pour activer : ajoutez <code>define('BJLG_DEBUG', true);</code> dans votre <code>wp-config.php</code>
            </p>
            <textarea
                id="bjlg-plugin-log"
                class="bjlg-log-textarea"
                readonly
                aria-labelledby="bjlg-plugin-log-heading"
            ><?php echo esc_textarea(class_exists(BJLG_Debug::class) ? BJLG_Debug::get_plugin_log_content() : 'Classe BJLG_Debug non trouvée.'); ?></textarea>

            <h3 id="bjlg-wp-error-log-heading">Journal d'erreurs PHP de WordPress</h3>
            <p class="description">
                Pour activer : ajoutez <code>define('WP_DEBUG_LOG', true);</code> dans votre <code>wp-config.php</code>
            </p>
            <textarea
                id="bjlg-wp-error-log"
                class="bjlg-log-textarea"
                readonly
                aria-labelledby="bjlg-wp-error-log-heading"
            ><?php echo esc_textarea(class_exists(BJLG_Debug::class) ? BJLG_Debug::get_wp_error_log_content() : 'Classe BJLG_Debug non trouvée.'); ?></textarea>
            
            <h3>Outils de Support</h3>
            <p>Générez un pack de support contenant les journaux et les informations système pour faciliter le diagnostic.</p>
            <p>
                <button id="bjlg-generate-support-package" class="button button-primary">
                    <span class="dashicons dashicons-download" aria-hidden="true"></span> Créer un pack de support
                </button>
            </p>
            <div id="bjlg-support-package-status" style="display: none;">
                <p class="description">Génération du pack de support en cours...</p>
            </div>
        </div>
        <?php
    }

    /**
     * Section : API & Intégrations
     */
    private function render_api_section() {
        $keys = $this->run_with_scope(static function () {
            return BJLG_API_Keys::get_keys();
        });
        $has_keys = !empty($keys);
        ?>
        <div class="bjlg-section" id="bjlg-api-keys-section">
            <h2>API &amp; Intégrations</h2>
            <p class="description">
                Gérez les clés d'accès utilisées par vos intégrations externes. Créez une nouvelle clé pour chaque service,
                puis régénérez-la ou révoquez-la si nécessaire.
            </p>

            <div id="bjlg-api-keys-feedback" class="notice" style="display:none;" aria-live="polite"></div>

            <form id="bjlg-create-api-key" class="bjlg-inline-form">
                <h3>Créer une nouvelle clé</h3>
                <p class="description">Donnez un nom à la clé pour identifier l'intégration correspondante.</p>
                <div class="bjlg-form-field-group">
                    <div class="bjlg-form-field-control">
                        <label for="bjlg-api-key-label" class="screen-reader-text">Nom de la clé API</label>
                        <input type="text" id="bjlg-api-key-label" name="label" class="regular-text"
                               placeholder="Ex. : CRM Marketing" autocomplete="off" />
                    </div>
                    <div class="bjlg-form-field-actions">
                        <button type="submit" class="button button-primary">
                            <span class="dashicons dashicons-plus" aria-hidden="true"></span> Générer une clé API
                        </button>
                    </div>
                </div>
            </form>

            <p class="description bjlg-api-keys-empty"<?php echo $has_keys ? ' style="display:none;"' : ''; ?>>
                Aucune clé API n'a été générée pour le moment.
            </p>

            <table id="bjlg-api-keys-table" class="wp-list-table widefat striped bjlg-responsive-table"<?php echo $has_keys ? '' : ' style="display:none;"'; ?>>
                <thead>
                    <tr>
                        <th scope="col">Nom</th>
                        <th scope="col">Clé</th>
                        <th scope="col">Créée le</th>
                        <th scope="col">Dernière rotation</th>
                        <th scope="col">Actions</th>
                    </tr>
                </thead>
                <tbody>
                <?php foreach ($keys as $key): ?>
                    <?php
                    $is_hidden = !empty($key['is_secret_hidden']);
                    $secret_value = isset($key['display_secret']) ? (string) $key['display_secret'] : '';
                    $secret_classes = 'bjlg-api-key-value';

                    if ($is_hidden) {
                        $secret_classes .= ' bjlg-api-key-value--hidden';
                    }

                    $masked_value = isset($key['masked_secret']) ? (string) $key['masked_secret'] : __('Clé masquée', 'backup-jlg');
                    $secret_value = $secret_value !== '' ? $secret_value : $masked_value;
                    ?>
                    <tr data-key-id="<?php echo esc_attr($key['id']); ?>"
                        data-created-at="<?php echo esc_attr($key['created_at']); ?>"
                        data-last-rotated-at="<?php echo esc_attr($key['last_rotated_at']); ?>"
                        data-secret-hidden="<?php echo $is_hidden ? '1' : '0'; ?>">
                        <td>
                            <strong class="bjlg-api-key-label"><?php echo esc_html($key['label']); ?></strong>
                        </td>
                        <td>
                            <code class="<?php echo esc_attr($secret_classes); ?>" aria-label="<?php echo esc_attr($is_hidden ? __('Clé API masquée', 'backup-jlg') : __('Clé API', 'backup-jlg')); ?>">
                                <?php echo esc_html($secret_value); ?>
                            </code>
                            <?php if ($is_hidden): ?>
                                <span class="bjlg-api-key-hidden-note"><?php esc_html_e('Secret masqué. Régénérez la clé pour obtenir un nouveau secret.', 'backup-jlg'); ?></span>
                            <?php endif; ?>
                        </td>
                        <td>
                            <time class="bjlg-api-key-created" datetime="<?php echo esc_attr($key['created_at_iso']); ?>">
                                <?php echo esc_html($key['created_at_human']); ?>
                            </time>
                        </td>
                        <td>
                            <time class="bjlg-api-key-rotated" datetime="<?php echo esc_attr($key['last_rotated_at_iso']); ?>">
                                <?php echo esc_html($key['last_rotated_at_human']); ?>
                            </time>
                        </td>
                        <td>
                            <div class="bjlg-api-key-actions">
                                <button type="button" class="button bjlg-rotate-api-key" data-key-id="<?php echo esc_attr($key['id']); ?>">
                                    <span class="dashicons dashicons-update" aria-hidden="true"></span> Régénérer
                                </button>
                                <button type="button" class="button button-link-delete bjlg-revoke-api-key" data-key-id="<?php echo esc_attr($key['id']); ?>">
                                    <span class="dashicons dashicons-no" aria-hidden="true"></span> Révoquer
                                </button>
                            </div>
                        </td>
                    </tr>
                <?php endforeach; ?>
                </tbody>
            </table>
        </div>
        <?php
    }

    private function handle_network_admin_actions(): void
    {
        $method = isset($_SERVER['REQUEST_METHOD']) ? strtoupper((string) $_SERVER['REQUEST_METHOD']) : 'GET';

        if ($method !== 'POST') {
            return;
        }

        if (!isset($_POST['bjlg_network_action'])) {
            return;
        }

        if (!function_exists('bjlg_can_manage_plugin') || !bjlg_can_manage_plugin()) {
            $this->network_notice = [
                'type' => 'error',
                'message' => __('Permission refusée pour modifier les réglages réseau.', 'backup-jlg'),
            ];

            return;
        }

        $action = sanitize_key(wp_unslash((string) $_POST['bjlg_network_action']));

        if ($action === 'save_sites') {
            check_admin_referer('bjlg_network_settings', 'bjlg_network_settings_nonce');

            $selected = isset($_POST['bjlg_supervised_sites']) ? (array) wp_unslash($_POST['bjlg_supervised_sites']) : [];
            $site_ids = [];
            $valid_sites = array_column($this->get_network_sites(), 'id');

            foreach ($selected as $candidate) {
                $site_id = absint($candidate);
                if ($site_id > 0 && in_array($site_id, $valid_sites, true)) {
                    $site_ids[] = $site_id;
                }
            }

            $site_ids = array_values(array_unique($site_ids));
            bjlg_update_option('bjlg_supervised_sites', $site_ids, ['network' => true]);

            $this->network_notice = [
                'type' => 'success',
                'message' => __('Liste des sites supervisés mise à jour.', 'backup-jlg'),
            ];
        }
    }

    private function render_network_section(): void
    {
        $overview = $this->get_network_credentials_overview();
        $sites = $this->get_network_sites();
        $managed = bjlg_get_option('bjlg_supervised_sites', [], ['network' => true]);
        if (!is_array($managed)) {
            $managed = [];
        }

        $managed = array_map('absint', $managed);
        $managed = array_values(array_unique(array_filter($managed)));

        $manage_integrations_url = add_query_arg(
            [
                'page' => 'backup-jlg-network',
                'section' => 'integrations',
            ],
            network_admin_url('admin.php')
        );

        ?>
        <div class="bjlg-section" id="bjlg-network-overview">
            <h2><?php esc_html_e('Gestion réseau', 'backup-jlg'); ?></h2>
            <div class="bjlg-network-grid">
                <div class="card bjlg-network-card">
                    <h3><?php esc_html_e('Credentials partagés', 'backup-jlg'); ?></h3>
                    <p>
                        <?php
                        printf(
                            esc_html(_n('%d clé API active sur le réseau.', '%d clés API actives sur le réseau.', (int) $overview['api_keys'], 'backup-jlg')),
                            (int) $overview['api_keys']
                        );
                        ?>
                    </p>
                    <p>
                        <?php if ($overview['notifications'] !== ''): ?>
                            <?php echo esc_html(sprintf(__('Notifications e-mail envoyées à : %s', 'backup-jlg'), $overview['notifications'])); ?>
                        <?php else: ?>
                            <?php esc_html_e('Aucune notification e-mail configurée.', 'backup-jlg'); ?>
                        <?php endif; ?>
                    </p>
                    <p>
                        <?php
                        printf(
                            esc_html(_n('Suivi des quotas activé pour %d destination.', 'Suivi des quotas activé pour %d destinations.', (int) $overview['quotas'], 'backup-jlg')),
                            (int) $overview['quotas']
                        );
                        ?>
                    </p>
                    <p>
                        <a class="button button-secondary" href="<?php echo esc_url($manage_integrations_url); ?>">
                            <?php esc_html_e('Gérer les clés et notifications', 'backup-jlg'); ?>
                        </a>
                    </p>
                </div>
                <div class="card bjlg-network-card">
                    <h3><?php esc_html_e('Sites supervisés', 'backup-jlg'); ?></h3>
                    <p><?php esc_html_e('Sélectionnez les sites qui doivent hériter des réglages réseau.', 'backup-jlg'); ?></p>
                    <form method="post">
                        <?php wp_nonce_field('bjlg_network_settings', 'bjlg_network_settings_nonce'); ?>
                        <input type="hidden" name="bjlg_network_action" value="save_sites" />
                        <ul class="bjlg-network-sites">
                            <?php if (empty($sites)): ?>
                                <li><?php esc_html_e('Aucun site n’est disponible.', 'backup-jlg'); ?></li>
                            <?php else: ?>
                                <?php foreach ($sites as $site): ?>
                                    <?php
                                    $site_id = (int) $site['id'];
                                    $label = $site['name'] !== '' ? $site['name'] : sprintf(__('Site #%d', 'backup-jlg'), $site_id);
                                    ?>
                                    <li>
                                        <label>
                                            <input type="checkbox" name="bjlg_supervised_sites[]" value="<?php echo esc_attr($site_id); ?>" <?php checked(in_array($site_id, $managed, true)); ?> />
                                            <strong><?php echo esc_html($label); ?></strong>
                                            <?php if ($site['url'] !== ''): ?>
                                                <span class="description"><?php echo esc_html($site['url']); ?></span>
                                            <?php endif; ?>
                                        </label>
                                    </li>
                                <?php endforeach; ?>
                            <?php endif; ?>
                        </ul>
                        <p>
                            <button type="submit" class="button button-primary"><?php esc_html_e('Enregistrer les modifications', 'backup-jlg'); ?></button>
                        </p>
                    </form>
                </div>
            </div>
        </div>
        <?php
    }

    private function get_network_credentials_overview(): array
    {
        $api_keys = bjlg_get_option('bjlg_api_keys', [], ['network' => true]);
        $api_key_count = is_array($api_keys) ? count($api_keys) : 0;

        $notification_settings = bjlg_get_option('bjlg_notification_settings', [], ['network' => true]);
        $notifications = '';
        if (is_array($notification_settings) && !empty($notification_settings['email_recipients'])) {
            $emails = preg_split('/[,;\r\n]+/', (string) $notification_settings['email_recipients']);
            if (is_array($emails)) {
                $emails = array_filter(array_map('trim', $emails));
                if (!empty($emails)) {
                    $notifications = implode(', ', $emails);
                }
            }
        }

        $metrics = bjlg_get_option('bjlg_remote_storage_metrics', [], ['network' => true]);
        $quota_sources = 0;
        if (is_array($metrics)) {
            foreach ($metrics as $entry) {
                if (is_array($entry)) {
                    $quota_sources++;
                }
            }
        }

        return [
            'api_keys' => $api_key_count,
            'notifications' => $notifications,
            'quotas' => $quota_sources,
        ];
    }

    private function get_network_sites(): array
    {
        if (!function_exists('is_multisite') || !is_multisite()) {
            return [];
        }

        if (!function_exists('get_sites')) {
            return [];
        }

        $sites = get_sites([
            'number' => 0,
        ]);

        $results = [];

        foreach ((array) $sites as $site) {
            $blog_id = 0;
            $name = '';
            $url = '';

            if (is_object($site)) {
                $blog_id = isset($site->blog_id) ? (int) $site->blog_id : (isset($site->id) ? (int) $site->id : 0);
                if (isset($site->blogname) && is_string($site->blogname)) {
                    $name = $site->blogname;
                }
                if (isset($site->domain) || isset($site->path)) {
                    $domain = isset($site->domain) ? (string) $site->domain : '';
                    $path = isset($site->path) ? (string) $site->path : '/';
                    $url = $domain !== '' ? 'https://' . $domain . $path : '';
                }
            } elseif (is_array($site)) {
                $blog_id = isset($site['blog_id']) ? (int) $site['blog_id'] : (isset($site['id']) ? (int) $site['id'] : 0);
                if (isset($site['blogname']) && is_string($site['blogname'])) {
                    $name = $site['blogname'];
                }
                $domain = isset($site['domain']) ? (string) $site['domain'] : '';
                $path = isset($site['path']) ? (string) $site['path'] : '/';
                $url = $domain !== '' ? 'https://' . $domain . $path : '';
            }

            if ($blog_id <= 0) {
                continue;
            }

            if (function_exists('get_site_url')) {
                $url = get_site_url($blog_id);
            }

            $results[] = [
                'id' => $blog_id,
                'name' => (string) $name,
                'url' => (string) $url,
            ];
        }

        usort($results, static function ($a, $b) {
            return strcmp((string) $a['name'], (string) $b['name']);
        });

        return $results;
    }

    private function collect_network_site_snapshot(): array
    {
        $sites = $this->get_network_sites();
        if (empty($sites)) {
            return [];
        }

        $snapshot = [];

        foreach ($sites as $site) {
            $blog_id = isset($site['id']) ? (int) $site['id'] : 0;

            if ($blog_id <= 0) {
                continue;
            }

            $site_data = bjlg_with_site($blog_id, function () use ($site, $blog_id) {
                $history_stats = ['total_actions' => 0, 'successful' => 0, 'failed' => 0];
                if (class_exists(BJLG_History::class)) {
                    $history_stats = BJLG_History::get_stats('month', $blog_id);
                }

                $metrics = \bjlg_get_option('bjlg_remote_storage_metrics', []);
                $quota_used = 0;

                if (is_array($metrics)) {
                    foreach ($metrics as $metric) {
                        if (!is_array($metric)) {
                            continue;
                        }

                        $quota_used += isset($metric['used']) ? (int) $metric['used'] : 0;
                    }
                }

                $admin_url = function_exists('get_admin_url')
                    ? get_admin_url($blog_id, 'admin.php?page=backup-jlg')
                    : '';

                return [
                    'id' => $blog_id,
                    'name' => $site['name'],
                    'url' => $site['url'],
                    'admin_url' => $admin_url,
                    'history' => [
                        'total_actions' => isset($history_stats['total_actions']) ? (int) $history_stats['total_actions'] : 0,
                        'successful' => isset($history_stats['successful']) ? (int) $history_stats['successful'] : 0,
                        'failed' => isset($history_stats['failed']) ? (int) $history_stats['failed'] : 0,
                    ],
                    'quota' => [
                        'used' => $quota_used,
                    ],
                ];
            });

            if (is_array($site_data)) {
                $snapshot[] = $site_data;
            }
        }

        return $snapshot;
    }

    private function get_permission_choices() {
        return BJLG_RBAC::get_permission_choices();
    }

    private function get_destination_choices() {
        $choices = [];

        if (!empty($this->destinations)) {
            foreach ($this->destinations as $id => $destination) {
                if (is_object($destination) && method_exists($destination, 'get_name')) {
                    $choices[$id] = $destination->get_name();
                }
            }
        }

        if (empty($choices)) {
            $choices = [
                'google_drive' => 'Google Drive',
                'aws_s3' => 'Amazon S3',
                'dropbox' => 'Dropbox',
                'azure_blob' => 'Azure Blob Storage',
                'backblaze_b2' => 'Backblaze B2',
                'onedrive' => 'Microsoft OneDrive',
                'pcloud' => 'pCloud',
                'sftp' => 'Serveur SFTP',
                'wasabi' => 'Wasabi',
                'managed_replication' => __('Stockage managé multi-régions', 'backup-jlg'),
            ];
        }

        /** @var array<string, string>|false $filtered */
        $filtered = apply_filters('bjlg_admin_destination_choices', $choices, $this->destinations);
        if (is_array($filtered) && !empty($filtered)) {
            $normalized = [];
            foreach ($filtered as $key => $label) {
                if (!is_scalar($key)) {
                    continue;
                }
                $slug = sanitize_key((string) $key);
                if ($slug === '') {
                    continue;
                }
                $normalized[$slug] = (string) $label;
            }

            if (!empty($normalized)) {
                return $normalized;
            }
        }

        return $choices;
    }

    private function get_schedule_settings_for_display() {
        $default_schedule = BJLG_Settings::get_default_schedule_entry();
        $default_schedule['id'] = '';
        $default_schedule['label'] = 'Nouvelle planification';

        $schedules = [];
        $next_runs = [];

        if (class_exists(BJLG_Scheduler::class)) {
            $scheduler = BJLG_Scheduler::instance();
            if ($scheduler && method_exists($scheduler, 'get_schedule_settings')) {
                $collection = $scheduler->get_schedule_settings();
                if (is_array($collection) && isset($collection['schedules']) && is_array($collection['schedules'])) {
                    $schedules = $collection['schedules'];
                }

                if ($scheduler && method_exists($scheduler, 'get_next_runs_summary')) {
                    $next_runs = $scheduler->get_next_runs_summary($schedules);
                }
            }
        }

        if (empty($schedules)) {
            $stored = \bjlg_get_option('bjlg_schedule_settings', []);
            $collection = BJLG_Settings::sanitize_schedule_collection($stored);
            $schedules = $collection['schedules'];
        }

        if (empty($next_runs)) {
            foreach ($schedules as $schedule) {
                if (!is_array($schedule) || empty($schedule['id'])) {
                    continue;
                }
                $next_runs[$schedule['id']] = [
                    'id' => $schedule['id'],
                    'label' => $schedule['label'] ?? $schedule['id'],
                    'recurrence' => $schedule['recurrence'] ?? 'disabled',
                    'enabled' => ($schedule['recurrence'] ?? 'disabled') !== 'disabled',
                    'next_run' => null,
                    'next_run_formatted' => 'Non planifié',
                    'next_run_relative' => null,
                ];
            }
        }

        if (empty($schedules)) {
            $schedules = [$default_schedule];
        }

        $event_defaults = BJLG_Scheduler::get_event_trigger_defaults()['triggers'];
        $event_triggers = $event_defaults;

        if (isset($scheduler) && $scheduler && method_exists($scheduler, 'get_event_trigger_settings')) {
            $event_settings = $scheduler->get_event_trigger_settings();
            if (isset($event_settings['triggers']) && is_array($event_settings['triggers'])) {
                $event_triggers = wp_parse_args($event_settings['triggers'], $event_defaults);
            }
        } else {
            $stored_events = \bjlg_get_option('bjlg_event_trigger_settings', []);
            $sanitized_events = BJLG_Scheduler::sanitize_event_trigger_settings($stored_events);
            if (isset($sanitized_events['triggers']) && is_array($sanitized_events['triggers'])) {
                $event_triggers = wp_parse_args($sanitized_events['triggers'], $event_defaults);
            }
        }

        $restore_defaults = BJLG_Scheduler::sanitize_restore_check_settings([]);
        $restore_state_defaults = [
            'last_run' => null,
            'last_status' => null,
            'last_message' => '',
            'last_report' => null,
        ];

        $restore_settings = $restore_defaults;
        $restore_state = $restore_state_defaults;

        if (isset($scheduler) && $scheduler) {
            if (method_exists($scheduler, 'get_restore_check_settings')) {
                $restore_settings = wp_parse_args($scheduler->get_restore_check_settings(), $restore_defaults);
            }

            if (method_exists($scheduler, 'get_restore_check_state')) {
                $restore_state = wp_parse_args($scheduler->get_restore_check_state(), $restore_state_defaults);
            }
        } else {
            $stored_restore = \bjlg_get_option('bjlg_restore_check_settings', []);
            $restore_settings = BJLG_Scheduler::sanitize_restore_check_settings($stored_restore);

            $stored_state = \bjlg_get_option('bjlg_restore_check_state', []);
            if (is_array($stored_state)) {
                $restore_state = wp_parse_args($stored_state, $restore_state_defaults);
            }
        }

        $restore_next_run = wp_next_scheduled(BJLG_Scheduler::RESTORE_CHECK_HOOK);
        $restore_schedule = [
            'next_run' => $restore_next_run ?: null,
            'next_run_formatted' => $restore_next_run
                ? get_date_from_gmt(gmdate('Y-m-d H:i:s', $restore_next_run), 'd/m/Y H:i:s')
                : null,
            'next_run_relative' => ($restore_next_run && function_exists('human_time_diff'))
                ? human_time_diff(time(), $restore_next_run)
                : null,
        ];

        return [
            'schedules' => $schedules,
            'next_runs' => $next_runs,
            'default' => $default_schedule,
            'event_triggers' => $event_triggers,
            'event_defaults' => $event_defaults,
            'restore_check' => [
                'settings' => $restore_settings,
                'state' => $restore_state,
                'schedule' => $restore_schedule,
            ],
        ];
    }

    private function get_schedule_summary_markup(
        array $components,
        $encrypt,
        $incremental,
        array $post_checks = [],
        array $destinations = [],
        array $include_patterns = [],
        array $exclude_patterns = [],
        string $recurrence = 'disabled',
        string $custom_cron = ''
    ) {
        $recurrence_labels = [
            'disabled' => 'Désactivée',
            'every_five_minutes' => 'Toutes les 5 minutes',
            'every_fifteen_minutes' => 'Toutes les 15 minutes',
            'hourly' => 'Toutes les heures',
            'twice_daily' => 'Deux fois par jour',
            'daily' => 'Journalière',
            'weekly' => 'Hebdomadaire',
            'monthly' => 'Mensuelle',
            'custom' => 'Expression Cron personnalisée',
        ];

        $normalized_recurrence = trim(strtolower($recurrence));
        $frequency_label = $recurrence_labels[$normalized_recurrence] ?? ucfirst(str_replace('_', ' ', $recurrence));

        if ($normalized_recurrence === 'custom') {
            $custom_cron = trim($custom_cron);
            if ($custom_cron !== '') {
                $frequency_label = sprintf('%s (%s)', $frequency_label, $custom_cron);
            }
        }

        if ($frequency_label === '') {
            $frequency_label = '—';
        }

        $frequency_badges = [
            $this->format_schedule_badge($frequency_label, 'bjlg-badge-bg-indigo', 'bjlg-badge-frequency')
        ];

        $component_config = [
            'db' => ['label' => 'Base de données', 'color_class' => 'bjlg-badge-bg-indigo'],
            'plugins' => ['label' => 'Extensions', 'color_class' => 'bjlg-badge-bg-amber'],
            'themes' => ['label' => 'Thèmes', 'color_class' => 'bjlg-badge-bg-emerald'],
            'uploads' => ['label' => 'Médias', 'color_class' => 'bjlg-badge-bg-blue'],
        ];

        $component_badges = [];
        foreach ($components as $component) {
            if (isset($component_config[$component])) {
                $component_badges[] = $this->format_schedule_badge(
                    $component_config[$component]['label'],
                    $component_config[$component]['color_class'],
                    'bjlg-badge-component bjlg-badge-component-' . $component
                );
            }
        }

        if (empty($component_badges)) {
            $component_badges[] = '<span class="description">Aucun composant sélectionné</span>';
        }

        $option_badges = [];
        $option_badges[] = $this->format_schedule_badge(
            $encrypt ? 'Chiffrée' : 'Non chiffrée',
            $encrypt ? 'bjlg-badge-bg-purple' : 'bjlg-badge-bg-slate',
            'bjlg-badge-encrypted ' . ($encrypt ? 'bjlg-badge-state-on' : 'bjlg-badge-state-off')
        );
        $option_badges[] = $this->format_schedule_badge(
            $incremental ? 'Incrémentale' : 'Complète',
            $incremental ? 'bjlg-badge-bg-cobalt' : 'bjlg-badge-bg-gray',
            'bjlg-badge-incremental ' . ($incremental ? 'bjlg-badge-state-on' : 'bjlg-badge-state-off')
        );

        $include_badges = [];
        $include_count = count(array_filter($include_patterns, static function ($value) {
            return is_string($value) && trim($value) !== '';
        }));
        if ($include_count > 0) {
            $include_badges[] = $this->format_schedule_badge(
                sprintf('%d motif(s)', $include_count),
                'bjlg-badge-bg-sky',
                'bjlg-badge-include bjlg-badge-include-count'
            );
        } else {
            $include_badges[] = $this->format_schedule_badge('Tout le contenu', 'bjlg-badge-bg-emerald', 'bjlg-badge-include bjlg-badge-include-all');
        }

        $exclude_badges = [];
        $exclude_count = count(array_filter($exclude_patterns, static function ($value) {
            return is_string($value) && trim($value) !== '';
        }));
        if ($exclude_count > 0) {
            $exclude_badges[] = $this->format_schedule_badge(
                sprintf('%d exclusion(s)', $exclude_count),
                'bjlg-badge-bg-orange',
                'bjlg-badge-exclude bjlg-badge-exclude-count'
            );
        } else {
            $exclude_badges[] = $this->format_schedule_badge('Aucune', 'bjlg-badge-bg-slate', 'bjlg-badge-exclude bjlg-badge-exclude-none');
        }

        $control_badges = [];
        $checksum_enabled = !empty($post_checks['checksum']);
        $dry_run_enabled = !empty($post_checks['dry_run']);

        if ($checksum_enabled) {
            $control_badges[] = $this->format_schedule_badge('Checksum', 'bjlg-badge-bg-cobalt', 'bjlg-badge-checksum');
        }
        if ($dry_run_enabled) {
            $control_badges[] = $this->format_schedule_badge('Test restauration', 'bjlg-badge-bg-purple', 'bjlg-badge-restore');
        }
        if (empty($control_badges)) {
            $control_badges[] = $this->format_schedule_badge('Aucun contrôle', 'bjlg-badge-bg-slate', 'bjlg-badge-control');
        }

        $destination_badges = [];
        $available_destinations = $this->get_destination_choices();
        foreach ($destinations as $destination_id) {
            $label = $available_destinations[$destination_id] ?? ucfirst(str_replace('_', ' ', (string) $destination_id));
            $destination_badges[] = $this->format_schedule_badge($label, 'bjlg-badge-bg-sky', 'bjlg-badge-destination');
        }
        if (empty($destination_badges)) {
            $destination_badges[] = $this->format_schedule_badge('Stockage local', 'bjlg-badge-bg-slate', 'bjlg-badge-destination');
        }

        return $this->wrap_schedule_badge_group('Fréquence', $frequency_badges)
            . $this->wrap_schedule_badge_group('Composants', $component_badges)
            . $this->wrap_schedule_badge_group('Options', $option_badges)
            . $this->wrap_schedule_badge_group('Inclusions', $include_badges)
            . $this->wrap_schedule_badge_group('Exclusions', $exclude_badges)
            . $this->wrap_schedule_badge_group('Contrôles', $control_badges)
            . $this->wrap_schedule_badge_group('Destinations', $destination_badges);
    }

    private function render_schedule_item(
        array $schedule,
        array $next_run_summary,
        array $components_labels,
        array $destination_choices,
        int $index,
        bool $is_template = false
    ) {
        $schedule_id = isset($schedule['id']) ? (string) $schedule['id'] : '';
        $label = isset($schedule['label']) ? (string) $schedule['label'] : '';
        if ($label === '' && !$is_template) {
            $label = sprintf('Planification #%d', $index + 1);
        }

        $recurrence = isset($schedule['recurrence']) ? (string) $schedule['recurrence'] : 'disabled';
        $day = isset($schedule['day']) ? (string) $schedule['day'] : 'sunday';
        $time = isset($schedule['time']) ? (string) $schedule['time'] : '23:59';
        $custom_cron = isset($schedule['custom_cron']) ? (string) $schedule['custom_cron'] : '';
        $day_of_month = isset($schedule['day_of_month']) ? (int) $schedule['day_of_month'] : 1;
        if ($day_of_month < 1 || $day_of_month > 31) {
            $day_of_month = 1;
        }
        $previous_recurrence = isset($schedule['previous_recurrence']) ? (string) $schedule['previous_recurrence'] : '';

        $schedule_components = isset($schedule['components']) && is_array($schedule['components']) ? $schedule['components'] : [];
        $include_patterns = isset($schedule['include_patterns']) && is_array($schedule['include_patterns']) ? $schedule['include_patterns'] : [];
        $exclude_patterns = isset($schedule['exclude_patterns']) && is_array($schedule['exclude_patterns']) ? $schedule['exclude_patterns'] : [];
        $post_checks = isset($schedule['post_checks']) && is_array($schedule['post_checks']) ? $schedule['post_checks'] : [];
        $secondary_destinations = isset($schedule['secondary_destinations']) && is_array($schedule['secondary_destinations'])
            ? $schedule['secondary_destinations']
            : [];

        $google_drive_unavailable = $this->is_google_drive_unavailable();

        $encrypt_enabled = !empty($schedule['encrypt']);
        $incremental_enabled = !empty($schedule['incremental']);

        $include_text = esc_textarea(implode("\n", array_map('strval', $include_patterns)));
        $exclude_text = esc_textarea(implode("\n", array_map('strval', $exclude_patterns)));

        $weekly_hidden = $recurrence !== 'weekly';
        $monthly_hidden = $recurrence !== 'monthly';
        $time_hidden = in_array($recurrence, ['disabled', 'custom'], true);
        $custom_hidden = $recurrence !== 'custom';
        $weekly_classes = 'bjlg-schedule-weekly-options' . ($weekly_hidden ? ' bjlg-hidden' : '');
        $monthly_classes = 'bjlg-schedule-monthly-options' . ($monthly_hidden ? ' bjlg-hidden' : '');
        $time_classes = 'bjlg-schedule-time-options' . ($time_hidden ? ' bjlg-hidden' : '');
        $custom_classes = 'bjlg-schedule-custom-options' . ($custom_hidden ? ' bjlg-hidden' : '');

        $next_run_text = isset($next_run_summary['next_run_formatted']) && $next_run_summary['next_run_formatted'] !== ''
            ? $next_run_summary['next_run_formatted']
            : 'Non planifié';
        $next_run_relative = isset($next_run_summary['next_run_relative']) && $next_run_summary['next_run_relative'] !== ''
            ? $next_run_summary['next_run_relative']
            : '';

        $field_prefix = $schedule_id !== '' ? $schedule_id : 'schedule_' . ($index + 1);
        if ($is_template) {
            $field_prefix = '__index__';
        }

        $label_id = 'bjlg-schedule-label-' . $field_prefix;
        $time_id_template = 'bjlg-schedule-time-%s';
        $time_description_id_template = 'bjlg-schedule-time-%s-description';
        $custom_id_template = 'bjlg-schedule-custom-%s';
        $custom_description_id_template = 'bjlg-schedule-custom-%s-description';
        $day_of_month_id_template = 'bjlg-schedule-day-of-month-%s';
        $day_of_month_description_id_template = 'bjlg-schedule-day-of-month-%s-description';
        $include_id_template = 'bjlg-schedule-include-%s';
        $exclude_id_template = 'bjlg-schedule-exclude-%s';
        $custom_id_template = 'bjlg-schedule-custom-%s';
        $custom_description_id_template = 'bjlg-schedule-custom-%s-description';
        $time_id = sprintf($time_id_template, $field_prefix);
        $time_description_id = sprintf($time_description_id_template, $field_prefix);
        $custom_id = sprintf($custom_id_template, $field_prefix);
        $custom_description_id = sprintf($custom_description_id_template, $field_prefix);
        $day_of_month_id = sprintf($day_of_month_id_template, $field_prefix);
        $day_of_month_description_id = sprintf($day_of_month_description_id_template, $field_prefix);
        $include_id = sprintf($include_id_template, $field_prefix);
        $exclude_id = sprintf($exclude_id_template, $field_prefix);
        $custom_id = sprintf($custom_id_template, $field_prefix);
        $custom_description_id = sprintf($custom_description_id_template, $field_prefix);

        $cron_examples = [
            '0 2 * * *' => __('Tous les jours à 02h00', 'backup-jlg'),
            '0 1 * * 1-5' => __('Chaque jour ouvré à 01h00', 'backup-jlg'),
            '30 2 1 * *' => __('Le 1er de chaque mois à 02h30', 'backup-jlg'),
            '0 */6 * * *' => __('Toutes les 6 heures pile', 'backup-jlg'),
            '15 3 * * sun' => __('Tous les dimanches à 03h15', 'backup-jlg'),
        ];

        $cron_examples_id_template = 'bjlg-schedule-cron-examples-%s';
        $cron_helper_id_template = 'bjlg-cron-helper-%s';
        $cron_preview_list_id_template = 'bjlg-cron-preview-list-%s';
        $cron_warning_id_template = 'bjlg-cron-warnings-%s';

        $cron_examples_id = sprintf($cron_examples_id_template, $field_prefix);
        $cron_helper_id = sprintf($cron_helper_id_template, $field_prefix);
        $cron_preview_list_id = sprintf($cron_preview_list_id_template, $field_prefix);
        $cron_warning_id = sprintf($cron_warning_id_template, $field_prefix);

        $summary_html = $this->get_schedule_summary_markup(
            $schedule_components,
            $encrypt_enabled,
            $incremental_enabled,
            $post_checks,
            $secondary_destinations,
            $include_patterns,
            $exclude_patterns,
            $recurrence,
            $schedule['custom_cron'] ?? ''
        );

        $classes = ['bjlg-schedule-item'];
        if ($is_template) {
            $classes[] = 'bjlg-schedule-item--template';
        }

        ob_start();
        ?>
        <div class="<?php echo esc_attr(implode(' ', $classes)); ?>"
             data-schedule-id="<?php echo esc_attr($schedule_id); ?>"
             <?php echo $is_template ? "data-template='true' style='display:none;'" : ''; ?>>
            <input type="hidden" data-field="id" value="<?php echo esc_attr($schedule_id); ?>">
            <input type="hidden"
                   data-field="previous_recurrence"
                   name="schedules[<?php echo esc_attr($field_prefix); ?>][previous_recurrence]"
                   value="<?php echo esc_attr($previous_recurrence); ?>">
            <input type="hidden"
                   data-field="macro"
                   name="schedules[<?php echo esc_attr($field_prefix); ?>][macro]"
                   value="<?php echo esc_attr($schedule['macro'] ?? ''); ?>">
            <header class="bjlg-schedule-item__header">
                <div class="bjlg-schedule-item__title">
                    <span class="dashicons dashicons-calendar-alt" aria-hidden="true"></span>
                    <label class="screen-reader-text" for="<?php echo esc_attr($label_id); ?>" data-for-template="bjlg-schedule-label-%s">Nom de la planification</label>
                    <input type="text"
                           id="<?php echo esc_attr($label_id); ?>"
                           class="regular-text"
                           data-field="label"
                           value="<?php echo esc_attr($label); ?>"
                           data-id-template="bjlg-schedule-label-%s"
                           placeholder="Nom de la planification">
                </div>
                <div class="bjlg-schedule-item__meta">
                    <p class="description bjlg-schedule-next-run" data-field="next_run_display">
                        <strong>Prochaine exécution :</strong>
                        <span class="bjlg-next-run-value"><?php echo esc_html($next_run_text); ?></span>
                        <?php if ($next_run_relative !== ''): ?>
                            <span class="bjlg-next-run-relative">(<?php echo esc_html($next_run_relative); ?>)</span>
                        <?php endif; ?>
                    </p>
                    <button type="button" class="button-link-delete bjlg-remove-schedule"<?php echo $is_template ? ' disabled' : ''; ?>>Supprimer</button>
                </div>
            </header>
            <div class="bjlg-schedule-item__body">
                <table class="form-table">
                    <tr>
                        <th scope="row">Fréquence</th>
                        <td>
                            <select data-field="recurrence" name="schedules[<?php echo esc_attr($field_prefix); ?>][recurrence]">
                                <option value="disabled" <?php selected($recurrence, 'disabled'); ?>>Désactivée</option>
                                <option value="every_five_minutes" <?php selected($recurrence, 'every_five_minutes'); ?>>Toutes les 5 minutes</option>
                                <option value="every_fifteen_minutes" <?php selected($recurrence, 'every_fifteen_minutes'); ?>>Toutes les 15 minutes</option>
                                <option value="hourly" <?php selected($recurrence, 'hourly'); ?>>Toutes les heures</option>
                                <option value="twice_daily" <?php selected($recurrence, 'twice_daily'); ?>>Deux fois par jour</option>
                                <option value="daily" <?php selected($recurrence, 'daily'); ?>>Journalière</option>
                                <option value="weekly" <?php selected($recurrence, 'weekly'); ?>>Hebdomadaire</option>
                                <option value="monthly" <?php selected($recurrence, 'monthly'); ?>>Mensuelle</option>
                                <option value="custom" <?php selected($recurrence, 'custom'); ?>>Expression Cron</option>
                            </select>
                        </td>
                    </tr>
                    <tr class="<?php echo esc_attr($weekly_classes); ?>" aria-hidden="<?php echo esc_attr($weekly_hidden ? 'true' : 'false'); ?>">
                        <th scope="row">Jour de la semaine</th>
                        <td>
                            <select data-field="day" name="schedules[<?php echo esc_attr($field_prefix); ?>][day]">
                                <?php $days = ['monday' => 'Lundi', 'tuesday' => 'Mardi', 'wednesday' => 'Mercredi', 'thursday' => 'Jeudi', 'friday' => 'Vendredi', 'saturday' => 'Samedi', 'sunday' => 'Dimanche'];
                                foreach ($days as $day_key => $day_name): ?>
                                    <option value="<?php echo esc_attr($day_key); ?>" <?php selected($day, $day_key); ?>><?php echo esc_html($day_name); ?></option>
                                <?php endforeach; ?>
                            </select>
                        </td>
                    </tr>
                    <tr class="<?php echo esc_attr($monthly_classes); ?>" aria-hidden="<?php echo esc_attr($monthly_hidden ? 'true' : 'false'); ?>">
                        <th scope="row"><label for="<?php echo esc_attr($day_of_month_id); ?>" data-for-template="bjlg-schedule-day-of-month-%s">Jour du mois</label></th>
                        <td>
                            <input type="number"
                                   id="<?php echo esc_attr($day_of_month_id); ?>"
                                   class="small-text"
                                   data-field="day_of_month"
                                   data-id-template="bjlg-schedule-day-of-month-%s"
                                   data-describedby-template="bjlg-schedule-day-of-month-%s-description"
                                   name="schedules[<?php echo esc_attr($field_prefix); ?>][day_of_month]"
                                   value="<?php echo esc_attr((string) $day_of_month); ?>"
                                   min="1"
                                   max="31"
                                   aria-describedby="<?php echo esc_attr($day_of_month_description_id); ?>">
                            <p id="<?php echo esc_attr($day_of_month_description_id); ?>"
                               class="description"
                               data-id-template="bjlg-schedule-day-of-month-%s-description">
                                Choisissez un jour entre 1 et 31. Le dernier jour sera ajusté selon le mois.
                            </p>
                        </td>
                    </tr>
                    <tr class="<?php echo esc_attr($time_classes); ?>" aria-hidden="<?php echo esc_attr($time_hidden ? 'true' : 'false'); ?>">
                        <th scope="row"><label for="<?php echo esc_attr($time_id); ?>" data-for-template="bjlg-schedule-time-%s">Heure</label></th>
                        <td>
                            <input type="time"
                                   id="<?php echo esc_attr($time_id); ?>"
                                   data-field="time"
                                   data-id-template="bjlg-schedule-time-%s"
                                   data-describedby-template="bjlg-schedule-time-%s-description"
                                   name="schedules[<?php echo esc_attr($field_prefix); ?>][time]"
                                   value="<?php echo esc_attr($time); ?>"
                                   aria-describedby="<?php echo esc_attr($time_description_id); ?>">
                            <p id="<?php echo esc_attr($time_description_id); ?>" class="description" data-id-template="bjlg-schedule-time-%s-description">Heure locale du site</p>
                        </td>
                    </tr>
                    <tr class="<?php echo esc_attr($custom_classes); ?>" aria-hidden="<?php echo esc_attr($custom_hidden ? 'true' : 'false'); ?>">
                        <th scope="row"><label for="<?php echo esc_attr($custom_id); ?>" data-for-template="bjlg-schedule-custom-%s">Expression Cron</label></th>
                        <td>
                            <div class="bjlg-cron-field" data-cron-field>
                                <input type="text"
                                       id="<?php echo esc_attr($custom_id); ?>"
                                       class="regular-text code bjlg-cron-input"
                                       data-field="custom_cron"
                                       data-id-template="bjlg-schedule-custom-%s"
                                       data-describedby-template="bjlg-schedule-custom-%s-description"
                                       name="schedules[<?php echo esc_attr($field_prefix); ?>][custom_cron]"
                                       value="<?php echo esc_attr($schedule['custom_cron'] ?? ''); ?>"
                                       placeholder="0 3 * * mon-fri"
                                       aria-describedby="<?php echo esc_attr($custom_description_id); ?>">
                                <p id="<?php echo esc_attr($custom_description_id); ?>" class="description" data-id-template="bjlg-schedule-custom-%s-description">
                                    Utilisez une expression Cron standard à cinq champs (minute, heure, jour du mois, mois, jour de semaine).
                                </p>
                                <button type="button"
                                        class="button-link bjlg-cron-helper-toggle"
                                        data-label-show="<?php echo esc_attr__('Afficher l’assistant Cron', 'backup-jlg'); ?>"
                                        data-label-hide="<?php echo esc_attr__('Masquer l’assistant Cron', 'backup-jlg'); ?>"
                                        aria-expanded="false">
                                    <?php esc_html_e('Afficher l’assistant Cron', 'backup-jlg'); ?>
                                </button>
                                <div class="bjlg-cron-helper-panel bjlg-hidden" data-cron-helper>
                                    <div class="bjlg-cron-assistant" data-cron-assistant>
                                        <p class="description bjlg-cron-assistant__hint" data-cron-empty>
                                            <?php esc_html_e('Saisissez une expression, utilisez les raccourcis ou sélectionnez un exemple pour prévisualiser les prochaines exécutions.', 'backup-jlg'); ?>
                                        </p>
                                        <div class="bjlg-cron-assistant__fields" data-cron-guidance></div>
                                        <div class="bjlg-cron-assistant__tokens" data-cron-tokens></div>
                                        <div class="bjlg-cron-assistant__scenarios" data-cron-scenarios role="list"></div>
                                        <section class="bjlg-cron-assistant__suggestions" data-cron-suggestions hidden>
                                            <strong class="bjlg-cron-assistant__title" data-cron-suggestions-title><?php esc_html_e('Suggestions recommandées', 'backup-jlg'); ?></strong>
                                            <p class="bjlg-cron-assistant__empty" data-cron-suggestions-empty hidden><?php esc_html_e('Sélectionnez des composants pour obtenir des suggestions adaptées.', 'backup-jlg'); ?></p>
                                            <div class="bjlg-cron-assistant__chips" data-cron-suggestions-list role="list"></div>
                                        </section>
                                        <section class="bjlg-cron-assistant__risk" data-cron-risk hidden aria-live="polite">
                                            <span class="bjlg-cron-risk__badge" data-cron-risk-label></span>
                                            <p class="bjlg-cron-risk__message" data-cron-risk-message></p>
                                        </section>
                                        <div class="bjlg-cron-assistant__history" data-cron-history>
                                            <div class="bjlg-cron-history__header">
                                                <strong class="bjlg-cron-assistant__title"><?php esc_html_e('Expressions récentes', 'backup-jlg'); ?></strong>
                                                <button type="button"
                                                        class="button-link bjlg-cron-history__clear"
                                                        data-cron-history-clear>
                                                    <?php esc_html_e('Effacer l’historique', 'backup-jlg'); ?>
                                                </button>
                                            </div>
                                            <p class="bjlg-cron-history__empty" data-cron-history-empty>
                                                <?php esc_html_e('Les expressions validées apparaîtront ici pour un accès rapide.', 'backup-jlg'); ?>
                                            </p>
                                            <div class="bjlg-cron-history__chips" data-cron-history-list role="list"></div>
                                        </div>
                                        <div class="bjlg-cron-assistant__examples" data-cron-examples role="list"></div>
                                        <div class="bjlg-cron-assistant__preview" data-cron-preview hidden>
                                            <strong class="bjlg-cron-assistant__title"><?php esc_html_e('Prochaines exécutions', 'backup-jlg'); ?></strong>
                                            <ol class="bjlg-cron-assistant__runs" data-cron-preview-list data-default-message="<?php echo esc_attr__('Les prochaines occurrences s’afficheront après validation de l’expression.', 'backup-jlg'); ?>"></ol>
                                        </div>
                                        <div class="bjlg-cron-assistant__warnings" data-cron-warnings aria-live="polite"></div>
                                        <p class="bjlg-cron-assistant__status" data-cron-status aria-live="polite"></p>
                                    </div>
                                </div>
                            </div>
                        </td>
                    </tr>
                    <tr>
                        <th scope="row">Composants</th>
                        <td>
                            <fieldset aria-describedby="<?php echo esc_attr($field_prefix); ?>-components-help">
                                <legend class="bjlg-fieldset-title">Choisir les éléments à inclure</legend>
                                <?php foreach ($components_labels as $component_key => $component_label): ?>
                                    <label class="bjlg-label-block bjlg-mb-4">
                                        <input type="checkbox"
                                               data-field="components"
                                               name="schedules[<?php echo esc_attr($field_prefix); ?>][components][]"
                                               value="<?php echo esc_attr($component_key); ?>"
                                               <?php checked(in_array($component_key, $schedule_components, true)); ?>>
                                        <?php if ($component_key === 'db'): ?>
                                            <strong><?php echo esc_html($component_label); ?></strong>
                                            <span class="description">Toutes les tables WordPress</span>
                                        <?php else: ?>
                                            <?php echo esc_html($component_label); ?>
                                        <?php endif; ?>
                                    </label>
                                <?php endforeach; ?>
                                <p id="<?php echo esc_attr($field_prefix); ?>-components-help" class="description">Ces composants seront sauvegardés pour chaque occurrence de cette planification.</p>
                            </fieldset>
                        </td>
                    </tr>
                    <tr>
                        <th scope="row">Options</th>
                        <td>
                            <label class="bjlg-label-block">
                                <input type="checkbox"
                                       data-field="encrypt"
                                       name="schedules[<?php echo esc_attr($field_prefix); ?>][encrypt]"
                                       value="1" <?php checked($encrypt_enabled); ?>>
                                Chiffrer la sauvegarde
                            </label>
                            <label class="bjlg-label-block">
                                <input type="checkbox"
                                       data-field="incremental"
                                       name="schedules[<?php echo esc_attr($field_prefix); ?>][incremental]"
                                       value="1" <?php checked($incremental_enabled); ?>>
                                Sauvegarde incrémentale
                            </label>
                        </td>
                    </tr>
                    <tr>
                        <th scope="row"><label for="<?php echo esc_attr($include_id); ?>" data-for-template="bjlg-schedule-include-%s">Inclusions</label></th>
                        <td>
                            <textarea rows="3"
                                      class="large-text code"
                                      data-field="include_patterns"
                                      id="<?php echo esc_attr($include_id); ?>"
                                      data-id-template="bjlg-schedule-include-%s"
                                      name="schedules[<?php echo esc_attr($field_prefix); ?>][include_patterns]"
                                      placeholder="wp-content/uploads/*&#10;wp-content/themes/mon-theme/*"><?php echo $include_text; ?></textarea>
                        </td>
                    </tr>
                    <tr>
                        <th scope="row"><label for="<?php echo esc_attr($exclude_id); ?>" data-for-template="bjlg-schedule-exclude-%s">Exclusions</label></th>
                        <td>
                            <textarea rows="3"
                                      class="large-text code"
                                      data-field="exclude_patterns"
                                      id="<?php echo esc_attr($exclude_id); ?>"
                                      data-id-template="bjlg-schedule-exclude-%s"
                                      name="schedules[<?php echo esc_attr($field_prefix); ?>][exclude_patterns]"
                                      placeholder="*/cache/*&#10;*.tmp"><?php echo $exclude_text; ?></textarea>
                        </td>
                    </tr>
                    <tr>
                        <th scope="row">Contrôles post-sauvegarde</th>
                        <td>
                            <label class="bjlg-label-block">
                                <input type="checkbox"
                                       data-field="post_checks"
                                       name="schedules[<?php echo esc_attr($field_prefix); ?>][post_checks][]"
                                       value="checksum" <?php checked(!empty($post_checks['checksum'])); ?>>
                                Vérification checksum
                            </label>
                            <label class="bjlg-label-block">
                                <input type="checkbox"
                                       data-field="post_checks"
                                       name="schedules[<?php echo esc_attr($field_prefix); ?>][post_checks][]"
                                       value="dry_run" <?php checked(!empty($post_checks['dry_run'])); ?>>
                                Test de restauration
                            </label>
                        </td>
                    </tr>
                    <tr>
                        <th scope="row">Destinations secondaires</th>
                        <td>
                            <?php if (!empty($destination_choices)): ?>
                                <?php foreach ($destination_choices as $destination_id => $destination_label):
                                    $is_google_drive = $destination_id === 'google_drive';
                                    $is_unavailable = $is_google_drive && $google_drive_unavailable;
                                    ?>
                                    <div class="bjlg-destination-option-group">
                                        <label class="bjlg-label-block bjlg-destination-option">
                                            <input type="checkbox"
                                                   data-field="secondary_destinations"
                                                   name="schedules[<?php echo esc_attr($field_prefix); ?>][secondary_destinations][]"
                                                   value="<?php echo esc_attr($destination_id); ?>"
                                                   <?php checked(in_array($destination_id, $secondary_destinations, true)); ?>
                                                   <?php disabled($is_unavailable); ?>>
                                            <?php echo esc_html($destination_label); ?>
                                        </label>
                                        <?php if ($is_unavailable): ?>
                                            <p class="description bjlg-destination-unavailable"><?php echo esc_html($this->get_google_drive_unavailable_notice()); ?></p>
                                        <?php endif; ?>
                                    </div>
                                <?php endforeach; ?>
                                <p class="description">En cas d'échec de la première destination, les suivantes seront tentées.</p>
                            <?php else: ?>
                                <p class="description">Aucune destination distante disponible.</p>
                            <?php endif; ?>
                        </td>
                    </tr>
                    <tr>
                        <th scope="row">Résumé</th>
                        <td>
                            <div class="bjlg-schedule-summary" data-field="summary" aria-live="polite">
                                <?php echo $summary_html; // phpcs:ignore WordPress.Security.EscapeOutput.OutputNotEscaped ?>
                            </div>
                        </td>
                    </tr>
                    <tr class="bjlg-schedule-recommendations-row">
                        <th scope="row"><?php esc_html_e('Recommandations', 'backup-jlg'); ?></th>
                        <td>
                            <div class="bjlg-schedule-recommendations" data-field="recommendations" aria-live="polite">
                                <p class="bjlg-schedule-recommendations__status" data-role="recommendation-status" hidden></p>
                                <div class="bjlg-schedule-recommendations__badges" data-role="recommendation-badges"></div>
                                <div class="bjlg-schedule-recommendations__tips" data-role="recommendation-tips"></div>
                                <p class="bjlg-schedule-recommendations__empty" data-role="recommendation-empty"><?php echo esc_html__(
                                    'Modifiez la planification pour découvrir les recommandations.',
                                    'backup-jlg'
                                ); ?></p>
                            </div>
                        </td>
                    </tr>
                </table>
                <p class="bjlg-schedule-inline-actions">
                    <button type="button" class="button button-secondary bjlg-run-schedule-now"<?php echo $is_template ? ' disabled' : ''; ?>>Exécuter maintenant</button>
                </p>
            </div>
        </div>
        <?php
        return ob_get_clean();
    }

    private function render_rbac_section() {
        $contexts = BJLG_RBAC::get_context_definitions();
        $templates = BJLG_RBAC::get_templates();
        $choices = BJLG_RBAC::get_permission_choices();
        $initial_map = bjlg_get_capability_map();
        $scope = $this->is_network_screen ? 'network' : 'site';

        $contexts_json = esc_attr(wp_json_encode($contexts));
        $templates_json = esc_attr(wp_json_encode($templates));
        $choices_json = esc_attr(wp_json_encode($choices));
        $map_json = esc_attr(wp_json_encode($initial_map));
        $rest_namespace = class_exists(BJLG_REST_API::class) ? BJLG_REST_API::API_NAMESPACE : 'backup-jlg/v1';
        $endpoint = esc_url(rest_url(trailingslashit($rest_namespace) . 'rbac'));

        ?>
        <div class="bjlg-section bjlg-rbac-section">
            <h2><?php esc_html_e('Contrôles d’accès', 'backup-jlg'); ?></h2>
            <p class="description">
                <?php esc_html_e('Affectez des rôles ou des capacités distincts aux principales fonctionnalités du plugin.', 'backup-jlg'); ?>
            </p>
            <div
                id="bjlg-rbac-app"
                class="bjlg-rbac-app"
                data-section-key="rbac"
                data-rbac-contexts="<?php echo $contexts_json; ?>"
                data-rbac-templates="<?php echo $templates_json; ?>"
                data-rbac-choices="<?php echo $choices_json; ?>"
                data-rbac-map="<?php echo $map_json; ?>"
                data-rbac-endpoint="<?php echo esc_attr($endpoint); ?>"
                data-rbac-scope="<?php echo esc_attr($scope); ?>"
                tabindex="-1"
            >
                <div class="notice notice-info bjlg-rbac-fallback" aria-live="polite">
                    <p><?php esc_html_e('Activez JavaScript pour personnaliser les droits d’accès.', 'backup-jlg'); ?></p>
                </div>
            </div>
        </div>
        <?php
    }

    private function wrap_schedule_badge_group($title, array $badges) {
        return sprintf(
            '<div class="bjlg-badge-group"><strong class="bjlg-badge-group-title">%s :</strong>%s</div>',
            esc_html($title),
            implode('', $badges)
        );
    }

    private function format_schedule_badge($label, $color_class, $extra_class = '') {
        $classes = ['bjlg-badge'];

        if (is_string($color_class) && $color_class !== '') {
            $classes[] = $color_class;
        } else {
            $classes[] = 'bjlg-badge-bg-slate';
        }

        if (!empty($extra_class)) {
            $classes[] = $extra_class;
        }

        return sprintf(
            '<span class="%s">%s</span>',
            esc_attr(implode(' ', $classes)),
            esc_html($label)
        );
    }

    private function sanitize_with_kses($content, array $allowed_tags = []) {
        if (function_exists('wp_kses')) {
            return wp_kses($content, $allowed_tags);
        }

        if (function_exists('wp_kses_post')) {
            return wp_kses_post($content);
        }

        if (empty($allowed_tags)) {
            return strip_tags((string) $content);
        }

        $allowed = '';
        foreach (array_keys($allowed_tags) as $tag) {
            if (!is_string($tag) || $tag === '') {
                continue;
            }

            $allowed .= '<' . $tag . '>';
        }

        return strip_tags((string) $content, $allowed);
    }
}<|MERGE_RESOLUTION|>--- conflicted
+++ resolved
@@ -1988,13 +1988,8 @@
                                     <?php endif; ?>
                                 <?php endif; ?>
 
-<<<<<<< HEAD
                                 <?php if ($queue_key === 'remote_purge'): ?>
                                     <p class="bjlg-queue-card__note"><?php esc_html_e('Surveillez les tendances de capacité pour anticiper les saturations.', 'backup-jlg'); ?></p>
-=======
-                                <?php if ($queue_key === 'remote_purge' && !empty($queue['sla']['threshold_summary'])): ?>
-                                    <p class="bjlg-queue-card__note"><?php echo esc_html($queue['sla']['threshold_summary']); ?></p>
->>>>>>> 56704992
                                 <?php endif; ?>
 
                                 <ul class="bjlg-queue-card__entries" data-role="entries">
