<?php
namespace BJLG;

use WP_REST_Request;
use WP_REST_Response;

if (!defined('ABSPATH')) {
    exit;
}

/**
 * Gère la création et l'affichage de l'interface d'administration du plugin.
 */
class BJLG_Admin {

    private const DASHBOARD_RECENT_BACKUPS_LIMIT = 3;

    private const ONBOARDING_PROGRESS_META_KEY = 'bjlg_onboarding_progress';

    private $destinations = [];
    private $advanced_admin;
    private $google_drive_notice;
    private $onboarding_progress = [];
    private $is_network_screen = false;
    private $network_notice = null;

    public function __construct() {
        $this->load_destinations();
        $this->advanced_admin = class_exists(BJLG_Admin_Advanced::class) ? new BJLG_Admin_Advanced() : null;
        $this->onboarding_progress = $this->get_user_onboarding_progress();
        add_action('admin_menu', [$this, 'create_admin_page']);
        add_action('network_admin_menu', [$this, 'create_network_admin_page']);
        add_filter('bjlg_admin_tabs', [$this, 'get_default_tabs']);
        add_filter('bjlg_admin_sections', [$this, 'get_default_sections']);
        add_action('wp_dashboard_setup', [$this, 'register_dashboard_widget']);
        add_action('admin_enqueue_scripts', [$this, 'enqueue_dashboard_widget_assets']);
        add_action('wp_ajax_bjlg_update_onboarding_progress', [$this, 'ajax_update_onboarding_progress']);
        add_action('admin_post_bjlg_download_self_test_report', [$this, 'handle_download_self_test_report']);
    }

    /**
     * Détermine si Google Drive est indisponible faute de SDK.
     */
    private function is_google_drive_unavailable() {
        $google_drive_destination = isset($this->destinations['google_drive'])
            ? $this->destinations['google_drive']
            : null;

        if (!is_object($google_drive_destination) || !method_exists($google_drive_destination, 'is_sdk_available')) {
            return false;
        }

        return !$google_drive_destination->is_sdk_available();
    }

    /**
     * Retourne le message à afficher quand le SDK Google Drive est manquant.
     */
    private function get_google_drive_unavailable_notice() {
        if ($this->google_drive_notice === null) {
            $this->google_drive_notice = esc_html__(
                "Le SDK Google n'est pas disponible. Installez les dépendances via Composer pour activer cette destination.",
                'backup-jlg'
            );
        }

        return $this->google_drive_notice;
    }

    /**
     * Charge les classes de destination disponibles.
     */
    private function load_destinations() {
        if (class_exists(BJLG_Google_Drive::class)) {
            $this->destinations['google_drive'] = new BJLG_Google_Drive();
        }
        if (class_exists(BJLG_AWS_S3::class)) {
            $this->destinations['aws_s3'] = new BJLG_AWS_S3();
        }
        if (class_exists(BJLG_Wasabi::class)) {
            $this->destinations['wasabi'] = new BJLG_Wasabi();
        }
        if (class_exists(BJLG_Dropbox::class)) {
            $this->destinations['dropbox'] = new BJLG_Dropbox();
        }
        if (class_exists(BJLG_Azure_Blob::class)) {
            $this->destinations['azure_blob'] = new BJLG_Azure_Blob();
        }
        if (class_exists(BJLG_Backblaze_B2::class)) {
            $this->destinations['backblaze_b2'] = new BJLG_Backblaze_B2();
        }
        if (class_exists(BJLG_OneDrive::class)) {
            $this->destinations['onedrive'] = new BJLG_OneDrive();
        }
        if (class_exists(BJLG_PCloud::class)) {
            $this->destinations['pcloud'] = new BJLG_PCloud();
        }
        if (class_exists(BJLG_SFTP::class)) {
            $this->destinations['sftp'] = new BJLG_SFTP();
        }
    }

    private function get_scope_choices(): array {
        $choices = [
            BJLG_Site_Context::HISTORY_SCOPE_SITE => __('Site courant', 'backup-jlg'),
        ];

        if (!function_exists('is_multisite') || !is_multisite()) {
            return $choices;
        }

        $can_view_network = function_exists('bjlg_can_manage_plugin') && bjlg_can_manage_plugin(null, 'manage_network');

        if ($can_view_network) {
            $choices[BJLG_Site_Context::HISTORY_SCOPE_NETWORK] = __('Réseau', 'backup-jlg');
        }

        return $choices;
    }

    private function determine_active_scope(array $choices): string {
        $default = $this->is_network_screen ? BJLG_Site_Context::HISTORY_SCOPE_NETWORK : BJLG_Site_Context::HISTORY_SCOPE_SITE;

        $requested = isset($_GET['bjlg_scope'])
            ? sanitize_key((string) wp_unslash($_GET['bjlg_scope']))
            : $default;

        if (!isset($choices[$requested])) {
            $requested = $default;
        }

        if (!isset($choices[$requested])) {
            $requested = (string) array_key_first($choices);
        }

        if ($requested === '') {
            $requested = BJLG_Site_Context::HISTORY_SCOPE_SITE;
        }

        return $requested;
    }

    private function collect_metrics_for_scope(string $scope): array {
        if (!$this->advanced_admin) {
            return [];
        }

        return $this->run_with_scope(function () {
            return $this->advanced_admin->get_dashboard_metrics();
        }, $scope);
    }

    private function run_with_scope(callable $callback, ?string $scope = null)
    {
        $target_scope = $scope ?? $this->active_scope;

        if ($target_scope === BJLG_Site_Context::HISTORY_SCOPE_NETWORK) {
            return BJLG_Site_Context::with_network($callback);
        }

        return $callback();
    }

    private function render_scope_switcher(array $choices, string $active_scope): void {
        if (count($choices) < 2) {
            return;
        }

        $preserved_params = [];

        foreach ($_GET as $key => $value) {
            if ($key === 'bjlg_scope') {
                continue;
            }

            $sanitized_key = sanitize_key((string) $key);

            if ($sanitized_key === '') {
                continue;
            }

            if (is_scalar($value)) {
                $preserved_params[$sanitized_key] = sanitize_text_field((string) wp_unslash($value));
            }
        }

        ?>
        <form method="get" class="bjlg-scope-switcher">
            <?php foreach ($preserved_params as $param_key => $param_value): ?>
                <input type="hidden" name="<?php echo esc_attr($param_key); ?>" value="<?php echo esc_attr($param_value); ?>">
            <?php endforeach; ?>
            <label class="screen-reader-text" for="bjlg-scope-select"><?php esc_html_e('Périmètre des données', 'backup-jlg'); ?></label>
            <select id="bjlg-scope-select" name="bjlg_scope" class="bjlg-scope-switcher__select" onchange="this.form.submit()">
                <?php foreach ($choices as $scope_value => $label): ?>
                    <option value="<?php echo esc_attr($scope_value); ?>" <?php selected($active_scope, $scope_value); ?>>
                        <?php echo esc_html($label); ?>
                    </option>
                <?php endforeach; ?>
            </select>
            <noscript>
                <button type="submit" class="button button-secondary"><?php esc_html_e('Appliquer', 'backup-jlg'); ?></button>
            </noscript>
        </form>
        <?php
    }

    /**
     * Retourne les onglets par défaut
     */
    public function get_default_tabs($tabs) {
        $defaults = [
            'backup_restore' => 'Sauvegarde & Restauration',
            'scheduling' => 'Planification',
            'history' => 'Historique',
            'health_check' => 'Bilan de Santé',
            'settings' => 'Réglages',
            'logs' => 'Logs & Outils',
            'api' => 'API & Intégrations',
        ];

        if (is_array($tabs) && !empty($tabs)) {
            return array_merge($defaults, $tabs);
        }

        return $defaults;
    }

    private function get_user_onboarding_progress(): array {
        if (!\function_exists('get_current_user_id') || !\function_exists('get_user_meta')) {
            return [];
        }

        $user_id = \get_current_user_id();
        if (!$user_id) {
            return [];
        }

        $progress = \get_user_meta($user_id, self::ONBOARDING_PROGRESS_META_KEY, true);

        if (!is_array($progress) || empty($progress)) {
            return [];
        }

        $completed = [];
        foreach ($progress as $step_id) {
            $key = sanitize_key((string) $step_id);
            if ($key !== '') {
                $completed[] = $key;
            }
        }

        return array_values(array_unique($completed));
    }

    private function save_user_onboarding_progress(array $completed) {
        if (!\function_exists('get_current_user_id') || !\function_exists('update_user_meta')) {
            return;
        }

        $user_id = \get_current_user_id();
        if (!$user_id) {
            return;
        }

        $normalized = [];
        foreach ($completed as $step_id) {
            $key = sanitize_key((string) $step_id);
            if ($key !== '') {
                $normalized[] = $key;
            }
        }

        \update_user_meta($user_id, self::ONBOARDING_PROGRESS_META_KEY, array_values(array_unique($normalized)));
        $this->onboarding_progress = $this->get_user_onboarding_progress();
    }

    /**
     * Retourne les sections par défaut affichées dans l'application React.
     */
    public function get_default_sections($sections) {
        $defaults = [
            'monitoring' => [
                'label' => __('Monitoring', 'backup-jlg'),
                'icon' => 'chart-line',
            ],
            'backup' => [
                'label' => __('Sauvegarde', 'backup-jlg'),
                'icon' => 'database-export',
            ],
            'restore' => [
                'label' => __('Restauration', 'backup-jlg'),
                'icon' => 'update-alt',
            ],
            'settings' => [
                'label' => __('Réglages', 'backup-jlg'),
                'icon' => 'admin-generic',
            ],
            'integrations' => [
                'label' => __('Intégrations', 'backup-jlg'),
                'icon' => 'admin-network',
            ],
        ];

        if ($this->is_network_screen) {
            $defaults = array_merge(
                [
                    'network' => [
                        'label' => __('Réseau', 'backup-jlg'),
                        'icon' => 'admin-network',
                    ],
                ],
                $defaults
            );
        }

        if (is_array($sections) && !empty($sections)) {
            return array_merge($defaults, $sections);
        }

        return $defaults;
    }

    /**
     * Crée la page de menu dans l'administration.
     */
    public function create_admin_page() {
        $wl_settings = \bjlg_get_option('bjlg_whitelabel_settings', []);
        $plugin_name = !empty($wl_settings['plugin_name']) ? $wl_settings['plugin_name'] : 'Backup - JLG';

        add_menu_page(
            $plugin_name,
            $plugin_name,
            'bjlg_manage_plugin',
            'backup-jlg',
            [$this, 'render_admin_page'],
            'dashicons-database-export',
            81
        );
    }

    public function create_network_admin_page() {
        if (!function_exists('is_multisite') || !is_multisite()) {
            return;
        }

        $wl_settings = \bjlg_get_option('bjlg_whitelabel_settings', [], ['network' => true]);
        $plugin_name = !empty($wl_settings['plugin_name']) ? $wl_settings['plugin_name'] : 'Backup - JLG';

        add_menu_page(
            $plugin_name,
            $plugin_name,
            'bjlg_manage_plugin',
            'backup-jlg-network',
            [$this, 'render_network_admin_page'],
            'dashicons-database-export',
            81
        );
    }

    public function render_network_admin_page() {
        $previous_state = $this->is_network_screen;
        $this->is_network_screen = true;

        bjlg_with_network(function () {
            $this->handle_network_admin_actions();
            $this->render_admin_page();
        });

        $this->is_network_screen = $previous_state;
    }

    /**
     * Register the dashboard widget shown on the main WordPress dashboard.
     */
    public function register_dashboard_widget() {
        if (!function_exists('bjlg_can_manage_plugin') || !bjlg_can_manage_plugin()) {
            return;
        }

        wp_add_dashboard_widget(
            'bjlg_dashboard_status',
            __('Sauvegardes - aperçu', 'backup-jlg'),
            [$this, 'render_dashboard_widget']
        );
    }

    /**
     * Enqueue assets required for the dashboard widget.
     */
    public function enqueue_dashboard_widget_assets($hook_suffix) {
        if ($hook_suffix !== 'index.php') {
            return;
        }

        if (!function_exists('bjlg_can_manage_plugin') || !bjlg_can_manage_plugin()) {
            return;
        }

        wp_enqueue_style(
            'bjlg-dashboard-widget',
            BJLG_PLUGIN_URL . 'assets/css/dashboard-widget.css',
            [],
            BJLG_VERSION
        );
    }

    public function ajax_update_onboarding_progress() {
        if (!function_exists('bjlg_can_manage_plugin') || !bjlg_can_manage_plugin()) {
            wp_send_json_error(['message' => __('Vous n’avez pas la permission de modifier cette checklist.', 'backup-jlg')], 403);
        }

        $nonce = isset($_POST['nonce']) ? sanitize_text_field(wp_unslash($_POST['nonce'])) : '';
        if (!wp_verify_nonce($nonce, 'bjlg_onboarding_progress')) {
            wp_send_json_error(['message' => __('Jeton de sécurité invalide.', 'backup-jlg')], 403);
        }

        $steps = isset($_POST['completed']) ? (array) wp_unslash($_POST['completed']) : [];
        $completed = [];

        foreach ($steps as $step_id) {
            $key = sanitize_key((string) $step_id);
            if ($key !== '') {
                $completed[] = $key;
            }
        }

        $this->save_user_onboarding_progress($completed);

        wp_send_json_success([
            'completed' => $this->onboarding_progress,
        ]);
    }
    
    private function map_legacy_tab_to_section(string $tab): string {
        switch ($tab) {
            case 'backup_restore':
            case 'scheduling':
                return 'backup';
            case 'history':
            case 'health_check':
            case 'logs':
                return 'monitoring';
            case 'settings':
                return 'settings';
            case 'api':
                return 'integrations';
            default:
                return $tab !== '' ? sanitize_key($tab) : 'monitoring';
        }
    }

    private function get_section_module_mapping(): array {
        return [
            'monitoring' => ['dashboard', 'logs'],
            'backup' => ['dashboard', 'backup', 'scheduling'],
            'restore' => ['backup'],
            'settings' => ['settings'],
            'integrations' => ['api'],
        ];
    }

    private function build_sidebar_summary_items(array $metrics): array {
        $summary = isset($metrics['summary']) && is_array($metrics['summary']) ? $metrics['summary'] : [];
        $reliability = isset($metrics['reliability']) && is_array($metrics['reliability']) ? $metrics['reliability'] : [];

        $items = [];

        $items[] = [
            'label' => __('Dernière sauvegarde', 'backup-jlg'),
            'value' => $summary['history_last_backup_relative'] ?? ($summary['history_last_backup'] ?? __('Aucune sauvegarde effectuée', 'backup-jlg')),
            'meta' => $summary['history_last_backup'] ?? '',
            'icon' => 'dashicons-backup',
        ];

        $items[] = [
            'label' => __('Prochaine planification', 'backup-jlg'),
            'value' => $summary['scheduler_next_run_relative'] ?? ($summary['scheduler_next_run'] ?? __('Non planifié', 'backup-jlg')),
            'meta' => $summary['scheduler_next_run'] ?? '',
            'icon' => 'dashicons-clock',
        ];

        $count_archives = (int) ($summary['storage_backup_count'] ?? 0);
        $count_formatted = \function_exists('number_format_i18n')
            ? \number_format_i18n($count_archives)
            : number_format($count_archives);

        if (\function_exists('_n')) {
            $meta_label = sprintf(
                \_n('%s archive', '%s archives', $count_archives, 'backup-jlg'),
                $count_formatted
            );
        } else {
            $meta_label = sprintf(
                $count_archives === 1 ? '%s archive' : '%s archives',
                $count_formatted
            );
        }

        $items[] = [
            'label' => __('Stockage local', 'backup-jlg'),
            'value' => $summary['storage_total_size_human'] ?? size_format(0),
            'meta' => $meta_label,
            'icon' => 'dashicons-database',
        ];

        if (!empty($reliability)) {
            $score = isset($reliability['score']) ? max(0, min(100, (int) $reliability['score'])) : null;
            $score_label = $reliability['score_label'] ?? '';
            $items[] = [
                'label' => __('Indice de fiabilité', 'backup-jlg'),
                'value' => $score !== null ? sprintf(__('%s /100', 'backup-jlg'), number_format_i18n($score)) : __('Non disponible', 'backup-jlg'),
                'meta' => $score_label,
                'icon' => 'dashicons-shield-alt',
            ];
        }

        return $items;
    }

    private function has_api_keys(): bool {
        if (!class_exists(BJLG_API_Keys::class)) {
            return false;
        }

        $keys = $this->run_with_scope(static function () {
            return BJLG_API_Keys::get_keys();
        });

        return is_array($keys) && !empty($keys);
    }

    private function build_onboarding_steps(array $metrics): array {
        $summary = isset($metrics['summary']) && is_array($metrics['summary']) ? $metrics['summary'] : [];
        $scheduler = isset($metrics['scheduler']) && is_array($metrics['scheduler']) ? $metrics['scheduler'] : [];
        $encryption = isset($metrics['encryption']) && is_array($metrics['encryption']) ? $metrics['encryption'] : [];
        $has_backup = (int) ($summary['history_successful_backups'] ?? 0) > 0;
        $has_schedule = (int) ($scheduler['active_count'] ?? 0) > 0;
        $encryption_enabled = !empty($encryption['encryption_enabled']);
        $has_api_key = $this->has_api_keys();

        $steps = [
            [
                'id' => 'create-first-backup',
                'title' => __('Créer une sauvegarde immédiate', 'backup-jlg'),
                'description' => __('Assurez-vous d’avoir une archive complète en lançant une sauvegarde à la demande.', 'backup-jlg'),
                'cta' => [
                    'label' => __('Lancer une sauvegarde', 'backup-jlg'),
                    'href' => add_query_arg(['page' => 'backup-jlg', 'section' => 'backup'], admin_url('admin.php')) . '#bjlg-backup-creation-form',
                ],
                'completed' => $has_backup,
                'locked' => false,
            ],
            [
                'id' => 'configure-schedule',
                'title' => __('Planifier des sauvegardes automatiques', 'backup-jlg'),
                'description' => __('Activez au moins une planification récurrente pour couvrir vos besoins métier.', 'backup-jlg'),
                'cta' => [
                    'label' => __('Configurer la planification', 'backup-jlg'),
                    'href' => add_query_arg(['page' => 'backup-jlg', 'section' => 'backup'], admin_url('admin.php')) . '#bjlg-scheduling',
                ],
                'completed' => $has_schedule,
                'locked' => false,
            ],
            [
                'id' => 'enable-encryption',
                'title' => __('Activer le chiffrement AES-256', 'backup-jlg'),
                'description' => __('Protégez vos archives en générant une clé AES-256 puis en activant l’option « Sauvegarde chiffrée » dans Paramètres → Chiffrement.', 'backup-jlg'),
                'cta' => [
                    'label' => __('Ouvrir Paramètres → Chiffrement', 'backup-jlg'),
                    'href' => add_query_arg(['page' => 'backup-jlg', 'section' => 'settings'], admin_url('admin.php')) . '#bjlg-encryption-settings',
                ],
                'completed' => $encryption_enabled,
                'locked' => true,
            ],
            [
                'id' => 'generate-api-key',
                'title' => __('Générer une clé API', 'backup-jlg'),
                'description' => __('Créez une clé API dédiée pour vos intégrations externes et automatisez vos workflows.', 'backup-jlg'),
                'cta' => [
                    'label' => __('Créer une clé API', 'backup-jlg'),
                    'href' => add_query_arg(['page' => 'backup-jlg', 'section' => 'integrations'], admin_url('admin.php')) . '#bjlg-create-api-key',
                    'action' => 'open-api-key',
                ],
                'completed' => $has_api_key,
                'locked' => true,
            ],
        ];

        return $steps;
    }

    /**
     * Affiche le contenu de la page principale et gère le routage des onglets.
     */
    public function render_admin_page() {
        $admin_url_callback = $this->is_network_screen ? 'network_admin_url' : 'admin_url';
        $requested_section = isset($_GET['section']) ? sanitize_key($_GET['section']) : '';
        $legacy_tab = isset($_GET['tab']) ? sanitize_key($_GET['tab']) : '';
        if ($requested_section === '' && $legacy_tab !== '') {
            $requested_section = $this->map_legacy_tab_to_section($legacy_tab);
        }

        $raw_sections = apply_filters('bjlg_admin_sections', []);
        if (!is_array($raw_sections) || empty($raw_sections)) {
            $raw_sections = $this->get_default_sections([]);
        }

        $sections = [];
        foreach ($raw_sections as $key => $data) {
            $slug = sanitize_key((string) $key);
            if ($slug === '') {
                $slug = 'section-' . substr(md5((string) $key), 0, 8);
            }

            $label = '';
            $icon_candidate = 'admin-generic';
            if (is_array($data)) {
                $label = isset($data['label']) ? (string) $data['label'] : '';
                $icon_candidate = isset($data['icon']) ? (string) $data['icon'] : 'admin-generic';
            } else {
                $label = (string) $data;
            }

            if (strpos($icon_candidate, 'dashicons-') !== 0) {
                $icon_candidate = 'dashicons-' . $icon_candidate;
            }

            if ($label === '') {
                $label = ucwords(str_replace(['_', '-'], ' ', $slug));
            }

            $sections[$slug] = [
                'key' => $slug,
                'label' => $label,
                'icon' => sanitize_html_class($icon_candidate),
                'url' => add_query_arg(
                    [
                        'page' => $this->is_network_screen ? 'backup-jlg-network' : 'backup-jlg',
                        'section' => $slug,
                    ],
                    $admin_url_callback('admin.php')
                ),
            ];
        }

        if (empty($sections)) {
            return;
        }

        if ($requested_section === '' || !isset($sections[$requested_section])) {
            $active_section = (string) array_key_first($sections);
        } else {
            $active_section = $requested_section;
        }

        $scope_choices = $this->get_scope_choices();
        $this->active_scope = $this->determine_active_scope($scope_choices);
        $metrics = $this->collect_metrics_for_scope($this->active_scope);

        $notice_type = isset($_GET['bjlg_notice']) ? sanitize_key($_GET['bjlg_notice']) : '';
        $notice_message = '';

        if (isset($_GET['bjlg_notice_message'])) {
            $raw_notice = rawurldecode((string) $_GET['bjlg_notice_message']);
            $notice_message = sanitize_text_field(wp_unslash($raw_notice));
        }

        $notice_classes = [
            'success' => 'notice notice-success',
            'error' => 'notice notice-error',
            'warning' => 'notice notice-warning',
            'info' => 'notice notice-info',
        ];

        if (is_array($this->network_notice) && !empty($this->network_notice['message'])) {
            $type = isset($this->network_notice['type']) ? (string) $this->network_notice['type'] : 'info';
            $class = $notice_classes[$type] ?? $notice_classes['info'];
            printf(
                '<div class="%1$s"><p>%2$s</p></div>',
                esc_attr($class),
                esc_html((string) $this->network_notice['message'])
            );
        }

        $section_modules_map = $this->get_section_module_mapping();
        $sections_for_js = array_values($sections);
        $sections_json = !empty($sections_for_js) ? wp_json_encode($sections_for_js) : '';
        $modules_json = !empty($section_modules_map) ? wp_json_encode($section_modules_map) : '';
        $onboarding_steps = $this->build_onboarding_steps($metrics);
        $onboarding_payload = [
            'steps' => $onboarding_steps,
            'completed' => $this->onboarding_progress,
        ];
        $onboarding_json = !empty($onboarding_steps) ? wp_json_encode($onboarding_payload) : '';

        $summary_items = $this->build_sidebar_summary_items($metrics);
        $reliability = isset($metrics['reliability']) && is_array($metrics['reliability']) ? $metrics['reliability'] : [];
        $reliability_level = $reliability['level'] ?? __('Indisponible', 'backup-jlg');
        $reliability_intent = isset($reliability['intent']) ? sanitize_html_class((string) $reliability['intent']) : 'info';
        $reliability_score = isset($reliability['score']) ? max(0, min(100, (int) $reliability['score'])) : null;

        $breadcrumb_items = [
            [
                'label' => __('Console Backup JLG', 'backup-jlg'),
                'url' => add_query_arg([
                    'page' => $this->is_network_screen ? 'backup-jlg-network' : 'backup-jlg',
                ], $admin_url_callback('admin.php')),
            ],
            [
                'label' => $sections[$active_section]['label'],
                'url' => '',
            ],
        ];

        $app_sections_attr = $sections_json ? ' data-bjlg-sections="' . esc_attr($sections_json) . '"' : '';
        $app_modules_attr = $modules_json ? ' data-bjlg-modules="' . esc_attr($modules_json) . '"' : '';
        $app_onboarding_attr = $onboarding_json ? ' data-bjlg-onboarding="' . esc_attr($onboarding_json) . '"' : '';

        ?>
        <a class="bjlg-skip-link" href="#bjlg-main-content">
            <?php esc_html_e('Aller au contenu principal', 'backup-jlg'); ?>
        </a>
        <div id="bjlg-main-content" class="wrap bjlg-wrap is-light" data-bjlg-theme="light" role="main" tabindex="-1" data-active-section="<?php echo esc_attr($active_section); ?>" data-bjlg-scope="<?php echo esc_attr($this->active_scope); ?>">
            <header class="bjlg-page-header">
                <h1>
                    <span class="dashicons dashicons-database-export" aria-hidden="true"></span>
                    <?php echo esc_html(get_admin_page_title()); ?>
                    <span class="bjlg-version">v<?php echo esc_html(BJLG_VERSION); ?></span>
                </h1>
                <div class="bjlg-utility-bar">
                    <button
                        type="button"
                        class="button button-secondary bjlg-contrast-toggle"
                        id="bjlg-contrast-toggle"
                        data-dark-label="<?php echo esc_attr__('Activer le contraste renforcé', 'backup-jlg'); ?>"
                        data-light-label="<?php echo esc_attr__('Revenir au thème clair', 'backup-jlg'); ?>"
                        aria-pressed="false"
                    >
                        <?php echo esc_html__('Activer le contraste renforcé', 'backup-jlg'); ?>
                    </button>
                    <?php $this->render_scope_switcher($scope_choices, $this->active_scope); ?>
                </div>
            </header>

            <?php if ($notice_type && $notice_message !== ''): ?>
                <?php $notice_class = isset($notice_classes[$notice_type]) ? $notice_classes[$notice_type] : $notice_classes['info']; ?>
                <div class="<?php echo esc_attr($notice_class); ?>">
                    <p><?php echo esc_html($notice_message); ?></p>
                </div>
            <?php endif; ?>

            <div class="bjlg-admin-shell" data-active-section="<?php echo esc_attr($active_section); ?>">
                <aside id="bjlg-shell-sidebar" class="bjlg-admin-shell__sidebar" data-collapsible="true">
                    <div class="bjlg-sidebar__header">
                        <h2><?php esc_html_e('Navigation', 'backup-jlg'); ?></h2>
                        <button type="button" class="bjlg-sidebar__close button button-link" id="bjlg-sidebar-close">
                            <span class="dashicons dashicons-no-alt" aria-hidden="true"></span>
                            <span class="screen-reader-text"><?php esc_html_e('Fermer le menu', 'backup-jlg'); ?></span>
                        </button>
                    </div>
                    <div class="bjlg-sidebar__summary" role="region" aria-label="<?php esc_attr_e('Résumé d’état global', 'backup-jlg'); ?>">
                        <h3><?php esc_html_e('Résumé d’état', 'backup-jlg'); ?></h3>
                        <ul class="bjlg-sidebar-summary-list">
                            <?php foreach ($summary_items as $item): ?>
                                <li class="bjlg-sidebar-summary-list__item">
                                    <span class="bjlg-sidebar-summary-list__icon dashicons <?php echo esc_attr($item['icon']); ?>" aria-hidden="true"></span>
                                    <div class="bjlg-sidebar-summary-list__content">
                                        <span class="bjlg-sidebar-summary-list__label"><?php echo esc_html($item['label']); ?></span>
                                        <span class="bjlg-sidebar-summary-list__value"><?php echo esc_html($item['value']); ?></span>
                                        <?php if (!empty($item['meta'])): ?>
                                            <span class="bjlg-sidebar-summary-list__meta"><?php echo esc_html($item['meta']); ?></span>
                                        <?php endif; ?>
                                    </div>
                                </li>
                            <?php endforeach; ?>
                        </ul>
                    </div>
                    <nav class="bjlg-sidebar__nav" aria-label="<?php esc_attr_e('Navigation principale', 'backup-jlg'); ?>">
                        <ul>
                            <?php foreach ($sections as $section_key => $section): ?>
                                <li>
                                    <a class="bjlg-sidebar__nav-link<?php echo $section_key === $active_section ? ' is-active' : ''; ?>"
                                       href="<?php echo esc_url($section['url']); ?>"
                                       data-section="<?php echo esc_attr($section_key); ?>">
                                        <span class="dashicons <?php echo esc_attr($section['icon']); ?>" aria-hidden="true"></span>
                                        <span><?php echo esc_html($section['label']); ?></span>
                                    </a>
                                </li>
                            <?php endforeach; ?>
                        </ul>
                    </nav>
                </aside>

                <div class="bjlg-admin-shell__main">
                    <div class="bjlg-shell-topbar">
                        <button type="button" class="button button-secondary bjlg-shell-topbar__toggle" id="bjlg-sidebar-toggle" aria-controls="bjlg-shell-sidebar" aria-expanded="false">
                            <span class="dashicons dashicons-menu" aria-hidden="true"></span>
                            <span class="screen-reader-text"><?php esc_html_e('Afficher le menu latéral', 'backup-jlg'); ?></span>
                        </button>
                        <nav class="bjlg-breadcrumbs" aria-label="<?php esc_attr_e('Fil d’Ariane', 'backup-jlg'); ?>">
                            <ol>
                                <?php $crumb_count = count($breadcrumb_items); ?>
                                <?php foreach ($breadcrumb_items as $index => $crumb): ?>
                                    <li<?php echo $index === $crumb_count - 1 ? ' aria-current="page"' : ''; ?>>
                                        <?php if (!empty($crumb['url']) && $index !== $crumb_count - 1): ?>
                                            <a href="<?php echo esc_url($crumb['url']); ?>"><?php echo esc_html($crumb['label']); ?></a>
                                        <?php else: ?>
                                            <span><?php echo esc_html($crumb['label']); ?></span>
                                        <?php endif; ?>
                                    </li>
                                <?php endforeach; ?>
                            </ol>
                        </nav>
                        <div class="bjlg-shell-topbar__status" data-intent="<?php echo esc_attr($reliability_intent); ?>">
                            <span class="bjlg-shell-topbar__label"><?php esc_html_e('Indice de fiabilité', 'backup-jlg'); ?></span>
                            <strong class="bjlg-shell-topbar__value">
                                <?php echo $reliability_score !== null ? esc_html(number_format_i18n($reliability_score)) : '—'; ?>
                            </strong>
                            <span class="bjlg-shell-topbar__meta"><?php echo esc_html($reliability_level); ?></span>
                        </div>
                    </div>

                    <div id="bjlg-section-announcer" class="screen-reader-text" aria-live="polite" aria-atomic="true"></div>

                    <div id="bjlg-admin-app" class="bjlg-admin-app" data-active-section="<?php echo esc_attr($active_section); ?>"<?php echo $app_sections_attr . $app_modules_attr . $app_onboarding_attr; ?>>
                        <div id="bjlg-admin-app-nav" class="bjlg-admin-app__nav"></div>
                        <div class="bjlg-admin-app__panels">
                            <?php foreach ($sections as $section_key => $section):
                                $panel_id = 'bjlg-section-' . $section_key;
                                $panel_label_id = $panel_id . '-title';
                                $is_active = ($section_key === $active_section);
                                $panel_modules = isset($section_modules_map[$section_key]) ? array_filter(array_map('sanitize_key', (array) $section_modules_map[$section_key])) : [];
                                $panel_modules_attr = $panel_modules ? ' data-bjlg-modules="' . esc_attr(implode(' ', array_unique($panel_modules))) . '"' : '';
                                ?>
                                <section
                                    id="<?php echo esc_attr($panel_id); ?>"
                                    class="bjlg-shell-section"
                                    data-section="<?php echo esc_attr($section_key); ?>"
                                    data-bjlg-label-id="<?php echo esc_attr($panel_label_id); ?>"
                                    role="tabpanel"
                                    aria-hidden="<?php echo $is_active ? 'false' : 'true'; ?>"
                                    aria-labelledby="<?php echo esc_attr($panel_label_id); ?>"
                                    tabindex="0"<?php echo $is_active ? '' : ' hidden'; ?><?php echo $panel_modules_attr; ?>>
                                    <h2 id="<?php echo esc_attr($panel_label_id); ?>" class="screen-reader-text"><?php echo esc_html($section['label']); ?></h2>
                                    <?php $this->render_section_content($section_key, $active_section, $metrics, $onboarding_payload); ?>
                                </section>
                            <?php endforeach; ?>
                        </div>
                    </div>
                </div>
            </div>
        </div>
        <?php
    }

    private function render_section_content($section_key, $active_section, array $metrics, array $onboarding_payload) {
        $handled = true;

        switch ($section_key) {
            case 'monitoring':
                $this->render_dashboard_overview($metrics, $onboarding_payload);
                $this->render_history_section();
                $this->render_health_check_section();
                $this->render_logs_section();
                break;
            case 'backup':
                $this->render_backup_creation_section();
                $this->render_backup_list_section();
                $this->render_schedule_section();
                break;
            case 'restore':
                $this->render_restore_section();
                break;
            case 'settings':
                $this->render_settings_section();
                break;
            case 'integrations':
                $this->render_api_section();
                break;
            case 'network':
                if ($this->is_network_screen) {
                    $this->render_network_section();
                } else {
                    $handled = false;
                }
                break;
            default:
                $handled = false;
                break;
        }

        /**
         * Permet aux extensions d'ajouter du contenu après le rendu d'une section.
         *
         * @param string $section_key     Clé de la section affichée.
         * @param string $active_section  Section actuellement active.
         * @param array  $metrics         Dernières métriques calculées.
         * @param bool   $handled         Indique si la section a été gérée par le cœur du plugin.
         */
        do_action('bjlg_render_admin_section', $section_key, $active_section, $metrics, $handled);

        if (!$handled) {
            do_action('bjlg_render_admin_tab', $section_key, $active_section);
        }
    }

    private function get_tab_module_mapping() {
        return $this->get_section_module_mapping();
    }

    /**
     * Affiche l'encart de synthèse des métriques et l'onboarding.
     */
    private function render_dashboard_overview(array $metrics, array $onboarding_payload = []) {
        $summary = $metrics['summary'] ?? [];
        $alerts = $metrics['alerts'] ?? [];
        $queues = isset($metrics['queues']) && is_array($metrics['queues']) ? $metrics['queues'] : [];
        $reliability = isset($metrics['reliability']) && is_array($metrics['reliability']) ? $metrics['reliability'] : [];
        $data_attr = !empty($metrics) ? wp_json_encode($metrics) : '';

        $backup_tab_url = add_query_arg(
            [
                'page' => 'backup-jlg',
                'section' => 'backup',
            ],
            admin_url('admin.php')
        );

        $backup_cta_url = $backup_tab_url . '#bjlg-backup-creation-form';
        $restore_cta_url = $backup_tab_url . '#bjlg-restore-form';
        $checklist_json = !empty($onboarding_payload) ? wp_json_encode($onboarding_payload) : '';
        $checklist_attr = $checklist_json ? ' data-bjlg-checklist="' . esc_attr($checklist_json) . '"' : '';

        ?>
        <section class="bjlg-dashboard-overview" <?php echo $data_attr ? 'data-bjlg-dashboard="' . esc_attr($data_attr) . '"' : ''; ?>>
            <header class="bjlg-dashboard-overview__header">
                <h2><?php esc_html_e('Vue d’ensemble', 'backup-jlg'); ?></h2>
                <?php if (!empty($metrics['generated_at'])): ?>
                    <span class="bjlg-dashboard-overview__timestamp">
                        <?php echo esc_html(sprintf(__('Actualisé à %s', 'backup-jlg'), $metrics['generated_at'])); ?>
                    </span>
                <?php endif; ?>
            </header>

            <div id="bjlg-dashboard-live-region" class="screen-reader-text" role="status" aria-live="polite" aria-atomic="true"></div>

            <div class="bjlg-dashboard-actions" data-role="actions" role="region" aria-live="polite" aria-atomic="true">
                <article class="bjlg-action-card" data-action="backup">
                    <div class="bjlg-action-card__content">
                        <h3 class="bjlg-action-card__title"><?php esc_html_e('Lancer une sauvegarde', 'backup-jlg'); ?></h3>
                        <p class="bjlg-action-card__meta" data-field="cta_backup_last_backup">
                            <?php echo esc_html($summary['history_last_backup_relative'] ?? __('Aucune sauvegarde récente.', 'backup-jlg')); ?>
                        </p>
                        <p class="bjlg-action-card__meta" data-field="cta_backup_next_run">
                            <?php echo esc_html($summary['scheduler_next_run_relative'] ?? __('Aucune planification active.', 'backup-jlg')); ?>
                        </p>
                    </div>
                    <a class="button button-primary button-hero bjlg-action-card__cta" href="<?php echo esc_url($backup_cta_url); ?>">
                        <span class="dashicons dashicons-backup" aria-hidden="true"></span>
                        <?php esc_html_e('Créer une sauvegarde', 'backup-jlg'); ?>
                    </a>
                </article>

                <article class="bjlg-action-card" data-action="restore">
                    <div class="bjlg-action-card__content">
                        <h3 class="bjlg-action-card__title"><?php esc_html_e('Restaurer une sauvegarde', 'backup-jlg'); ?></h3>
                        <p class="bjlg-action-card__meta" data-field="cta_restore_last_backup">
                            <?php echo esc_html($summary['history_last_backup'] ?? __('Aucune sauvegarde disponible.', 'backup-jlg')); ?>
                        </p>
                        <p class="bjlg-action-card__meta">
                            <?php esc_html_e('Archives stockées :', 'backup-jlg'); ?>
                            <span data-field="cta_restore_backup_count"><?php echo esc_html(number_format_i18n($summary['storage_backup_count'] ?? 0)); ?></span>
                        </p>
                    </div>
                    <a class="button button-secondary button-hero bjlg-action-card__cta" data-action-target="restore" href="<?php echo esc_url($restore_cta_url); ?>">
                        <span class="dashicons dashicons-update" aria-hidden="true"></span>
                        <?php esc_html_e('Ouvrir l’assistant de restauration', 'backup-jlg'); ?>
                    </a>
                </article>
            </div>

            <?php $this->render_reliability_section($reliability); ?>

            <div class="bjlg-alerts" data-role="alerts" role="status" aria-live="polite" aria-atomic="true">
                <?php foreach ($alerts as $alert): ?>
                    <div class="bjlg-alert bjlg-alert--<?php echo esc_attr($alert['type'] ?? 'info'); ?>">
                        <div class="bjlg-alert__content">
                            <strong class="bjlg-alert__title"><?php echo esc_html($alert['title'] ?? ''); ?></strong>
                            <?php if (!empty($alert['message'])): ?>
                                <p class="bjlg-alert__message"><?php echo esc_html($alert['message']); ?></p>
                            <?php endif; ?>
                        </div>
                        <?php if (!empty($alert['action']['label']) && !empty($alert['action']['url'])): ?>
                            <a class="bjlg-alert__action button button-secondary" href="<?php echo esc_url($alert['action']['url']); ?>">
                                <?php echo esc_html($alert['action']['label']); ?>
                            </a>
                        <?php endif; ?>
                    </div>
                <?php endforeach; ?>
            </div>

            <div class="bjlg-cards-grid">
                <article class="bjlg-card bjlg-card--stat" data-metric="history">
                    <span class="bjlg-card__kicker"><?php esc_html_e('Activité 30 jours', 'backup-jlg'); ?></span>
                    <h3 class="bjlg-card__title"><?php esc_html_e('Actions enregistrées', 'backup-jlg'); ?></h3>
                    <div class="bjlg-card__value" data-field="history_total_actions"><?php echo esc_html(number_format_i18n($summary['history_total_actions'] ?? 0)); ?></div>
                    <p class="bjlg-card__meta">
                        <span data-field="history_successful_backups"><?php echo esc_html(number_format_i18n($summary['history_successful_backups'] ?? 0)); ?></span>
                        <?php esc_html_e(' sauvegardes réussies', 'backup-jlg'); ?>
                    </p>
                </article>

                <article class="bjlg-card bjlg-card--stat" data-metric="last-backup">
                    <span class="bjlg-card__kicker"><?php esc_html_e('Dernière sauvegarde', 'backup-jlg'); ?></span>
                    <h3 class="bjlg-card__title"><?php esc_html_e('Statut récent', 'backup-jlg'); ?></h3>
                    <div class="bjlg-card__value" data-field="history_last_backup"><?php echo esc_html($summary['history_last_backup'] ?? __('Aucune sauvegarde effectuée', 'backup-jlg')); ?></div>
                    <p class="bjlg-card__meta" data-field="history_last_backup_relative">
                        <?php echo esc_html($summary['history_last_backup_relative'] ?? ''); ?>
                    </p>
                </article>

                <article class="bjlg-card bjlg-card--stat" data-metric="scheduler">
                    <span class="bjlg-card__kicker"><?php esc_html_e('Planification', 'backup-jlg'); ?></span>
                    <h3 class="bjlg-card__title"><?php esc_html_e('Prochaine exécution', 'backup-jlg'); ?></h3>
                    <div class="bjlg-card__value" data-field="scheduler_next_run"><?php echo esc_html($summary['scheduler_next_run'] ?? __('Non planifié', 'backup-jlg')); ?></div>
                    <p class="bjlg-card__meta" data-field="scheduler_next_run_relative"><?php echo esc_html($summary['scheduler_next_run_relative'] ?? ''); ?></p>
                    <p class="bjlg-card__footnote">
                        <?php esc_html_e('Planifications actives :', 'backup-jlg'); ?>
                        <span data-field="scheduler_active_count"><?php echo esc_html(number_format_i18n($summary['scheduler_active_count'] ?? 0)); ?></span>
                        • <?php esc_html_e('Taux de succès :', 'backup-jlg'); ?>
                        <span data-field="scheduler_success_rate"><?php echo esc_html($summary['scheduler_success_rate'] ?? '0%'); ?></span>
                    </p>
                </article>

                <article class="bjlg-card bjlg-card--stat" data-metric="storage">
                    <span class="bjlg-card__kicker"><?php esc_html_e('Stockage', 'backup-jlg'); ?></span>
                    <h3 class="bjlg-card__title"><?php esc_html_e('Espace utilisé', 'backup-jlg'); ?></h3>
                    <div class="bjlg-card__value" data-field="storage_total_size_human"><?php echo esc_html($summary['storage_total_size_human'] ?? size_format(0)); ?></div>
                    <p class="bjlg-card__meta">
                        <?php esc_html_e('Fichiers archivés :', 'backup-jlg'); ?>
                        <span data-field="storage_backup_count"><?php echo esc_html(number_format_i18n($summary['storage_backup_count'] ?? 0)); ?></span>
                    </p>
                </article>

                <?php
                $remote_destinations = isset($metrics['storage']['remote_destinations']) && is_array($metrics['storage']['remote_destinations'])
                    ? $metrics['storage']['remote_destinations']
                    : [];
                $remote_total = count($remote_destinations);
                $remote_connected = 0;
                $remote_summary = __('Aucune destination distante configurée.', 'backup-jlg');
                $remote_caption = __('Connectez une destination distante pour suivre les quotas.', 'backup-jlg');
                $capacity_watch = [];
                $offline_destinations = [];
                $remote_threshold = isset($metrics['storage']['remote_warning_threshold'])
                    ? max(1.0, min(100.0, (float) $metrics['storage']['remote_warning_threshold']))
                    : 85.0;
                $remote_threshold_ratio = $remote_threshold / 100;
                $remote_last_refresh_formatted = isset($metrics['storage']['remote_last_refreshed_formatted'])
                    ? (string) $metrics['storage']['remote_last_refreshed_formatted']
                    : '';
                $remote_last_refresh_relative = isset($metrics['storage']['remote_last_refreshed_relative'])
                    ? (string) $metrics['storage']['remote_last_refreshed_relative']
                    : '';
                $remote_refresh_stale = !empty($metrics['storage']['remote_refresh_stale']);
                if ($remote_last_refresh_formatted !== '' && $remote_last_refresh_relative === '') {
                    $remote_last_refresh_relative = $remote_last_refresh_formatted;
                }
                $remote_refresh_text = $remote_last_refresh_formatted !== ''
                    ? ($remote_refresh_stale
                        ? sprintf(__('Rafraîchi %s — données à actualiser', 'backup-jlg'), $remote_last_refresh_relative)
                        : sprintf(__('Rafraîchi %s', 'backup-jlg'), $remote_last_refresh_relative))
                    : __('Aucun rafraîchissement enregistré.', 'backup-jlg');

                if ($remote_total > 0) {
                    foreach ($remote_destinations as $destination) {
                        if (!is_array($destination)) {
                            continue;
                        }

                        $name = isset($destination['name']) && $destination['name'] !== ''
                            ? sanitize_text_field((string) $destination['name'])
                            : sanitize_text_field((string) ($destination['id'] ?? __('Destination inconnue', 'backup-jlg')));

                        $connected = !empty($destination['connected']);
                        if ($connected) {
                            $remote_connected++;
                        } else {
                            $offline_destinations[] = $name;
                        }

                        $errors = isset($destination['errors']) && is_array($destination['errors'])
                            ? array_filter(array_map('sanitize_text_field', $destination['errors']))
                            : [];

                        if (!empty($errors)) {
                            $offline_destinations[] = $name;
                        }

                        $used_bytes = isset($destination['used_bytes']) ? (int) $destination['used_bytes'] : null;
                        $quota_bytes = isset($destination['quota_bytes']) ? (int) $destination['quota_bytes'] : null;
                        $ratio = isset($destination['utilization_ratio']) ? (float) $destination['utilization_ratio'] : null;

                        if ($ratio === null && $connected && $quota_bytes && $quota_bytes > 0 && $used_bytes !== null) {
                            $ratio = max(0, min(1, $used_bytes / $quota_bytes));
                        }

                        if ($ratio !== null && $ratio >= $remote_threshold_ratio) {
                            $capacity_watch[] = $name;
                        }
                    }

                    $remote_summary = sprintf(
                        _n('%1$s destination distante active sur %2$s', '%1$s destinations distantes actives sur %2$s', $remote_connected, 'backup-jlg'),
                        number_format_i18n($remote_connected),
                        number_format_i18n($remote_total)
                    );

                    $unique_offline = array_values(array_unique($offline_destinations));
                    $unique_watch = array_values(array_unique($capacity_watch));

                    if (!empty($unique_offline)) {
                        $remote_caption = sprintf(
                            __('Attention : vérifier %s', 'backup-jlg'),
                            implode(', ', $unique_offline)
                        );
                    } elseif (!empty($unique_watch)) {
                        $remote_caption = sprintf(
                            __('Capacité > %1$s%% pour %2$s', 'backup-jlg'),
                            number_format_i18n((int) round($remote_threshold)),
                            implode(', ', $unique_watch)
                        );
                    } else {
                        $remote_caption = __('Capacité hors-site nominale.', 'backup-jlg');
                    }
                }
                ?>
                <article class="bjlg-card bjlg-card--stat" data-metric="remote-storage">
                    <span class="bjlg-card__kicker"><?php esc_html_e('Stockage distant', 'backup-jlg'); ?></span>
                    <h3 class="bjlg-card__title"><?php esc_html_e('Capacité hors-site', 'backup-jlg'); ?></h3>
                    <div class="bjlg-card__value" data-field="remote_storage_connected"><?php echo esc_html($remote_summary); ?></div>
                    <p class="bjlg-card__meta" data-field="remote_storage_caption"><?php echo esc_html($remote_caption); ?></p>
                    <p class="bjlg-card__footnote" data-field="remote_storage_refresh"><?php echo esc_html($remote_refresh_text); ?></p>
                    <ul class="bjlg-card__list" data-field="remote_storage_list">
                        <?php if (empty($remote_destinations)): ?>
                            <li class="bjlg-card__list-item" data-empty="true"><?php esc_html_e('Aucune donnée distante disponible.', 'backup-jlg'); ?></li>
                        <?php else: ?>
                            <?php foreach ($remote_destinations as $destination):
                                if (!is_array($destination)) {
                                    continue;
                                }

                                $name = isset($destination['name']) && $destination['name'] !== ''
                                    ? sanitize_text_field((string) $destination['name'])
                                    : sanitize_text_field((string) ($destination['id'] ?? __('Destination inconnue', 'backup-jlg')));

                                $used_human = isset($destination['used_human']) ? (string) $destination['used_human'] : '';
                                $quota_human = isset($destination['quota_human']) ? (string) $destination['quota_human'] : '';
                                $free_human = isset($destination['free_human']) ? (string) $destination['free_human'] : '';
                                $backups_count = isset($destination['backups_count']) ? (int) $destination['backups_count'] : 0;
                                $used_bytes = isset($destination['used_bytes']) ? (int) $destination['used_bytes'] : null;
                                $quota_bytes = isset($destination['quota_bytes']) ? (int) $destination['quota_bytes'] : null;
                                $connected = !empty($destination['connected']);
                                $errors = isset($destination['errors']) && is_array($destination['errors'])
                                    ? array_filter(array_map('sanitize_text_field', $destination['errors']))
                                    : [];

                                $detail_parts = [];
                                if ($used_human !== '' && $quota_human !== '') {
                                    $detail_parts[] = sprintf(__('Utilisé : %1$s / %2$s', 'backup-jlg'), $used_human, $quota_human);
                                } elseif ($used_human !== '') {
                                    $detail_parts[] = sprintf(__('Utilisé : %s', 'backup-jlg'), $used_human);
                                }

                                if ($free_human !== '') {
                                    $detail_parts[] = sprintf(__('Libre : %s', 'backup-jlg'), $free_human);
                                }

                                if ($backups_count > 0) {
                                    $detail_parts[] = sprintf(
                                        _n('%s archive stockée', '%s archives stockées', $backups_count, 'backup-jlg'),
                                        number_format_i18n($backups_count)
                                    );
                                }

                                $ratio = isset($destination['utilization_ratio']) ? (float) $destination['utilization_ratio'] : null;
                                if ($ratio === null && $quota_bytes && $quota_bytes > 0 && $used_bytes !== null) {
                                    $ratio = max(0, min(1, $used_bytes / $quota_bytes));
                                }
                                if ($ratio !== null) {
                                    $detail_parts[] = sprintf(__('Utilisation : %s%%', 'backup-jlg'), number_format_i18n((int) round($ratio * 100)));
                                }
                                $latency_ms = isset($destination['latency_ms']) ? (int) $destination['latency_ms'] : null;
                                if ($latency_ms !== null && $latency_ms > 0) {
                                    $detail_parts[] = sprintf(__('Relevé en %s ms', 'backup-jlg'), number_format_i18n($latency_ms));
                                }

                                $intent = 'info';
                                if (!$connected || !empty($errors)) {
                                    $intent = 'error';
                                } elseif ($ratio !== null && $ratio >= $remote_threshold_ratio) {
                                    $intent = 'warning';
                                }
                                ?>
                                <li class="bjlg-card__list-item bjlg-card__list-item--<?php echo esc_attr($intent); ?>" data-intent="<?php echo esc_attr($intent); ?>">
                                    <strong><?php echo esc_html($name); ?></strong>
                                    <?php if (!empty($detail_parts)): ?>
                                        <span class="bjlg-card__list-meta"><?php echo esc_html(implode(' • ', $detail_parts)); ?></span>
                                    <?php endif; ?>
                                    <?php if (!empty($errors)): ?>
                                        <span class="bjlg-card__list-error"><?php echo esc_html(implode(' • ', $errors)); ?></span>
                                    <?php endif; ?>
                                </li>
                            <?php endforeach; ?>
                        <?php endif; ?>
                    </ul>
                    <div class="bjlg-card__actions" data-field="remote_storage_actions">
                        <a class="button button-secondary" href="<?php echo esc_url(add_query_arg(['page' => 'backup-jlg', 'section' => 'settings'], admin_url('admin.php'))); ?>"><?php esc_html_e('Configurer les destinations', 'backup-jlg'); ?></a>
                        <a class="button button-link" href="<?php echo esc_url(add_query_arg(['page' => 'backup-jlg', 'section' => 'monitoring'], admin_url('admin.php'))); ?>"><?php esc_html_e('Ouvrir le monitoring', 'backup-jlg'); ?></a>
                    </div>
                </article>

                <?php
                $remote_purge_queue = isset($metrics['queues']['remote_purge']) && is_array($metrics['queues']['remote_purge'])
                    ? $metrics['queues']['remote_purge']
                    : [];
                $remote_purge_sla = isset($remote_purge_queue['sla']) && is_array($remote_purge_queue['sla'])
                    ? $remote_purge_queue['sla']
                    : [];

                if (!empty($remote_purge_sla)) {
                    $pending_total = isset($remote_purge_sla['pending_total']) ? (int) $remote_purge_sla['pending_total'] : 0;
                    $pending_total_label = number_format_i18n($pending_total);
                    $pending_over_threshold = isset($remote_purge_sla['pending_over_threshold'])
                        ? (int) $remote_purge_sla['pending_over_threshold']
                        : 0;
                    $pending_average = isset($remote_purge_sla['pending_average']) && $remote_purge_sla['pending_average'] !== ''
                        ? (string) $remote_purge_sla['pending_average']
                        : '—';
                    $pending_oldest = isset($remote_purge_sla['pending_oldest']) && $remote_purge_sla['pending_oldest'] !== ''
                        ? (string) $remote_purge_sla['pending_oldest']
                        : '—';
                    $pending_destinations = isset($remote_purge_sla['pending_destinations'])
                        ? (string) $remote_purge_sla['pending_destinations']
                        : '';
                    $throughput_average = isset($remote_purge_sla['throughput_average']) && $remote_purge_sla['throughput_average'] !== ''
                        ? (string) $remote_purge_sla['throughput_average']
                        : '—';
                    $last_completion = isset($remote_purge_sla['throughput_last_completion']) && $remote_purge_sla['throughput_last_completion'] !== ''
                        ? (string) $remote_purge_sla['throughput_last_completion']
                        : '—';
                    $last_completion_relative = isset($remote_purge_sla['throughput_last_completion_relative'])
                        ? (string) $remote_purge_sla['throughput_last_completion_relative']
                        : '';
                    $failures_total = isset($remote_purge_sla['failures_total']) ? (int) $remote_purge_sla['failures_total'] : 0;
                    $failures_total_label = number_format_i18n($failures_total);
                    $last_failure_relative = isset($remote_purge_sla['last_failure_relative'])
                        ? (string) $remote_purge_sla['last_failure_relative']
                        : '';
                    $last_failure_message = isset($remote_purge_sla['last_failure_message'])
                        ? (string) $remote_purge_sla['last_failure_message']
                        : '';
                    $updated_relative = isset($remote_purge_sla['updated_relative'])
                        ? (string) $remote_purge_sla['updated_relative']
                        : '';
                    $updated_formatted = isset($remote_purge_sla['updated_formatted'])
                        ? (string) $remote_purge_sla['updated_formatted']
                        : '';

                    $pending_intent = $pending_over_threshold > 0 ? 'warning' : 'info';
                    $failures_intent = $failures_total > 0 ? 'error' : 'info';
                    ?>
                    <article class="bjlg-card bjlg-card--sla" data-metric="remote-purge-sla">
                        <span class="bjlg-card__kicker"><?php esc_html_e('Purge distante', 'backup-jlg'); ?></span>
                        <h3 class="bjlg-card__title"><?php esc_html_e('SLA opérationnel', 'backup-jlg'); ?></h3>

                        <div class="bjlg-card__stats">
                            <div class="bjlg-card__stat" data-intent="<?php echo esc_attr($pending_intent); ?>">
                                <span class="bjlg-card__stat-label"><?php esc_html_e('Entrées en file', 'backup-jlg'); ?></span>
                                <span class="bjlg-card__stat-value"><?php echo esc_html($pending_total_label); ?></span>
                            </div>
                            <?php if ($pending_over_threshold > 0): ?>
                                <p class="bjlg-card__stat-meta" data-intent="warning">
                                    <?php
                                    printf(
                                        /* translators: %s: number of entries above SLA threshold. */
                                        esc_html__('Seuil dépassé pour %s entrée(s).', 'backup-jlg'),
                                        esc_html(number_format_i18n($pending_over_threshold))
                                    );
                                    ?>
                                </p>
                            <?php endif; ?>

                            <div class="bjlg-card__stat">
                                <span class="bjlg-card__stat-label"><?php esc_html_e('Attente moyenne', 'backup-jlg'); ?></span>
                                <span class="bjlg-card__stat-value"><?php echo esc_html($pending_average); ?></span>
                            </div>

                            <div class="bjlg-card__stat" data-intent="<?php echo esc_attr($pending_intent); ?>">
                                <span class="bjlg-card__stat-label"><?php esc_html_e('Plus ancien en file', 'backup-jlg'); ?></span>
                                <span class="bjlg-card__stat-value"><?php echo esc_html($pending_oldest); ?></span>
                            </div>

                            <div class="bjlg-card__stat">
                                <span class="bjlg-card__stat-label"><?php esc_html_e('Durée moyenne d’une purge', 'backup-jlg'); ?></span>
                                <span class="bjlg-card__stat-value"><?php echo esc_html($throughput_average); ?></span>
                            </div>

                            <div class="bjlg-card__stat">
                                <span class="bjlg-card__stat-label"><?php esc_html_e('Dernière purge finalisée', 'backup-jlg'); ?></span>
                                <span class="bjlg-card__stat-value"><?php echo esc_html($last_completion); ?></span>
                            </div>
                            <?php if ($last_completion_relative !== ''): ?>
                                <p class="bjlg-card__stat-meta">
                                    <?php
                                    printf(
                                        /* translators: %s: relative time. */
                                        esc_html__('Terminée %s', 'backup-jlg'),
                                        esc_html($last_completion_relative)
                                    );
                                    ?>
                                </p>
                            <?php endif; ?>

                            <div class="bjlg-card__stat" data-intent="<?php echo esc_attr($failures_intent); ?>">
                                <span class="bjlg-card__stat-label"><?php esc_html_e('Échecs détectés', 'backup-jlg'); ?></span>
                                <span class="bjlg-card__stat-value"><?php echo esc_html($failures_total_label); ?></span>
                            </div>
                            <?php if ($last_failure_relative !== ''): ?>
                                <p class="bjlg-card__stat-meta" data-intent="<?php echo esc_attr($failures_intent); ?>">
                                    <?php
                                    printf(
                                        /* translators: %s: relative time. */
                                        esc_html__('Dernier incident %s', 'backup-jlg'),
                                        esc_html($last_failure_relative)
                                    );
                                    ?>
                                </p>
                            <?php endif; ?>
                        </div>

                        <?php if ($pending_destinations !== ''): ?>
                            <p class="bjlg-card__note">
                                <?php
                                printf(
                                    /* translators: %s: list of destinations. */
                                    esc_html__('Destinations impactées : %s', 'backup-jlg'),
                                    esc_html($pending_destinations)
                                );
                                ?>
                            </p>
                        <?php endif; ?>

                        <?php if ($last_failure_message !== ''): ?>
                            <p class="bjlg-card__note" data-intent="<?php echo esc_attr($failures_intent); ?>">
                                <?php echo esc_html($last_failure_message); ?>
                            </p>
                        <?php endif; ?>

                        <?php if ($updated_relative !== '' || $updated_formatted !== ''): ?>
                            <p class="bjlg-card__meta">
                                <?php
                                if ($updated_relative !== '') {
                                    printf(
                                        /* translators: %s: relative time. */
                                        esc_html__('Actualisé %s', 'backup-jlg'),
                                        esc_html($updated_relative)
                                    );
                                } elseif ($updated_formatted !== '') {
                                    printf(
                                        /* translators: %s: formatted date. */
                                        esc_html__('Actualisé le %s', 'backup-jlg'),
                                        esc_html($updated_formatted)
                                    );
                                }
                                ?>
                            </p>
                        <?php endif; ?>
                    </article>
                <?php }
                ?>
            </div>

            <div class="bjlg-onboarding-checklist" id="bjlg-onboarding-checklist" role="region" aria-live="polite" aria-atomic="true"<?php echo $checklist_attr; ?>>
                <div class="bjlg-onboarding-checklist__placeholder">
                    <span class="spinner is-active" aria-hidden="true"></span>
                    <p><?php esc_html_e('Chargement de votre checklist personnalisée…', 'backup-jlg'); ?></p>
                </div>
                <noscript>
                    <p class="bjlg-onboarding-checklist__noscript"><?php esc_html_e('Activez JavaScript pour utiliser la checklist interactive.', 'backup-jlg'); ?></p>
                </noscript>
            </div>

            <div class="bjlg-dashboard-charts" data-role="charts">
                <article class="bjlg-chart-card" data-chart="history-trend">
                    <header class="bjlg-chart-card__header">
                        <h3 class="bjlg-chart-card__title"><?php esc_html_e('Tendance des sauvegardes', 'backup-jlg'); ?></h3>
                        <p class="bjlg-chart-card__subtitle" data-field="chart_history_subtitle">
                            <?php esc_html_e('Actions réussies et échouées sur 30 jours.', 'backup-jlg'); ?>
                        </p>
                    </header>
                    <canvas class="bjlg-chart-card__canvas" id="bjlg-history-trend" aria-hidden="true"></canvas>
                    <p class="bjlg-chart-card__empty" data-role="empty-message"><?php esc_html_e('Données de tendance indisponibles pour le moment.', 'backup-jlg'); ?></p>
                </article>

                <article class="bjlg-chart-card" data-chart="storage-trend">
                    <header class="bjlg-chart-card__header">
                        <h3 class="bjlg-chart-card__title"><?php esc_html_e('Evolution du stockage', 'backup-jlg'); ?></h3>
                        <p class="bjlg-chart-card__subtitle" data-field="chart_storage_subtitle">
                            <?php esc_html_e('Capacité utilisée par vos archives.', 'backup-jlg'); ?>
                        </p>
                    </header>
                    <canvas class="bjlg-chart-card__canvas" id="bjlg-storage-trend" aria-hidden="true"></canvas>
                    <p class="bjlg-chart-card__empty" data-role="empty-message"><?php esc_html_e('Aucune mesure d’utilisation disponible.', 'backup-jlg'); ?></p>
                </article>
            </div>

            <?php if (!empty($queues)): ?>
                <section class="bjlg-queues" aria-labelledby="bjlg-queues-title">
                    <header class="bjlg-queues__header">
                        <h2 id="bjlg-queues-title"><?php esc_html_e('Files d’attente', 'backup-jlg'); ?></h2>
                        <p class="bjlg-queues__description">
                            <?php esc_html_e('Suivez les notifications et purges distantes en attente directement depuis le tableau de bord.', 'backup-jlg'); ?>
                        </p>
                    </header>

                    <div class="bjlg-queues__grid">
                        <?php foreach ($queues as $queue_key => $queue):
                            if (!is_array($queue)) {
                                continue;
                            }

                            $total = isset($queue['total']) ? (int) $queue['total'] : 0;
                            $status_counts = isset($queue['status_counts']) && is_array($queue['status_counts']) ? $queue['status_counts'] : [];
                            $pending_count = isset($status_counts['pending']) ? (int) $status_counts['pending'] : 0;
                            $retry_count = isset($status_counts['retry']) ? (int) $status_counts['retry'] : 0;
                            $failed_count = isset($status_counts['failed']) ? (int) $status_counts['failed'] : 0;
                            $delayed_count = isset($queue['delayed_count']) ? (int) $queue['delayed_count'] : 0;
                            $next_relative = isset($queue['next_attempt_relative']) ? (string) $queue['next_attempt_relative'] : '';
                            $oldest_relative = isset($queue['oldest_entry_relative']) ? (string) $queue['oldest_entry_relative'] : '';
                            $entries = isset($queue['entries']) && is_array($queue['entries']) ? $queue['entries'] : [];
                            ?>
                            <article class="bjlg-queue-card" data-queue="<?php echo esc_attr($queue_key); ?>">
                                <header class="bjlg-queue-card__header">
                                    <h3 class="bjlg-queue-card__title"><?php echo esc_html($queue['label'] ?? ucfirst((string) $queue_key)); ?></h3>
                                    <span class="bjlg-queue-card__count" data-field="total">
                                        <?php
                                        echo esc_html(
                                            sprintf(
                                                _n('%s entrée', '%s entrées', $total, 'backup-jlg'),
                                                number_format_i18n($total)
                                            )
                                        );
                                        ?>
                                    </span>
                                </header>

                                <p class="bjlg-queue-card__meta" data-field="status-counts">
                                    <?php
                                    printf(
                                        /* translators: 1: number of pending entries, 2: number of retry entries, 3: number of failed entries. */
                                        esc_html__('En attente : %1$s • Nouvel essai : %2$s • Échecs : %3$s', 'backup-jlg'),
                                        esc_html(number_format_i18n($pending_count)),
                                        esc_html(number_format_i18n($retry_count)),
                                        esc_html(number_format_i18n($failed_count))
                                    );
                                    ?>
                                </p>

                                <p class="bjlg-queue-card__meta" data-field="next">
                                    <?php if ($next_relative !== ''): ?>
                                        <?php printf(esc_html__('Prochain passage %s', 'backup-jlg'), esc_html($next_relative)); ?>
                                    <?php else: ?>
                                        <?php esc_html_e('Aucun traitement planifié.', 'backup-jlg'); ?>
                                    <?php endif; ?>
                                </p>

                                <p class="bjlg-queue-card__meta" data-field="oldest">
                                    <?php if ($oldest_relative !== ''): ?>
                                        <?php printf(esc_html__('Entrée la plus ancienne %s', 'backup-jlg'), esc_html($oldest_relative)); ?>
                                    <?php endif; ?>
                                </p>

                                <?php if (!empty($delayed_count)): ?>
                                    <p class="bjlg-queue-card__meta bjlg-queue-card__meta--alert" data-field="delayed">
                                        <?php printf(esc_html__('%s purge(s) en retard', 'backup-jlg'), esc_html(number_format_i18n($delayed_count))); ?>
                                    </p>
                                <?php endif; ?>

                                <?php if ($queue_key === 'remote_purge' && !empty($queue['sla']) && is_array($queue['sla'])):
                                    $sla = $queue['sla'];
                                ?>
                                    <div class="bjlg-queue-card__metrics" data-field="sla">
                                        <?php if (!empty($sla['updated_relative'])): ?>
                                            <p class="bjlg-queue-card__metrics-caption"><?php printf(esc_html__('Mise à jour %s', 'backup-jlg'), esc_html($sla['updated_relative'])); ?></p>
                                        <?php endif; ?>
                                        <ul class="bjlg-queue-card__metrics-list">
                                            <?php if (!empty($sla['pending_average'])): ?>
                                                <li><?php printf(esc_html__('Âge moyen en file : %s', 'backup-jlg'), esc_html($sla['pending_average'])); ?></li>
                                            <?php endif; ?>
                                            <?php if (!empty($sla['pending_oldest'])): ?>
                                                <li><?php printf(esc_html__('Plus ancien : %s', 'backup-jlg'), esc_html($sla['pending_oldest'])); ?></li>
                                            <?php endif; ?>
                                            <?php if (!empty($sla['pending_over_threshold'])): ?>
                                                <li><?php printf(esc_html__('%s entrée(s) au-delà du seuil', 'backup-jlg'), esc_html(number_format_i18n((int) $sla['pending_over_threshold']))); ?></li>
                                            <?php endif; ?>
                                            <?php if (!empty($sla['pending_destinations'])): ?>
                                                <li><?php printf(esc_html__('Destinations impactées : %s', 'backup-jlg'), esc_html($sla['pending_destinations'])); ?></li>
                                            <?php endif; ?>
                                            <?php if (!empty($sla['throughput_average'])): ?>
                                                <li><?php printf(esc_html__('Durée moyenne de purge : %s', 'backup-jlg'), esc_html($sla['throughput_average'])); ?></li>
                                            <?php endif; ?>
                                            <?php if (!empty($sla['throughput_last_completion_relative'])): ?>
                                                <li><?php printf(esc_html__('Dernière purge réussie %s', 'backup-jlg'), esc_html($sla['throughput_last_completion_relative'])); ?></li>
                                            <?php endif; ?>
                                            <?php if (!empty($sla['failures_total'])): ?>
                                                <li><?php printf(esc_html__('Échecs cumulés : %s', 'backup-jlg'), esc_html(number_format_i18n((int) $sla['failures_total']))); ?></li>
                                            <?php endif; ?>
                                            <?php if (!empty($sla['last_failure_relative']) && !empty($sla['last_failure_message'])): ?>
                                                <li><?php printf(esc_html__('Dernier échec %1$s : %2$s', 'backup-jlg'), esc_html($sla['last_failure_relative']), esc_html($sla['last_failure_message'])); ?></li>
                                            <?php elseif (!empty($sla['last_failure_relative'])): ?>
                                                <li><?php printf(esc_html__('Dernier échec %s', 'backup-jlg'), esc_html($sla['last_failure_relative'])); ?></li>
                                            <?php endif; ?>
                                        </ul>
                                    </div>
                                <?php endif; ?>

                                <?php if ($queue_key === 'remote_purge'): ?>
                                    <p class="bjlg-queue-card__note"><?php esc_html_e('Prochaine étape : générer des prédictions de saturation et automatiser les corrections.', 'backup-jlg'); ?></p>
                                <?php endif; ?>

                                <ul class="bjlg-queue-card__entries" data-role="entries">
                                    <?php if (!empty($entries)): ?>
                                        <?php foreach ($entries as $entry):
                                            if (!is_array($entry)) {
                                                continue;
                                            }

                                            $status_intent = isset($entry['status_intent']) ? (string) $entry['status_intent'] : 'info';
                                            $status_label = isset($entry['status_label']) ? (string) $entry['status_label'] : '';
                                            $attempt_label = isset($entry['attempt_label']) ? (string) $entry['attempt_label'] : '';
                                            $next_attempt_relative = isset($entry['next_attempt_relative']) ? (string) $entry['next_attempt_relative'] : '';
                                            $created_relative = isset($entry['created_relative']) ? (string) $entry['created_relative'] : '';
                                            $details = isset($entry['details']) && is_array($entry['details']) ? $entry['details'] : [];
                                            $entry_id = isset($entry['id']) ? (string) $entry['id'] : '';
                                            $entry_file = isset($entry['file']) ? (string) $entry['file'] : '';
                                            $entry_delay_flag = !empty($entry['delayed']);
                                            $delay_label = isset($entry['delay_label']) ? (string) $entry['delay_label'] : '';
                                            $severity_label = isset($entry['severity_label']) ? (string) $entry['severity_label'] : '';
                                            $severity_intent = isset($entry['severity_intent']) ? (string) $entry['severity_intent'] : 'info';
                                            $severity_value = isset($entry['severity']) ? (string) $entry['severity'] : '';
                                            ?>
                                            <li class="bjlg-queue-card__entry"
                                                data-status="<?php echo esc_attr($status_intent); ?>"
                                                data-severity="<?php echo esc_attr($severity_value); ?>"
                                                data-entry-id="<?php echo esc_attr($entry_id); ?>"
                                                data-entry-file="<?php echo esc_attr($entry_file); ?>">
                                                <header class="bjlg-queue-card__entry-header">
                                                    <span class="bjlg-queue-card__entry-title"><?php echo esc_html($entry['title'] ?? ''); ?></span>
                                                    <?php if ($status_label !== ''): ?>
                                                        <span class="bjlg-queue-card__entry-status bjlg-queue-card__entry-status--<?php echo esc_attr($status_intent); ?>"><?php echo esc_html($status_label); ?></span>
                                                    <?php endif; ?>
                                                </header>

                                                <p class="bjlg-queue-card__entry-meta">
                                                    <?php if ($severity_label !== ''): ?>
                                                        <span class="bjlg-queue-card__entry-severity bjlg-queue-card__entry-severity--<?php echo esc_attr($severity_intent); ?>">
                                                            <?php printf(esc_html__('Gravité : %s', 'backup-jlg'), esc_html($severity_label)); ?>
                                                        </span>
                                                    <?php endif; ?>
                                                    <?php if ($attempt_label !== ''): ?>
                                                        <span><?php echo esc_html($attempt_label); ?></span>
                                                    <?php endif; ?>
                                                </p>

                                                <p class="bjlg-queue-card__entry-meta" data-field="timestamps">
                                                    <?php if ($created_relative !== ''): ?>
                                                        <span><?php printf(esc_html__('Créée %s', 'backup-jlg'), esc_html($created_relative)); ?></span>
                                                    <?php endif; ?>
                                                    <?php if ($next_attempt_relative !== ''): ?>
                                                        <span><?php printf(esc_html__('Rejouée %s', 'backup-jlg'), esc_html($next_attempt_relative)); ?></span>
                                                    <?php endif; ?>
                                                </p>

                                                <?php if (!empty($details['destinations'])): ?>
                                                    <p class="bjlg-queue-card__entry-meta">
                                                        <?php printf(esc_html__('Destinations : %s', 'backup-jlg'), esc_html($details['destinations'])); ?>
                                                    </p>
                                                <?php endif; ?>

                                                <?php if ($entry_delay_flag): ?>
                                                    <p class="bjlg-queue-card__entry-flag" data-field="delay">
                                                        <?php if ($delay_label !== ''): ?>
                                                            <?php printf(esc_html__('Retard max : %s', 'backup-jlg'), esc_html($delay_label)); ?>
                                                        <?php else: ?>
                                                            <?php esc_html_e('Retard détecté', 'backup-jlg'); ?>
                                                        <?php endif; ?>
                                                    </p>
                                                <?php endif; ?>

                                                <?php if (!empty($details['quiet_until_relative'])): ?>
                                                    <p class="bjlg-queue-card__entry-flag" data-field="quiet-until">
                                                        <?php printf(
                                                            esc_html__('Silence actif jusqu’à %s', 'backup-jlg'),
                                                            esc_html($details['quiet_until_relative'])
                                                        ); ?>
                                                    </p>
                                                <?php endif; ?>

                                                <?php if (!empty($details['escalation_channels'])): ?>
                                                    <p class="bjlg-queue-card__entry-flag" data-field="escalation">
                                                        <?php
                                                        $escalation_parts = [];
                                                        $escalation_parts[] = sprintf(
                                                            esc_html__('Escalade vers %s', 'backup-jlg'),
                                                            esc_html($details['escalation_channels'])
                                                        );
                                                        if (!empty($details['escalation_delay'])) {
                                                            $escalation_parts[] = sprintf(
                                                                esc_html__('délai : %s', 'backup-jlg'),
                                                                esc_html($details['escalation_delay'])
                                                            );
                                                        }
                                                        if (!empty($details['escalation_next_relative'])) {
                                                            $escalation_parts[] = sprintf(
                                                                esc_html__('prochaine tentative %s', 'backup-jlg'),
                                                                esc_html($details['escalation_next_relative'])
                                                            );
                                                        }

                                                        echo esc_html(implode(' • ', $escalation_parts));
                                                        ?>
                                                    </p>
                                                <?php endif; ?>

                                                <?php if (!empty($entry['message'])): ?>
                                                    <p class="bjlg-queue-card__entry-message"><?php echo esc_html($entry['message']); ?></p>
                                                <?php endif; ?>

                                                <div class="bjlg-queue-card__entry-actions">
                                                    <?php if ($queue_key === 'notifications' && $entry_id !== ''): ?>
                                                        <button type="button" class="button button-secondary button-small" data-queue-action="retry-notification" data-entry-id="<?php echo esc_attr($entry_id); ?>">
                                                            <?php esc_html_e('Relancer', 'backup-jlg'); ?>
                                                        </button>
                                                        <button type="button" class="button button-link-delete" data-queue-action="clear-notification" data-entry-id="<?php echo esc_attr($entry_id); ?>">
                                                            <?php esc_html_e('Ignorer', 'backup-jlg'); ?>
                                                        </button>
                                                    <?php elseif ($queue_key === 'remote_purge' && $entry_file !== ''): ?>
                                                        <button type="button" class="button button-secondary button-small" data-queue-action="retry-remote-purge" data-file="<?php echo esc_attr($entry_file); ?>">
                                                            <?php esc_html_e('Relancer la purge', 'backup-jlg'); ?>
                                                        </button>
                                                        <button type="button" class="button button-link-delete" data-queue-action="clear-remote-purge" data-file="<?php echo esc_attr($entry_file); ?>">
                                                            <?php esc_html_e('Retirer de la file', 'backup-jlg'); ?>
                                                        </button>
                                                    <?php endif; ?>
                                                </div>
                                            </li>
                                        <?php endforeach; ?>
                                    <?php else: ?>
                                        <li class="bjlg-queue-card__entry bjlg-queue-card__entry--empty">
                                            <?php esc_html_e('Aucune entrée en attente.', 'backup-jlg'); ?>
                                        </li>
                                    <?php endif; ?>
                                </ul>
                            </article>
                        <?php endforeach; ?>
                    </div>
                </section>
            <?php endif; ?>
        </section>
        <?php
    }

    private function render_reliability_section(array $reliability) {
        $score = isset($reliability['score']) ? (int) $reliability['score'] : null;
        $score_value = $score !== null ? number_format_i18n(max(0, min(100, $score))) : '—';
        $score_label = isset($reliability['score_label']) ? (string) $reliability['score_label'] : '';
        $level = isset($reliability['level']) ? (string) $reliability['level'] : __('Indisponible', 'backup-jlg');
        $description = isset($reliability['description']) ? (string) $reliability['description'] : __('Les données de fiabilité apparaîtront après vos premières sauvegardes.', 'backup-jlg');
        $caption = isset($reliability['caption']) ? (string) $reliability['caption'] : __('Comparaison avec les standards professionnels : planification, chiffrement et redondance.', 'backup-jlg');
        $intent = isset($reliability['intent']) ? sanitize_key((string) $reliability['intent']) : 'info';
        $pillars = isset($reliability['pillars']) && is_array($reliability['pillars']) ? $reliability['pillars'] : [];
        $recommendations = isset($reliability['recommendations']) && is_array($reliability['recommendations']) ? $reliability['recommendations'] : [];

        $section_intent = sanitize_html_class($intent !== '' ? $intent : 'info');

        ?>
        <section class="bjlg-reliability" data-role="reliability" data-intent="<?php echo esc_attr($section_intent); ?>" aria-labelledby="bjlg-reliability-title" role="region">
            <header class="bjlg-reliability__header">
                <h2 id="bjlg-reliability-title"><?php esc_html_e('Indice de fiabilité', 'backup-jlg'); ?></h2>
                <p class="bjlg-reliability__caption" data-field="reliability_caption"><?php echo esc_html($caption); ?></p>
            </header>

            <div class="bjlg-reliability__grid">
                <div class="bjlg-reliability__score" data-role="reliability-score">
                    <div class="bjlg-reliability__score-main" aria-live="polite" aria-atomic="true">
                        <span class="bjlg-reliability__value" data-field="reliability_score_value" aria-label="<?php echo esc_attr(sprintf(__('Indice de fiabilité sur 100 : %s', 'backup-jlg'), $score_label !== '' ? $score_label : $score_value)); ?>"><?php echo esc_html($score_value); ?></span>
                        <span class="bjlg-reliability__unit" aria-hidden="true">/100</span>
                    </div>
                    <p class="screen-reader-text" data-field="reliability_score_label"><?php echo esc_html($score_label !== '' ? $score_label : $score_value . ' / 100'); ?></p>
                    <span class="bjlg-reliability__level" data-field="reliability_level"><?php echo esc_html($level); ?></span>
                    <p class="bjlg-reliability__description" data-field="reliability_description"><?php echo esc_html($description); ?></p>
                </div>

                <ul class="bjlg-reliability__pillars" data-role="reliability-pillars">
                    <?php if (empty($pillars)): ?>
                        <li class="bjlg-reliability-pillar bjlg-reliability-pillar--empty">
                            <?php esc_html_e('Les signaux clés apparaîtront après vos premières sauvegardes.', 'backup-jlg'); ?>
                        </li>
                    <?php else: ?>
                        <?php foreach ($pillars as $pillar):
                            if (!is_array($pillar)) {
                                continue;
                            }

                            $pillar_intent = isset($pillar['intent']) ? sanitize_key((string) $pillar['intent']) : (isset($pillar['status']) ? sanitize_key((string) $pillar['status']) : 'info');
                            $pillar_icon = isset($pillar['icon']) ? sanitize_html_class((string) $pillar['icon']) : 'dashicons-shield-alt';
                            $pillar_label = isset($pillar['label']) ? (string) $pillar['label'] : '';
                            $pillar_message = isset($pillar['message']) ? (string) $pillar['message'] : '';
                            ?>
                            <li class="bjlg-reliability-pillar" data-intent="<?php echo esc_attr($pillar_intent ?: 'info'); ?>">
                                <span class="bjlg-reliability-pillar__icon dashicons <?php echo esc_attr($pillar_icon); ?>" aria-hidden="true"></span>
                                <div class="bjlg-reliability-pillar__content">
                                    <?php if ($pillar_label !== ''): ?>
                                        <span class="bjlg-reliability-pillar__label"><?php echo esc_html($pillar_label); ?></span>
                                    <?php endif; ?>
                                    <?php if ($pillar_message !== ''): ?>
                                        <span class="bjlg-reliability-pillar__message"><?php echo esc_html($pillar_message); ?></span>
                                    <?php endif; ?>
                                </div>
                            </li>
                        <?php endforeach; ?>
                    <?php endif; ?>
                </ul>
            </div>

            <div class="bjlg-reliability__actions" data-role="reliability-actions"<?php echo empty($recommendations) ? ' hidden' : ''; ?>>
                <?php foreach ($recommendations as $recommendation):
                    if (!is_array($recommendation) || empty($recommendation['label'])) {
                        continue;
                    }

                    $action_label = (string) $recommendation['label'];
                    $action_url = isset($recommendation['url']) ? esc_url($recommendation['url']) : '#';
                    $action_intent = isset($recommendation['intent']) ? sanitize_key((string) $recommendation['intent']) : 'secondary';
                    $action_class = $action_intent === 'primary' ? 'button button-primary' : 'button button-secondary';
                    ?>
                    <a class="<?php echo esc_attr($action_class); ?>" href="<?php echo $action_url; ?>">
                        <?php echo esc_html($action_label); ?>
                    </a>
                <?php endforeach; ?>
            </div>
        </section>
        <?php
    }

    /**
     * Render the dashboard widget content displayed on the WordPress dashboard.
     */
    public function render_dashboard_widget() {
        $snapshot = $this->get_dashboard_widget_snapshot();

        if (empty($snapshot['ok'])) {
            $message = !empty($snapshot['error']) ? $snapshot['error'] : __('Impossible de charger les informations de sauvegarde pour le moment.', 'backup-jlg');
            echo '<p>' . esc_html($message) . '</p>';
            return;
        }

        $summary = $snapshot['summary'];
        $alerts = $snapshot['alerts'];
        $backups = $snapshot['backups'];
        $actions = $snapshot['actions'];
        $generated_at = $snapshot['generated_at'];

        ?>
        <div class="bjlg-dashboard-widget" role="region" aria-live="polite" aria-atomic="true">
            <header class="bjlg-dashboard-widget__header">
                <h3 class="bjlg-dashboard-widget__title"><?php esc_html_e('Vue d’ensemble des sauvegardes', 'backup-jlg'); ?></h3>
                <?php if (!empty($generated_at)): ?>
                    <span class="bjlg-dashboard-widget__timestamp"><?php echo esc_html(sprintf(__('Actualisé le %s', 'backup-jlg'), $generated_at)); ?></span>
                <?php endif; ?>
            </header>

            <div class="bjlg-dashboard-widget__summary" role="status" aria-live="polite" aria-atomic="true">
                <div class="bjlg-dashboard-widget__stat">
                    <span class="bjlg-dashboard-widget__stat-label"><?php esc_html_e('Dernière sauvegarde', 'backup-jlg'); ?></span>
                    <span class="bjlg-dashboard-widget__stat-value"><?php echo esc_html($summary['history_last_backup'] ?? __('Aucune sauvegarde effectuée', 'backup-jlg')); ?></span>
                    <?php if (!empty($summary['history_last_backup_relative'])): ?>
                        <span class="bjlg-dashboard-widget__stat-meta"><?php echo esc_html($summary['history_last_backup_relative']); ?></span>
                    <?php endif; ?>
                </div>
                <div class="bjlg-dashboard-widget__stat">
                    <span class="bjlg-dashboard-widget__stat-label"><?php esc_html_e('Prochaine sauvegarde planifiée', 'backup-jlg'); ?></span>
                    <span class="bjlg-dashboard-widget__stat-value"><?php echo esc_html($summary['scheduler_next_run'] ?? __('Non planifié', 'backup-jlg')); ?></span>
                    <?php if (!empty($summary['scheduler_next_run_relative'])): ?>
                        <span class="bjlg-dashboard-widget__stat-meta"><?php echo esc_html($summary['scheduler_next_run_relative']); ?></span>
                    <?php endif; ?>
                </div>
                <div class="bjlg-dashboard-widget__stat">
                    <span class="bjlg-dashboard-widget__stat-label"><?php esc_html_e('Archives stockées', 'backup-jlg'); ?></span>
                    <span class="bjlg-dashboard-widget__stat-value"><?php echo esc_html(number_format_i18n($summary['storage_backup_count'] ?? 0)); ?></span>
                    <?php if (!empty($summary['storage_total_size_human'])): ?>
                        <span class="bjlg-dashboard-widget__stat-meta"><?php echo esc_html($summary['storage_total_size_human']); ?></span>
                    <?php endif; ?>
                </div>
            </div>

            <?php if (!empty($actions['backup']['url'])): ?>
                <div class="bjlg-dashboard-widget__actions">
                    <a class="bjlg-dashboard-widget__button" href="<?php echo esc_url($actions['backup']['url']); ?>">
                        <?php echo esc_html($actions['backup']['label']); ?>
                    </a>
                    <?php if (!empty($actions['restore']['url'])): ?>
                        <a class="bjlg-dashboard-widget__button bjlg-dashboard-widget__button--secondary" href="<?php echo esc_url($actions['restore']['url']); ?>">
                            <?php echo esc_html($actions['restore']['label']); ?>
                        </a>
                    <?php endif; ?>
                </div>
            <?php endif; ?>

            <?php if (!empty($alerts)): ?>
                <div class="bjlg-dashboard-widget__alerts">
                    <?php foreach (array_slice($alerts, 0, 3) as $alert): ?>
                        <?php
                        $type = isset($alert['type']) && in_array($alert['type'], ['info', 'success', 'warning', 'error'], true)
                            ? $alert['type']
                            : 'info';
                        ?>
                        <div class="bjlg-dashboard-widget__alert bjlg-dashboard-widget__alert--<?php echo esc_attr($type); ?>">
                            <div class="bjlg-dashboard-widget__alert-body">
                                <?php if (!empty($alert['title'])): ?>
                                    <strong><?php echo esc_html($alert['title']); ?></strong>
                                <?php endif; ?>
                                <?php if (!empty($alert['message'])): ?>
                                    <p><?php echo esc_html($alert['message']); ?></p>
                                <?php endif; ?>
                            </div>
                            <?php if (!empty($alert['action']['label']) && !empty($alert['action']['url'])): ?>
                                <a class="bjlg-dashboard-widget__alert-link" href="<?php echo esc_url($alert['action']['url']); ?>">
                                    <?php echo esc_html($alert['action']['label']); ?>
                                </a>
                            <?php endif; ?>
                        </div>
                    <?php endforeach; ?>
                </div>
            <?php endif; ?>

            <div class="bjlg-dashboard-widget__recent">
                <h4 class="bjlg-dashboard-widget__section-title"><?php esc_html_e('Dernières archives', 'backup-jlg'); ?></h4>
                <?php if (!empty($backups)): ?>
                    <ul class="bjlg-dashboard-widget__backup-list">
                        <?php foreach ($backups as $backup): ?>
                            <li class="bjlg-dashboard-widget__backup-item">
                                <span class="bjlg-dashboard-widget__backup-name"><?php echo esc_html($backup['filename']); ?></span>
                                <span class="bjlg-dashboard-widget__backup-meta">
                                    <?php echo esc_html($backup['created_at_relative']); ?>
                                    <?php if (!empty($backup['size'])): ?>
                                        · <?php echo esc_html($backup['size']); ?>
                                    <?php endif; ?>
                                </span>
                            </li>
                        <?php endforeach; ?>
                    </ul>
                <?php else: ?>
                    <p class="bjlg-dashboard-widget__empty"><?php esc_html_e('Aucune sauvegarde récente disponible.', 'backup-jlg'); ?></p>
                <?php endif; ?>
            </div>
        </div>
        <?php
    }

    /**
     * Build the data displayed inside the dashboard widget.
     */
    private function get_dashboard_widget_snapshot(): array {
        if (!function_exists('bjlg_can_manage_plugin') || !bjlg_can_manage_plugin()) {
            return [
                'ok' => false,
                'error' => __('Vous n’avez pas l’autorisation de consulter ces informations.', 'backup-jlg'),
            ];
        }

        if (!$this->advanced_admin) {
            return [
                'ok' => false,
                'error' => __('Les métriques du tableau de bord ne sont pas disponibles.', 'backup-jlg'),
            ];
        }

        $metrics = $this->advanced_admin->get_dashboard_metrics();
        $summary = $metrics['summary'] ?? [];
        $alerts = $metrics['alerts'] ?? [];
        $generated_at = $metrics['generated_at'] ?? '';

        return [
            'ok' => true,
            'summary' => $summary,
            'alerts' => $alerts,
            'generated_at' => $generated_at,
            'backups' => $this->get_recent_backups(self::DASHBOARD_RECENT_BACKUPS_LIMIT),
            'actions' => $this->get_dashboard_widget_actions(),
        ];
    }

    /**
     * Provide action links used in the dashboard widget.
     */
    private function get_dashboard_widget_actions(): array {
        $backup_tab_url = add_query_arg(
            [
                'page' => 'backup-jlg',
                'section' => 'backup',
            ],
            admin_url('admin.php')
        );

        return [
            'backup' => [
                'label' => __('Lancer une sauvegarde', 'backup-jlg'),
                'url' => $backup_tab_url . '#bjlg-backup-creation-form',
            ],
            'restore' => [
                'label' => __('Restaurer une archive', 'backup-jlg'),
                'url' => $backup_tab_url . '#bjlg-restore-form',
            ],
        ];
    }

    /**
     * Retrieve the most recent backups to display in the dashboard widget.
     */
    private function get_recent_backups(int $limit): array {
        if (!function_exists('rest_do_request')) {
            return [];
        }

        $limit = max(1, $limit);
        $request = new WP_REST_Request('GET', '/backup-jlg/v1/backups');
        $request->set_param('per_page', $limit);

        $response = rest_do_request($request);

        if (!($response instanceof WP_REST_Response)) {
            return [];
        }

        $data = $response->get_data();

        if (!is_array($data) || empty($data['backups']) || !is_array($data['backups'])) {
            return [];
        }

        $now = current_time('timestamp');
        $prepared = [];

        foreach ($data['backups'] as $backup) {
            if (!is_array($backup)) {
                continue;
            }

            $created_at = isset($backup['created_at']) ? strtotime((string) $backup['created_at']) : false;
            $prepared[] = [
                'filename' => $backup['filename'] ?? '',
                'size' => $backup['size_formatted'] ?? '',
                'created_at_relative' => $created_at ? sprintf(__('il y a %s', 'backup-jlg'), human_time_diff($created_at, $now)) : '',
            ];
        }

        return $prepared;
    }

    /**
     * Section : Création de sauvegarde
     */
    private function render_backup_creation_section() {
        $include_patterns = \bjlg_get_option('bjlg_backup_include_patterns', []);
        $exclude_patterns = \bjlg_get_option('bjlg_backup_exclude_patterns', []);
        $post_checks = \bjlg_get_option('bjlg_backup_post_checks', ['checksum' => true, 'dry_run' => false]);
        if (!is_array($post_checks)) {
            $post_checks = ['checksum' => true, 'dry_run' => false];
        }
        $secondary_destinations = \bjlg_get_option('bjlg_backup_secondary_destinations', []);
        if (!is_array($secondary_destinations)) {
            $secondary_destinations = [];
        }

        $include_text = esc_textarea(implode("\n", array_map('strval', (array) $include_patterns)));
        $exclude_text = esc_textarea(implode("\n", array_map('strval', (array) $exclude_patterns)));
        $destination_choices = $this->get_destination_choices();
        $google_drive_unavailable = $this->is_google_drive_unavailable();
        $presets = BJLG_Settings::get_backup_presets();
        $presets_json = !empty($presets) ? wp_json_encode(array_values($presets)) : '';

        $include_suggestions = [
            [
                'value' => 'wp-content/uploads/**/*.webp',
                'label' => __('Médias WebP', 'backup-jlg'),
            ],
            [
                'value' => 'wp-content/mu-plugins/',
                'label' => __('MU-plugins', 'backup-jlg'),
            ],
            [
                'value' => 'wp-content/languages/*.mo',
                'label' => __('Fichiers de langue (.mo)', 'backup-jlg'),
            ],
        ];

        $exclude_suggestions = [
            [
                'value' => 'wp-content/cache/**/*',
                'label' => __('Caches WordPress', 'backup-jlg'),
            ],
            [
                'value' => 'node_modules/**/*',
                'label' => __('Dépendances node_modules', 'backup-jlg'),
            ],
            [
                'value' => 'vendor/**/*',
                'label' => __('Dossiers vendor compilés', 'backup-jlg'),
            ],
        ];

        $include_placeholder = isset($include_suggestions[0]['value']) ? $include_suggestions[0]['value'] : 'wp-content/uploads/**/*';
        $exclude_placeholder = isset($exclude_suggestions[0]['value']) ? $exclude_suggestions[0]['value'] : 'wp-content/cache/**/*';

        $backup_redirect = add_query_arg(
            [
                'page' => 'backup-jlg',
                'section' => 'backup',
            ],
            admin_url('admin.php')
        );
        $backup_redirect .= '#bjlg-backup-step-3';

        $encryption_settings_url = add_query_arg(
            [
                'page' => 'backup-jlg',
                'section' => 'settings',
            ],
            admin_url('admin.php')
        );
        $encryption_settings_url .= '#bjlg-encryption-settings';
        ?>
        <div class="bjlg-section">
            <h2>Créer une sauvegarde</h2>
            <form id="bjlg-backup-creation-form" method="post" action="<?php echo esc_url(admin_url('admin-post.php')); ?>">
                <?php wp_nonce_field('bjlg_create_backup', 'bjlg_create_backup_nonce'); ?>
                <input type="hidden" name="action" value="bjlg_create_backup">
                <input type="hidden" name="redirect_to" value="<?php echo esc_url($backup_redirect); ?>">
                <p>Choisissez les composants à inclure dans votre sauvegarde.</p>
                <div class="bjlg-backup-steps" data-current-step="1">
                    <ol class="bjlg-backup-steps__nav" role="list">
                        <li class="bjlg-backup-steps__item is-active">
                            <button type="button"
                                    class="bjlg-backup-steps__button"
                                    data-step-target="1"
                                    aria-controls="bjlg-backup-step-1"
                                    aria-current="step">
                                1. Choix rapides
                            </button>
                        </li>
                        <li class="bjlg-backup-steps__item">
                            <button type="button"
                                    class="bjlg-backup-steps__button"
                                    data-step-target="2"
                                    aria-controls="bjlg-backup-step-2">
                                2. Options avancées
                            </button>
                        </li>
                        <li class="bjlg-backup-steps__item">
                            <button type="button"
                                    class="bjlg-backup-steps__button"
                                    data-step-target="3"
                                    aria-controls="bjlg-backup-step-3">
                                3. Confirmation
                            </button>
                        </li>
                    </ol>

                    <section class="bjlg-backup-step"
                             id="bjlg-backup-step-1"
                             data-step-index="1"
                             aria-labelledby="bjlg-backup-step-1-title">
                        <h3 id="bjlg-backup-step-1-title">Étape 1 — Choix rapides</h3>
                        <p>Appliquez un modèle existant ou configurez en quelques clics le contenu principal de la sauvegarde.</p>
                        <div class="bjlg-backup-presets"<?php echo $presets_json ? ' data-bjlg-presets=' . "'" . esc_attr($presets_json) . "'" : ''; ?>>
                            <h4>Modèles</h4>
                            <div class="bjlg-backup-presets__controls">
                                <label class="screen-reader-text" for="bjlg-backup-preset-select">Sélectionner un modèle de sauvegarde</label>
                                <select id="bjlg-backup-preset-select" class="bjlg-backup-presets__select">
                                    <option value="">Sélectionnez un modèle…</option>
                                    <?php foreach ($presets as $preset): ?>
                                        <option value="<?php echo esc_attr($preset['id']); ?>"><?php echo esc_html($preset['label']); ?></option>
                                    <?php endforeach; ?>
                                </select>
                                <button type="button" class="button bjlg-backup-presets__apply">Appliquer</button>
                                <button type="button" class="button button-secondary bjlg-backup-presets__save">Enregistrer la configuration</button>
                            </div>
                            <p class="description">Choisissez un modèle enregistré ou créez-en un nouveau pour accélérer vos futurs lancements.</p>
                            <p class="bjlg-backup-presets__status" role="status" aria-live="polite"></p>
                        </div>
                        <table class="form-table">
                            <tbody>
                                <tr>
                                    <th scope="row">Contenu de la sauvegarde</th>
                                    <td>
                                        <div class="bjlg-field-control">
                                            <fieldset aria-describedby="bjlg-backup-components-description">
                                                <legend class="bjlg-fieldset-title">Sélection des composants</legend>
                                                <label><input type="checkbox" name="backup_components[]" value="db" checked> <strong>Base de données</strong> <span class="description">Toutes les tables WordPress</span></label><br>
                                                <label><input type="checkbox" name="backup_components[]" value="plugins" checked> Extensions (<code>/wp-content/plugins</code>)</label><br>
                                                <label><input type="checkbox" name="backup_components[]" value="themes" checked> Thèmes (<code>/wp-content/themes</code>)</label><br>
                                                <label><input type="checkbox" name="backup_components[]" value="uploads" checked> Médias (<code>/wp-content/uploads</code>)</label>
                                            </fieldset>
                                            <p id="bjlg-backup-components-description" class="description">Décochez les éléments que vous ne souhaitez pas inclure dans le fichier final.</p>
                                        </div>
                                    </td>
                                </tr>
                                <tr>
                                    <th scope="row">Options essentielles</th>
                                    <td>
                                        <div class="bjlg-field-control">
                                            <fieldset aria-describedby="bjlg-backup-options-description">
                                                <legend class="bjlg-fieldset-title">Options principales</legend>
                                                <label for="bjlg-encrypt-backup">
                                                    <input
                                                        type="checkbox"
                                                        id="bjlg-encrypt-backup"
                                                        name="encrypt_backup"
                                                        value="1"
                                                        aria-describedby="bjlg-encrypt-backup-description"
                                                    >
                                                    Chiffrer la sauvegarde (AES-256)
                                                </label>
                                                <p id="bjlg-encrypt-backup-description" class="description">
                                                    <?php
                                                    echo $this->sanitize_with_kses(
                                                        sprintf(
                                                            /* translators: %s: URL to encryption settings */
                                                            __('Sécurise votre fichier de sauvegarde avec un chiffrement robuste. Indispensable si vous stockez vos sauvegardes sur un service cloud tiers. <strong>Pour activer le module</strong>, ouvrez <a href="%s">Paramètres → Chiffrement</a>, générez une clé AES-256 puis activez l’option « Sauvegarde chiffrée ».', 'backup-jlg'),
                                                            esc_url($encryption_settings_url)
                                                        ),
                                                        [
                                                            'strong' => [],
                                                            'a' => [
                                                                'href' => [],
                                                            ],
                                                        ]
                                                    );
                                                    ?>
                                                </p>
                                                <br>
                                                <label for="bjlg-incremental-backup">
                                                    <input
                                                        type="checkbox"
                                                        id="bjlg-incremental-backup"
                                                        name="incremental_backup"
                                                        value="1"
                                                        aria-describedby="bjlg-incremental-backup-description"
                                                    >
                                                    Sauvegarde incrémentale
                                                </label>
                                                <p id="bjlg-incremental-backup-description" class="description">
                                                    Ne sauvegarde que les fichiers modifiés depuis la dernière sauvegarde complète. Plus rapide et utilise moins d'espace disque.
                                                </p>
                                            </fieldset>
                                            <p id="bjlg-backup-options-description" class="description">Activez les optimisations essentielles avant de lancer la sauvegarde.</p>
                                        </div>
                                    </td>
                                </tr>
                            </tbody>
                        </table>
                        <div class="bjlg-backup-step__actions">
                            <button type="button" class="button button-primary" data-step-action="next">Continuer vers les options avancées</button>
                        </div>
                    </section>

                    <section class="bjlg-backup-step"
                             id="bjlg-backup-step-2"
                             data-step-index="2"
                             aria-labelledby="bjlg-backup-step-2-title">
                        <h3 id="bjlg-backup-step-2-title">Étape 2 — Options avancées</h3>
                        <p>Ajustez précisément les dossiers inclus, les vérifications post-sauvegarde et les destinations secondaires.</p>
                        <table class="form-table bjlg-advanced-table">
                            <tbody>
                                <tr>
                                    <th scope="row"><?php esc_html_e('Affinage avancé', 'backup-jlg'); ?></th>
                                    <td>
                                        <div class="bjlg-field-control bjlg-advanced-accordion" data-role="advanced-panels">
                                            <details class="bjlg-advanced-panel" data-panel="filters" open>
                                                <summary>
                                                    <span><?php esc_html_e('Motifs personnalisés', 'backup-jlg'); ?></span>
                                                </summary>
                                                <div class="bjlg-advanced-panel__content">
                                                    <p class="description"><?php echo wp_kses_post(__('Ajoutez des inclusions ou exclusions ciblées. Les jokers glob (<code>*</code>) sont pris en charge.', 'backup-jlg')); ?></p>
                                                    <div class="bjlg-pattern-columns">
                                                        <div class="bjlg-pattern-editor" data-pattern-type="include">
                                                            <label class="bjlg-pattern-editor__label" for="bjlg-include-patterns"><?php esc_html_e('Inclusions personnalisées', 'backup-jlg'); ?></label>
                                                            <textarea
                                                                id="bjlg-include-patterns"
                                                                name="include_patterns"
                                                                rows="6"
                                                                placeholder="<?php echo esc_attr($include_placeholder); ?>"
                                                                data-role="pattern-input"
                                                                data-pattern-type="include"
                                                            ><?php echo $include_text; ?></textarea>
                                                            <div class="bjlg-pattern-helper" data-role="pattern-helper" data-pattern-type="include">
                                                                <label class="bjlg-pattern-helper__label" for="bjlg-include-pattern-input"><?php esc_html_e('Ajouter un motif suggéré', 'backup-jlg'); ?></label>
                                                                <div class="bjlg-pattern-helper__controls">
                                                                    <input
                                                                        type="text"
                                                                        id="bjlg-include-pattern-input"
                                                                        class="regular-text"
                                                                        list="bjlg-include-patterns-datalist"
                                                                        data-role="pattern-autocomplete"
                                                                        data-pattern-type="include"
                                                                        placeholder="<?php echo esc_attr($include_placeholder); ?>"
                                                                    >
                                                                    <button type="button" class="button button-secondary" data-role="pattern-add" data-pattern-type="include"><?php esc_html_e('Ajouter', 'backup-jlg'); ?></button>
                                                                </div>
                                                                <datalist id="bjlg-include-patterns-datalist">
                                                                    <?php foreach ($include_suggestions as $suggestion): ?>
                                                                        <option value="<?php echo esc_attr($suggestion['value']); ?>"><?php echo esc_html($suggestion['label']); ?></option>
                                                                    <?php endforeach; ?>
                                                                </datalist>
                                                            </div>
                                                            <ul class="bjlg-pattern-suggestions" data-role="pattern-suggestions" aria-label="<?php esc_attr_e('Exemples rapides d\'inclusion', 'backup-jlg'); ?>">
                                                                <?php foreach ($include_suggestions as $suggestion): ?>
                                                                    <li>
                                                                        <button type="button" class="button-link bjlg-pattern-suggestions__item" data-pattern-value="<?php echo esc_attr($suggestion['value']); ?>"><?php echo esc_html($suggestion['label']); ?></button>
                                                                    </li>
                                                                <?php endforeach; ?>
                                                            </ul>
                                                            <p class="bjlg-pattern-feedback" data-role="pattern-feedback" data-pattern-type="include" data-success-message="<?php echo esc_attr__('Motifs valides.', 'backup-jlg'); ?>" data-error-message="<?php echo esc_attr__('Motifs non reconnus : ', 'backup-jlg'); ?>" aria-live="polite"></p>
                                                        </div>
                                                        <div class="bjlg-pattern-editor" data-pattern-type="exclude">
                                                            <label class="bjlg-pattern-editor__label" for="bjlg-exclude-patterns"><?php esc_html_e('Exclusions personnalisées', 'backup-jlg'); ?></label>
                                                            <textarea
                                                                id="bjlg-exclude-patterns"
                                                                name="exclude_patterns"
                                                                rows="6"
                                                                placeholder="<?php echo esc_attr($exclude_placeholder); ?>"
                                                                data-role="pattern-input"
                                                                data-pattern-type="exclude"
                                                            ><?php echo $exclude_text; ?></textarea>
                                                            <div class="bjlg-pattern-helper" data-role="pattern-helper" data-pattern-type="exclude">
                                                                <label class="bjlg-pattern-helper__label" for="bjlg-exclude-pattern-input"><?php esc_html_e('Ajouter un motif d\'exclusion', 'backup-jlg'); ?></label>
                                                                <div class="bjlg-pattern-helper__controls">
                                                                    <input
                                                                        type="text"
                                                                        id="bjlg-exclude-pattern-input"
                                                                        class="regular-text"
                                                                        list="bjlg-exclude-patterns-datalist"
                                                                        data-role="pattern-autocomplete"
                                                                        data-pattern-type="exclude"
                                                                        placeholder="<?php echo esc_attr($exclude_placeholder); ?>"
                                                                    >
                                                                    <button type="button" class="button button-secondary" data-role="pattern-add" data-pattern-type="exclude"><?php esc_html_e('Ajouter', 'backup-jlg'); ?></button>
                                                                </div>
                                                                <datalist id="bjlg-exclude-patterns-datalist">
                                                                    <?php foreach ($exclude_suggestions as $suggestion): ?>
                                                                        <option value="<?php echo esc_attr($suggestion['value']); ?>"><?php echo esc_html($suggestion['label']); ?></option>
                                                                    <?php endforeach; ?>
                                                                </datalist>
                                                            </div>
                                                            <ul class="bjlg-pattern-suggestions" data-role="pattern-suggestions" aria-label="<?php esc_attr_e('Exemples rapides d\'exclusion', 'backup-jlg'); ?>">
                                                                <?php foreach ($exclude_suggestions as $suggestion): ?>
                                                                    <li>
                                                                        <button type="button" class="button-link bjlg-pattern-suggestions__item" data-pattern-value="<?php echo esc_attr($suggestion['value']); ?>"><?php echo esc_html($suggestion['label']); ?></button>
                                                                    </li>
                                                                <?php endforeach; ?>
                                                            </ul>
                                                            <p class="bjlg-pattern-feedback" data-role="pattern-feedback" data-pattern-type="exclude" data-success-message="<?php echo esc_attr__('Motifs valides.', 'backup-jlg'); ?>" data-error-message="<?php echo esc_attr__('Motifs non reconnus : ', 'backup-jlg'); ?>" aria-live="polite"></p>
                                                        </div>
                                                    </div>
                                                </div>
                                            </details>

                                            <details class="bjlg-advanced-panel" data-panel="post-checks">
                                                <summary>
                                                    <span><?php esc_html_e('Vérifications post-sauvegarde', 'backup-jlg'); ?></span>
                                                </summary>
                                                <div class="bjlg-advanced-panel__content" aria-describedby="bjlg-post-checks-description">
                                                    <p class="description"><?php esc_html_e('Ajoutez des contrôles automatiques pour valider l’archive une fois générée.', 'backup-jlg'); ?></p>
                                                    <div class="bjlg-advanced-fieldset">
                                                        <label for="bjlg-post-checks-checksum">
                                                            <input type="checkbox"
                                                                   id="bjlg-post-checks-checksum"
                                                                   name="post_checks[]"
                                                                   value="checksum"
                                                                   <?php checked(!empty($post_checks['checksum'])); ?>>
                                                            <?php esc_html_e('Vérifier l’intégrité (SHA-256)', 'backup-jlg'); ?>
                                                        </label>
                                                        <p class="description"><?php esc_html_e('Calcule un hachage de l’archive pour détecter toute corruption.', 'backup-jlg'); ?></p>
                                                        <label for="bjlg-post-checks-dry-run">
                                                            <input type="checkbox"
                                                                   id="bjlg-post-checks-dry-run"
                                                                   name="post_checks[]"
                                                                   value="dry_run"
                                                                   <?php checked(!empty($post_checks['dry_run'])); ?>>
                                                            <?php esc_html_e('Test de restauration à blanc', 'backup-jlg'); ?>
                                                        </label>
                                                        <p class="description" id="bjlg-post-checks-description"><?php esc_html_e('Ouvre l’archive pour vérifier sa structure (hors archives chiffrées).', 'backup-jlg'); ?></p>
                                                    </div>
                                                </div>
                                            </details>

                                            <details class="bjlg-advanced-panel" data-panel="destinations">
                                                <summary>
                                                    <span><?php esc_html_e('Destinations secondaires', 'backup-jlg'); ?></span>
                                                </summary>
                                                <div class="bjlg-advanced-panel__content" aria-describedby="bjlg-secondary-destinations-description">
                                                    <p class="description"><?php esc_html_e('Diffusez la sauvegarde vers des services distants en complément du stockage local.', 'backup-jlg'); ?></p>
                                                    <div class="bjlg-advanced-fieldset">
                                                        <?php if (!empty($destination_choices)): ?>
                                                            <?php foreach ($destination_choices as $destination_id => $destination_label):
                                                                $is_google_drive = $destination_id === 'google_drive';
                                                                $is_unavailable = $is_google_drive && $google_drive_unavailable;
                                                                ?>
                                                                <div class="bjlg-destination-option-group">
                                                                    <label class="bjlg-destination-option">
                                                                        <input type="checkbox"
                                                                               name="secondary_destinations[]"
                                                                               value="<?php echo esc_attr($destination_id); ?>"
                                                                               <?php checked(in_array($destination_id, $secondary_destinations, true)); ?>
                                                                               <?php disabled($is_unavailable); ?>>
                                                                        <?php echo esc_html($destination_label); ?>
                                                                    </label>
                                                                    <?php if ($is_unavailable): ?>
                                                                        <p class="description bjlg-destination-unavailable"><?php echo esc_html($this->get_google_drive_unavailable_notice()); ?></p>
                                                                    <?php endif; ?>
                                                                </div>
                                                            <?php endforeach; ?>
                                                        <?php else: ?>
                                                            <p class="description"><?php esc_html_e('Aucune destination distante n’est configurée pour le moment.', 'backup-jlg'); ?></p>
                                                        <?php endif; ?>
                                                        <p class="description" id="bjlg-secondary-destinations-description"><?php esc_html_e('Les destinations sélectionnées seront tentées l’une après l’autre en cas d’échec.', 'backup-jlg'); ?></p>
                                                    </div>
                                                </div>
                                            </details>
                                        </div>
                                    </td>
                                </tr>
                            </tbody>
                        </table>
                        <div class="bjlg-backup-step__actions">
                            <button type="button" class="button button-secondary" data-step-action="prev">Retour aux choix rapides</button>
                            <button type="button" class="button button-primary" data-step-action="next">Accéder à la confirmation</button>
                        </div>
                    </section>

                    <section class="bjlg-backup-step"
                             id="bjlg-backup-step-3"
                             data-step-index="3"
                             aria-labelledby="bjlg-backup-step-3-title">
                        <h3 id="bjlg-backup-step-3-title">Étape 3 — Confirmation</h3>
                        <p>Revérifiez votre configuration avant de lancer la sauvegarde.</p>
                        <div class="bjlg-backup-summary" data-role="backup-summary">
                            <p class="description">Votre récapitulatif apparaîtra ici lorsque vous atteignez cette étape.</p>
                        </div>
                        <div class="notice notice-error" data-role="backup-summary-warning" style="display:none;">
                            <p>Veuillez sélectionner au moins un composant à sauvegarder avant de lancer l'opération.</p>
                        </div>
                        <div class="bjlg-backup-step__actions">
                            <button type="button" class="button button-secondary" data-step-action="prev">Modifier les options</button>
                            <button id="bjlg-create-backup" type="submit" class="button button-primary button-hero">
                                <span class="dashicons dashicons-backup" aria-hidden="true"></span> Lancer la création de la sauvegarde
                            </button>
                        </div>
                    </section>
                </div>
            </form>
            <div id="bjlg-backup-progress-area" style="display: none;">
                <h3>Progression</h3>
                <div class="bjlg-progress-bar"><div
                        class="bjlg-progress-bar-inner"
                        id="bjlg-backup-progress-bar"
                        role="progressbar"
                        aria-valuemin="0"
                        aria-valuemax="100"
                        aria-valuenow="0"
                        aria-valuetext="0%"
                        aria-live="off"
                        aria-atomic="true"
                        aria-busy="false">0%</div></div>
                <p id="bjlg-backup-status-text"
                   role="status"
                   aria-live="polite"
                   aria-atomic="true"
                   aria-busy="false">Initialisation...</p>
            </div>
            <div id="bjlg-backup-debug-wrapper" style="display: none;">
                <h3><span class="dashicons dashicons-info" aria-hidden="true"></span> Détails techniques</h3>
                <pre id="bjlg-backup-ajax-debug" class="bjlg-log-textarea"></pre>
            </div>
        </div>
        <?php
    }
    /**
     * Section : Liste des sauvegardes
     */
    private function render_backup_list_section() {
        ?>
        <div class="bjlg-section" id="bjlg-backup-list-section" data-default-page="1" data-default-per-page="10">
            <h2>Sauvegardes disponibles</h2>
            <p class="description">Consultez vos archives, filtrez-les et téléchargez-les en un clic.</p>
            <div class="bjlg-backup-toolbar">
                <div class="bjlg-toolbar-controls actions">
                    <label for="bjlg-backup-filter-type">
                        <span class="screen-reader-text">Filtrer par type</span>
                        <select id="bjlg-backup-filter-type" aria-label="Filtrer les sauvegardes par type">
                            <option value="all" selected>Toutes les sauvegardes</option>
                            <option value="full">Complètes</option>
                            <option value="incremental">Incrémentales</option>
                            <option value="database">Base de données</option>
                            <option value="files">Fichiers</option>
                        </select>
                    </label>
                    <label for="bjlg-backup-per-page">
                        <span class="screen-reader-text">Nombre de sauvegardes par page</span>
                        <select id="bjlg-backup-per-page" aria-label="Nombre de sauvegardes par page">
                            <option value="5">5</option>
                            <option value="10" selected>10</option>
                            <option value="20">20</option>
                            <option value="50">50</option>
                        </select>
                    </label>
                    <button type="button" class="button" id="bjlg-backup-refresh">
                        <span class="dashicons dashicons-update" aria-hidden="true"></span>
                        Actualiser
                    </button>
                </div>
                <div class="bjlg-toolbar-summary">
                    <span class="bjlg-summary-label">Résumé :</span>
                    <div class="bjlg-summary-content" id="bjlg-backup-summary" aria-live="polite"></div>
                </div>
            </div>
            <div id="bjlg-backup-list-feedback" class="notice notice-error" role="alert" style="display:none;"></div>
            <table
                class="wp-list-table widefat striped bjlg-responsive-table bjlg-backup-table"
                aria-describedby="bjlg-backup-summary bjlg-backup-list-caption"
            >
                <caption id="bjlg-backup-list-caption" class="bjlg-table-caption">
                    Tableau listant les sauvegardes disponibles avec leurs composants, tailles,
                    dates et actions possibles.
                </caption>
                <thead>
                    <tr>
                        <th scope="col">Nom du fichier</th>
                        <th scope="col">Composants</th>
                        <th scope="col">Taille</th>
                        <th scope="col">Date</th>
                        <th scope="col">Actions</th>
                    </tr>
                </thead>
                <tbody id="bjlg-backup-table-body">
                    <tr class="bjlg-backup-loading-row">
                        <td colspan="5">
                            <span class="spinner is-active" aria-hidden="true"></span>
                            <span>Chargement des sauvegardes...</span>
                        </td>
                    </tr>
                </tbody>
            </table>
            <div class="tablenav bottom">
                <div class="tablenav-pages" id="bjlg-backup-pagination" aria-live="polite"></div>
            </div>
            <noscript>
                <div class="notice notice-warning"><p>JavaScript est requis pour afficher la liste des sauvegardes.</p></div>
            </noscript>
        </div>
        <?php
    }

    /**
     * Section : Planification
     */
    private function render_schedule_section() {
        $schedule_collection = $this->get_schedule_settings_for_display();
        $schedules = is_array($schedule_collection['schedules']) ? $schedule_collection['schedules'] : [];
        $next_runs = is_array($schedule_collection['next_runs']) ? $schedule_collection['next_runs'] : [];
        $recurrence_labels = [
            'disabled' => 'Désactivée',
            'hourly' => 'Toutes les heures',
            'twice_daily' => 'Deux fois par jour',
            'daily' => 'Journalière',
            'weekly' => 'Hebdomadaire',
            'monthly' => 'Mensuelle',
        ];
        $schedules_json = esc_attr(wp_json_encode($schedules));
        $next_runs_json = esc_attr(wp_json_encode($next_runs));
        $timezone_string = function_exists('wp_timezone_string') ? wp_timezone_string() : '';
        if ($timezone_string === '' && function_exists('wp_timezone')) {
            $timezone_object = wp_timezone();
            if ($timezone_object instanceof \DateTimeZone) {
                $timezone_string = $timezone_object->getName();
            }
        }
        $timezone_offset = get_option('gmt_offset', 0);
        $current_timestamp = current_time('timestamp');
        ?>
        <div class="bjlg-section bjlg-schedule-section">
            <h2>Planification des sauvegardes</h2>
            <p class="description">Activez, suspendez ou inspectez vos tâches planifiées en un coup d’œil.</p>
            <div
                id="bjlg-schedule-overview"
                class="bjlg-schedule-overview"
                aria-live="polite"
                data-next-runs="<?php echo $next_runs_json; ?>"
                data-schedules="<?php echo $schedules_json; ?>"
            >
                <header class="bjlg-schedule-overview-header">
                    <span class="dashicons dashicons-calendar-alt" aria-hidden="true"></span>
                    <strong>Sauvegardes planifiées</strong>
                </header>
                <div class="bjlg-schedule-overview-list">
                    <?php if (!empty($schedules)): ?>
                        <?php foreach ($schedules as $index => $schedule):
                            if (!is_array($schedule)) {
                                continue;
                            }

                            $schedule_id = isset($schedule['id']) && $schedule['id'] !== ''
                                ? (string) $schedule['id']
                                : 'schedule_' . ($index + 1);
                            $label = isset($schedule['label']) && $schedule['label'] !== ''
                                ? (string) $schedule['label']
                                : sprintf('Planification #%d', $index + 1);
                            $components = isset($schedule['components']) && is_array($schedule['components'])
                                ? $schedule['components']
                                : [];
                            $encrypt = !empty($schedule['encrypt']);
                            $incremental = !empty($schedule['incremental']);
                            $post_checks = isset($schedule['post_checks']) && is_array($schedule['post_checks'])
                                ? $schedule['post_checks']
                                : [];
                            $destinations = isset($schedule['secondary_destinations']) && is_array($schedule['secondary_destinations'])
                                ? $schedule['secondary_destinations']
                                : [];
                            $include_patterns = isset($schedule['include_patterns']) && is_array($schedule['include_patterns'])
                                ? $schedule['include_patterns']
                                : [];
                            $exclude_patterns = isset($schedule['exclude_patterns']) && is_array($schedule['exclude_patterns'])
                                ? $schedule['exclude_patterns']
                                : [];
                            $recurrence = isset($schedule['recurrence']) ? (string) $schedule['recurrence'] : 'disabled';
                            $time = isset($schedule['time']) ? (string) $schedule['time'] : '';
                            $custom_cron = isset($schedule['custom_cron']) ? (string) $schedule['custom_cron'] : '';
                            $recurrence_label = $recurrence_labels[$recurrence] ?? ucfirst($recurrence);
                            $next_run_summary = $next_runs[$schedule_id] ?? [];
                            $next_run_formatted = isset($next_run_summary['next_run_formatted']) && $next_run_summary['next_run_formatted'] !== ''
                                ? (string) $next_run_summary['next_run_formatted']
                                : 'Non planifié';
                            $next_run_relative = isset($next_run_summary['next_run_relative']) && $next_run_summary['next_run_relative'] !== ''
                                ? (string) $next_run_summary['next_run_relative']
                                : '';
                            $next_run_timestamp = isset($next_run_summary['next_run']) && $next_run_summary['next_run']
                                ? (int) $next_run_summary['next_run']
                                : null;
                            $is_active = $recurrence !== 'disabled';
                            $has_next_run = $is_active && !empty($next_run_timestamp);
                            $status_key = $is_active ? ($has_next_run ? 'active' : 'pending') : 'paused';
                            $status_labels = [
                                'active' => 'Active',
                                'pending' => 'En attente',
                                'paused' => 'En pause',
                            ];
                            $status_label = $status_labels[$status_key] ?? '—';
                            $status_class = 'bjlg-status-badge--' . $status_key;
                            $toggle_label = $is_active ? 'Mettre en pause' : 'Reprendre';
                            $summary_markup = $this->get_schedule_summary_markup(
                                $components,
                                $encrypt,
                                $incremental,
                                $post_checks,
                                $destinations,
                                $include_patterns,
                                $exclude_patterns,
                                $recurrence,
                                $schedule['custom_cron'] ?? ''
                            );
                            ?>
                            <article
                                class="bjlg-schedule-overview-card"
                                data-schedule-id="<?php echo esc_attr($schedule_id); ?>"
                                data-recurrence="<?php echo esc_attr($recurrence); ?>"
                                data-status="<?php echo esc_attr($status_key); ?>"
                            >
                                <header class="bjlg-schedule-overview-card__header">
                                    <h4 class="bjlg-schedule-overview-card__title"><?php echo esc_html($label); ?></h4>
                                    <p class="bjlg-schedule-overview-frequency" data-prefix="Fréquence : ">
                                        Fréquence : <?php echo esc_html($recurrence_label); ?>
                                    </p>
                                    <p class="bjlg-schedule-overview-next-run">
                                        <strong>Prochaine exécution :</strong>
                                        <span class="bjlg-next-run-value"><?php echo esc_html($next_run_formatted); ?></span>
                                        <span class="bjlg-next-run-relative"<?php echo $next_run_relative === '' ? ' style="display:none;"' : ''; ?>>
                                            <?php echo $next_run_relative !== '' ? '(' . esc_html($next_run_relative) . ')' : ''; ?>
                                        </span>
                                    </p>
                                    <p class="bjlg-schedule-overview-status">
                                        <span class="bjlg-status-badge <?php echo esc_attr($status_class); ?>"><?php echo esc_html($status_label); ?></span>
                                    </p>
                                </header>
                                <div class="bjlg-schedule-overview-card__summary">
                                    <?php echo $summary_markup; // phpcs:ignore WordPress.Security.EscapeOutput.OutputNotEscaped ?>
                                </div>
                                <footer class="bjlg-schedule-overview-card__footer">
                                    <div class="bjlg-schedule-overview-card__actions" role="group" aria-label="Actions de planification">
                                        <button type="button"
                                                class="button button-primary button-small bjlg-schedule-action"
                                                data-action="run"
                                                data-schedule-id="<?php echo esc_attr($schedule_id); ?>">
                                            Exécuter
                                        </button>
                                        <button type="button"
                                                class="button button-secondary button-small bjlg-schedule-action"
                                                data-action="toggle"
                                                data-target-state="<?php echo $is_active ? 'pause' : 'resume'; ?>"
                                                data-schedule-id="<?php echo esc_attr($schedule_id); ?>">
                                            <?php echo esc_html($toggle_label); ?>
                                        </button>
                                        <button type="button"
                                                class="button button-secondary button-small bjlg-schedule-action"
                                                data-action="duplicate"
                                                data-schedule-id="<?php echo esc_attr($schedule_id); ?>">
                                            Dupliquer
                                        </button>
                                    </div>
                                </footer>
                            </article>
                        <?php endforeach; ?>
                    <?php else: ?>
                        <p class="description">Aucune planification active pour le moment.</p>
                    <?php endif; ?>
                </div>
            </div>
            <div
                id="bjlg-schedule-timeline"
                class="bjlg-schedule-timeline"
                aria-live="polite"
                data-schedules="<?php echo $schedules_json; ?>"
                data-next-runs="<?php echo $next_runs_json; ?>"
                data-timezone="<?php echo esc_attr($timezone_string); ?>"
                data-offset="<?php echo esc_attr((string) $timezone_offset); ?>"
                data-now="<?php echo esc_attr((string) $current_timestamp); ?>"
            >
                <header class="bjlg-schedule-timeline__header">
                    <div class="bjlg-schedule-timeline__title">
                        <span class="dashicons dashicons-schedule" aria-hidden="true"></span>
                        <strong>Timeline des occurrences</strong>
                    </div>
                    <div class="bjlg-schedule-timeline__controls" role="group" aria-label="Changer la vue de la timeline">
                        <button type="button" class="button button-secondary is-active" data-role="timeline-view" data-view="week">Semaine</button>
                        <button type="button" class="button button-secondary" data-role="timeline-view" data-view="month">Mois</button>
                    </div>
                </header>
                <div class="bjlg-schedule-timeline__legend">
                    <span class="bjlg-status-badge bjlg-status-badge--active">Active</span>
                    <span class="bjlg-status-badge bjlg-status-badge--pending">En attente</span>
                    <span class="bjlg-status-badge bjlg-status-badge--paused">En pause</span>
                </div>
                <div class="bjlg-schedule-timeline__body">
                    <div class="bjlg-schedule-timeline__grid" data-role="timeline-grid"></div>
                    <ul class="bjlg-schedule-timeline__list" data-role="timeline-list"></ul>
                    <p class="bjlg-schedule-timeline__empty" data-role="timeline-empty" hidden>Enregistrez ou activez une planification pour afficher la timeline.</p>
                </div>
            </div>
        </div>
        <?php
    }
    /**
     * Section : Restauration
     */
    private function render_restore_section() {
        $restore_redirect = add_query_arg(
            [
                'page' => 'backup-jlg',
                'section' => 'restore',
            ],
            admin_url('admin.php')
        );
        $restore_redirect .= '#bjlg-restore-form';

        ?>
        <div class="bjlg-section">
            <h2>Restaurer depuis un fichier</h2>
            <p>Si vous avez un fichier de sauvegarde sur votre ordinateur, vous pouvez le téléverser ici pour lancer une restauration.</p>
            <form id="bjlg-restore-form" method="post" enctype="multipart/form-data" action="<?php echo esc_url(admin_url('admin-post.php')); ?>">
                <?php wp_nonce_field('bjlg_restore_backup', 'bjlg_restore_backup_nonce'); ?>
                <input type="hidden" name="action" value="bjlg_restore_backup">
                <input type="hidden" name="redirect_to" value="<?php echo esc_url($restore_redirect); ?>">
                <input type="hidden" name="restore_environment" value="production" data-role="restore-environment-field">
                <div class="bjlg-restore-username-field bjlg-screen-reader-only">
                    <label class="bjlg-screen-reader-only" for="bjlg-restore-username">Nom d'utilisateur</label>
                    <input type="text"
                           id="bjlg-restore-username"
                           name="username"
                           class="regular-text bjlg-screen-reader-only"
                           autocomplete="username"
                           aria-label="Nom d'utilisateur">
                </div>
                <table class="form-table">
                    <tbody>
                        <tr>
                            <th scope="row"><label for="bjlg-restore-file-input">Fichier de sauvegarde</label></th>
                            <td>
                                <div class="bjlg-field-control">
                                    <input type="file" id="bjlg-restore-file-input" name="restore_file" accept=".zip,.zip.enc" required>
                                    <p class="description">Formats acceptés : .zip, .zip.enc (chiffré)</p>
                                </div>
                            </td>
                        </tr>
                        <tr>
                            <th scope="row"><label for="bjlg-restore-password">Mot de passe</label></th>
                            <td>
                                <div class="bjlg-field-control">
                                    <input type="password"
                                           id="bjlg-restore-password"
                                           name="password"
                                           class="regular-text"
                                           autocomplete="current-password"
                                           aria-describedby="bjlg-restore-password-help"
                                           placeholder="Requis pour les archives .zip.enc">
                                    <p class="description"
                                       id="bjlg-restore-password-help"
                                       data-default-text="<?php echo esc_attr('Requis pour restaurer les sauvegardes chiffrées (.zip.enc). Laissez vide pour les archives non chiffrées.'); ?>"
                                       data-encrypted-text="<?php echo esc_attr('Mot de passe obligatoire : renseignez-le pour déchiffrer l\'archive (.zip.enc).'); ?>">
                                        Requis pour restaurer les sauvegardes chiffrées (<code>.zip.enc</code>). Laissez vide pour les archives non chiffrées.
                                    </p>
                                </div>
                            </td>
                        </tr>
                        <tr>
                            <th scope="row">Options</th>
                            <td>
                                <div class="bjlg-field-control">
                                    <label><input type="checkbox" name="create_backup_before_restore" value="1" checked> Créer une sauvegarde de sécurité avant la restauration</label>
                                </div>
                            </td>
                        </tr>
                        <?php if (BJLG_Restore::user_can_use_sandbox()) : ?>
                        <tr>
                            <th scope="row">Environnement de test</th>
                            <td>
                                <div class="bjlg-field-control">
                                    <label>
                                        <input type="checkbox" name="restore_to_sandbox" value="1">
                                        Restaurer dans un environnement de test
                                    </label>
                                    <p class="description">Les fichiers seront restaurés dans un dossier isolé sans impacter la production.</p>
                                    <label for="bjlg-restore-sandbox-path" class="screen-reader-text">Chemin de la sandbox</label>
                                    <input type="text"
                                           id="bjlg-restore-sandbox-path"
                                           name="sandbox_path"
                                           class="regular-text"
                                           placeholder="Laisser vide pour utiliser le dossier sandbox automatique"
                                           disabled>
                                </div>
                            </td>
                        </tr>
                        <?php endif; ?>
                    </tbody>
                </table>
                <div id="bjlg-restore-errors" class="notice notice-error" style="display: none;" role="alert"></div>
                <p class="submit">
                    <button type="submit" class="button button-primary"><span class="dashicons dashicons-upload" aria-hidden="true"></span> Téléverser et Restaurer</button>
                </p>
            </form>
            <div id="bjlg-restore-status" style="display: none;">
                <h3>Statut de la restauration</h3>
                <div class="bjlg-progress-bar"><div
                        class="bjlg-progress-bar-inner"
                        id="bjlg-restore-progress-bar"
                        role="progressbar"
                        aria-valuemin="0"
                        aria-valuemax="100"
                        aria-valuenow="0"
                        aria-valuetext="0%"
                        aria-live="off"
                        aria-atomic="true"
                        aria-busy="false">0%</div></div>
                <p id="bjlg-restore-status-text"
                   role="status"
                   aria-live="polite"
                   aria-atomic="true"
                   aria-busy="false">Préparation...</p>
            </div>
            <div id="bjlg-restore-debug-wrapper" style="display: none;">
                <h3><span class="dashicons dashicons-info" aria-hidden="true"></span> Détails techniques</h3>
                <pre id="bjlg-restore-ajax-debug" class="bjlg-log-textarea"></pre>
            </div>
        </div>
        <?php
    }

    /**
     * Section : Historique
     */
    private function render_history_section() {
        $history = class_exists(BJLG_History::class) ? BJLG_History::get_history(50) : [];
        $report_links = $this->get_self_test_report_links();
        ?>
        <div class="bjlg-section">
            <h2>Historique des 50 dernières actions</h2>
            <?php if (!empty($report_links)): ?>
                <div class="bjlg-history-report-actions">
                    <?php foreach ($report_links as $link): ?>
                        <a class="button" href="<?php echo esc_url($link['url']); ?>">
                            <span class="dashicons dashicons-media-default" aria-hidden="true"></span>
                            <?php echo esc_html($link['label']); ?>
                        </a>
                    <?php endforeach; ?>
                </div>
            <?php endif; ?>
            <?php if (!empty($history)): ?>
                <table class="wp-list-table widefat striped bjlg-responsive-table bjlg-history-table">
                    <caption class="bjlg-table-caption">
                        Historique des 50 dernières actions liées aux sauvegardes et restaurations,
                        incluant leur date, statut et détails.
                    </caption>
                    <thead>
                        <tr>
                            <th scope="col" style="width: 180px;">Date</th>
                            <th scope="col">Action</th>
                            <th scope="col" style="width: 100px;">Statut</th>
                            <th scope="col">Détails</th>
                        </tr>
                    </thead>
                    <tbody>
                        <?php foreach ($history as $entry):
                            $status_class = ''; $status_icon = '';
                            switch ($entry['status']) {
                                case 'success': $status_class = 'success'; $status_icon = '✅'; break;
                                case 'failure': $status_class = 'error'; $status_icon = '❌'; break;
                                case 'info': $status_class = 'info'; $status_icon = 'ℹ️'; break;
                            } ?>
                            <tr class="bjlg-card-row">
                                <td class="bjlg-card-cell" data-label="Date"><?php echo date_i18n(get_option('date_format') . ' ' . get_option('time_format'), strtotime($entry['timestamp'])); ?></td>
                                <td class="bjlg-card-cell" data-label="Action"><strong><?php echo esc_html(str_replace('_', ' ', ucfirst($entry['action_type']))); ?></strong></td>
                                <td class="bjlg-card-cell" data-label="Statut"><span class="bjlg-status <?php echo esc_attr($status_class); ?>"><?php echo $status_icon . ' ' . esc_html(ucfirst($entry['status'])); ?></span></td>
                                <td class="bjlg-card-cell" data-label="Détails"><?php echo esc_html($entry['details']); ?></td>
                            </tr>
                        <?php endforeach; ?>
                    </tbody>
                </table>
            <?php else: ?>
                <div class="notice notice-info"><p>Aucun historique trouvé.</p></div>
            <?php endif; ?>
            <p class="description" style="margin-top: 20px;">L'historique est conservé pendant 30 jours. Les entrées plus anciennes sont automatiquement supprimées.</p>
        </div>
        <?php
    }

    private function get_self_test_report_links(): array {
        $snapshot = get_option('bjlg_restore_self_test_report', []);
        if (!is_array($snapshot) || empty($snapshot['files'])) {
            return [];
        }

        $files = is_array($snapshot['files']) ? $snapshot['files'] : [];
        $links = [];
        $nonce_action = 'bjlg_download_self_test_report';
        $base_url = admin_url('admin-post.php');

        $targets = [
            'html' => __('Télécharger le rapport HTML', 'backup-jlg'),
            'json' => __('Télécharger le rapport JSON', 'backup-jlg'),
            'markdown' => __('Télécharger le résumé Markdown', 'backup-jlg'),
        ];

        foreach ($targets as $type => $label) {
            if (empty($files[$type]['path'])) {
                continue;
            }

            $url = add_query_arg(
                [
                    'action' => 'bjlg_download_self_test_report',
                    'type' => $type,
                ],
                $base_url
            );

            $url = function_exists('wp_nonce_url')
                ? wp_nonce_url($url, $nonce_action)
                : add_query_arg('_wpnonce', wp_create_nonce($nonce_action), $url);

            $links[] = [
                'type' => $type,
                'label' => $label,
                'url' => $url,
            ];
        }

        return $links;
    }

    public function handle_download_self_test_report() {
        if (!bjlg_can_manage_backups()) {
            wp_die(__('Permission refusée.', 'backup-jlg'), '', ['response' => 403]);
        }

        $nonce = isset($_GET['_wpnonce']) ? $_GET['_wpnonce'] : '';
        if (function_exists('wp_verify_nonce') && !wp_verify_nonce($nonce, 'bjlg_download_self_test_report')) {
            wp_die(__('Jeton de sécurité invalide.', 'backup-jlg'), '', ['response' => 403]);
        }

        $type = isset($_GET['type']) ? sanitize_key((string) wp_unslash($_GET['type'])) : 'html';
        if (!in_array($type, ['html', 'json', 'markdown'], true)) {
            $type = 'html';
        }

        $snapshot = get_option('bjlg_restore_self_test_report', []);
        if (!is_array($snapshot) || empty($snapshot['files'])) {
            wp_die(__('Aucun rapport disponible.', 'backup-jlg'), '', ['response' => 404]);
        }

        $files = is_array($snapshot['files']) ? $snapshot['files'] : [];
        $entry = isset($files[$type]) && is_array($files[$type]) ? $files[$type] : null;

        if (!$entry || empty($entry['path'])) {
            wp_die(__('Le fichier demandé est introuvable.', 'backup-jlg'), '', ['response' => 404]);
        }

        $path = (string) $entry['path'];
        $real_path = realpath($path);
        if ($real_path === false || !is_readable($real_path)) {
            wp_die(__('Impossible de lire le rapport demandé.', 'backup-jlg'), '', ['response' => 404]);
        }

        $base_path = isset($files['base_path']) ? (string) $files['base_path'] : dirname($real_path);
        $normalized_base = realpath($base_path);
        if ($normalized_base !== false) {
            $normalized_base = rtrim(str_replace('\\', '/', $normalized_base), '/') . '/';
            $normalized_target = str_replace('\\', '/', $real_path);
            if (strpos($normalized_target, $normalized_base) !== 0) {
                wp_die(__('Accès au rapport refusé.', 'backup-jlg'), '', ['response' => 403]);
            }
        }

        $mime_type = isset($entry['mime_type']) && $entry['mime_type'] !== '' ? (string) $entry['mime_type'] : 'application/octet-stream';
        if (strpos($mime_type, 'text/') === 0) {
            $mime_type .= '; charset=utf-8';
        }

        $filename = isset($entry['filename']) && $entry['filename'] !== ''
            ? sanitize_file_name($entry['filename'])
            : basename($real_path);

        if (function_exists('nocache_headers')) {
            nocache_headers();
        }
        header('Content-Type: ' . $mime_type);
        header('Content-Disposition: attachment; filename="' . $filename . '"');
        header('Content-Length: ' . filesize($real_path));

        $sent = readfile($real_path);
        if ($sent === false) {
            wp_die(__('Impossible de transmettre le rapport.', 'backup-jlg'), '', ['response' => 500]);
        }

        exit;
    }

    /**
     * Section : Bilan de santé
     */
    private function render_health_check_section() {
        $health_checker = new BJLG_Health_Check();
        $results = $health_checker->get_all_checks();
        $plugin_checks = ['debug_mode' => 'Mode Débogage', 'cron_status' => 'Tâches planifiées (Cron)'];
        $server_checks = ['backup_dir' => 'Dossier de sauvegarde', 'disk_space' => 'Espace disque', 'php_memory_limit' => 'Limite Mémoire PHP', 'php_execution_time' => 'Temps d\'exécution PHP'];
        ?>
        <div class="bjlg-section">
            <h2>Bilan de Santé du Système</h2>
            <h3>État du Plugin</h3>
            <table class="wp-list-table widefat striped bjlg-health-check-table">
                <tbody>
                    <?php foreach ($plugin_checks as $key => $title): $result = $results[$key]; ?>
                        <tr>
                            <td style="width: 30px; text-align: center; font-size: 1.5em;"><?php echo ($result['status'] === 'success') ? '✅' : (($result['status'] === 'info') ? 'ℹ️' : '⚠️'); ?></td>
                            <td style="width: 250px;"><strong><?php echo esc_html($title); ?></strong></td>
                            <td><?php echo wp_kses_post($result['message']); ?></td>
                        </tr>
                    <?php endforeach; ?>
                </tbody>
            </table>
            <h3>Configuration Serveur</h3>
            <table class="wp-list-table widefat striped bjlg-health-check-table">
                <tbody>
                    <?php foreach ($server_checks as $key => $title): $result = $results[$key]; ?>
                        <tr>
                            <td style="width: 30px; text-align: center; font-size: 1.5em;"><?php echo ($result['status'] === 'success') ? '✅' : (($result['status'] === 'warning') ? '⚠️' : '❌'); ?></td>
                            <td style="width: 250px;"><strong><?php echo esc_html($title); ?></strong></td>
                            <td><?php echo wp_kses_post($result['message']); ?></td>
                        </tr>
                    <?php endforeach; ?>
                </tbody>
            </table>
            <p style="margin-top: 20px;"><button class="button" onclick="window.location.reload();"><span class="dashicons dashicons-update" aria-hidden="true"></span> Relancer les vérifications</button></p>
        </div>
        <?php
    }

    /**
     * Section : Réglages
     */
    private function render_settings_section() {
        $cleanup_settings = \bjlg_get_option('bjlg_cleanup_settings', ['by_number' => 3, 'by_age' => 0]);
        $incremental_defaults = [
            'max_incrementals' => 10,
            'max_full_age_days' => 30,
            'rotation_enabled' => true,
        ];
        $incremental_settings = \bjlg_get_option('bjlg_incremental_settings', []);
        if (!is_array($incremental_settings)) {
            $incremental_settings = [];
        }
        $incremental_settings = wp_parse_args($incremental_settings, $incremental_defaults);
        $monitoring_settings = BJLG_Settings::get_monitoring_settings();
        $storage_threshold = isset($monitoring_settings['storage_quota_warning_threshold'])
            ? (float) $monitoring_settings['storage_quota_warning_threshold']
            : 85.0;
        $storage_threshold = max(1.0, min(100.0, $storage_threshold));
        $schedule_collection = $this->get_schedule_settings_for_display();
        $schedules = isset($schedule_collection['schedules']) && is_array($schedule_collection['schedules'])
            ? array_values($schedule_collection['schedules'])
            : [];
        $next_runs = isset($schedule_collection['next_runs']) && is_array($schedule_collection['next_runs'])
            ? $schedule_collection['next_runs']
            : [];
        $default_schedule = isset($schedule_collection['default']) && is_array($schedule_collection['default'])
            ? $schedule_collection['default']
            : BJLG_Settings::get_default_schedule_entry();
        $schedules_json = esc_attr(wp_json_encode($schedules));
        $next_runs_json = esc_attr(wp_json_encode($next_runs));

        $components_labels = [
            'db' => 'Base de données',
            'plugins' => 'Extensions',
            'themes' => 'Thèmes',
            'uploads' => 'Médias',
        ];
        $update_guard_defaults = [
            'enabled' => true,
            'components' => ['db', 'plugins', 'themes', 'uploads'],
            'reminder' => [
                'enabled' => false,
                'message' => 'Pensez à déclencher une sauvegarde manuelle avant d\'appliquer vos mises à jour.',
            ],
        ];
        $raw_update_guard_settings = \bjlg_get_option('bjlg_update_guard_settings', []);
        if (!is_array($raw_update_guard_settings)) {
            $raw_update_guard_settings = [];
        }
        $update_guard_settings = BJLG_Settings::merge_settings_with_defaults($raw_update_guard_settings, $update_guard_defaults);
        $explicit_components = [];
        if (isset($raw_update_guard_settings['components']) && is_array($raw_update_guard_settings['components'])) {
            foreach ($raw_update_guard_settings['components'] as $component) {
                $key = sanitize_key((string) $component);
                if ($key === '' || isset($explicit_components[$key])) {
                    continue;
                }
                $explicit_components[$key] = true;
            }
        }
        $update_guard_components = array_keys($explicit_components);
        $valid_component_keys = array_keys($components_labels);
        $update_guard_components = array_values(array_filter(
            $update_guard_components,
            static function ($component) use ($valid_component_keys) {
                return in_array($component, $valid_component_keys, true);
            }
        ));
        if (!array_key_exists('components', $raw_update_guard_settings)) {
            $update_guard_components = $update_guard_settings['components'];
        }
        $update_guard_settings['components'] = $update_guard_components;
        $default_next_run_summary = [
            'next_run_formatted' => 'Non planifié',
            'next_run_relative' => '',
        ];
        $destination_choices = $this->get_destination_choices();
        $wl_settings = \bjlg_get_option('bjlg_whitelabel_settings', ['plugin_name' => '', 'hide_from_non_admins' => false]);
        $required_permission = \bjlg_get_required_capability();
        $permission_choices = $this->get_permission_choices();
        $is_custom_permission = $required_permission !== ''
            && !isset($permission_choices['roles'][$required_permission])
            && !isset($permission_choices['capabilities'][$required_permission]);
        $webhook_key = class_exists(BJLG_Webhooks::class) ? BJLG_Webhooks::get_webhook_key() : '';

        $notification_defaults = [
            'enabled' => false,
            'email_recipients' => '',
            'events' => [
                'backup_complete' => true,
                'backup_failed' => true,
                'cleanup_complete' => false,
                'storage_warning' => true,
                'remote_purge_failed' => true,
                'remote_purge_delayed' => true,
                'restore_self_test_passed' => false,
                'restore_self_test_failed' => true,
            ],
            'channels' => [
                'email' => ['enabled' => false],
                'slack' => ['enabled' => false, 'webhook_url' => ''],
                'discord' => ['enabled' => false, 'webhook_url' => ''],
                'teams' => ['enabled' => false, 'webhook_url' => ''],
                'sms' => ['enabled' => false, 'webhook_url' => ''],
            ],
            'quiet_hours' => [
                'enabled' => false,
                'start' => '22:00',
                'end' => '07:00',
                'allow_critical' => true,
                'timezone' => '',
            ],
            'escalation' => [
                'enabled' => false,
                'delay_minutes' => 15,
                'only_critical' => true,
                'channels' => [
                    'email' => false,
                    'slack' => false,
                    'discord' => false,
                    'teams' => false,
                    'sms' => true,
                ],
            ],
        ];

        $notification_settings = \bjlg_get_option('bjlg_notification_settings', []);
        if (!is_array($notification_settings)) {
            $notification_settings = [];
        }
        $notification_settings = wp_parse_args($notification_settings, $notification_defaults);
        $notification_settings['events'] = isset($notification_settings['events']) && is_array($notification_settings['events'])
            ? wp_parse_args($notification_settings['events'], $notification_defaults['events'])
            : $notification_defaults['events'];
        $notification_settings['channels'] = isset($notification_settings['channels']) && is_array($notification_settings['channels'])
            ? wp_parse_args($notification_settings['channels'], $notification_defaults['channels'])
            : $notification_defaults['channels'];

        $notification_settings['quiet_hours'] = isset($notification_settings['quiet_hours']) && is_array($notification_settings['quiet_hours'])
            ? wp_parse_args($notification_settings['quiet_hours'], $notification_defaults['quiet_hours'])
            : $notification_defaults['quiet_hours'];

        $notification_settings['escalation'] = isset($notification_settings['escalation']) && is_array($notification_settings['escalation'])
            ? wp_parse_args($notification_settings['escalation'], $notification_defaults['escalation'])
            : $notification_defaults['escalation'];

        if (!isset($notification_settings['escalation']['channels']) || !is_array($notification_settings['escalation']['channels'])) {
            $notification_settings['escalation']['channels'] = $notification_defaults['escalation']['channels'];
        } else {
            $notification_settings['escalation']['channels'] = wp_parse_args($notification_settings['escalation']['channels'], $notification_defaults['escalation']['channels']);
        }

        foreach ($notification_defaults['channels'] as $channel_key => $channel_defaults) {
            if (!isset($notification_settings['channels'][$channel_key]) || !is_array($notification_settings['channels'][$channel_key])) {
                $notification_settings['channels'][$channel_key] = $channel_defaults;
            } else {
                $notification_settings['channels'][$channel_key] = wp_parse_args($notification_settings['channels'][$channel_key], $channel_defaults);
            }
        }

        $notification_recipients_display = '';
        if (!empty($notification_settings['email_recipients'])) {
            $emails = preg_split('/[,;\r\n]+/', (string) $notification_settings['email_recipients']);
            if (is_array($emails)) {
                $emails = array_filter(array_map('trim', $emails));
                $notification_recipients_display = implode("\n", $emails);
            }
        }

        $quiet_settings = $notification_settings['quiet_hours'];
        $escalation_settings = $notification_settings['escalation'];
        $quiet_timezone_label = $quiet_settings['timezone'] !== ''
            ? $quiet_settings['timezone']
            : (function_exists('wp_timezone_string') ? wp_timezone_string() : 'UTC');

        $escalation_mode = isset($escalation_settings['mode']) ? (string) $escalation_settings['mode'] : 'simple';
        if (!in_array($escalation_mode, ['simple', 'staged'], true)) {
            $escalation_mode = 'simple';
        }

        $escalation_stage_settings = isset($escalation_settings['stages']) && is_array($escalation_settings['stages'])
            ? $escalation_settings['stages']
            : [];

        $escalation_blueprint = class_exists(BJLG_Notifications::class) && method_exists(BJLG_Notifications::class, 'get_escalation_stage_blueprint')
            ? BJLG_Notifications::get_escalation_stage_blueprint()
            : [
                'slack' => [
                    'label' => __('Escalade Slack', 'backup-jlg'),
                    'description' => __('Diffuse l’alerte sur Slack pour mobiliser immédiatement le support.', 'backup-jlg'),
                    'default_delay_minutes' => 15,
                ],
                'discord' => [
                    'label' => __('Escalade Discord', 'backup-jlg'),
                    'description' => __('Préviens l’équipe on-call ou la communauté technique via Discord.', 'backup-jlg'),
                    'default_delay_minutes' => 15,
                ],
                'teams' => [
                    'label' => __('Escalade Microsoft Teams', 'backup-jlg'),
                    'description' => __('Alerte le helpdesk Teams et documente automatiquement l’incident.', 'backup-jlg'),
                    'default_delay_minutes' => 20,
                ],
                'sms' => [
                    'label' => __('Escalade SMS', 'backup-jlg'),
                    'description' => __('Notifie les astreintes par SMS lorsque l’incident persiste.', 'backup-jlg'),
                    'default_delay_minutes' => 30,
                ],
            ];

        $template_blueprint = class_exists(BJLG_Notifications::class) && method_exists(BJLG_Notifications::class, 'get_severity_template_blueprint')
            ? BJLG_Notifications::get_severity_template_blueprint()
            : [
                'info' => [
                    'label' => __('Information', 'backup-jlg'),
                    'intro' => __('Mise à jour de routine pour votre visibilité.', 'backup-jlg'),
                    'outro' => __('Aucune action immédiate n’est requise.', 'backup-jlg'),
                    'resolution' => __('Archivez l’événement une fois les vérifications terminées.', 'backup-jlg'),
                    'actions' => [
                        __('Ajoutez un commentaire dans l’historique si une vérification manuelle a été effectuée.', 'backup-jlg'),
                    ],
                ],
                'warning' => [
                    'label' => __('Avertissement', 'backup-jlg'),
                    'intro' => __('Surveillez l’incident : une intervention préventive peut être nécessaire.', 'backup-jlg'),
                    'outro' => __('Planifiez une action de suivi si la situation persiste.', 'backup-jlg'),
                    'resolution' => __('Actualisez l’état dans le panneau Monitoring pour informer l’équipe.', 'backup-jlg'),
                    'actions' => [
                        __('Vérifiez la capacité de stockage et les dernières purges distantes.', 'backup-jlg'),
                        __('Planifiez un nouveau point de contrôle pour confirmer que l’alerte diminue.', 'backup-jlg'),
                    ],
                ],
                'critical' => [
                    'label' => __('Critique', 'backup-jlg'),
                    'intro' => __('Action immédiate recommandée : l’incident est suivi et sera escaladé.', 'backup-jlg'),
                    'outro' => __('Une escalade automatique sera déclenchée si le statut ne change pas.', 'backup-jlg'),
                    'resolution' => __('Consignez la résolution dans le tableau de bord pour clôturer l’escalade.', 'backup-jlg'),
                    'actions' => [
                        __('Inspectez les journaux détaillés et identifiez la dernière action réussie.', 'backup-jlg'),
                        __('Contactez l’astreinte et préparez un plan de remédiation ou de restauration.', 'backup-jlg'),
                    ],
                ],
            ];
        $template_settings = isset($notification_settings['templates']) && is_array($notification_settings['templates'])
            ? $notification_settings['templates']
            : [];
        $template_tokens = class_exists(BJLG_Notifications::class) && method_exists(BJLG_Notifications::class, 'get_template_tokens')
            ? BJLG_Notifications::get_template_tokens()
            : [
                'site_name' => __('Nom du site WordPress', 'backup-jlg'),
                'event_title' => __('Titre de l’événement', 'backup-jlg'),
                'timestamp' => __('Horodatage courant', 'backup-jlg'),
            ];

        $performance_defaults = [
            'multi_threading' => false,
            'max_workers' => 2,
            'chunk_size' => 50,
            'compression_level' => 6,
        ];
        $performance_settings = \bjlg_get_option('bjlg_performance_settings', []);
        if (!is_array($performance_settings)) {
            $performance_settings = [];
        }
        $performance_settings = wp_parse_args($performance_settings, $performance_defaults);

        $webhook_defaults = [
            'enabled' => false,
            'urls' => [
                'backup_complete' => '',
                'backup_failed' => '',
                'cleanup_complete' => '',
            ],
            'secret' => '',
        ];
        $webhook_settings = \bjlg_get_option('bjlg_webhook_settings', []);
        if (!is_array($webhook_settings)) {
            $webhook_settings = [];
        }
        $webhook_settings = wp_parse_args($webhook_settings, $webhook_defaults);
        $webhook_settings['urls'] = isset($webhook_settings['urls']) && is_array($webhook_settings['urls'])
            ? wp_parse_args($webhook_settings['urls'], $webhook_defaults['urls'])
            : $webhook_defaults['urls'];
        ?>
        <div class="bjlg-section">
            <h2>Configuration du Plugin</h2>
            
            <h3><span class="dashicons dashicons-cloud" aria-hidden="true"></span> Destinations Cloud</h3>
            <div class="bjlg-settings-destinations">
                <?php
                if (!empty($this->destinations)) {
                    foreach ($this->destinations as $destination) {
                        $destination->render_settings();
                    }
                } else {
                    echo '<p class="description">Aucune destination cloud configurée. Activez Google Drive ou Amazon S3 en complétant leurs réglages.</p>';
                }
                ?>
            </div>
            
            <h3><span class="dashicons dashicons-calendar-alt" aria-hidden="true"></span> Planification des Sauvegardes</h3>
            <form
                id="bjlg-schedule-form"
                data-default-schedule="<?php echo esc_attr(wp_json_encode($default_schedule)); ?>"
                data-next-runs="<?php echo $next_runs_json; ?>"
                data-schedules="<?php echo $schedules_json; ?>"
            >
                <div id="bjlg-schedule-feedback" class="notice" role="status" aria-live="polite" style="display:none;"></div>
                <div class="bjlg-schedule-list">
                    <?php if (!empty($schedules)): ?>
                        <?php foreach ($schedules as $index => $schedule):
                            if (!is_array($schedule)) {
                                continue;
                            }

                            $schedule_id = isset($schedule['id']) ? (string) $schedule['id'] : '';
                            $next_run_summary = $schedule_id !== '' && isset($next_runs[$schedule_id])
                                ? $next_runs[$schedule_id]
                                : $default_next_run_summary;

                            echo $this->render_schedule_item(
                                $schedule,
                                is_array($next_run_summary) ? $next_run_summary : $default_next_run_summary,
                                $components_labels,
                                $destination_choices,
                                $index,
                                false
                            );
                        endforeach; ?>
                    <?php else: ?>
                        <?php
                        echo $this->render_schedule_item(
                            $default_schedule,
                            $default_next_run_summary,
                            $components_labels,
                            $destination_choices,
                            0,
                            false
                        );
                        ?>
                    <?php endif; ?>
                    <?php
                    echo $this->render_schedule_item(
                        $default_schedule,
                        $default_next_run_summary,
                        $components_labels,
                        $destination_choices,
                        count($schedules),
                        true
                    );
                    ?>
                </div>
                <p class="bjlg-schedule-actions">
                    <button type="button" class="button button-secondary bjlg-add-schedule">
                        <span class="dashicons dashicons-plus" aria-hidden="true"></span>
                        Ajouter une planification
                    </button>
                </p>
                <p class="submit"><button type="submit" class="button button-primary">Enregistrer les planifications</button></p>
            </form>
            
            <h3><span class="dashicons dashicons-admin-links" aria-hidden="true"></span> Webhook</h3>
            <form id="bjlg-webhook-tools" class="bjlg-webhook-form" aria-labelledby="bjlg-webhook-tools-title">
                <p id="bjlg-webhook-tools-title">Utilisez ce point de terminaison pour déclencher une sauvegarde à distance en toute sécurité :</p>
                <div class="bjlg-webhook-url bjlg-mb-10">
                    <label for="bjlg-webhook-endpoint" class="bjlg-label-block bjlg-fw-600">Point de terminaison</label>
                    <div class="bjlg-form-field-group">
                        <div class="bjlg-form-field-control">
                            <input type="text" id="bjlg-webhook-endpoint" readonly value="<?php echo esc_url(BJLG_Webhooks::get_webhook_endpoint()); ?>" class="regular-text code" autocomplete="url">
                        </div>
                        <div class="bjlg-form-field-actions">
                            <button type="button" class="button bjlg-copy-field" data-copy-target="#bjlg-webhook-endpoint">Copier l'URL</button>
                        </div>
                    </div>
                </div>
                <div class="bjlg-webhook-url bjlg-mb-10">
                    <label for="bjlg-webhook-key" class="bjlg-label-block bjlg-fw-600">Clé secrète</label>
                    <div class="bjlg-form-field-group bjlg-secret-field">
                        <div class="bjlg-form-field-control">
                            <input type="password"
                                   id="bjlg-webhook-key"
                                   readonly
                                   value="<?php echo esc_attr($webhook_key); ?>"
                                   class="regular-text code"
                                   autocomplete="current-password"
                                   data-lpignore="true">
                        </div>
                        <div class="bjlg-form-field-actions">
                            <button type="button"
                                    class="button bjlg-toggle-secret"
                                    data-target="#bjlg-webhook-key"
                                    data-label-show="Afficher la clé secrète"
                                    data-label-hide="Masquer la clé secrète"
                                    aria-label="Afficher la clé secrète"
                                    aria-pressed="false">
                                <span class="dashicons dashicons-visibility" aria-hidden="true"></span>
                                <span class="screen-reader-text">Afficher la clé secrète</span>
                            </button>
                            <button type="button" class="button bjlg-copy-field" data-copy-target="#bjlg-webhook-key">Copier la clé</button>
                            <button type="button" class="button" id="bjlg-regenerate-webhook">Régénérer</button>
                        </div>
                    </div>
                </div>
                <p class="description">Envoyez une requête <strong>POST</strong> à l'URL ci-dessus en ajoutant l'en-tête <code><?php echo esc_html(BJLG_Webhooks::WEBHOOK_HEADER); ?></code> (ou <code>Authorization: Bearer &lt;clé&gt;</code>) contenant votre clé.</p>
                <pre class="code"><code><?php echo esc_html(sprintf("curl -X POST %s \\n  -H 'Content-Type: application/json' \\n  -H '%s: %s'", BJLG_Webhooks::get_webhook_endpoint(), BJLG_Webhooks::WEBHOOK_HEADER, $webhook_key)); ?></code></pre>
                <p class="description"><strong>Compatibilité :</strong> L'ancien format <code><?php echo esc_html(add_query_arg(BJLG_Webhooks::WEBHOOK_QUERY_VAR, 'VOTRE_CLE', home_url('/'))); ?></code> reste supporté provisoirement mais sera retiré après la période de transition.</p>
            </form>

            <form class="bjlg-settings-form">
                <div class="bjlg-settings-feedback notice bjlg-hidden" role="status" aria-live="polite"></div>
                <h3><span class="dashicons dashicons-trash" aria-hidden="true"></span> Rétention des Sauvegardes</h3>
                <table class="form-table">
                    <tr>
                        <th scope="row">Conserver par nombre</th>
                        <td>
                            <div class="bjlg-field-control">
                                <div class="bjlg-form-field-group">
                                    <div class="bjlg-form-field-control">
                                        <input name="by_number" type="number" class="small-text" value="<?php echo esc_attr(isset($cleanup_settings['by_number']) ? $cleanup_settings['by_number'] : 3); ?>" min="0">
                                    </div>
                                    <div class="bjlg-form-field-actions">
                                        <span class="bjlg-form-field-unit">sauvegardes</span>
                                    </div>
                                </div>
                                <p class="description">0 = illimité</p>
                            </div>
                        </td>
                    </tr>
                    <tr>
                        <th scope="row"><label for="bjlg-cleanup-by-age">Conserver par ancienneté</label></th>
                        <td>
                            <div class="bjlg-field-control">
                                <div class="bjlg-form-field-group">
                                    <div class="bjlg-form-field-control">
                                        <input
                                            id="bjlg-cleanup-by-age"
                                            name="by_age"
                                            type="number"
                                            class="small-text"
                                            value="<?php echo esc_attr(isset($cleanup_settings['by_age']) ? $cleanup_settings['by_age'] : 0); ?>"
                                            min="0"
                                            aria-describedby="bjlg-cleanup-by-age-description"
                                        >
                                    </div>
                                    <div class="bjlg-form-field-actions">
                                        <span class="bjlg-form-field-unit">jours</span>
                                    </div>
                                </div>
                                <p id="bjlg-cleanup-by-age-description" class="description">0 = illimité</p>
                            </div>
                        </td>
                    </tr>
                </table>

                <h3><span class="dashicons dashicons-update" aria-hidden="true"></span> Sauvegardes incrémentales</h3>
                <table class="form-table">
                    <tr>
                        <th scope="row"><label for="bjlg-incremental-max-age">Age maximal de la sauvegarde complète</label></th>
                        <td>
                            <div class="bjlg-field-control">
                                <div class="bjlg-form-field-group">
                                    <div class="bjlg-form-field-control">
                                        <input
                                            id="bjlg-incremental-max-age"
                                            name="incremental_max_age"
                                            type="number"
                                            class="small-text"
                                            value="<?php echo esc_attr($incremental_settings['max_full_age_days']); ?>"
                                            min="0"
                                            aria-describedby="bjlg-incremental-max-age-description"
                                        >
                                    </div>
                                    <div class="bjlg-form-field-actions">
                                        <span class="bjlg-form-field-unit">jours</span>
                                    </div>
                                </div>
                                <p id="bjlg-incremental-max-age-description" class="description">Au-delà de cette limite, une nouvelle sauvegarde complète est forcée. 0 = illimité.</p>
                            </div>
                        </td>
                    </tr>
                    <tr>
                        <th scope="row"><label for="bjlg-incremental-max-count">Nombre d'incréments consécutifs</label></th>
                        <td>
                            <div class="bjlg-field-control">
                                <div class="bjlg-form-field-group">
                                    <div class="bjlg-form-field-control">
                                        <input
                                            id="bjlg-incremental-max-count"
                                            name="incremental_max_incrementals"
                                            type="number"
                                            class="small-text"
                                            value="<?php echo esc_attr($incremental_settings['max_incrementals']); ?>"
                                            min="0"
                                            aria-describedby="bjlg-incremental-max-count-description"
                                        >
                                    </div>
                                    <div class="bjlg-form-field-actions">
                                        <span class="bjlg-form-field-unit">incréments</span>
                                    </div>
                                </div>
                                <p id="bjlg-incremental-max-count-description" class="description">0 = illimité. Au-delà, les incréments les plus anciens sont fusionnés automatiquement.</p>
                            </div>
                        </td>
                    </tr>
                    <tr>
                        <th scope="row">Rotation automatique</th>
                        <td>
                            <div class="bjlg-field-control">
                                <label>
                                    <input
                                        type="checkbox"
                                        name="incremental_rotation_enabled"
                                        value="1"
                                        <?php checked(!empty($incremental_settings['rotation_enabled'])); ?>
                                    >
                                    Activer la fusion automatique en sauvegarde synthétique («&nbsp;synth full&nbsp;»)
                                </label>
                                <p class="description">Lorsque la limite d'incréments est atteinte, les plus anciens sont fusionnés dans la dernière complète sans lancer un nouvel export complet.</p>
                            </div>
                        </td>
                    </tr>
                </table>

<<<<<<< HEAD
                <h3><span class="dashicons dashicons-chart-area" aria-hidden="true"></span> <?php esc_html_e('Surveillance du stockage', 'backup-jlg'); ?></h3>
                <table class="form-table">
                    <tr>
                        <th scope="row"><label for="bjlg-storage-warning-threshold"><?php esc_html_e("Seuil d'alerte quota", 'backup-jlg'); ?></label></th>
                        <td>
                            <div class="bjlg-field-control">
                                <div class="bjlg-form-field-group">
                                    <div class="bjlg-form-field-control">
                                        <input
                                            id="bjlg-storage-warning-threshold"
                                            name="storage_quota_warning_threshold"
                                            type="number"
                                            class="small-text"
                                            value="<?php echo esc_attr($storage_threshold); ?>"
                                            min="1"
                                            max="100"
                                            step="0.1"
                                            aria-describedby="bjlg-storage-warning-threshold-description"
                                        >
                                    </div>
                                    <div class="bjlg-form-field-actions">
                                        <span class="bjlg-form-field-unit">%</span>
                                    </div>
                                </div>
                                <p id="bjlg-storage-warning-threshold-description" class="description">
                                    <?php esc_html_e("Déclenche les alertes et notifications lorsque l'utilisation d'une destination distante dépasse ce seuil.", 'backup-jlg'); ?>
                                </p>
=======
                <h3><span class="dashicons dashicons-shield" aria-hidden="true"></span> Snapshot pré-mise à jour</h3>
                <table class="form-table bjlg-update-guard-settings" data-bjlg-reminder-message-default="<?php echo esc_attr($update_guard_defaults['reminder']['message']); ?>">
                    <tr>
                        <th scope="row">Activation</th>
                        <td>
                            <div class="bjlg-field-control">
                                <label>
                                    <input type="checkbox" name="update_guard_enabled" value="1" <?php checked(!empty($update_guard_settings['enabled'])); ?>>
                                    Lancer automatiquement une sauvegarde avant les mises à jour WordPress
                                </label>
                                <p class="description">Empêche l'installation d'une mise à jour sans snapshot récent.</p>
                            </div>
                        </td>
                    </tr>
                    <tr>
                        <th scope="row">Composants inclus</th>
                        <td>
                            <div class="bjlg-field-control">
                                <fieldset class="bjlg-update-guard-components" aria-describedby="bjlg-update-guard-components-description">
                                    <legend class="screen-reader-text">Composants couverts par le snapshot</legend>
                                    <ul class="bjlg-checkbox-list" role="list">
                                        <?php foreach ($components_labels as $component_key => $component_label): ?>
                                            <li>
                                                <label>
                                                    <input type="checkbox" name="update_guard_components[]" value="<?php echo esc_attr($component_key); ?>" <?php checked(in_array($component_key, $update_guard_settings['components'], true)); ?>>
                                                    <span><?php echo esc_html($component_label); ?></span>
                                                </label>
                                            </li>
                                        <?php endforeach; ?>
                                    </ul>
                                </fieldset>
                                <p id="bjlg-update-guard-components-description" class="description">Sélectionnez les éléments à inclure dans le snapshot préventif.</p>
                            </div>
                        </td>
                    </tr>
                    <tr>
                        <th scope="row">Rappel</th>
                        <td>
                            <div class="bjlg-field-control bjlg-update-guard-reminder">
                                <label class="bjlg-mb-10">
                                    <input type="checkbox" name="update_guard_reminder_enabled" value="1" <?php checked(!empty($update_guard_settings['reminder']['enabled'])); ?> data-bjlg-toggle="reminder-message">
                                    Afficher un rappel si aucun snapshot n'est déclenché
                                </label>
                                <textarea
                                    name="update_guard_reminder_message"
                                    class="large-text"
                                    rows="3"
                                    data-bjlg-reminder-message
                                    <?php disabled(empty($update_guard_settings['reminder']['enabled'])); ?>
                                ><?php echo esc_textarea($update_guard_settings['reminder']['message']); ?></textarea>
                                <p class="description">Personnalisez le message affiché (par exemple dans vos notifications ou journaux).</p>
>>>>>>> cdfe497a
                            </div>
                        </td>
                    </tr>
                </table>

                <h3><span class="dashicons dashicons-admin-appearance" aria-hidden="true"></span> Marque Blanche</h3>
                <table class="form-table">
                    <tr>
                        <th scope="row"><label for="bjlg-plugin-name">Nom du plugin</label></th>
                        <td>
                            <div class="bjlg-field-control">
                                <input
                                    type="text"
                                    id="bjlg-plugin-name"
                                    name="plugin_name"
                                    value="<?php echo esc_attr(isset($wl_settings['plugin_name']) ? $wl_settings['plugin_name'] : ''); ?>"
                                    class="regular-text"
                                    placeholder="Backup - JLG"
                                    aria-describedby="bjlg-plugin-name-description"
                                >
                                <p id="bjlg-plugin-name-description" class="description">Laissez vide pour utiliser le nom par défaut</p>
                            </div>
                        </td>
                    </tr>
                    <tr>
                        <th scope="row">Visibilité</th>
                        <td>
                            <div class="bjlg-field-control">
                                <label><input type="checkbox" name="hide_from_non_admins" <?php checked(isset($wl_settings['hide_from_non_admins']) && $wl_settings['hide_from_non_admins']); ?>> Cacher le plugin pour les non-administrateurs</label>
                            </div>
                        </td>
                    </tr>
                    <tr>
                        <th scope="row"><label for="bjlg-required-capability"><?php esc_html_e('Permissions requises', 'backup-jlg'); ?></label></th>
                        <td>
                            <div class="bjlg-field-control">
                                <select id="bjlg-required-capability" name="required_capability" class="regular-text">
                                    <?php if ($is_custom_permission): ?>
                                        <option value="<?php echo esc_attr($required_permission); ?>" selected>
                                            <?php echo esc_html(sprintf(__('Personnalisé : %s', 'backup-jlg'), $required_permission)); ?>
                                        </option>
                                    <?php endif; ?>
                                    <?php if (!empty($permission_choices['roles'])): ?>
                                        <optgroup label="<?php esc_attr_e('Rôles', 'backup-jlg'); ?>">
                                            <?php foreach ($permission_choices['roles'] as $role_key => $role_label): ?>
                                                <option value="<?php echo esc_attr($role_key); ?>" <?php selected($required_permission, $role_key); ?>>
                                                    <?php echo esc_html($role_label); ?>
                                                </option>
                                            <?php endforeach; ?>
                                        </optgroup>
                                    <?php endif; ?>
                                    <?php if (!empty($permission_choices['capabilities'])): ?>
                                        <optgroup label="<?php esc_attr_e('Capacités', 'backup-jlg'); ?>">
                                            <?php foreach ($permission_choices['capabilities'] as $capability_key => $capability_label): ?>
                                                <option value="<?php echo esc_attr($capability_key); ?>" <?php selected($required_permission, $capability_key); ?>>
                                                    <?php echo esc_html($capability_label); ?>
                                                </option>
                                            <?php endforeach; ?>
                                        </optgroup>
                                    <?php endif; ?>
                                </select>
                                <p class="description"><?php esc_html_e('Sélectionnez le rôle ou la capability requis pour accéder au plugin.', 'backup-jlg'); ?></p>
                            </div>
                        </td>
                    </tr>
                </table>

                <p class="submit"><button type="submit" class="button button-primary">Enregistrer les Réglages</button></p>
            </form>

            <h3><span class="dashicons dashicons-megaphone" aria-hidden="true"></span> Notifications</h3>
            <form class="bjlg-settings-form bjlg-notification-preferences-form" data-success-message="Notifications mises à jour." data-error-message="Impossible de sauvegarder les notifications.">
                <table class="form-table">
                    <tr>
                        <th scope="row">Notifications automatiques</th>
                        <td>
                            <div class="bjlg-field-control">
                                <label for="bjlg-notifications-enabled">
                                    <input
                                        type="checkbox"
                                        id="bjlg-notifications-enabled"
                                        name="notifications_enabled"
                                        <?php checked(!empty($notification_settings['enabled'])); ?>
                                        aria-describedby="bjlg-notifications-enabled-description"
                                    >
                                    Activer l'envoi automatique des notifications
                                </label>
                                <p id="bjlg-notifications-enabled-description" class="description">Recevez des alertes lorsqu'une action importante est exécutée.</p>
                            </div>
                        </td>
                    </tr>
                    <tr>
                        <th scope="row"><label for="bjlg-notification-recipients">Destinataires e-mail</label></th>
                        <td>
                            <div class="bjlg-field-control">
                                <textarea
                                    id="bjlg-notification-recipients"
                                    name="email_recipients"
                                    rows="3"
                                    class="large-text code"
                                    placeholder="admin@example.com&#10;contact@example.com"
                                    aria-describedby="bjlg-notification-recipients-description"
                                ><?php echo esc_textarea($notification_recipients_display); ?></textarea>
                                <p id="bjlg-notification-recipients-description" class="description">Une adresse par ligne ou séparée par une virgule. Obligatoire si le canal e-mail est activé.</p>
                            </div>
                        </td>
                    </tr>
                    <tr>
                        <th scope="row">Événements surveillés</th>
                        <td>
                            <div class="bjlg-field-control">
                                <fieldset aria-describedby="bjlg-notifications-events-description">
                                    <legend class="screen-reader-text"><?php esc_html_e('Événements surveillés', 'backup-jlg'); ?></legend>
                                    <ul class="bjlg-checkbox-list" role="list">
                                        <li>
                                            <label for="bjlg-notify-backup-complete">
                                                <input type="checkbox" id="bjlg-notify-backup-complete" name="notify_backup_complete" <?php checked(!empty($notification_settings['events']['backup_complete'])); ?>>
                                                <span><?php esc_html_e('Sauvegarde terminée', 'backup-jlg'); ?></span>
                                            </label>
                                        </li>
                                        <li>
                                            <label for="bjlg-notify-backup-failed">
                                                <input type="checkbox" id="bjlg-notify-backup-failed" name="notify_backup_failed" <?php checked(!empty($notification_settings['events']['backup_failed'])); ?>>
                                                <span><?php esc_html_e('Échec de sauvegarde', 'backup-jlg'); ?></span>
                                            </label>
                                        </li>
                                        <li>
                                            <label for="bjlg-notify-cleanup-complete">
                                                <input type="checkbox" id="bjlg-notify-cleanup-complete" name="notify_cleanup_complete" <?php checked(!empty($notification_settings['events']['cleanup_complete'])); ?>>
                                                <span><?php esc_html_e('Nettoyage finalisé', 'backup-jlg'); ?></span>
                                            </label>
                                        </li>
                                        <li>
                                            <label for="bjlg-notify-storage-warning">
                                                <input type="checkbox" id="bjlg-notify-storage-warning" name="notify_storage_warning" <?php checked(!empty($notification_settings['events']['storage_warning'])); ?>>
                                                <span><?php esc_html_e('Alerte de stockage', 'backup-jlg'); ?></span>
                                            </label>
                                        </li>
                                        <li>
                                            <label for="bjlg-notify-remote-purge-failed">
                                                <input type="checkbox" id="bjlg-notify-remote-purge-failed" name="notify_remote_purge_failed" <?php checked(!empty($notification_settings['events']['remote_purge_failed'])); ?>>
                                                <span><?php esc_html_e('Purge distante en échec', 'backup-jlg'); ?></span>
                                            </label>
                                        </li>
                                        <li>
                                            <label for="bjlg-notify-remote-purge-delayed">
                                                <input type="checkbox" id="bjlg-notify-remote-purge-delayed" name="notify_remote_purge_delayed" <?php checked(!empty($notification_settings['events']['remote_purge_delayed'])); ?>>
                                                <span><?php esc_html_e('Purge distante en retard critique', 'backup-jlg'); ?></span>
                                            </label>
                                        </li>
                                        <li>
                                            <label for="bjlg-notify-restore-self-test-passed">
                                                <input type="checkbox" id="bjlg-notify-restore-self-test-passed" name="notify_restore_self_test_passed" <?php checked(!empty($notification_settings['events']['restore_self_test_passed'])); ?>>
                                                <span><?php esc_html_e('Test de restauration réussi', 'backup-jlg'); ?></span>
                                            </label>
                                        </li>
                                        <li>
                                            <label for="bjlg-notify-restore-self-test-failed">
                                                <input type="checkbox" id="bjlg-notify-restore-self-test-failed" name="notify_restore_self_test_failed" <?php checked(!empty($notification_settings['events']['restore_self_test_failed'])); ?>>
                                                <span><?php esc_html_e('Test de restauration en échec', 'backup-jlg'); ?></span>
                                            </label>
                                        </li>
                                    </ul>
                                </fieldset>
                                <p id="bjlg-notifications-events-description" class="description"><?php esc_html_e('Choisissez quels événements déclenchent un envoi de notification.', 'backup-jlg'); ?></p>
                            </div>
                        </td>
                    </tr>
                </table>

                <p class="submit"><button type="submit" class="button button-primary">Enregistrer les notifications</button></p>
            </form>

            <div class="bjlg-notification-test">
                <button
                    type="button"
                    class="button button-secondary bjlg-notification-test-button"
                    data-loading-label="<?php esc_attr_e('Envoi…', 'backup-jlg'); ?>"
                >
                    <?php esc_html_e('Envoyer une notification de test', 'backup-jlg'); ?>
                </button>
                <span class="spinner" aria-hidden="true"></span>
                <p class="description"><?php esc_html_e('La notification de test utilise les canaux et destinataires renseignés ci-dessus, même si les modifications ne sont pas encore enregistrées.', 'backup-jlg'); ?></p>
                <div class="notice bjlg-notification-test-feedback bjlg-hidden" role="status" aria-live="polite"></div>
            </div>

            <h3><span class="dashicons dashicons-admin-site-alt3" aria-hidden="true"></span> Canaux</h3>
            <form class="bjlg-settings-form bjlg-notification-channels-form" data-success-message="Canaux mis à jour." data-error-message="Impossible de mettre à jour les canaux.">
                <table class="form-table">
                    <tr>
                        <th scope="row">Canaux disponibles</th>
                        <td>
                            <div class="bjlg-field-control">
                                <fieldset aria-describedby="bjlg-notifications-channels-description">
                                    <legend class="screen-reader-text"><?php esc_html_e('Canaux de notification actifs', 'backup-jlg'); ?></legend>
                                    <ul class="bjlg-checkbox-list" role="list">
                                        <li>
                                            <label for="bjlg-channel-email">
                                                <input type="checkbox" id="bjlg-channel-email" name="channel_email" <?php checked(!empty($notification_settings['channels']['email']['enabled'])); ?>>
                                                <span><?php esc_html_e('E-mail', 'backup-jlg'); ?></span>
                                            </label>
                                        </li>
                                        <li>
                                            <label for="bjlg-channel-slack">
                                                <input type="checkbox" id="bjlg-channel-slack" name="channel_slack" <?php checked(!empty($notification_settings['channels']['slack']['enabled'])); ?>>
                                                <span><?php esc_html_e('Slack', 'backup-jlg'); ?></span>
                                            </label>
                                        </li>
                                        <li>
                                            <label for="bjlg-channel-discord">
                                                <input type="checkbox" id="bjlg-channel-discord" name="channel_discord" <?php checked(!empty($notification_settings['channels']['discord']['enabled'])); ?>>
                                                <span><?php esc_html_e('Discord', 'backup-jlg'); ?></span>
                                            </label>
                                        </li>
                                        <li>
                                            <label for="bjlg-channel-teams">
                                                <input type="checkbox" id="bjlg-channel-teams" name="channel_teams" <?php checked(!empty($notification_settings['channels']['teams']['enabled'])); ?>>
                                                <span><?php esc_html_e('Microsoft Teams', 'backup-jlg'); ?></span>
                                            </label>
                                        </li>
                                        <li>
                                            <label for="bjlg-channel-sms">
                                                <input type="checkbox" id="bjlg-channel-sms" name="channel_sms" <?php checked(!empty($notification_settings['channels']['sms']['enabled'])); ?>>
                                                <span><?php esc_html_e('SMS / webhook mobile', 'backup-jlg'); ?></span>
                                            </label>
                                        </li>
                                    </ul>
                                </fieldset>
                                <p id="bjlg-notifications-channels-description" class="description"><?php esc_html_e('Activez les canaux qui doivent recevoir vos notifications.', 'backup-jlg'); ?></p>
                            </div>
                        </td>
                    </tr>
                    <tr>
                        <th scope="row">Webhook Slack</th>
                        <td>
                            <div class="bjlg-field-control">
                                <input type="url" name="slack_webhook_url" class="regular-text" value="<?php echo esc_attr($notification_settings['channels']['slack']['webhook_url']); ?>" placeholder="https://hooks.slack.com/...">
                                <p class="description">URL du webhook entrant Slack. Obligatoire si le canal Slack est activé.</p>
                            </div>
                        </td>
                    </tr>
                    <tr>
                        <th scope="row">Webhook Discord</th>
                        <td>
                            <div class="bjlg-field-control">
                                <input type="url" name="discord_webhook_url" class="regular-text" value="<?php echo esc_attr($notification_settings['channels']['discord']['webhook_url']); ?>" placeholder="https://discord.com/api/webhooks/...">
                                <p class="description">URL du webhook Discord. Obligatoire si le canal Discord est activé.</p>
                            </div>
                        </td>
                    </tr>
                    <tr>
                        <th scope="row">Webhook Microsoft Teams</th>
                        <td>
                            <div class="bjlg-field-control">
                                <input type="url" name="teams_webhook_url" class="regular-text" value="<?php echo esc_attr($notification_settings['channels']['teams']['webhook_url']); ?>" placeholder="https://outlook.office.com/webhook/...">
                                <p class="description">URL du webhook entrant Teams. Obligatoire si le canal Teams est activé.</p>
                            </div>
                        </td>
                    </tr>
                    <tr>
                        <th scope="row">Webhook SMS</th>
                        <td>
                            <div class="bjlg-field-control">
                                <input type="url" name="sms_webhook_url" class="regular-text" value="<?php echo esc_attr($notification_settings['channels']['sms']['webhook_url']); ?>" placeholder="https://sms.example.com/hooks/...">
                                <p class="description">URL du webhook de votre passerelle SMS (Twilio, etc.). Obligatoire si le canal SMS est activé.</p>
                            </div>
                        </td>
                    </tr>
                    <tr>
                        <th scope="row"><?php esc_html_e('Fenêtre de silence', 'backup-jlg'); ?></th>
                        <td>
                            <div class="bjlg-field-control bjlg-field-control--inline">
                                <label>
                                    <input type="checkbox" name="quiet_hours_enabled" <?php checked(!empty($quiet_settings['enabled'])); ?>>
                                    <?php esc_html_e('Activer une fenêtre de silence quotidienne', 'backup-jlg'); ?>
                                </label>
                                <div class="bjlg-field-grid bjlg-field-grid--compact">
                                    <label>
                                        <span class="bjlg-field-label"><?php esc_html_e('Début', 'backup-jlg'); ?></span>
                                        <input type="time" name="quiet_hours_start" value="<?php echo esc_attr($quiet_settings['start']); ?>" class="small-text">
                                    </label>
                                    <label>
                                        <span class="bjlg-field-label"><?php esc_html_e('Fin', 'backup-jlg'); ?></span>
                                        <input type="time" name="quiet_hours_end" value="<?php echo esc_attr($quiet_settings['end']); ?>" class="small-text">
                                    </label>
                                    <label>
                                        <span class="bjlg-field-label"><?php esc_html_e('Fuseau horaire', 'backup-jlg'); ?></span>
                                        <input type="text" name="quiet_hours_timezone" value="<?php echo esc_attr($quiet_settings['timezone']); ?>" class="regular-text" placeholder="<?php echo esc_attr($quiet_timezone_label); ?>">
                                    </label>
                                </div>
                                <label>
                                    <input type="checkbox" name="quiet_hours_allow_critical" <?php checked(!empty($quiet_settings['allow_critical'])); ?>>
                                    <?php esc_html_e('Laisser passer les événements critiques (échecs, retards).', 'backup-jlg'); ?>
                                </label>
                                <p class="description"><?php esc_html_e('Les alertes non critiques seront différées jusqu’à la fin de la fenêtre de silence.', 'backup-jlg'); ?></p>
                            </div>
                        </td>
                    </tr>
                    <tr>
                        <th scope="row"><?php esc_html_e('Escalade des alertes', 'backup-jlg'); ?></th>
                        <td>
                            <div class="bjlg-field-control">
                                <label>
                                    <input type="checkbox" name="escalation_enabled" <?php checked(!empty($escalation_settings['enabled'])); ?>>
                                    <?php esc_html_e('Relancer automatiquement les événements critiques sur d’autres canaux', 'backup-jlg'); ?>
                                </label>
                                <div class="bjlg-field-grid bjlg-field-grid--compact">
                                    <label>
                                        <span class="bjlg-field-label"><?php esc_html_e('Délai (minutes)', 'backup-jlg'); ?></span>
                                        <input type="number" name="escalation_delay" class="small-text" min="1" value="<?php echo esc_attr((int) $escalation_settings['delay_minutes']); ?>">
                                    </label>
                                    <label>
                                        <input type="checkbox" name="escalation_only_critical" <?php checked(!empty($escalation_settings['only_critical'])); ?>>
                                        <span><?php esc_html_e('Limiter aux événements critiques', 'backup-jlg'); ?></span>
                                    </label>
                                </div>
                                <fieldset>
                                    <legend class="screen-reader-text"><?php esc_html_e('Canaux d’escalade', 'backup-jlg'); ?></legend>
                                    <ul class="bjlg-checkbox-list" role="list">
                                        <li>
                                            <label><input type="checkbox" name="escalation_channel_email" <?php checked(!empty($escalation_settings['channels']['email'])); ?>> <?php esc_html_e('E-mail', 'backup-jlg'); ?></label>
                                        </li>
                                        <li>
                                            <label><input type="checkbox" name="escalation_channel_slack" <?php checked(!empty($escalation_settings['channels']['slack'])); ?>> Slack</label>
                                        </li>
                                        <li>
                                            <label><input type="checkbox" name="escalation_channel_discord" <?php checked(!empty($escalation_settings['channels']['discord'])); ?>> Discord</label>
                                        </li>
                                        <li>
                                            <label><input type="checkbox" name="escalation_channel_teams" <?php checked(!empty($escalation_settings['channels']['teams'])); ?>> Microsoft Teams</label>
                                        </li>
                                        <li>
                                            <label><input type="checkbox" name="escalation_channel_sms" <?php checked(!empty($escalation_settings['channels']['sms'])); ?>> <?php esc_html_e('SMS / webhook mobile', 'backup-jlg'); ?></label>
                                        </li>
                                    </ul>
                                </fieldset>
                                <p class="description"><?php esc_html_e('Sélectionnez les canaux supplémentaires qui seront sollicités après le délai configuré lorsque les alertes critiques ne sont pas résolues.', 'backup-jlg'); ?></p>
                                <div class="bjlg-escalation-mode" role="group" aria-label="<?php esc_attr_e('Stratégie d’escalade', 'backup-jlg'); ?>">
                                    <label>
                                        <input type="radio" name="escalation_mode" value="simple" <?php checked($escalation_mode, 'simple'); ?>>
                                        <?php esc_html_e('Mode simple : relance tous les canaux sélectionnés après le délai.', 'backup-jlg'); ?>
                                    </label>
                                    <label>
                                        <input type="radio" name="escalation_mode" value="staged" <?php checked($escalation_mode, 'staged'); ?>>
                                        <?php esc_html_e('Mode séquentiel : construire un scénario multi-niveaux (ex. e-mail → Slack → SMS).', 'backup-jlg'); ?>
                                    </label>
                                </div>
                                <div class="bjlg-escalation-stages<?php echo $escalation_mode === 'staged' ? ' is-active' : ''; ?>" data-bjlg-escalation-stages>
                                    <p class="description"><?php esc_html_e('Activez les étapes souhaitées et précisez le délai entre chaque relance pour orchestrer vos escalades.', 'backup-jlg'); ?></p>
                                    <?php foreach ($escalation_blueprint as $stage_key => $stage_definition):
                                        if (!is_string($stage_key) || $stage_key === '') {
                                            continue;
                                        }

                                        $stage_config = isset($escalation_stage_settings[$stage_key]) && is_array($escalation_stage_settings[$stage_key])
                                            ? $escalation_stage_settings[$stage_key]
                                            : [];
                                        $stage_enabled = !empty($stage_config['enabled']);
                                        $delay_default = isset($stage_definition['default_delay_minutes'])
                                            ? (int) $stage_definition['default_delay_minutes']
                                            : 15;
                                        $stage_delay = isset($stage_config['delay_minutes'])
                                            ? (int) $stage_config['delay_minutes']
                                            : $delay_default;
                                        $stage_delay = max(0, $stage_delay);
                                        $stage_label = isset($stage_definition['label']) ? (string) $stage_definition['label'] : ucfirst($stage_key);
                                        $stage_description = isset($stage_definition['description']) ? (string) $stage_definition['description'] : '';
                                    ?>
                                        <div class="bjlg-escalation-stage" data-escalation-stage="<?php echo esc_attr($stage_key); ?>">
                                            <label class="bjlg-escalation-stage__toggle">
                                                <input type="checkbox" name="escalation_stage_<?php echo esc_attr($stage_key); ?>_enabled" <?php checked($stage_enabled); ?>>
                                                <span class="bjlg-escalation-stage__label"><?php echo esc_html($stage_label); ?></span>
                                            </label>
                                            <div class="bjlg-field-grid bjlg-field-grid--compact">
                                                <label>
                                                    <span class="bjlg-field-label"><?php esc_html_e('Délai avant envoi (minutes)', 'backup-jlg'); ?></span>
                                                    <input type="number" class="small-text" min="0" name="escalation_stage_<?php echo esc_attr($stage_key); ?>_delay" value="<?php echo esc_attr($stage_delay); ?>">
                                                </label>
                                                <?php if ($stage_description !== ''): ?>
                                                    <p class="description bjlg-escalation-stage__description"><?php echo esc_html($stage_description); ?></p>
                                                <?php endif; ?>
                                            </div>
                                        </div>
                                    <?php endforeach; ?>
                                </div>
                            </div>
                        </td>
                    </tr>
                    <tr>
                        <th scope="row"><?php esc_html_e('Modèles par gravité', 'backup-jlg'); ?></th>
                        <td>
                            <div class="bjlg-field-control">
                                <p class="description"><?php esc_html_e('Personnalisez l’introduction, les actions et la conclusion envoyées pour chaque niveau de gravité. Utilisez les tokens ci-dessous pour injecter automatiquement des informations contextuelles.', 'backup-jlg'); ?></p>
                                <?php if (!empty($template_tokens)): ?>
                                    <ul class="bjlg-template-token-list" role="list">
                                        <?php foreach ($template_tokens as $token_key => $token_label):
                                            if (!is_string($token_key) || $token_key === '') {
                                                continue;
                                            }

                                            $token_label = is_string($token_label) ? $token_label : '';
                                        ?>
                                            <li><code><?php echo esc_html('{{' . $token_key . '}}'); ?></code> — <?php echo esc_html($token_label); ?></li>
                                        <?php endforeach; ?>
                                    </ul>
                                <?php endif; ?>
                                <div class="bjlg-template-groups">
                                    <?php foreach ($template_blueprint as $severity_key => $template_definition):
                                        if (!is_string($severity_key) || $severity_key === '') {
                                            continue;
                                        }

                                        $template_config = isset($template_settings[$severity_key]) && is_array($template_settings[$severity_key])
                                            ? $template_settings[$severity_key]
                                            : [];

                                        $label_value = isset($template_config['label'])
                                            ? (string) $template_config['label']
                                            : (string) ($template_definition['label'] ?? ucfirst($severity_key));
                                        $intro_value = isset($template_config['intro'])
                                            ? (string) $template_config['intro']
                                            : (string) ($template_definition['intro'] ?? '');
                                        $outro_value = isset($template_config['outro'])
                                            ? (string) $template_config['outro']
                                            : (string) ($template_definition['outro'] ?? '');
                                        $resolution_value = isset($template_config['resolution'])
                                            ? (string) $template_config['resolution']
                                            : (string) ($template_definition['resolution'] ?? '');
                                        $actions_value = isset($template_config['actions']) && is_array($template_config['actions'])
                                            ? implode("\n", array_map('strval', $template_config['actions']))
                                            : (isset($template_definition['actions']) && is_array($template_definition['actions'])
                                                ? implode("\n", array_map('strval', $template_definition['actions']))
                                                : '');

                                        $severity_label = isset($template_definition['label'])
                                            ? (string) $template_definition['label']
                                            : ucfirst($severity_key);
                                    ?>
                                        <fieldset class="bjlg-template-group">
                                            <legend><?php echo esc_html(sprintf(__('Gravité : %s', 'backup-jlg'), $severity_label)); ?></legend>
                                            <div class="bjlg-field-grid bjlg-field-grid--stacked">
                                                <label>
                                                    <span class="bjlg-field-label"><?php esc_html_e('Libellé affiché', 'backup-jlg'); ?></span>
                                                    <input type="text" class="regular-text" name="template_<?php echo esc_attr($severity_key); ?>_label" value="<?php echo esc_attr($label_value); ?>">
                                                </label>
                                                <label>
                                                    <span class="bjlg-field-label"><?php esc_html_e('Introduction', 'backup-jlg'); ?></span>
                                                    <textarea name="template_<?php echo esc_attr($severity_key); ?>_intro" rows="3" class="large-text"><?php echo esc_textarea($intro_value); ?></textarea>
                                                </label>
                                                <label>
                                                    <span class="bjlg-field-label"><?php esc_html_e('Actions recommandées (une par ligne)', 'backup-jlg'); ?></span>
                                                    <textarea name="template_<?php echo esc_attr($severity_key); ?>_actions" rows="3" class="large-text"><?php echo esc_textarea($actions_value); ?></textarea>
                                                </label>
                                                <label>
                                                    <span class="bjlg-field-label"><?php esc_html_e('Résolution / consignes de clôture', 'backup-jlg'); ?></span>
                                                    <textarea name="template_<?php echo esc_attr($severity_key); ?>_resolution" rows="2" class="large-text"><?php echo esc_textarea($resolution_value); ?></textarea>
                                                </label>
                                                <label>
                                                    <span class="bjlg-field-label"><?php esc_html_e('Conclusion', 'backup-jlg'); ?></span>
                                                    <textarea name="template_<?php echo esc_attr($severity_key); ?>_outro" rows="2" class="large-text"><?php echo esc_textarea($outro_value); ?></textarea>
                                                </label>
                                            </div>
                                        </fieldset>
                                    <?php endforeach; ?>
                                </div>
                            </div>
                        </td>
                    </tr>
                </table>

                <h4>Webhooks personnalisés</h4>
                <table class="form-table">
                    <tr>
                        <th scope="row">Activation</th>
                        <td>
                            <div class="bjlg-field-control">
                                <label><input type="checkbox" name="webhook_enabled" <?php checked(!empty($webhook_settings['enabled'])); ?>> Activer les webhooks personnalisés</label>
                                <p class="description">Déclenche des requêtes HTTP sortantes vers vos intégrations.</p>
                            </div>
                        </td>
                    </tr>
                    <tr>
                        <th scope="row">Sauvegarde terminée</th>
                        <td>
                            <div class="bjlg-field-control">
                                <input type="url" name="webhook_backup_complete" class="regular-text" value="<?php echo esc_attr($webhook_settings['urls']['backup_complete']); ?>" placeholder="https://exemple.com/webhooks/backup-success">
                            </div>
                        </td>
                    </tr>
                    <tr>
                        <th scope="row">Sauvegarde échouée</th>
                        <td>
                            <div class="bjlg-field-control">
                                <input type="url" name="webhook_backup_failed" class="regular-text" value="<?php echo esc_attr($webhook_settings['urls']['backup_failed']); ?>" placeholder="https://exemple.com/webhooks/backup-failed">
                            </div>
                        </td>
                    </tr>
                    <tr>
                        <th scope="row">Nettoyage terminé</th>
                        <td>
                            <div class="bjlg-field-control">
                                <input type="url" name="webhook_cleanup_complete" class="regular-text" value="<?php echo esc_attr($webhook_settings['urls']['cleanup_complete']); ?>" placeholder="https://exemple.com/webhooks/cleanup">
                            </div>
                        </td>
                    </tr>
                    <tr>
                        <th scope="row">Clé secrète</th>
                        <td>
                            <div class="bjlg-field-control">
                                <input type="text" name="webhook_secret" class="regular-text" value="<?php echo esc_attr($webhook_settings['secret']); ?>" placeholder="signature partagée">
                                <p class="description">Optionnel : transmis dans l'entête <code>X-BJLG-Webhook-Secret</code>.</p>
                            </div>
                        </td>
                    </tr>
                </table>

                <p class="submit"><button type="submit" class="button button-primary">Enregistrer les canaux</button></p>
            </form>

            <h3><span class="dashicons dashicons-performance" aria-hidden="true"></span> Performance</h3>
            <form class="bjlg-settings-form" data-success-message="Paramètres de performance sauvegardés." data-error-message="Impossible de sauvegarder la configuration de performance.">
                <table class="form-table">
                    <tr>
                        <th scope="row">Traitement parallèle</th>
                        <td>
                            <div class="bjlg-field-control">
                                <label><input type="checkbox" name="multi_threading" <?php checked(!empty($performance_settings['multi_threading'])); ?>> Activer le multi-threading</label>
                                <p class="description">Permet de répartir certaines opérations sur plusieurs travailleurs.</p>
                            </div>
                        </td>
                    </tr>
                    <tr>
                        <th scope="row">Travailleurs maximum</th>
                        <td>
                            <div class="bjlg-form-field-group">
                                <div class="bjlg-form-field-control">
                                    <input type="number" name="max_workers" class="small-text" value="<?php echo esc_attr($performance_settings['max_workers']); ?>" min="1" max="20">
                                </div>
                                <div class="bjlg-form-field-actions">
                                    <span class="bjlg-form-field-unit">processus</span>
                                </div>
                            </div>
                            <p class="description">Limite la charge sur votre hébergement.</p>
                        </td>
                    </tr>
                    <tr>
                        <th scope="row">Taille des blocs</th>
                        <td>
                            <div class="bjlg-form-field-group">
                                <div class="bjlg-form-field-control">
                                    <input type="number" name="chunk_size" class="small-text" value="<?php echo esc_attr($performance_settings['chunk_size']); ?>" min="1" max="500">
                                </div>
                                <div class="bjlg-form-field-actions">
                                    <span class="bjlg-form-field-unit">Mo</span>
                                </div>
                            </div>
                            <p class="description">Ajustez la taille des blocs traités pour optimiser le débit.</p>
                        </td>
                    </tr>
                    <tr>
                        <th scope="row">Niveau de compression</th>
                        <td>
                            <div class="bjlg-form-field-group">
                                <div class="bjlg-form-field-control">
                                    <input type="number" name="compression_level" class="small-text" value="<?php echo esc_attr($performance_settings['compression_level']); ?>" min="0" max="9">
                                </div>
                                <div class="bjlg-form-field-actions">
                                    <span class="bjlg-form-field-unit">0-9</span>
                                </div>
                            </div>
                            <p class="description">0 = aucune compression, 9 = compression maximale (plus lent).</p>
                        </td>
                    </tr>
                </table>

                <p class="submit"><button type="submit" class="button button-primary">Enregistrer les performances</button></p>
            </form>
        </div>
        <?php
    }

    /**
     * Section : Logs et outils
     */
    private function render_logs_section() {
        $relative_backup_dir = str_replace(untrailingslashit(ABSPATH), '', BJLG_BACKUP_DIR);
        ?>
        <div class="bjlg-section">
            <h2>Journaux et Outils de Diagnostic</h2>

            <h3>Emplacements des Fichiers</h3>
            <p class="description">
                <strong>Sauvegardes :</strong> <code><?php echo esc_html($relative_backup_dir); ?></code><br>
                <strong>Journal du Plugin :</strong> <code>/wp-content/bjlg-debug.log</code> (si <code>BJLG_DEBUG</code> est activé)<br>
                <strong>Journal d'erreurs WP :</strong> <code>/wp-content/debug.log</code> (si <code>WP_DEBUG_LOG</code> est activé)
            </p>
            <hr>

            <h3 id="bjlg-diagnostics-tests">Vérifier l'installation</h3>
            <p class="description">
                <?php esc_html_e('Lancez la suite de tests automatisés pour vérifier que l’environnement du plugin est opérationnel.', 'backup-jlg'); ?>
            </p>
            <ol>
                <li><?php esc_html_e('Ouvrez un terminal à la racine du plugin.', 'backup-jlg'); ?></li>
                <li><?php esc_html_e('Exécutez les dépendances Composer si nécessaire :', 'backup-jlg'); ?></li>
            </ol>
            <pre class="code"><code>composer install</code></pre>
            <ol start="3">
                <li><?php esc_html_e('Lancez ensuite les tests PHPUnit :', 'backup-jlg'); ?></li>
            </ol>
            <pre class="code"><code>composer test</code></pre>
            <p class="description">
                <?php esc_html_e('Tous les tests doivent être verts avant de mettre le plugin en production.', 'backup-jlg'); ?>
            </p>

            <h3 id="bjlg-plugin-log-heading">Journal d'activité du Plugin</h3>
            <p class="description">
                Pour activer : ajoutez <code>define('BJLG_DEBUG', true);</code> dans votre <code>wp-config.php</code>
            </p>
            <textarea
                id="bjlg-plugin-log"
                class="bjlg-log-textarea"
                readonly
                aria-labelledby="bjlg-plugin-log-heading"
            ><?php echo esc_textarea(class_exists(BJLG_Debug::class) ? BJLG_Debug::get_plugin_log_content() : 'Classe BJLG_Debug non trouvée.'); ?></textarea>

            <h3 id="bjlg-wp-error-log-heading">Journal d'erreurs PHP de WordPress</h3>
            <p class="description">
                Pour activer : ajoutez <code>define('WP_DEBUG_LOG', true);</code> dans votre <code>wp-config.php</code>
            </p>
            <textarea
                id="bjlg-wp-error-log"
                class="bjlg-log-textarea"
                readonly
                aria-labelledby="bjlg-wp-error-log-heading"
            ><?php echo esc_textarea(class_exists(BJLG_Debug::class) ? BJLG_Debug::get_wp_error_log_content() : 'Classe BJLG_Debug non trouvée.'); ?></textarea>
            
            <h3>Outils de Support</h3>
            <p>Générez un pack de support contenant les journaux et les informations système pour faciliter le diagnostic.</p>
            <p>
                <button id="bjlg-generate-support-package" class="button button-primary">
                    <span class="dashicons dashicons-download" aria-hidden="true"></span> Créer un pack de support
                </button>
            </p>
            <div id="bjlg-support-package-status" style="display: none;">
                <p class="description">Génération du pack de support en cours...</p>
            </div>
        </div>
        <?php
    }

    /**
     * Section : API & Intégrations
     */
    private function render_api_section() {
        $keys = $this->run_with_scope(static function () {
            return BJLG_API_Keys::get_keys();
        });
        $has_keys = !empty($keys);
        ?>
        <div class="bjlg-section" id="bjlg-api-keys-section">
            <h2>API &amp; Intégrations</h2>
            <p class="description">
                Gérez les clés d'accès utilisées par vos intégrations externes. Créez une nouvelle clé pour chaque service,
                puis régénérez-la ou révoquez-la si nécessaire.
            </p>

            <div id="bjlg-api-keys-feedback" class="notice" style="display:none;" aria-live="polite"></div>

            <form id="bjlg-create-api-key" class="bjlg-inline-form">
                <h3>Créer une nouvelle clé</h3>
                <p class="description">Donnez un nom à la clé pour identifier l'intégration correspondante.</p>
                <div class="bjlg-form-field-group">
                    <div class="bjlg-form-field-control">
                        <label for="bjlg-api-key-label" class="screen-reader-text">Nom de la clé API</label>
                        <input type="text" id="bjlg-api-key-label" name="label" class="regular-text"
                               placeholder="Ex. : CRM Marketing" autocomplete="off" />
                    </div>
                    <div class="bjlg-form-field-actions">
                        <button type="submit" class="button button-primary">
                            <span class="dashicons dashicons-plus" aria-hidden="true"></span> Générer une clé API
                        </button>
                    </div>
                </div>
            </form>

            <p class="description bjlg-api-keys-empty"<?php echo $has_keys ? ' style="display:none;"' : ''; ?>>
                Aucune clé API n'a été générée pour le moment.
            </p>

            <table id="bjlg-api-keys-table" class="wp-list-table widefat striped bjlg-responsive-table"<?php echo $has_keys ? '' : ' style="display:none;"'; ?>>
                <thead>
                    <tr>
                        <th scope="col">Nom</th>
                        <th scope="col">Clé</th>
                        <th scope="col">Créée le</th>
                        <th scope="col">Dernière rotation</th>
                        <th scope="col">Actions</th>
                    </tr>
                </thead>
                <tbody>
                <?php foreach ($keys as $key): ?>
                    <?php
                    $is_hidden = !empty($key['is_secret_hidden']);
                    $secret_value = isset($key['display_secret']) ? (string) $key['display_secret'] : '';
                    $secret_classes = 'bjlg-api-key-value';

                    if ($is_hidden) {
                        $secret_classes .= ' bjlg-api-key-value--hidden';
                    }

                    $masked_value = isset($key['masked_secret']) ? (string) $key['masked_secret'] : __('Clé masquée', 'backup-jlg');
                    $secret_value = $secret_value !== '' ? $secret_value : $masked_value;
                    ?>
                    <tr data-key-id="<?php echo esc_attr($key['id']); ?>"
                        data-created-at="<?php echo esc_attr($key['created_at']); ?>"
                        data-last-rotated-at="<?php echo esc_attr($key['last_rotated_at']); ?>"
                        data-secret-hidden="<?php echo $is_hidden ? '1' : '0'; ?>">
                        <td>
                            <strong class="bjlg-api-key-label"><?php echo esc_html($key['label']); ?></strong>
                        </td>
                        <td>
                            <code class="<?php echo esc_attr($secret_classes); ?>" aria-label="<?php echo esc_attr($is_hidden ? __('Clé API masquée', 'backup-jlg') : __('Clé API', 'backup-jlg')); ?>">
                                <?php echo esc_html($secret_value); ?>
                            </code>
                            <?php if ($is_hidden): ?>
                                <span class="bjlg-api-key-hidden-note"><?php esc_html_e('Secret masqué. Régénérez la clé pour obtenir un nouveau secret.', 'backup-jlg'); ?></span>
                            <?php endif; ?>
                        </td>
                        <td>
                            <time class="bjlg-api-key-created" datetime="<?php echo esc_attr($key['created_at_iso']); ?>">
                                <?php echo esc_html($key['created_at_human']); ?>
                            </time>
                        </td>
                        <td>
                            <time class="bjlg-api-key-rotated" datetime="<?php echo esc_attr($key['last_rotated_at_iso']); ?>">
                                <?php echo esc_html($key['last_rotated_at_human']); ?>
                            </time>
                        </td>
                        <td>
                            <div class="bjlg-api-key-actions">
                                <button type="button" class="button bjlg-rotate-api-key" data-key-id="<?php echo esc_attr($key['id']); ?>">
                                    <span class="dashicons dashicons-update" aria-hidden="true"></span> Régénérer
                                </button>
                                <button type="button" class="button button-link-delete bjlg-revoke-api-key" data-key-id="<?php echo esc_attr($key['id']); ?>">
                                    <span class="dashicons dashicons-no" aria-hidden="true"></span> Révoquer
                                </button>
                            </div>
                        </td>
                    </tr>
                <?php endforeach; ?>
                </tbody>
            </table>
        </div>
        <?php
    }

    private function handle_network_admin_actions(): void
    {
        $method = isset($_SERVER['REQUEST_METHOD']) ? strtoupper((string) $_SERVER['REQUEST_METHOD']) : 'GET';

        if ($method !== 'POST') {
            return;
        }

        if (!isset($_POST['bjlg_network_action'])) {
            return;
        }

        if (!function_exists('bjlg_can_manage_plugin') || !bjlg_can_manage_plugin()) {
            $this->network_notice = [
                'type' => 'error',
                'message' => __('Permission refusée pour modifier les réglages réseau.', 'backup-jlg'),
            ];

            return;
        }

        $action = sanitize_key(wp_unslash((string) $_POST['bjlg_network_action']));

        if ($action === 'save_sites') {
            check_admin_referer('bjlg_network_settings', 'bjlg_network_settings_nonce');

            $selected = isset($_POST['bjlg_supervised_sites']) ? (array) wp_unslash($_POST['bjlg_supervised_sites']) : [];
            $site_ids = [];
            $valid_sites = array_column($this->get_network_sites(), 'id');

            foreach ($selected as $candidate) {
                $site_id = absint($candidate);
                if ($site_id > 0 && in_array($site_id, $valid_sites, true)) {
                    $site_ids[] = $site_id;
                }
            }

            $site_ids = array_values(array_unique($site_ids));
            bjlg_update_option('bjlg_supervised_sites', $site_ids, ['network' => true]);

            $this->network_notice = [
                'type' => 'success',
                'message' => __('Liste des sites supervisés mise à jour.', 'backup-jlg'),
            ];
        }
    }

    private function render_network_section(): void
    {
        $overview = $this->get_network_credentials_overview();
        $sites = $this->get_network_sites();
        $managed = bjlg_get_option('bjlg_supervised_sites', [], ['network' => true]);
        if (!is_array($managed)) {
            $managed = [];
        }

        $managed = array_map('absint', $managed);
        $managed = array_values(array_unique(array_filter($managed)));

        $manage_integrations_url = add_query_arg(
            [
                'page' => 'backup-jlg-network',
                'section' => 'integrations',
            ],
            network_admin_url('admin.php')
        );

        ?>
        <div class="bjlg-section" id="bjlg-network-overview">
            <h2><?php esc_html_e('Gestion réseau', 'backup-jlg'); ?></h2>
            <div class="bjlg-network-grid">
                <div class="card bjlg-network-card">
                    <h3><?php esc_html_e('Credentials partagés', 'backup-jlg'); ?></h3>
                    <p>
                        <?php
                        printf(
                            esc_html(_n('%d clé API active sur le réseau.', '%d clés API actives sur le réseau.', (int) $overview['api_keys'], 'backup-jlg')),
                            (int) $overview['api_keys']
                        );
                        ?>
                    </p>
                    <p>
                        <?php if ($overview['notifications'] !== ''): ?>
                            <?php echo esc_html(sprintf(__('Notifications e-mail envoyées à : %s', 'backup-jlg'), $overview['notifications'])); ?>
                        <?php else: ?>
                            <?php esc_html_e('Aucune notification e-mail configurée.', 'backup-jlg'); ?>
                        <?php endif; ?>
                    </p>
                    <p>
                        <?php
                        printf(
                            esc_html(_n('Suivi des quotas activé pour %d destination.', 'Suivi des quotas activé pour %d destinations.', (int) $overview['quotas'], 'backup-jlg')),
                            (int) $overview['quotas']
                        );
                        ?>
                    </p>
                    <p>
                        <a class="button button-secondary" href="<?php echo esc_url($manage_integrations_url); ?>">
                            <?php esc_html_e('Gérer les clés et notifications', 'backup-jlg'); ?>
                        </a>
                    </p>
                </div>
                <div class="card bjlg-network-card">
                    <h3><?php esc_html_e('Sites supervisés', 'backup-jlg'); ?></h3>
                    <p><?php esc_html_e('Sélectionnez les sites qui doivent hériter des réglages réseau.', 'backup-jlg'); ?></p>
                    <form method="post">
                        <?php wp_nonce_field('bjlg_network_settings', 'bjlg_network_settings_nonce'); ?>
                        <input type="hidden" name="bjlg_network_action" value="save_sites" />
                        <ul class="bjlg-network-sites">
                            <?php if (empty($sites)): ?>
                                <li><?php esc_html_e('Aucun site n’est disponible.', 'backup-jlg'); ?></li>
                            <?php else: ?>
                                <?php foreach ($sites as $site): ?>
                                    <?php
                                    $site_id = (int) $site['id'];
                                    $label = $site['name'] !== '' ? $site['name'] : sprintf(__('Site #%d', 'backup-jlg'), $site_id);
                                    ?>
                                    <li>
                                        <label>
                                            <input type="checkbox" name="bjlg_supervised_sites[]" value="<?php echo esc_attr($site_id); ?>" <?php checked(in_array($site_id, $managed, true)); ?> />
                                            <strong><?php echo esc_html($label); ?></strong>
                                            <?php if ($site['url'] !== ''): ?>
                                                <span class="description"><?php echo esc_html($site['url']); ?></span>
                                            <?php endif; ?>
                                        </label>
                                    </li>
                                <?php endforeach; ?>
                            <?php endif; ?>
                        </ul>
                        <p>
                            <button type="submit" class="button button-primary"><?php esc_html_e('Enregistrer les modifications', 'backup-jlg'); ?></button>
                        </p>
                    </form>
                </div>
            </div>
        </div>
        <?php
    }

    private function get_network_credentials_overview(): array
    {
        $api_keys = bjlg_get_option('bjlg_api_keys', [], ['network' => true]);
        $api_key_count = is_array($api_keys) ? count($api_keys) : 0;

        $notification_settings = bjlg_get_option('bjlg_notification_settings', [], ['network' => true]);
        $notifications = '';
        if (is_array($notification_settings) && !empty($notification_settings['email_recipients'])) {
            $emails = preg_split('/[,;\r\n]+/', (string) $notification_settings['email_recipients']);
            if (is_array($emails)) {
                $emails = array_filter(array_map('trim', $emails));
                if (!empty($emails)) {
                    $notifications = implode(', ', $emails);
                }
            }
        }

        $metrics = bjlg_get_option('bjlg_remote_storage_metrics', [], ['network' => true]);
        $quota_sources = 0;
        if (is_array($metrics)) {
            foreach ($metrics as $entry) {
                if (is_array($entry)) {
                    $quota_sources++;
                }
            }
        }

        return [
            'api_keys' => $api_key_count,
            'notifications' => $notifications,
            'quotas' => $quota_sources,
        ];
    }

    private function get_network_sites(): array
    {
        if (!function_exists('is_multisite') || !is_multisite()) {
            return [];
        }

        if (!function_exists('get_sites')) {
            return [];
        }

        $sites = get_sites([
            'number' => 0,
        ]);

        $results = [];

        foreach ((array) $sites as $site) {
            $blog_id = 0;
            $name = '';
            $url = '';

            if (is_object($site)) {
                $blog_id = isset($site->blog_id) ? (int) $site->blog_id : (isset($site->id) ? (int) $site->id : 0);
                if (isset($site->blogname) && is_string($site->blogname)) {
                    $name = $site->blogname;
                }
                if (isset($site->domain) || isset($site->path)) {
                    $domain = isset($site->domain) ? (string) $site->domain : '';
                    $path = isset($site->path) ? (string) $site->path : '/';
                    $url = $domain !== '' ? 'https://' . $domain . $path : '';
                }
            } elseif (is_array($site)) {
                $blog_id = isset($site['blog_id']) ? (int) $site['blog_id'] : (isset($site['id']) ? (int) $site['id'] : 0);
                if (isset($site['blogname']) && is_string($site['blogname'])) {
                    $name = $site['blogname'];
                }
                $domain = isset($site['domain']) ? (string) $site['domain'] : '';
                $path = isset($site['path']) ? (string) $site['path'] : '/';
                $url = $domain !== '' ? 'https://' . $domain . $path : '';
            }

            if ($blog_id <= 0) {
                continue;
            }

            if (function_exists('get_site_url')) {
                $url = get_site_url($blog_id);
            }

            $results[] = [
                'id' => $blog_id,
                'name' => (string) $name,
                'url' => (string) $url,
            ];
        }

        usort($results, static function ($a, $b) {
            return strcmp((string) $a['name'], (string) $b['name']);
        });

        return $results;
    }

    private function get_permission_choices() {
        $roles = [];
        $capabilities = [];

        $wp_roles = function_exists('wp_roles') ? wp_roles() : null;

        if ($wp_roles && class_exists('WP_Roles') && $wp_roles instanceof \WP_Roles) {
            foreach ($wp_roles->roles as $role_key => $role_details) {
                $label = isset($role_details['name']) ? (string) $role_details['name'] : $role_key;
                if (function_exists('translate_user_role')) {
                    $label = translate_user_role($label);
                }
                $roles[$role_key] = $label;

                if (!empty($role_details['capabilities']) && is_array($role_details['capabilities'])) {
                    foreach ($role_details['capabilities'] as $capability => $granted) {
                        if ($granted) {
                            $capabilities[$capability] = $capability;
                        }
                    }
                }
            }
        }

        ksort($roles);
        ksort($capabilities);

        $sanitize = static function ($items) {
            $result = [];
            if (!is_array($items)) {
                return $result;
            }

            foreach ($items as $key => $label) {
                if (!is_string($key) || $key === '') {
                    continue;
                }

                $result[$key] = is_string($label) && $label !== '' ? $label : $key;
            }

            return $result;
        };

        $choices = [
            'roles' => $sanitize($roles),
            'capabilities' => $sanitize($capabilities),
        ];

        /** @var array<string, array<string, string>>|null $filtered */
        $filtered = apply_filters('bjlg_required_capability_choices', $choices);
        if (is_array($filtered)) {
            $roles_filtered = $sanitize($filtered['roles'] ?? $choices['roles']);
            $caps_filtered = $sanitize($filtered['capabilities'] ?? $choices['capabilities']);

            return [
                'roles' => $roles_filtered,
                'capabilities' => $caps_filtered,
            ];
        }

        return $choices;
    }

    private function get_destination_choices() {
        $choices = [];

        if (!empty($this->destinations)) {
            foreach ($this->destinations as $id => $destination) {
                if (is_object($destination) && method_exists($destination, 'get_name')) {
                    $choices[$id] = $destination->get_name();
                }
            }
        }

        if (empty($choices)) {
            $choices = [
                'google_drive' => 'Google Drive',
                'aws_s3' => 'Amazon S3',
                'dropbox' => 'Dropbox',
                'azure_blob' => 'Azure Blob Storage',
                'backblaze_b2' => 'Backblaze B2',
                'onedrive' => 'Microsoft OneDrive',
                'pcloud' => 'pCloud',
                'sftp' => 'Serveur SFTP',
                'wasabi' => 'Wasabi',
            ];
        }

        /** @var array<string, string>|false $filtered */
        $filtered = apply_filters('bjlg_admin_destination_choices', $choices, $this->destinations);
        if (is_array($filtered) && !empty($filtered)) {
            $normalized = [];
            foreach ($filtered as $key => $label) {
                if (!is_scalar($key)) {
                    continue;
                }
                $slug = sanitize_key((string) $key);
                if ($slug === '') {
                    continue;
                }
                $normalized[$slug] = (string) $label;
            }

            if (!empty($normalized)) {
                return $normalized;
            }
        }

        return $choices;
    }

    private function get_schedule_settings_for_display() {
        $default_schedule = BJLG_Settings::get_default_schedule_entry();
        $default_schedule['id'] = '';
        $default_schedule['label'] = 'Nouvelle planification';

        $schedules = [];
        $next_runs = [];

        if (class_exists(BJLG_Scheduler::class)) {
            $scheduler = BJLG_Scheduler::instance();
            if ($scheduler && method_exists($scheduler, 'get_schedule_settings')) {
                $collection = $scheduler->get_schedule_settings();
                if (is_array($collection) && isset($collection['schedules']) && is_array($collection['schedules'])) {
                    $schedules = $collection['schedules'];
                }

                if ($scheduler && method_exists($scheduler, 'get_next_runs_summary')) {
                    $next_runs = $scheduler->get_next_runs_summary($schedules);
                }
            }
        }

        if (empty($schedules)) {
            $stored = \bjlg_get_option('bjlg_schedule_settings', []);
            $collection = BJLG_Settings::sanitize_schedule_collection($stored);
            $schedules = $collection['schedules'];
        }

        if (empty($next_runs)) {
            foreach ($schedules as $schedule) {
                if (!is_array($schedule) || empty($schedule['id'])) {
                    continue;
                }
                $next_runs[$schedule['id']] = [
                    'id' => $schedule['id'],
                    'label' => $schedule['label'] ?? $schedule['id'],
                    'recurrence' => $schedule['recurrence'] ?? 'disabled',
                    'enabled' => ($schedule['recurrence'] ?? 'disabled') !== 'disabled',
                    'next_run' => null,
                    'next_run_formatted' => 'Non planifié',
                    'next_run_relative' => null,
                ];
            }
        }

        if (empty($schedules)) {
            $schedules = [$default_schedule];
        }

        return [
            'schedules' => $schedules,
            'next_runs' => $next_runs,
            'default' => $default_schedule,
        ];
    }

    private function get_schedule_summary_markup(
        array $components,
        $encrypt,
        $incremental,
        array $post_checks = [],
        array $destinations = [],
        array $include_patterns = [],
        array $exclude_patterns = [],
        string $recurrence = 'disabled',
        string $custom_cron = ''
    ) {
        $recurrence_labels = [
            'disabled' => 'Désactivée',
            'every_five_minutes' => 'Toutes les 5 minutes',
            'every_fifteen_minutes' => 'Toutes les 15 minutes',
            'hourly' => 'Toutes les heures',
            'twice_daily' => 'Deux fois par jour',
            'daily' => 'Journalière',
            'weekly' => 'Hebdomadaire',
            'monthly' => 'Mensuelle',
            'custom' => 'Expression Cron personnalisée',
        ];

        $normalized_recurrence = trim(strtolower($recurrence));
        $frequency_label = $recurrence_labels[$normalized_recurrence] ?? ucfirst(str_replace('_', ' ', $recurrence));

        if ($normalized_recurrence === 'custom') {
            $custom_cron = trim($custom_cron);
            if ($custom_cron !== '') {
                $frequency_label = sprintf('%s (%s)', $frequency_label, $custom_cron);
            }
        }

        if ($frequency_label === '') {
            $frequency_label = '—';
        }

        $frequency_badges = [
            $this->format_schedule_badge($frequency_label, 'bjlg-badge-bg-indigo', 'bjlg-badge-frequency')
        ];

        $component_config = [
            'db' => ['label' => 'Base de données', 'color_class' => 'bjlg-badge-bg-indigo'],
            'plugins' => ['label' => 'Extensions', 'color_class' => 'bjlg-badge-bg-amber'],
            'themes' => ['label' => 'Thèmes', 'color_class' => 'bjlg-badge-bg-emerald'],
            'uploads' => ['label' => 'Médias', 'color_class' => 'bjlg-badge-bg-blue'],
        ];

        $component_badges = [];
        foreach ($components as $component) {
            if (isset($component_config[$component])) {
                $component_badges[] = $this->format_schedule_badge(
                    $component_config[$component]['label'],
                    $component_config[$component]['color_class'],
                    'bjlg-badge-component bjlg-badge-component-' . $component
                );
            }
        }

        if (empty($component_badges)) {
            $component_badges[] = '<span class="description">Aucun composant sélectionné</span>';
        }

        $option_badges = [];
        $option_badges[] = $this->format_schedule_badge(
            $encrypt ? 'Chiffrée' : 'Non chiffrée',
            $encrypt ? 'bjlg-badge-bg-purple' : 'bjlg-badge-bg-slate',
            'bjlg-badge-encrypted ' . ($encrypt ? 'bjlg-badge-state-on' : 'bjlg-badge-state-off')
        );
        $option_badges[] = $this->format_schedule_badge(
            $incremental ? 'Incrémentale' : 'Complète',
            $incremental ? 'bjlg-badge-bg-cobalt' : 'bjlg-badge-bg-gray',
            'bjlg-badge-incremental ' . ($incremental ? 'bjlg-badge-state-on' : 'bjlg-badge-state-off')
        );

        $include_badges = [];
        $include_count = count(array_filter($include_patterns, static function ($value) {
            return is_string($value) && trim($value) !== '';
        }));
        if ($include_count > 0) {
            $include_badges[] = $this->format_schedule_badge(
                sprintf('%d motif(s)', $include_count),
                'bjlg-badge-bg-sky',
                'bjlg-badge-include bjlg-badge-include-count'
            );
        } else {
            $include_badges[] = $this->format_schedule_badge('Tout le contenu', 'bjlg-badge-bg-emerald', 'bjlg-badge-include bjlg-badge-include-all');
        }

        $exclude_badges = [];
        $exclude_count = count(array_filter($exclude_patterns, static function ($value) {
            return is_string($value) && trim($value) !== '';
        }));
        if ($exclude_count > 0) {
            $exclude_badges[] = $this->format_schedule_badge(
                sprintf('%d exclusion(s)', $exclude_count),
                'bjlg-badge-bg-orange',
                'bjlg-badge-exclude bjlg-badge-exclude-count'
            );
        } else {
            $exclude_badges[] = $this->format_schedule_badge('Aucune', 'bjlg-badge-bg-slate', 'bjlg-badge-exclude bjlg-badge-exclude-none');
        }

        $control_badges = [];
        $checksum_enabled = !empty($post_checks['checksum']);
        $dry_run_enabled = !empty($post_checks['dry_run']);

        if ($checksum_enabled) {
            $control_badges[] = $this->format_schedule_badge('Checksum', 'bjlg-badge-bg-cobalt', 'bjlg-badge-checksum');
        }
        if ($dry_run_enabled) {
            $control_badges[] = $this->format_schedule_badge('Test restauration', 'bjlg-badge-bg-purple', 'bjlg-badge-restore');
        }
        if (empty($control_badges)) {
            $control_badges[] = $this->format_schedule_badge('Aucun contrôle', 'bjlg-badge-bg-slate', 'bjlg-badge-control');
        }

        $destination_badges = [];
        $available_destinations = $this->get_destination_choices();
        foreach ($destinations as $destination_id) {
            $label = $available_destinations[$destination_id] ?? ucfirst(str_replace('_', ' ', (string) $destination_id));
            $destination_badges[] = $this->format_schedule_badge($label, 'bjlg-badge-bg-sky', 'bjlg-badge-destination');
        }
        if (empty($destination_badges)) {
            $destination_badges[] = $this->format_schedule_badge('Stockage local', 'bjlg-badge-bg-slate', 'bjlg-badge-destination');
        }

        return $this->wrap_schedule_badge_group('Fréquence', $frequency_badges)
            . $this->wrap_schedule_badge_group('Composants', $component_badges)
            . $this->wrap_schedule_badge_group('Options', $option_badges)
            . $this->wrap_schedule_badge_group('Inclusions', $include_badges)
            . $this->wrap_schedule_badge_group('Exclusions', $exclude_badges)
            . $this->wrap_schedule_badge_group('Contrôles', $control_badges)
            . $this->wrap_schedule_badge_group('Destinations', $destination_badges);
    }

    private function render_schedule_item(
        array $schedule,
        array $next_run_summary,
        array $components_labels,
        array $destination_choices,
        int $index,
        bool $is_template = false
    ) {
        $schedule_id = isset($schedule['id']) ? (string) $schedule['id'] : '';
        $label = isset($schedule['label']) ? (string) $schedule['label'] : '';
        if ($label === '' && !$is_template) {
            $label = sprintf('Planification #%d', $index + 1);
        }

        $recurrence = isset($schedule['recurrence']) ? (string) $schedule['recurrence'] : 'disabled';
        $day = isset($schedule['day']) ? (string) $schedule['day'] : 'sunday';
        $time = isset($schedule['time']) ? (string) $schedule['time'] : '23:59';
        $custom_cron = isset($schedule['custom_cron']) ? (string) $schedule['custom_cron'] : '';
        $day_of_month = isset($schedule['day_of_month']) ? (int) $schedule['day_of_month'] : 1;
        if ($day_of_month < 1 || $day_of_month > 31) {
            $day_of_month = 1;
        }
        $previous_recurrence = isset($schedule['previous_recurrence']) ? (string) $schedule['previous_recurrence'] : '';

        $schedule_components = isset($schedule['components']) && is_array($schedule['components']) ? $schedule['components'] : [];
        $include_patterns = isset($schedule['include_patterns']) && is_array($schedule['include_patterns']) ? $schedule['include_patterns'] : [];
        $exclude_patterns = isset($schedule['exclude_patterns']) && is_array($schedule['exclude_patterns']) ? $schedule['exclude_patterns'] : [];
        $post_checks = isset($schedule['post_checks']) && is_array($schedule['post_checks']) ? $schedule['post_checks'] : [];
        $secondary_destinations = isset($schedule['secondary_destinations']) && is_array($schedule['secondary_destinations'])
            ? $schedule['secondary_destinations']
            : [];

        $google_drive_unavailable = $this->is_google_drive_unavailable();

        $encrypt_enabled = !empty($schedule['encrypt']);
        $incremental_enabled = !empty($schedule['incremental']);

        $include_text = esc_textarea(implode("\n", array_map('strval', $include_patterns)));
        $exclude_text = esc_textarea(implode("\n", array_map('strval', $exclude_patterns)));

        $weekly_hidden = $recurrence !== 'weekly';
        $monthly_hidden = $recurrence !== 'monthly';
        $time_hidden = in_array($recurrence, ['disabled', 'custom'], true);
        $custom_hidden = $recurrence !== 'custom';
        $weekly_classes = 'bjlg-schedule-weekly-options' . ($weekly_hidden ? ' bjlg-hidden' : '');
        $monthly_classes = 'bjlg-schedule-monthly-options' . ($monthly_hidden ? ' bjlg-hidden' : '');
        $time_classes = 'bjlg-schedule-time-options' . ($time_hidden ? ' bjlg-hidden' : '');
        $custom_classes = 'bjlg-schedule-custom-options' . ($custom_hidden ? ' bjlg-hidden' : '');

        $next_run_text = isset($next_run_summary['next_run_formatted']) && $next_run_summary['next_run_formatted'] !== ''
            ? $next_run_summary['next_run_formatted']
            : 'Non planifié';
        $next_run_relative = isset($next_run_summary['next_run_relative']) && $next_run_summary['next_run_relative'] !== ''
            ? $next_run_summary['next_run_relative']
            : '';

        $field_prefix = $schedule_id !== '' ? $schedule_id : 'schedule_' . ($index + 1);
        if ($is_template) {
            $field_prefix = '__index__';
        }

        $label_id = 'bjlg-schedule-label-' . $field_prefix;
        $time_id_template = 'bjlg-schedule-time-%s';
        $time_description_id_template = 'bjlg-schedule-time-%s-description';
        $custom_id_template = 'bjlg-schedule-custom-%s';
        $custom_description_id_template = 'bjlg-schedule-custom-%s-description';
        $day_of_month_id_template = 'bjlg-schedule-day-of-month-%s';
        $day_of_month_description_id_template = 'bjlg-schedule-day-of-month-%s-description';
        $include_id_template = 'bjlg-schedule-include-%s';
        $exclude_id_template = 'bjlg-schedule-exclude-%s';
        $custom_id_template = 'bjlg-schedule-custom-%s';
        $custom_description_id_template = 'bjlg-schedule-custom-%s-description';
        $time_id = sprintf($time_id_template, $field_prefix);
        $time_description_id = sprintf($time_description_id_template, $field_prefix);
        $custom_id = sprintf($custom_id_template, $field_prefix);
        $custom_description_id = sprintf($custom_description_id_template, $field_prefix);
        $day_of_month_id = sprintf($day_of_month_id_template, $field_prefix);
        $day_of_month_description_id = sprintf($day_of_month_description_id_template, $field_prefix);
        $include_id = sprintf($include_id_template, $field_prefix);
        $exclude_id = sprintf($exclude_id_template, $field_prefix);
        $custom_id = sprintf($custom_id_template, $field_prefix);
        $custom_description_id = sprintf($custom_description_id_template, $field_prefix);

        $cron_examples = [
            '0 2 * * *' => __('Tous les jours à 02h00', 'backup-jlg'),
            '0 1 * * 1-5' => __('Chaque jour ouvré à 01h00', 'backup-jlg'),
            '30 2 1 * *' => __('Le 1er de chaque mois à 02h30', 'backup-jlg'),
            '0 */6 * * *' => __('Toutes les 6 heures pile', 'backup-jlg'),
            '15 3 * * sun' => __('Tous les dimanches à 03h15', 'backup-jlg'),
        ];

        $cron_examples_id_template = 'bjlg-schedule-cron-examples-%s';
        $cron_helper_id_template = 'bjlg-cron-helper-%s';
        $cron_preview_list_id_template = 'bjlg-cron-preview-list-%s';
        $cron_warning_id_template = 'bjlg-cron-warnings-%s';

        $cron_examples_id = sprintf($cron_examples_id_template, $field_prefix);
        $cron_helper_id = sprintf($cron_helper_id_template, $field_prefix);
        $cron_preview_list_id = sprintf($cron_preview_list_id_template, $field_prefix);
        $cron_warning_id = sprintf($cron_warning_id_template, $field_prefix);

        $summary_html = $this->get_schedule_summary_markup(
            $schedule_components,
            $encrypt_enabled,
            $incremental_enabled,
            $post_checks,
            $secondary_destinations,
            $include_patterns,
            $exclude_patterns,
            $recurrence,
            $schedule['custom_cron'] ?? ''
        );

        $classes = ['bjlg-schedule-item'];
        if ($is_template) {
            $classes[] = 'bjlg-schedule-item--template';
        }

        ob_start();
        ?>
        <div class="<?php echo esc_attr(implode(' ', $classes)); ?>"
             data-schedule-id="<?php echo esc_attr($schedule_id); ?>"
             <?php echo $is_template ? "data-template='true' style='display:none;'" : ''; ?>>
            <input type="hidden" data-field="id" value="<?php echo esc_attr($schedule_id); ?>">
            <input type="hidden"
                   data-field="previous_recurrence"
                   name="schedules[<?php echo esc_attr($field_prefix); ?>][previous_recurrence]"
                   value="<?php echo esc_attr($previous_recurrence); ?>">
            <header class="bjlg-schedule-item__header">
                <div class="bjlg-schedule-item__title">
                    <span class="dashicons dashicons-calendar-alt" aria-hidden="true"></span>
                    <label class="screen-reader-text" for="<?php echo esc_attr($label_id); ?>" data-for-template="bjlg-schedule-label-%s">Nom de la planification</label>
                    <input type="text"
                           id="<?php echo esc_attr($label_id); ?>"
                           class="regular-text"
                           data-field="label"
                           value="<?php echo esc_attr($label); ?>"
                           data-id-template="bjlg-schedule-label-%s"
                           placeholder="Nom de la planification">
                </div>
                <div class="bjlg-schedule-item__meta">
                    <p class="description bjlg-schedule-next-run" data-field="next_run_display">
                        <strong>Prochaine exécution :</strong>
                        <span class="bjlg-next-run-value"><?php echo esc_html($next_run_text); ?></span>
                        <?php if ($next_run_relative !== ''): ?>
                            <span class="bjlg-next-run-relative">(<?php echo esc_html($next_run_relative); ?>)</span>
                        <?php endif; ?>
                    </p>
                    <button type="button" class="button-link-delete bjlg-remove-schedule"<?php echo $is_template ? ' disabled' : ''; ?>>Supprimer</button>
                </div>
            </header>
            <div class="bjlg-schedule-item__body">
                <table class="form-table">
                    <tr>
                        <th scope="row">Fréquence</th>
                        <td>
                            <select data-field="recurrence" name="schedules[<?php echo esc_attr($field_prefix); ?>][recurrence]">
                                <option value="disabled" <?php selected($recurrence, 'disabled'); ?>>Désactivée</option>
                                <option value="every_five_minutes" <?php selected($recurrence, 'every_five_minutes'); ?>>Toutes les 5 minutes</option>
                                <option value="every_fifteen_minutes" <?php selected($recurrence, 'every_fifteen_minutes'); ?>>Toutes les 15 minutes</option>
                                <option value="hourly" <?php selected($recurrence, 'hourly'); ?>>Toutes les heures</option>
                                <option value="twice_daily" <?php selected($recurrence, 'twice_daily'); ?>>Deux fois par jour</option>
                                <option value="daily" <?php selected($recurrence, 'daily'); ?>>Journalière</option>
                                <option value="weekly" <?php selected($recurrence, 'weekly'); ?>>Hebdomadaire</option>
                                <option value="monthly" <?php selected($recurrence, 'monthly'); ?>>Mensuelle</option>
                                <option value="custom" <?php selected($recurrence, 'custom'); ?>>Expression Cron</option>
                            </select>
                        </td>
                    </tr>
                    <tr class="<?php echo esc_attr($weekly_classes); ?>" aria-hidden="<?php echo esc_attr($weekly_hidden ? 'true' : 'false'); ?>">
                        <th scope="row">Jour de la semaine</th>
                        <td>
                            <select data-field="day" name="schedules[<?php echo esc_attr($field_prefix); ?>][day]">
                                <?php $days = ['monday' => 'Lundi', 'tuesday' => 'Mardi', 'wednesday' => 'Mercredi', 'thursday' => 'Jeudi', 'friday' => 'Vendredi', 'saturday' => 'Samedi', 'sunday' => 'Dimanche'];
                                foreach ($days as $day_key => $day_name): ?>
                                    <option value="<?php echo esc_attr($day_key); ?>" <?php selected($day, $day_key); ?>><?php echo esc_html($day_name); ?></option>
                                <?php endforeach; ?>
                            </select>
                        </td>
                    </tr>
                    <tr class="<?php echo esc_attr($monthly_classes); ?>" aria-hidden="<?php echo esc_attr($monthly_hidden ? 'true' : 'false'); ?>">
                        <th scope="row"><label for="<?php echo esc_attr($day_of_month_id); ?>" data-for-template="bjlg-schedule-day-of-month-%s">Jour du mois</label></th>
                        <td>
                            <input type="number"
                                   id="<?php echo esc_attr($day_of_month_id); ?>"
                                   class="small-text"
                                   data-field="day_of_month"
                                   data-id-template="bjlg-schedule-day-of-month-%s"
                                   data-describedby-template="bjlg-schedule-day-of-month-%s-description"
                                   name="schedules[<?php echo esc_attr($field_prefix); ?>][day_of_month]"
                                   value="<?php echo esc_attr((string) $day_of_month); ?>"
                                   min="1"
                                   max="31"
                                   aria-describedby="<?php echo esc_attr($day_of_month_description_id); ?>">
                            <p id="<?php echo esc_attr($day_of_month_description_id); ?>"
                               class="description"
                               data-id-template="bjlg-schedule-day-of-month-%s-description">
                                Choisissez un jour entre 1 et 31. Le dernier jour sera ajusté selon le mois.
                            </p>
                        </td>
                    </tr>
                    <tr class="<?php echo esc_attr($time_classes); ?>" aria-hidden="<?php echo esc_attr($time_hidden ? 'true' : 'false'); ?>">
                        <th scope="row"><label for="<?php echo esc_attr($time_id); ?>" data-for-template="bjlg-schedule-time-%s">Heure</label></th>
                        <td>
                            <input type="time"
                                   id="<?php echo esc_attr($time_id); ?>"
                                   data-field="time"
                                   data-id-template="bjlg-schedule-time-%s"
                                   data-describedby-template="bjlg-schedule-time-%s-description"
                                   name="schedules[<?php echo esc_attr($field_prefix); ?>][time]"
                                   value="<?php echo esc_attr($time); ?>"
                                   aria-describedby="<?php echo esc_attr($time_description_id); ?>">
                            <p id="<?php echo esc_attr($time_description_id); ?>" class="description" data-id-template="bjlg-schedule-time-%s-description">Heure locale du site</p>
                        </td>
                    </tr>
                    <tr class="<?php echo esc_attr($custom_classes); ?>" aria-hidden="<?php echo esc_attr($custom_hidden ? 'true' : 'false'); ?>">
                        <th scope="row"><label for="<?php echo esc_attr($custom_id); ?>" data-for-template="bjlg-schedule-custom-%s">Expression Cron</label></th>
                        <td>
                            <div class="bjlg-cron-field" data-cron-field>
                                <input type="text"
                                       id="<?php echo esc_attr($custom_id); ?>"
                                       class="regular-text code bjlg-cron-input"
                                       data-field="custom_cron"
                                       data-id-template="bjlg-schedule-custom-%s"
                                       data-describedby-template="bjlg-schedule-custom-%s-description"
                                       name="schedules[<?php echo esc_attr($field_prefix); ?>][custom_cron]"
                                       value="<?php echo esc_attr($schedule['custom_cron'] ?? ''); ?>"
                                       placeholder="0 3 * * mon-fri"
                                       aria-describedby="<?php echo esc_attr($custom_description_id); ?>">
                                <p id="<?php echo esc_attr($custom_description_id); ?>" class="description" data-id-template="bjlg-schedule-custom-%s-description">
                                    Utilisez une expression Cron standard à cinq champs (minute, heure, jour du mois, mois, jour de semaine).
                                </p>
                                <button type="button"
                                        class="button-link bjlg-cron-helper-toggle"
                                        data-label-show="<?php echo esc_attr__('Afficher l’assistant Cron', 'backup-jlg'); ?>"
                                        data-label-hide="<?php echo esc_attr__('Masquer l’assistant Cron', 'backup-jlg'); ?>"
                                        aria-expanded="false">
                                    <?php esc_html_e('Afficher l’assistant Cron', 'backup-jlg'); ?>
                                </button>
                                <div class="bjlg-cron-helper-panel bjlg-hidden" data-cron-helper>
                                    <div class="bjlg-cron-assistant" data-cron-assistant>
                                        <p class="description bjlg-cron-assistant__hint" data-cron-empty>
                                            <?php esc_html_e('Saisissez une expression, utilisez les raccourcis ou sélectionnez un exemple pour prévisualiser les prochaines exécutions.', 'backup-jlg'); ?>
                                        </p>
                                        <div class="bjlg-cron-assistant__fields" data-cron-guidance></div>
                                        <div class="bjlg-cron-assistant__tokens" data-cron-tokens></div>
                                        <div class="bjlg-cron-assistant__scenarios" data-cron-scenarios role="list"></div>
                                        <div class="bjlg-cron-assistant__history" data-cron-history>
                                            <div class="bjlg-cron-history__header">
                                                <strong class="bjlg-cron-assistant__title"><?php esc_html_e('Expressions récentes', 'backup-jlg'); ?></strong>
                                                <button type="button"
                                                        class="button-link bjlg-cron-history__clear"
                                                        data-cron-history-clear>
                                                    <?php esc_html_e('Effacer l’historique', 'backup-jlg'); ?>
                                                </button>
                                            </div>
                                            <p class="bjlg-cron-history__empty" data-cron-history-empty>
                                                <?php esc_html_e('Les expressions validées apparaîtront ici pour un accès rapide.', 'backup-jlg'); ?>
                                            </p>
                                            <div class="bjlg-cron-history__chips" data-cron-history-list role="list"></div>
                                        </div>
                                        <div class="bjlg-cron-assistant__examples" data-cron-examples role="list"></div>
                                        <div class="bjlg-cron-assistant__preview" data-cron-preview hidden>
                                            <strong class="bjlg-cron-assistant__title"><?php esc_html_e('Prochaines exécutions', 'backup-jlg'); ?></strong>
                                            <ol class="bjlg-cron-assistant__runs" data-cron-preview-list data-default-message="<?php echo esc_attr__('Les prochaines occurrences s’afficheront après validation de l’expression.', 'backup-jlg'); ?>"></ol>
                                        </div>
                                        <div class="bjlg-cron-assistant__warnings" data-cron-warnings aria-live="polite"></div>
                                        <p class="bjlg-cron-assistant__status" data-cron-status aria-live="polite"></p>
                                    </div>
                                </div>
                            </div>
                        </td>
                    </tr>
                    <tr>
                        <th scope="row">Composants</th>
                        <td>
                            <fieldset aria-describedby="<?php echo esc_attr($field_prefix); ?>-components-help">
                                <legend class="bjlg-fieldset-title">Choisir les éléments à inclure</legend>
                                <?php foreach ($components_labels as $component_key => $component_label): ?>
                                    <label class="bjlg-label-block bjlg-mb-4">
                                        <input type="checkbox"
                                               data-field="components"
                                               name="schedules[<?php echo esc_attr($field_prefix); ?>][components][]"
                                               value="<?php echo esc_attr($component_key); ?>"
                                               <?php checked(in_array($component_key, $schedule_components, true)); ?>>
                                        <?php if ($component_key === 'db'): ?>
                                            <strong><?php echo esc_html($component_label); ?></strong>
                                            <span class="description">Toutes les tables WordPress</span>
                                        <?php else: ?>
                                            <?php echo esc_html($component_label); ?>
                                        <?php endif; ?>
                                    </label>
                                <?php endforeach; ?>
                                <p id="<?php echo esc_attr($field_prefix); ?>-components-help" class="description">Ces composants seront sauvegardés pour chaque occurrence de cette planification.</p>
                            </fieldset>
                        </td>
                    </tr>
                    <tr>
                        <th scope="row">Options</th>
                        <td>
                            <label class="bjlg-label-block">
                                <input type="checkbox"
                                       data-field="encrypt"
                                       name="schedules[<?php echo esc_attr($field_prefix); ?>][encrypt]"
                                       value="1" <?php checked($encrypt_enabled); ?>>
                                Chiffrer la sauvegarde
                            </label>
                            <label class="bjlg-label-block">
                                <input type="checkbox"
                                       data-field="incremental"
                                       name="schedules[<?php echo esc_attr($field_prefix); ?>][incremental]"
                                       value="1" <?php checked($incremental_enabled); ?>>
                                Sauvegarde incrémentale
                            </label>
                        </td>
                    </tr>
                    <tr>
                        <th scope="row"><label for="<?php echo esc_attr($include_id); ?>" data-for-template="bjlg-schedule-include-%s">Inclusions</label></th>
                        <td>
                            <textarea rows="3"
                                      class="large-text code"
                                      data-field="include_patterns"
                                      id="<?php echo esc_attr($include_id); ?>"
                                      data-id-template="bjlg-schedule-include-%s"
                                      name="schedules[<?php echo esc_attr($field_prefix); ?>][include_patterns]"
                                      placeholder="wp-content/uploads/*&#10;wp-content/themes/mon-theme/*"><?php echo $include_text; ?></textarea>
                        </td>
                    </tr>
                    <tr>
                        <th scope="row"><label for="<?php echo esc_attr($exclude_id); ?>" data-for-template="bjlg-schedule-exclude-%s">Exclusions</label></th>
                        <td>
                            <textarea rows="3"
                                      class="large-text code"
                                      data-field="exclude_patterns"
                                      id="<?php echo esc_attr($exclude_id); ?>"
                                      data-id-template="bjlg-schedule-exclude-%s"
                                      name="schedules[<?php echo esc_attr($field_prefix); ?>][exclude_patterns]"
                                      placeholder="*/cache/*&#10;*.tmp"><?php echo $exclude_text; ?></textarea>
                        </td>
                    </tr>
                    <tr>
                        <th scope="row">Contrôles post-sauvegarde</th>
                        <td>
                            <label class="bjlg-label-block">
                                <input type="checkbox"
                                       data-field="post_checks"
                                       name="schedules[<?php echo esc_attr($field_prefix); ?>][post_checks][]"
                                       value="checksum" <?php checked(!empty($post_checks['checksum'])); ?>>
                                Vérification checksum
                            </label>
                            <label class="bjlg-label-block">
                                <input type="checkbox"
                                       data-field="post_checks"
                                       name="schedules[<?php echo esc_attr($field_prefix); ?>][post_checks][]"
                                       value="dry_run" <?php checked(!empty($post_checks['dry_run'])); ?>>
                                Test de restauration
                            </label>
                        </td>
                    </tr>
                    <tr>
                        <th scope="row">Destinations secondaires</th>
                        <td>
                            <?php if (!empty($destination_choices)): ?>
                                <?php foreach ($destination_choices as $destination_id => $destination_label):
                                    $is_google_drive = $destination_id === 'google_drive';
                                    $is_unavailable = $is_google_drive && $google_drive_unavailable;
                                    ?>
                                    <div class="bjlg-destination-option-group">
                                        <label class="bjlg-label-block bjlg-destination-option">
                                            <input type="checkbox"
                                                   data-field="secondary_destinations"
                                                   name="schedules[<?php echo esc_attr($field_prefix); ?>][secondary_destinations][]"
                                                   value="<?php echo esc_attr($destination_id); ?>"
                                                   <?php checked(in_array($destination_id, $secondary_destinations, true)); ?>
                                                   <?php disabled($is_unavailable); ?>>
                                            <?php echo esc_html($destination_label); ?>
                                        </label>
                                        <?php if ($is_unavailable): ?>
                                            <p class="description bjlg-destination-unavailable"><?php echo esc_html($this->get_google_drive_unavailable_notice()); ?></p>
                                        <?php endif; ?>
                                    </div>
                                <?php endforeach; ?>
                                <p class="description">En cas d'échec de la première destination, les suivantes seront tentées.</p>
                            <?php else: ?>
                                <p class="description">Aucune destination distante disponible.</p>
                            <?php endif; ?>
                        </td>
                    </tr>
                    <tr>
                        <th scope="row">Résumé</th>
                        <td>
                            <div class="bjlg-schedule-summary" data-field="summary" aria-live="polite">
                                <?php echo $summary_html; // phpcs:ignore WordPress.Security.EscapeOutput.OutputNotEscaped ?>
                            </div>
                        </td>
                    </tr>
                </table>
                <p class="bjlg-schedule-inline-actions">
                    <button type="button" class="button button-secondary bjlg-run-schedule-now"<?php echo $is_template ? ' disabled' : ''; ?>>Exécuter maintenant</button>
                </p>
            </div>
        </div>
        <?php
        return ob_get_clean();
    }

    private function wrap_schedule_badge_group($title, array $badges) {
        return sprintf(
            '<div class="bjlg-badge-group"><strong class="bjlg-badge-group-title">%s :</strong>%s</div>',
            esc_html($title),
            implode('', $badges)
        );
    }

    private function format_schedule_badge($label, $color_class, $extra_class = '') {
        $classes = ['bjlg-badge'];

        if (is_string($color_class) && $color_class !== '') {
            $classes[] = $color_class;
        } else {
            $classes[] = 'bjlg-badge-bg-slate';
        }

        if (!empty($extra_class)) {
            $classes[] = $extra_class;
        }

        return sprintf(
            '<span class="%s">%s</span>',
            esc_attr(implode(' ', $classes)),
            esc_html($label)
        );
    }

    private function sanitize_with_kses($content, array $allowed_tags = []) {
        if (function_exists('wp_kses')) {
            return wp_kses($content, $allowed_tags);
        }

        if (function_exists('wp_kses_post')) {
            return wp_kses_post($content);
        }

        if (empty($allowed_tags)) {
            return strip_tags((string) $content);
        }

        $allowed = '';
        foreach (array_keys($allowed_tags) as $tag) {
            if (!is_string($tag) || $tag === '') {
                continue;
            }

            $allowed .= '<' . $tag . '>';
        }

        return strip_tags((string) $content, $allowed);
    }
}<|MERGE_RESOLUTION|>--- conflicted
+++ resolved
@@ -3528,7 +3528,6 @@
                     </tr>
                 </table>
 
-<<<<<<< HEAD
                 <h3><span class="dashicons dashicons-chart-area" aria-hidden="true"></span> <?php esc_html_e('Surveillance du stockage', 'backup-jlg'); ?></h3>
                 <table class="form-table">
                     <tr>
@@ -3556,59 +3555,6 @@
                                 <p id="bjlg-storage-warning-threshold-description" class="description">
                                     <?php esc_html_e("Déclenche les alertes et notifications lorsque l'utilisation d'une destination distante dépasse ce seuil.", 'backup-jlg'); ?>
                                 </p>
-=======
-                <h3><span class="dashicons dashicons-shield" aria-hidden="true"></span> Snapshot pré-mise à jour</h3>
-                <table class="form-table bjlg-update-guard-settings" data-bjlg-reminder-message-default="<?php echo esc_attr($update_guard_defaults['reminder']['message']); ?>">
-                    <tr>
-                        <th scope="row">Activation</th>
-                        <td>
-                            <div class="bjlg-field-control">
-                                <label>
-                                    <input type="checkbox" name="update_guard_enabled" value="1" <?php checked(!empty($update_guard_settings['enabled'])); ?>>
-                                    Lancer automatiquement une sauvegarde avant les mises à jour WordPress
-                                </label>
-                                <p class="description">Empêche l'installation d'une mise à jour sans snapshot récent.</p>
-                            </div>
-                        </td>
-                    </tr>
-                    <tr>
-                        <th scope="row">Composants inclus</th>
-                        <td>
-                            <div class="bjlg-field-control">
-                                <fieldset class="bjlg-update-guard-components" aria-describedby="bjlg-update-guard-components-description">
-                                    <legend class="screen-reader-text">Composants couverts par le snapshot</legend>
-                                    <ul class="bjlg-checkbox-list" role="list">
-                                        <?php foreach ($components_labels as $component_key => $component_label): ?>
-                                            <li>
-                                                <label>
-                                                    <input type="checkbox" name="update_guard_components[]" value="<?php echo esc_attr($component_key); ?>" <?php checked(in_array($component_key, $update_guard_settings['components'], true)); ?>>
-                                                    <span><?php echo esc_html($component_label); ?></span>
-                                                </label>
-                                            </li>
-                                        <?php endforeach; ?>
-                                    </ul>
-                                </fieldset>
-                                <p id="bjlg-update-guard-components-description" class="description">Sélectionnez les éléments à inclure dans le snapshot préventif.</p>
-                            </div>
-                        </td>
-                    </tr>
-                    <tr>
-                        <th scope="row">Rappel</th>
-                        <td>
-                            <div class="bjlg-field-control bjlg-update-guard-reminder">
-                                <label class="bjlg-mb-10">
-                                    <input type="checkbox" name="update_guard_reminder_enabled" value="1" <?php checked(!empty($update_guard_settings['reminder']['enabled'])); ?> data-bjlg-toggle="reminder-message">
-                                    Afficher un rappel si aucun snapshot n'est déclenché
-                                </label>
-                                <textarea
-                                    name="update_guard_reminder_message"
-                                    class="large-text"
-                                    rows="3"
-                                    data-bjlg-reminder-message
-                                    <?php disabled(empty($update_guard_settings['reminder']['enabled'])); ?>
-                                ><?php echo esc_textarea($update_guard_settings['reminder']['message']); ?></textarea>
-                                <p class="description">Personnalisez le message affiché (par exemple dans vos notifications ou journaux).</p>
->>>>>>> cdfe497a
                             </div>
                         </td>
                     </tr>
