<?php
namespace BJLG;

use WP_REST_Request;
use WP_REST_Response;

if (!defined('ABSPATH')) {
    exit;
}

require_once __DIR__ . '/class-bjlg-scheduler.php';

/**
 * Gère la création et l'affichage de l'interface d'administration du plugin.
 */
class BJLG_Admin {

    private const DASHBOARD_RECENT_BACKUPS_LIMIT = 3;

    private const ONBOARDING_PROGRESS_META_KEY = 'bjlg_onboarding_progress';

    private $destinations = [];
    private $advanced_admin;
    private $google_drive_notice;
    private $onboarding_progress = [];
    private $is_network_screen = false;
    private static $schedule_data_injected = false;

    public function __construct() {
        $this->load_destinations();
        $this->advanced_admin = class_exists(BJLG_Admin_Advanced::class) ? new BJLG_Admin_Advanced() : null;
        $this->onboarding_progress = $this->get_user_onboarding_progress();
        add_action('admin_menu', [$this, 'create_admin_page']);
        add_action('network_admin_menu', [$this, 'create_network_admin_page']);
        add_filter('bjlg_admin_tabs', [$this, 'get_default_tabs']);
        add_filter('bjlg_admin_sections', [$this, 'get_default_sections']);
        add_action('wp_dashboard_setup', [$this, 'register_dashboard_widget']);
        add_action('admin_enqueue_scripts', [$this, 'enqueue_dashboard_widget_assets']);
        add_action('wp_ajax_bjlg_update_onboarding_progress', [$this, 'ajax_update_onboarding_progress']);
<<<<<<< HEAD
        add_action('wp_ajax_bjlg_notification_ack', [$this, 'ajax_acknowledge_notification']);
        add_action('wp_ajax_bjlg_notification_resolve', [$this, 'ajax_resolve_notification']);
=======
        add_action('admin_post_bjlg_download_self_test_report', [$this, 'handle_download_self_test_report']);
>>>>>>> 3be1dc76
    }

    /**
     * Détermine si Google Drive est indisponible faute de SDK.
     */
    private function is_google_drive_unavailable() {
        $google_drive_destination = isset($this->destinations['google_drive'])
            ? $this->destinations['google_drive']
            : null;

        if (!is_object($google_drive_destination) || !method_exists($google_drive_destination, 'is_sdk_available')) {
            return false;
        }

        return !$google_drive_destination->is_sdk_available();
    }

    /**
     * Retourne le message à afficher quand le SDK Google Drive est manquant.
     */
    private function get_google_drive_unavailable_notice() {
        if ($this->google_drive_notice === null) {
            $this->google_drive_notice = esc_html__(
                "Le SDK Google n'est pas disponible. Installez les dépendances via Composer pour activer cette destination.",
                'backup-jlg'
            );
        }

        return $this->google_drive_notice;
    }

    /**
     * Charge les classes de destination disponibles.
     */
    private function load_destinations() {
        if (class_exists(BJLG_Google_Drive::class)) {
            $this->destinations['google_drive'] = new BJLG_Google_Drive();
        }
        if (class_exists(BJLG_AWS_S3::class)) {
            $this->destinations['aws_s3'] = new BJLG_AWS_S3();
        }
        if (class_exists(BJLG_Wasabi::class)) {
            $this->destinations['wasabi'] = new BJLG_Wasabi();
        }
        if (class_exists(BJLG_Dropbox::class)) {
            $this->destinations['dropbox'] = new BJLG_Dropbox();
        }
        if (class_exists(BJLG_Azure_Blob::class)) {
            $this->destinations['azure_blob'] = new BJLG_Azure_Blob();
        }
        if (class_exists(BJLG_Backblaze_B2::class)) {
            $this->destinations['backblaze_b2'] = new BJLG_Backblaze_B2();
        }
        if (class_exists(BJLG_OneDrive::class)) {
            $this->destinations['onedrive'] = new BJLG_OneDrive();
        }
        if (class_exists(BJLG_PCloud::class)) {
            $this->destinations['pcloud'] = new BJLG_PCloud();
        }
        if (class_exists(BJLG_SFTP::class)) {
            $this->destinations['sftp'] = new BJLG_SFTP();
        }
    }

    private function get_scope_choices(): array {
        $choices = [
            BJLG_Site_Context::HISTORY_SCOPE_SITE => __('Site courant', 'backup-jlg'),
        ];

        if (!function_exists('is_multisite') || !is_multisite()) {
            return $choices;
        }

        $can_view_network = function_exists('bjlg_can_manage_plugin') && bjlg_can_manage_plugin(null, 'manage_network');

        if ($can_view_network) {
            $choices[BJLG_Site_Context::HISTORY_SCOPE_NETWORK] = __('Réseau', 'backup-jlg');
        }

        return $choices;
    }

    private function determine_active_scope(array $choices): string {
        $default = $this->is_network_screen ? BJLG_Site_Context::HISTORY_SCOPE_NETWORK : BJLG_Site_Context::HISTORY_SCOPE_SITE;

        $requested = isset($_GET['bjlg_scope'])
            ? sanitize_key((string) wp_unslash($_GET['bjlg_scope']))
            : $default;

        if (!isset($choices[$requested])) {
            $requested = $default;
        }

        if (!isset($choices[$requested])) {
            $requested = (string) array_key_first($choices);
        }

        if ($requested === '') {
            $requested = BJLG_Site_Context::HISTORY_SCOPE_SITE;
        }

        return $requested;
    }

    private function collect_metrics_for_scope(string $scope): array {
        if (!$this->advanced_admin) {
            return [];
        }

        return $this->run_with_scope(function () {
            return $this->advanced_admin->get_dashboard_metrics();
        }, $scope);
    }

    private function run_with_scope(callable $callback, ?string $scope = null)
    {
        $target_scope = $scope ?? $this->active_scope;

        if ($target_scope === BJLG_Site_Context::HISTORY_SCOPE_NETWORK) {
            return BJLG_Site_Context::with_network($callback);
        }

        return $callback();
    }

    private function render_scope_switcher(array $choices, string $active_scope): void {
        if (count($choices) < 2) {
            return;
        }

        $preserved_params = [];

        foreach ($_GET as $key => $value) {
            if ($key === 'bjlg_scope') {
                continue;
            }

            $sanitized_key = sanitize_key((string) $key);

            if ($sanitized_key === '') {
                continue;
            }

            if (is_scalar($value)) {
                $preserved_params[$sanitized_key] = sanitize_text_field((string) wp_unslash($value));
            }
        }

        ?>
        <form method="get" class="bjlg-scope-switcher">
            <?php foreach ($preserved_params as $param_key => $param_value): ?>
                <input type="hidden" name="<?php echo esc_attr($param_key); ?>" value="<?php echo esc_attr($param_value); ?>">
            <?php endforeach; ?>
            <label class="screen-reader-text" for="bjlg-scope-select"><?php esc_html_e('Périmètre des données', 'backup-jlg'); ?></label>
            <select id="bjlg-scope-select" name="bjlg_scope" class="bjlg-scope-switcher__select" onchange="this.form.submit()">
                <?php foreach ($choices as $scope_value => $label): ?>
                    <option value="<?php echo esc_attr($scope_value); ?>" <?php selected($active_scope, $scope_value); ?>>
                        <?php echo esc_html($label); ?>
                    </option>
                <?php endforeach; ?>
            </select>
            <noscript>
                <button type="submit" class="button button-secondary"><?php esc_html_e('Appliquer', 'backup-jlg'); ?></button>
            </noscript>
        </form>
        <?php
    }

    /**
     * Retourne les onglets par défaut
     */
    public function get_default_tabs($tabs) {
        $defaults = [
            'backup_restore' => 'Sauvegarde & Restauration',
            'scheduling' => 'Planification',
            'history' => 'Historique',
            'health_check' => 'Bilan de Santé',
            'settings' => 'Réglages',
            'logs' => 'Logs & Outils',
            'api' => 'API & Intégrations',
        ];

        if (is_array($tabs) && !empty($tabs)) {
            return array_merge($defaults, $tabs);
        }

        return $defaults;
    }

    private function get_user_onboarding_progress(): array {
        if (!\function_exists('get_current_user_id') || !\function_exists('get_user_meta')) {
            return [];
        }

        $user_id = \get_current_user_id();
        if (!$user_id) {
            return [];
        }

        $progress = \get_user_meta($user_id, self::ONBOARDING_PROGRESS_META_KEY, true);

        if (!is_array($progress) || empty($progress)) {
            return [];
        }

        $completed = [];
        foreach ($progress as $step_id) {
            $key = sanitize_key((string) $step_id);
            if ($key !== '') {
                $completed[] = $key;
            }
        }

        return array_values(array_unique($completed));
    }

    private function save_user_onboarding_progress(array $completed) {
        if (!\function_exists('get_current_user_id') || !\function_exists('update_user_meta')) {
            return;
        }

        $user_id = \get_current_user_id();
        if (!$user_id) {
            return;
        }

        $normalized = [];
        foreach ($completed as $step_id) {
            $key = sanitize_key((string) $step_id);
            if ($key !== '') {
                $normalized[] = $key;
            }
        }

        \update_user_meta($user_id, self::ONBOARDING_PROGRESS_META_KEY, array_values(array_unique($normalized)));
        $this->onboarding_progress = $this->get_user_onboarding_progress();
    }

    /**
     * Retourne les sections par défaut affichées dans l'application React.
     */
    public function get_default_sections($sections) {
        $defaults = [
            'monitoring' => [
                'label' => __('Monitoring', 'backup-jlg'),
                'icon' => 'chart-line',
            ],
            'backup' => [
                'label' => __('Sauvegarde', 'backup-jlg'),
                'icon' => 'database-export',
            ],
            'restore' => [
                'label' => __('Restauration', 'backup-jlg'),
                'icon' => 'update-alt',
            ],
            'settings' => [
                'label' => __('Réglages', 'backup-jlg'),
                'icon' => 'admin-generic',
            ],
            'integrations' => [
                'label' => __('Intégrations', 'backup-jlg'),
                'icon' => 'admin-network',
            ],
        ];

        if ($this->is_network_screen) {
            $defaults = array_merge(
                [
                    'network' => [
                        'label' => __('Réseau', 'backup-jlg'),
                        'icon' => 'admin-network',
                    ],
                ],
                $defaults
            );
        }

        if (is_array($sections) && !empty($sections)) {
            return array_merge($defaults, $sections);
        }

        return $defaults;
    }

    /**
     * Crée la page de menu dans l'administration.
     */
    public function create_admin_page() {
        $wl_settings = \bjlg_get_option('bjlg_whitelabel_settings', []);
        $plugin_name = !empty($wl_settings['plugin_name']) ? $wl_settings['plugin_name'] : 'Backup - JLG';

        add_menu_page(
            $plugin_name,
            $plugin_name,
            'bjlg_manage_plugin',
            'backup-jlg',
            [$this, 'render_admin_page'],
            'dashicons-database-export',
            81
        );
    }

    public function create_network_admin_page() {
        if (!function_exists('is_multisite') || !is_multisite()) {
            return;
        }

        $wl_settings = \bjlg_get_option('bjlg_whitelabel_settings', [], ['network' => true]);
        $plugin_name = !empty($wl_settings['plugin_name']) ? $wl_settings['plugin_name'] : 'Backup - JLG';

        add_menu_page(
            $plugin_name,
            $plugin_name,
            'bjlg_manage_plugin',
            'backup-jlg-network',
            [$this, 'render_network_admin_page'],
            'dashicons-database-export',
            81
        );
    }

    public function render_network_admin_page() {
        $previous_state = $this->is_network_screen;
        $this->is_network_screen = true;

        bjlg_with_network(function () {
            $this->handle_network_admin_actions();
            $this->render_admin_page();
        });

        $this->is_network_screen = $previous_state;
    }

    /**
     * Register the dashboard widget shown on the main WordPress dashboard.
     */
    public function register_dashboard_widget() {
        if (!function_exists('bjlg_can_manage_plugin') || !bjlg_can_manage_plugin()) {
            return;
        }

        wp_add_dashboard_widget(
            'bjlg_dashboard_status',
            __('Sauvegardes - aperçu', 'backup-jlg'),
            [$this, 'render_dashboard_widget']
        );
    }

    /**
     * Enqueue assets required for the dashboard widget.
     */
    public function enqueue_dashboard_widget_assets($hook_suffix) {
        if ($hook_suffix !== 'index.php') {
            return;
        }

        if (!function_exists('bjlg_can_manage_plugin') || !bjlg_can_manage_plugin()) {
            return;
        }

        wp_enqueue_style(
            'bjlg-dashboard-widget',
            BJLG_PLUGIN_URL . 'assets/css/dashboard-widget.css',
            [],
            BJLG_VERSION
        );
    }

    public function ajax_update_onboarding_progress() {
        if (!function_exists('bjlg_can_manage_plugin') || !bjlg_can_manage_plugin()) {
            wp_send_json_error(['message' => __('Vous n’avez pas la permission de modifier cette checklist.', 'backup-jlg')], 403);
        }

        $nonce = isset($_POST['nonce']) ? sanitize_text_field(wp_unslash($_POST['nonce'])) : '';
        if (!wp_verify_nonce($nonce, 'bjlg_onboarding_progress')) {
            wp_send_json_error(['message' => __('Jeton de sécurité invalide.', 'backup-jlg')], 403);
        }

        $steps = isset($_POST['completed']) ? (array) wp_unslash($_POST['completed']) : [];
        $completed = [];

        foreach ($steps as $step_id) {
            $key = sanitize_key((string) $step_id);
            if ($key !== '') {
                $completed[] = $key;
            }
        }

        $this->save_user_onboarding_progress($completed);

        wp_send_json_success([
            'completed' => $this->onboarding_progress,
        ]);
    }

    private function get_dashboard_metrics_snapshot(): array {
        if ($this->advanced_admin instanceof BJLG_Admin_Advanced) {
            return $this->advanced_admin->get_dashboard_metrics();
        }

        if (class_exists(BJLG_Admin_Advanced::class)) {
            $advanced = new BJLG_Admin_Advanced();

            return $advanced->get_dashboard_metrics();
        }

        return [];
    }

    public function ajax_acknowledge_notification() {
        if (!function_exists('bjlg_can_manage_backups') || !bjlg_can_manage_backups()) {
            wp_send_json_error(['message' => __('Permission refusée.', 'backup-jlg')], 403);
        }

        check_ajax_referer('bjlg_nonce', 'nonce');

        $entry_id = isset($_POST['entry_id']) ? sanitize_text_field(wp_unslash($_POST['entry_id'])) : '';
        $channel = isset($_POST['channel']) ? sanitize_key(wp_unslash($_POST['channel'])) : '';

        if ($entry_id === '') {
            wp_send_json_error(['message' => __('Identifiant de notification manquant.', 'backup-jlg')], 400);
        }

        $user_id = function_exists('get_current_user_id') ? get_current_user_id() : null;

        $acknowledged = $channel !== ''
            ? BJLG_Notification_Queue::acknowledge_channel($entry_id, $channel, $user_id)
            : BJLG_Notification_Queue::acknowledge_entry($entry_id, $user_id);

        if (!$acknowledged) {
            wp_send_json_error(['message' => __('Impossible de marquer cette notification comme accusée.', 'backup-jlg')], 500);
        }

        $metrics = $this->get_dashboard_metrics_snapshot();

        wp_send_json_success([
            'message' => __('Notification marquée comme accusée.', 'backup-jlg'),
            'metrics' => $metrics,
        ]);
    }

    public function ajax_resolve_notification() {
        if (!function_exists('bjlg_can_manage_backups') || !bjlg_can_manage_backups()) {
            wp_send_json_error(['message' => __('Permission refusée.', 'backup-jlg')], 403);
        }

        check_ajax_referer('bjlg_nonce', 'nonce');

        $entry_id = isset($_POST['entry_id']) ? sanitize_text_field(wp_unslash($_POST['entry_id'])) : '';
        $channel = isset($_POST['channel']) ? sanitize_key(wp_unslash($_POST['channel'])) : '';
        $notes = isset($_POST['notes']) ? wp_unslash($_POST['notes']) : '';

        if ($entry_id === '') {
            wp_send_json_error(['message' => __('Identifiant de notification manquant.', 'backup-jlg')], 400);
        }

        $user_id = function_exists('get_current_user_id') ? get_current_user_id() : null;

        $resolved = $channel !== ''
            ? BJLG_Notification_Queue::resolve_channel($entry_id, $channel, $user_id, $notes)
            : BJLG_Notification_Queue::resolve_entry($entry_id, $user_id, $notes);

        if (!$resolved) {
            wp_send_json_error(['message' => __('Impossible de clore cette notification.', 'backup-jlg')], 500);
        }

        $metrics = $this->get_dashboard_metrics_snapshot();

        wp_send_json_success([
            'message' => __('Notification résolue.', 'backup-jlg'),
            'metrics' => $metrics,
        ]);
    }

    private function map_legacy_tab_to_section(string $tab): string {
        switch ($tab) {
            case 'backup_restore':
            case 'scheduling':
                return 'backup';
            case 'history':
            case 'health_check':
            case 'logs':
                return 'monitoring';
            case 'settings':
                return 'settings';
            case 'api':
                return 'integrations';
            default:
                return $tab !== '' ? sanitize_key($tab) : 'monitoring';
        }
    }

    private function get_section_module_mapping(): array {
        return [
            'monitoring' => ['dashboard', 'logs'],
            'backup' => ['dashboard', 'backup', 'scheduling'],
            'restore' => ['backup'],
            'settings' => ['settings'],
            'integrations' => ['api'],
        ];
    }

    private function build_sidebar_summary_items(array $metrics): array {
        $summary = isset($metrics['summary']) && is_array($metrics['summary']) ? $metrics['summary'] : [];
        $reliability = isset($metrics['reliability']) && is_array($metrics['reliability']) ? $metrics['reliability'] : [];

        $items = [];

        $items[] = [
            'label' => __('Dernière sauvegarde', 'backup-jlg'),
            'value' => $summary['history_last_backup_relative'] ?? ($summary['history_last_backup'] ?? __('Aucune sauvegarde effectuée', 'backup-jlg')),
            'meta' => $summary['history_last_backup'] ?? '',
            'icon' => 'dashicons-backup',
        ];

        $items[] = [
            'label' => __('Prochaine planification', 'backup-jlg'),
            'value' => $summary['scheduler_next_run_relative'] ?? ($summary['scheduler_next_run'] ?? __('Non planifié', 'backup-jlg')),
            'meta' => $summary['scheduler_next_run'] ?? '',
            'icon' => 'dashicons-clock',
        ];

        $count_archives = (int) ($summary['storage_backup_count'] ?? 0);
        $count_formatted = \function_exists('number_format_i18n')
            ? \number_format_i18n($count_archives)
            : number_format($count_archives);

        if (\function_exists('_n')) {
            $meta_label = sprintf(
                \_n('%s archive', '%s archives', $count_archives, 'backup-jlg'),
                $count_formatted
            );
        } else {
            $meta_label = sprintf(
                $count_archives === 1 ? '%s archive' : '%s archives',
                $count_formatted
            );
        }

        $items[] = [
            'label' => __('Stockage local', 'backup-jlg'),
            'value' => $summary['storage_total_size_human'] ?? size_format(0),
            'meta' => $meta_label,
            'icon' => 'dashicons-database',
        ];

        if (!empty($reliability)) {
            $score = isset($reliability['score']) ? max(0, min(100, (int) $reliability['score'])) : null;
            $score_label = $reliability['score_label'] ?? '';
            $items[] = [
                'label' => __('Indice de fiabilité', 'backup-jlg'),
                'value' => $score !== null ? sprintf(__('%s /100', 'backup-jlg'), number_format_i18n($score)) : __('Non disponible', 'backup-jlg'),
                'meta' => $score_label,
                'icon' => 'dashicons-shield-alt',
            ];
        }

        return $items;
    }

    private function has_api_keys(): bool {
        if (!class_exists(BJLG_API_Keys::class)) {
            return false;
        }

        $keys = $this->run_with_scope(static function () {
            return BJLG_API_Keys::get_keys();
        });

        return is_array($keys) && !empty($keys);
    }

    private function build_onboarding_steps(array $metrics): array {
        $summary = isset($metrics['summary']) && is_array($metrics['summary']) ? $metrics['summary'] : [];
        $scheduler = isset($metrics['scheduler']) && is_array($metrics['scheduler']) ? $metrics['scheduler'] : [];
        $encryption = isset($metrics['encryption']) && is_array($metrics['encryption']) ? $metrics['encryption'] : [];
        $has_backup = (int) ($summary['history_successful_backups'] ?? 0) > 0;
        $has_schedule = (int) ($scheduler['active_count'] ?? 0) > 0;
        $encryption_enabled = !empty($encryption['encryption_enabled']);
        $has_api_key = $this->has_api_keys();

        $steps = [
            [
                'id' => 'create-first-backup',
                'title' => __('Créer une sauvegarde immédiate', 'backup-jlg'),
                'description' => __('Assurez-vous d’avoir une archive complète en lançant une sauvegarde à la demande.', 'backup-jlg'),
                'cta' => [
                    'label' => __('Lancer une sauvegarde', 'backup-jlg'),
                    'href' => add_query_arg(['page' => 'backup-jlg', 'section' => 'backup'], admin_url('admin.php')) . '#bjlg-backup-creation-form',
                ],
                'completed' => $has_backup,
                'locked' => false,
            ],
            [
                'id' => 'configure-schedule',
                'title' => __('Planifier des sauvegardes automatiques', 'backup-jlg'),
                'description' => __('Activez au moins une planification récurrente pour couvrir vos besoins métier.', 'backup-jlg'),
                'cta' => [
                    'label' => __('Configurer la planification', 'backup-jlg'),
                    'href' => add_query_arg(['page' => 'backup-jlg', 'section' => 'backup'], admin_url('admin.php')) . '#bjlg-scheduling',
                ],
                'completed' => $has_schedule,
                'locked' => false,
            ],
            [
                'id' => 'enable-encryption',
                'title' => __('Activer le chiffrement AES-256', 'backup-jlg'),
                'description' => __('Protégez vos archives en générant une clé AES-256 puis en activant l’option « Sauvegarde chiffrée » dans Paramètres → Chiffrement.', 'backup-jlg'),
                'cta' => [
                    'label' => __('Ouvrir Paramètres → Chiffrement', 'backup-jlg'),
                    'href' => add_query_arg(['page' => 'backup-jlg', 'section' => 'settings'], admin_url('admin.php')) . '#bjlg-encryption-settings',
                ],
                'completed' => $encryption_enabled,
                'locked' => true,
            ],
            [
                'id' => 'generate-api-key',
                'title' => __('Générer une clé API', 'backup-jlg'),
                'description' => __('Créez une clé API dédiée pour vos intégrations externes et automatisez vos workflows.', 'backup-jlg'),
                'cta' => [
                    'label' => __('Créer une clé API', 'backup-jlg'),
                    'href' => add_query_arg(['page' => 'backup-jlg', 'section' => 'integrations'], admin_url('admin.php')) . '#bjlg-create-api-key',
                    'action' => 'open-api-key',
                ],
                'completed' => $has_api_key,
                'locked' => true,
            ],
        ];

        return $steps;
    }

    /**
     * Affiche le contenu de la page principale et gère le routage des onglets.
     */
    public function render_admin_page() {
        $admin_url_callback = $this->is_network_screen ? 'network_admin_url' : 'admin_url';
        $requested_section = isset($_GET['section']) ? sanitize_key($_GET['section']) : '';
        $legacy_tab = isset($_GET['tab']) ? sanitize_key($_GET['tab']) : '';
        if ($requested_section === '' && $legacy_tab !== '') {
            $requested_section = $this->map_legacy_tab_to_section($legacy_tab);
        }

        $raw_sections = apply_filters('bjlg_admin_sections', []);
        if (!is_array($raw_sections) || empty($raw_sections)) {
            $raw_sections = $this->get_default_sections([]);
        }

        $sections = [];
        foreach ($raw_sections as $key => $data) {
            $slug = sanitize_key((string) $key);
            if ($slug === '') {
                $slug = 'section-' . substr(md5((string) $key), 0, 8);
            }

            $label = '';
            $icon_candidate = 'admin-generic';
            if (is_array($data)) {
                $label = isset($data['label']) ? (string) $data['label'] : '';
                $icon_candidate = isset($data['icon']) ? (string) $data['icon'] : 'admin-generic';
            } else {
                $label = (string) $data;
            }

            if (strpos($icon_candidate, 'dashicons-') !== 0) {
                $icon_candidate = 'dashicons-' . $icon_candidate;
            }

            if ($label === '') {
                $label = ucwords(str_replace(['_', '-'], ' ', $slug));
            }

            $sections[$slug] = [
                'key' => $slug,
                'label' => $label,
                'icon' => sanitize_html_class($icon_candidate),
                'url' => add_query_arg(
                    [
                        'page' => $this->is_network_screen ? 'backup-jlg-network' : 'backup-jlg',
                        'section' => $slug,
                    ],
                    $admin_url_callback('admin.php')
                ),
            ];
        }

        if (empty($sections)) {
            return;
        }

        if ($requested_section === '' || !isset($sections[$requested_section])) {
            $active_section = (string) array_key_first($sections);
        } else {
            $active_section = $requested_section;
        }

        $scope_choices = $this->get_scope_choices();
        $this->active_scope = $this->determine_active_scope($scope_choices);
        $metrics = $this->collect_metrics_for_scope($this->active_scope);

        $notice_type = isset($_GET['bjlg_notice']) ? sanitize_key($_GET['bjlg_notice']) : '';
        $notice_message = '';

        if (isset($_GET['bjlg_notice_message'])) {
            $raw_notice = rawurldecode((string) $_GET['bjlg_notice_message']);
            $notice_message = sanitize_text_field(wp_unslash($raw_notice));
        }

        $notice_classes = [
            'success' => 'notice notice-success',
            'error' => 'notice notice-error',
            'warning' => 'notice notice-warning',
            'info' => 'notice notice-info',
        ];

        if (is_array($this->network_notice) && !empty($this->network_notice['message'])) {
            $type = isset($this->network_notice['type']) ? (string) $this->network_notice['type'] : 'info';
            $class = $notice_classes[$type] ?? $notice_classes['info'];
            printf(
                '<div class="%1$s"><p>%2$s</p></div>',
                esc_attr($class),
                esc_html((string) $this->network_notice['message'])
            );
        }

        $section_modules_map = $this->get_section_module_mapping();
        $sections_for_js = array_values($sections);
        $sections_json = !empty($sections_for_js) ? wp_json_encode($sections_for_js) : '';
        $modules_json = !empty($section_modules_map) ? wp_json_encode($section_modules_map) : '';
        $onboarding_steps = $this->build_onboarding_steps($metrics);
        $onboarding_payload = [
            'steps' => $onboarding_steps,
            'completed' => $this->onboarding_progress,
        ];
        $onboarding_json = !empty($onboarding_steps) ? wp_json_encode($onboarding_payload) : '';

        $summary_items = $this->build_sidebar_summary_items($metrics);
        $reliability = isset($metrics['reliability']) && is_array($metrics['reliability']) ? $metrics['reliability'] : [];
        $reliability_level = $reliability['level'] ?? __('Indisponible', 'backup-jlg');
        $reliability_intent = isset($reliability['intent']) ? sanitize_html_class((string) $reliability['intent']) : 'info';
        $reliability_score = isset($reliability['score']) ? max(0, min(100, (int) $reliability['score'])) : null;

        $breadcrumb_items = [
            [
                'label' => __('Console Backup JLG', 'backup-jlg'),
                'url' => add_query_arg([
                    'page' => $this->is_network_screen ? 'backup-jlg-network' : 'backup-jlg',
                ], $admin_url_callback('admin.php')),
            ],
            [
                'label' => $sections[$active_section]['label'],
                'url' => '',
            ],
        ];

        $app_sections_attr = $sections_json ? ' data-bjlg-sections="' . esc_attr($sections_json) . '"' : '';
        $app_modules_attr = $modules_json ? ' data-bjlg-modules="' . esc_attr($modules_json) . '"' : '';
        $app_onboarding_attr = $onboarding_json ? ' data-bjlg-onboarding="' . esc_attr($onboarding_json) . '"' : '';

        ?>
        <a class="bjlg-skip-link" href="#bjlg-main-content">
            <?php esc_html_e('Aller au contenu principal', 'backup-jlg'); ?>
        </a>
        <div id="bjlg-main-content" class="wrap bjlg-wrap is-light" data-bjlg-theme="light" role="main" tabindex="-1" data-active-section="<?php echo esc_attr($active_section); ?>" data-bjlg-scope="<?php echo esc_attr($this->active_scope); ?>">
            <header class="bjlg-page-header">
                <h1>
                    <span class="dashicons dashicons-database-export" aria-hidden="true"></span>
                    <?php echo esc_html(get_admin_page_title()); ?>
                    <span class="bjlg-version">v<?php echo esc_html(BJLG_VERSION); ?></span>
                </h1>
                <div class="bjlg-utility-bar">
                    <button
                        type="button"
                        class="button button-secondary bjlg-contrast-toggle"
                        id="bjlg-contrast-toggle"
                        data-dark-label="<?php echo esc_attr__('Activer le contraste renforcé', 'backup-jlg'); ?>"
                        data-light-label="<?php echo esc_attr__('Revenir au thème clair', 'backup-jlg'); ?>"
                        aria-pressed="false"
                    >
                        <?php echo esc_html__('Activer le contraste renforcé', 'backup-jlg'); ?>
                    </button>
                    <?php $this->render_scope_switcher($scope_choices, $this->active_scope); ?>
                </div>
            </header>

            <?php if ($notice_type && $notice_message !== ''): ?>
                <?php $notice_class = isset($notice_classes[$notice_type]) ? $notice_classes[$notice_type] : $notice_classes['info']; ?>
                <div class="<?php echo esc_attr($notice_class); ?>">
                    <p><?php echo esc_html($notice_message); ?></p>
                </div>
            <?php endif; ?>

            <div class="bjlg-admin-shell" data-active-section="<?php echo esc_attr($active_section); ?>">
                <aside id="bjlg-shell-sidebar" class="bjlg-admin-shell__sidebar" data-collapsible="true">
                    <div class="bjlg-sidebar__header">
                        <h2><?php esc_html_e('Navigation', 'backup-jlg'); ?></h2>
                        <button type="button" class="bjlg-sidebar__close button button-link" id="bjlg-sidebar-close">
                            <span class="dashicons dashicons-no-alt" aria-hidden="true"></span>
                            <span class="screen-reader-text"><?php esc_html_e('Fermer le menu', 'backup-jlg'); ?></span>
                        </button>
                    </div>
                    <div class="bjlg-sidebar__summary" role="region" aria-label="<?php esc_attr_e('Résumé d’état global', 'backup-jlg'); ?>">
                        <h3><?php esc_html_e('Résumé d’état', 'backup-jlg'); ?></h3>
                        <ul class="bjlg-sidebar-summary-list">
                            <?php foreach ($summary_items as $item): ?>
                                <li class="bjlg-sidebar-summary-list__item">
                                    <span class="bjlg-sidebar-summary-list__icon dashicons <?php echo esc_attr($item['icon']); ?>" aria-hidden="true"></span>
                                    <div class="bjlg-sidebar-summary-list__content">
                                        <span class="bjlg-sidebar-summary-list__label"><?php echo esc_html($item['label']); ?></span>
                                        <span class="bjlg-sidebar-summary-list__value"><?php echo esc_html($item['value']); ?></span>
                                        <?php if (!empty($item['meta'])): ?>
                                            <span class="bjlg-sidebar-summary-list__meta"><?php echo esc_html($item['meta']); ?></span>
                                        <?php endif; ?>
                                    </div>
                                </li>
                            <?php endforeach; ?>
                        </ul>
                    </div>
                    <nav class="bjlg-sidebar__nav" aria-label="<?php esc_attr_e('Navigation principale', 'backup-jlg'); ?>">
                        <ul>
                            <?php foreach ($sections as $section_key => $section): ?>
                                <li>
                                    <a class="bjlg-sidebar__nav-link<?php echo $section_key === $active_section ? ' is-active' : ''; ?>"
                                       href="<?php echo esc_url($section['url']); ?>"
                                       data-section="<?php echo esc_attr($section_key); ?>">
                                        <span class="dashicons <?php echo esc_attr($section['icon']); ?>" aria-hidden="true"></span>
                                        <span><?php echo esc_html($section['label']); ?></span>
                                    </a>
                                </li>
                            <?php endforeach; ?>
                        </ul>
                    </nav>
                </aside>

                <div class="bjlg-admin-shell__main">
                    <div class="bjlg-shell-topbar">
                        <button type="button" class="button button-secondary bjlg-shell-topbar__toggle" id="bjlg-sidebar-toggle" aria-controls="bjlg-shell-sidebar" aria-expanded="false">
                            <span class="dashicons dashicons-menu" aria-hidden="true"></span>
                            <span class="screen-reader-text"><?php esc_html_e('Afficher le menu latéral', 'backup-jlg'); ?></span>
                        </button>
                        <nav class="bjlg-breadcrumbs" aria-label="<?php esc_attr_e('Fil d’Ariane', 'backup-jlg'); ?>">
                            <ol>
                                <?php $crumb_count = count($breadcrumb_items); ?>
                                <?php foreach ($breadcrumb_items as $index => $crumb): ?>
                                    <li<?php echo $index === $crumb_count - 1 ? ' aria-current="page"' : ''; ?>>
                                        <?php if (!empty($crumb['url']) && $index !== $crumb_count - 1): ?>
                                            <a href="<?php echo esc_url($crumb['url']); ?>"><?php echo esc_html($crumb['label']); ?></a>
                                        <?php else: ?>
                                            <span><?php echo esc_html($crumb['label']); ?></span>
                                        <?php endif; ?>
                                    </li>
                                <?php endforeach; ?>
                            </ol>
                        </nav>
                        <div class="bjlg-shell-topbar__status" data-intent="<?php echo esc_attr($reliability_intent); ?>">
                            <span class="bjlg-shell-topbar__label"><?php esc_html_e('Indice de fiabilité', 'backup-jlg'); ?></span>
                            <strong class="bjlg-shell-topbar__value">
                                <?php echo $reliability_score !== null ? esc_html(number_format_i18n($reliability_score)) : '—'; ?>
                            </strong>
                            <span class="bjlg-shell-topbar__meta"><?php echo esc_html($reliability_level); ?></span>
                        </div>
                    </div>

                    <div id="bjlg-section-announcer" class="screen-reader-text" aria-live="polite" aria-atomic="true"></div>

                    <div id="bjlg-admin-app" class="bjlg-admin-app" data-active-section="<?php echo esc_attr($active_section); ?>"<?php echo $app_sections_attr . $app_modules_attr . $app_onboarding_attr; ?>>
                        <div id="bjlg-admin-app-nav" class="bjlg-admin-app__nav"></div>
                        <div class="bjlg-admin-app__panels">
                            <?php foreach ($sections as $section_key => $section):
                                $panel_id = 'bjlg-section-' . $section_key;
                                $panel_label_id = $panel_id . '-title';
                                $is_active = ($section_key === $active_section);
                                $panel_modules = isset($section_modules_map[$section_key]) ? array_filter(array_map('sanitize_key', (array) $section_modules_map[$section_key])) : [];
                                $panel_modules_attr = $panel_modules ? ' data-bjlg-modules="' . esc_attr(implode(' ', array_unique($panel_modules))) . '"' : '';
                                ?>
                                <section
                                    id="<?php echo esc_attr($panel_id); ?>"
                                    class="bjlg-shell-section"
                                    data-section="<?php echo esc_attr($section_key); ?>"
                                    data-bjlg-label-id="<?php echo esc_attr($panel_label_id); ?>"
                                    role="tabpanel"
                                    aria-hidden="<?php echo $is_active ? 'false' : 'true'; ?>"
                                    aria-labelledby="<?php echo esc_attr($panel_label_id); ?>"
                                    tabindex="0"<?php echo $is_active ? '' : ' hidden'; ?><?php echo $panel_modules_attr; ?>>
                                    <h2 id="<?php echo esc_attr($panel_label_id); ?>" class="screen-reader-text"><?php echo esc_html($section['label']); ?></h2>
                                    <?php $this->render_section_content($section_key, $active_section, $metrics, $onboarding_payload); ?>
                                </section>
                            <?php endforeach; ?>
                        </div>
                    </div>
                </div>
            </div>
        </div>
        <?php
    }

    private function render_section_content($section_key, $active_section, array $metrics, array $onboarding_payload) {
        $handled = true;

        switch ($section_key) {
            case 'monitoring':
                $this->render_dashboard_overview($metrics, $onboarding_payload);
                $this->render_history_section();
                $this->render_health_check_section();
                $this->render_logs_section();
                break;
            case 'backup':
                $this->render_backup_creation_section();
                $this->render_backup_list_section();
                $this->render_schedule_section();
                break;
            case 'restore':
                $this->render_restore_section();
                break;
            case 'settings':
                $this->render_settings_section();
                break;
            case 'integrations':
                $this->render_api_section();
                break;
            case 'network':
                if ($this->is_network_screen) {
                    $this->render_network_section();
                } else {
                    $handled = false;
                }
                break;
            default:
                $handled = false;
                break;
        }

        /**
         * Permet aux extensions d'ajouter du contenu après le rendu d'une section.
         *
         * @param string $section_key     Clé de la section affichée.
         * @param string $active_section  Section actuellement active.
         * @param array  $metrics         Dernières métriques calculées.
         * @param bool   $handled         Indique si la section a été gérée par le cœur du plugin.
         */
        do_action('bjlg_render_admin_section', $section_key, $active_section, $metrics, $handled);

        if (!$handled) {
            do_action('bjlg_render_admin_tab', $section_key, $active_section);
        }
    }

    private function get_tab_module_mapping() {
        return $this->get_section_module_mapping();
    }

    /**
     * Affiche l'encart de synthèse des métriques et l'onboarding.
     */
    private function render_dashboard_overview(array $metrics, array $onboarding_payload = []) {
        $summary = $metrics['summary'] ?? [];
        $alerts = $metrics['alerts'] ?? [];
        $queues = isset($metrics['queues']) && is_array($metrics['queues']) ? $metrics['queues'] : [];
        $reliability = isset($metrics['reliability']) && is_array($metrics['reliability']) ? $metrics['reliability'] : [];
        $data_attr = !empty($metrics) ? wp_json_encode($metrics) : '';

        $backup_tab_url = add_query_arg(
            [
                'page' => 'backup-jlg',
                'section' => 'backup',
            ],
            admin_url('admin.php')
        );

        $backup_cta_url = $backup_tab_url . '#bjlg-backup-creation-form';
        $restore_cta_url = $backup_tab_url . '#bjlg-restore-form';
        $checklist_json = !empty($onboarding_payload) ? wp_json_encode($onboarding_payload) : '';
        $checklist_attr = $checklist_json ? ' data-bjlg-checklist="' . esc_attr($checklist_json) . '"' : '';

        ?>
        <section class="bjlg-dashboard-overview" <?php echo $data_attr ? 'data-bjlg-dashboard="' . esc_attr($data_attr) . '"' : ''; ?>>
            <header class="bjlg-dashboard-overview__header">
                <h2><?php esc_html_e('Vue d’ensemble', 'backup-jlg'); ?></h2>
                <?php if (!empty($metrics['generated_at'])): ?>
                    <span class="bjlg-dashboard-overview__timestamp">
                        <?php echo esc_html(sprintf(__('Actualisé à %s', 'backup-jlg'), $metrics['generated_at'])); ?>
                    </span>
                <?php endif; ?>
            </header>

            <div id="bjlg-dashboard-live-region" class="screen-reader-text" role="status" aria-live="polite" aria-atomic="true"></div>

            <div class="bjlg-dashboard-actions" data-role="actions" role="region" aria-live="polite" aria-atomic="true">
                <article class="bjlg-action-card" data-action="backup">
                    <div class="bjlg-action-card__content">
                        <h3 class="bjlg-action-card__title"><?php esc_html_e('Lancer une sauvegarde', 'backup-jlg'); ?></h3>
                        <p class="bjlg-action-card__meta" data-field="cta_backup_last_backup">
                            <?php echo esc_html($summary['history_last_backup_relative'] ?? __('Aucune sauvegarde récente.', 'backup-jlg')); ?>
                        </p>
                        <p class="bjlg-action-card__meta" data-field="cta_backup_next_run">
                            <?php echo esc_html($summary['scheduler_next_run_relative'] ?? __('Aucune planification active.', 'backup-jlg')); ?>
                        </p>
                    </div>
                    <a class="button button-primary button-hero bjlg-action-card__cta" href="<?php echo esc_url($backup_cta_url); ?>">
                        <span class="dashicons dashicons-backup" aria-hidden="true"></span>
                        <?php esc_html_e('Créer une sauvegarde', 'backup-jlg'); ?>
                    </a>
                </article>

                <article class="bjlg-action-card" data-action="restore">
                    <div class="bjlg-action-card__content">
                        <h3 class="bjlg-action-card__title"><?php esc_html_e('Restaurer une sauvegarde', 'backup-jlg'); ?></h3>
                        <p class="bjlg-action-card__meta" data-field="cta_restore_last_backup">
                            <?php echo esc_html($summary['history_last_backup'] ?? __('Aucune sauvegarde disponible.', 'backup-jlg')); ?>
                        </p>
                        <p class="bjlg-action-card__meta">
                            <?php esc_html_e('Archives stockées :', 'backup-jlg'); ?>
                            <span data-field="cta_restore_backup_count"><?php echo esc_html(number_format_i18n($summary['storage_backup_count'] ?? 0)); ?></span>
                        </p>
                    </div>
                    <a class="button button-secondary button-hero bjlg-action-card__cta" data-action-target="restore" href="<?php echo esc_url($restore_cta_url); ?>">
                        <span class="dashicons dashicons-update" aria-hidden="true"></span>
                        <?php esc_html_e('Ouvrir l’assistant de restauration', 'backup-jlg'); ?>
                    </a>
                </article>
            </div>

            <?php $this->render_reliability_section($reliability); ?>

            <div class="bjlg-alerts" data-role="alerts" role="status" aria-live="polite" aria-atomic="true">
                <?php foreach ($alerts as $alert): ?>
                    <div class="bjlg-alert bjlg-alert--<?php echo esc_attr($alert['type'] ?? 'info'); ?>">
                        <div class="bjlg-alert__content">
                            <strong class="bjlg-alert__title"><?php echo esc_html($alert['title'] ?? ''); ?></strong>
                            <?php if (!empty($alert['message'])): ?>
                                <p class="bjlg-alert__message"><?php echo esc_html($alert['message']); ?></p>
                            <?php endif; ?>
                        </div>
                        <?php if (!empty($alert['action']['label']) && !empty($alert['action']['url'])): ?>
                            <a class="bjlg-alert__action button button-secondary" href="<?php echo esc_url($alert['action']['url']); ?>">
                                <?php echo esc_html($alert['action']['label']); ?>
                            </a>
                        <?php endif; ?>
                    </div>
                <?php endforeach; ?>
            </div>

            <div class="bjlg-cards-grid">
                <article class="bjlg-card bjlg-card--stat" data-metric="history">
                    <span class="bjlg-card__kicker"><?php esc_html_e('Activité 30 jours', 'backup-jlg'); ?></span>
                    <h3 class="bjlg-card__title"><?php esc_html_e('Actions enregistrées', 'backup-jlg'); ?></h3>
                    <div class="bjlg-card__value" data-field="history_total_actions"><?php echo esc_html(number_format_i18n($summary['history_total_actions'] ?? 0)); ?></div>
                    <p class="bjlg-card__meta">
                        <span data-field="history_successful_backups"><?php echo esc_html(number_format_i18n($summary['history_successful_backups'] ?? 0)); ?></span>
                        <?php esc_html_e(' sauvegardes réussies', 'backup-jlg'); ?>
                    </p>
                </article>

                <article class="bjlg-card bjlg-card--stat" data-metric="last-backup">
                    <span class="bjlg-card__kicker"><?php esc_html_e('Dernière sauvegarde', 'backup-jlg'); ?></span>
                    <h3 class="bjlg-card__title"><?php esc_html_e('Statut récent', 'backup-jlg'); ?></h3>
                    <div class="bjlg-card__value" data-field="history_last_backup"><?php echo esc_html($summary['history_last_backup'] ?? __('Aucune sauvegarde effectuée', 'backup-jlg')); ?></div>
                    <p class="bjlg-card__meta" data-field="history_last_backup_relative">
                        <?php echo esc_html($summary['history_last_backup_relative'] ?? ''); ?>
                    </p>
                </article>

                <article class="bjlg-card bjlg-card--stat" data-metric="scheduler">
                    <span class="bjlg-card__kicker"><?php esc_html_e('Planification', 'backup-jlg'); ?></span>
                    <h3 class="bjlg-card__title"><?php esc_html_e('Prochaine exécution', 'backup-jlg'); ?></h3>
                    <div class="bjlg-card__value" data-field="scheduler_next_run"><?php echo esc_html($summary['scheduler_next_run'] ?? __('Non planifié', 'backup-jlg')); ?></div>
                    <p class="bjlg-card__meta" data-field="scheduler_next_run_relative"><?php echo esc_html($summary['scheduler_next_run_relative'] ?? ''); ?></p>
                    <p class="bjlg-card__footnote">
                        <?php esc_html_e('Planifications actives :', 'backup-jlg'); ?>
                        <span data-field="scheduler_active_count"><?php echo esc_html(number_format_i18n($summary['scheduler_active_count'] ?? 0)); ?></span>
                        • <?php esc_html_e('Taux de succès :', 'backup-jlg'); ?>
                        <span data-field="scheduler_success_rate"><?php echo esc_html($summary['scheduler_success_rate'] ?? '0%'); ?></span>
                    </p>
                </article>

                <article class="bjlg-card bjlg-card--stat" data-metric="storage">
                    <span class="bjlg-card__kicker"><?php esc_html_e('Stockage', 'backup-jlg'); ?></span>
                    <h3 class="bjlg-card__title"><?php esc_html_e('Espace utilisé', 'backup-jlg'); ?></h3>
                    <div class="bjlg-card__value" data-field="storage_total_size_human"><?php echo esc_html($summary['storage_total_size_human'] ?? size_format(0)); ?></div>
                    <p class="bjlg-card__meta">
                        <?php esc_html_e('Fichiers archivés :', 'backup-jlg'); ?>
                        <span data-field="storage_backup_count"><?php echo esc_html(number_format_i18n($summary['storage_backup_count'] ?? 0)); ?></span>
                    </p>
                </article>

                <?php
                $remote_destinations = isset($metrics['storage']['remote_destinations']) && is_array($metrics['storage']['remote_destinations'])
                    ? $metrics['storage']['remote_destinations']
                    : [];
                $remote_total = count($remote_destinations);
                $remote_connected = 0;
                $remote_summary = __('Aucune destination distante configurée.', 'backup-jlg');
                $remote_caption = __('Connectez une destination distante pour suivre les quotas.', 'backup-jlg');
                $capacity_watch = [];
                $offline_destinations = [];
                $remote_threshold = isset($metrics['storage']['remote_warning_threshold'])
                    ? max(1.0, min(100.0, (float) $metrics['storage']['remote_warning_threshold']))
                    : 85.0;
                $remote_threshold_ratio = $remote_threshold / 100;
                $remote_last_refresh_formatted = isset($metrics['storage']['remote_last_refreshed_formatted'])
                    ? (string) $metrics['storage']['remote_last_refreshed_formatted']
                    : '';
                $remote_last_refresh_relative = isset($metrics['storage']['remote_last_refreshed_relative'])
                    ? (string) $metrics['storage']['remote_last_refreshed_relative']
                    : '';
                $remote_refresh_stale = !empty($metrics['storage']['remote_refresh_stale']);
                if ($remote_last_refresh_formatted !== '' && $remote_last_refresh_relative === '') {
                    $remote_last_refresh_relative = $remote_last_refresh_formatted;
                }
                $remote_refresh_text = $remote_last_refresh_formatted !== ''
                    ? ($remote_refresh_stale
                        ? sprintf(__('Rafraîchi %s — données à actualiser', 'backup-jlg'), $remote_last_refresh_relative)
                        : sprintf(__('Rafraîchi %s', 'backup-jlg'), $remote_last_refresh_relative))
                    : __('Aucun rafraîchissement enregistré.', 'backup-jlg');

                if ($remote_total > 0) {
                    foreach ($remote_destinations as $destination) {
                        if (!is_array($destination)) {
                            continue;
                        }

                        $name = isset($destination['name']) && $destination['name'] !== ''
                            ? sanitize_text_field((string) $destination['name'])
                            : sanitize_text_field((string) ($destination['id'] ?? __('Destination inconnue', 'backup-jlg')));

                        $connected = !empty($destination['connected']);
                        if ($connected) {
                            $remote_connected++;
                        } else {
                            $offline_destinations[] = $name;
                        }

                        $errors = isset($destination['errors']) && is_array($destination['errors'])
                            ? array_filter(array_map('sanitize_text_field', $destination['errors']))
                            : [];

                        if (!empty($errors)) {
                            $offline_destinations[] = $name;
                        }

                        $used_bytes = isset($destination['used_bytes']) ? (int) $destination['used_bytes'] : null;
                        $quota_bytes = isset($destination['quota_bytes']) ? (int) $destination['quota_bytes'] : null;
                        $ratio = isset($destination['utilization_ratio']) ? (float) $destination['utilization_ratio'] : null;

                        if ($ratio === null && $connected && $quota_bytes && $quota_bytes > 0 && $used_bytes !== null) {
                            $ratio = max(0, min(1, $used_bytes / $quota_bytes));
                        }

                        if ($ratio !== null && $ratio >= $remote_threshold_ratio) {
                            $capacity_watch[] = $name;
                        }
                    }

                    $remote_summary = sprintf(
                        _n('%1$s destination distante active sur %2$s', '%1$s destinations distantes actives sur %2$s', $remote_connected, 'backup-jlg'),
                        number_format_i18n($remote_connected),
                        number_format_i18n($remote_total)
                    );

                    $unique_offline = array_values(array_unique($offline_destinations));
                    $unique_watch = array_values(array_unique($capacity_watch));

                    if (!empty($unique_offline)) {
                        $remote_caption = sprintf(
                            __('Attention : vérifier %s', 'backup-jlg'),
                            implode(', ', $unique_offline)
                        );
                    } elseif (!empty($unique_watch)) {
                        $remote_caption = sprintf(
                            __('Capacité > %1$s%% pour %2$s', 'backup-jlg'),
                            number_format_i18n((int) round($remote_threshold)),
                            implode(', ', $unique_watch)
                        );
                    } else {
                        $remote_caption = __('Capacité hors-site nominale.', 'backup-jlg');
                    }
                }
                ?>
                <article class="bjlg-card bjlg-card--stat" data-metric="remote-storage">
                    <span class="bjlg-card__kicker"><?php esc_html_e('Stockage distant', 'backup-jlg'); ?></span>
                    <h3 class="bjlg-card__title"><?php esc_html_e('Capacité hors-site', 'backup-jlg'); ?></h3>
                    <div class="bjlg-card__value" data-field="remote_storage_connected"><?php echo esc_html($remote_summary); ?></div>
                    <p class="bjlg-card__meta" data-field="remote_storage_caption"><?php echo esc_html($remote_caption); ?></p>
                    <p class="bjlg-card__footnote" data-field="remote_storage_refresh"><?php echo esc_html($remote_refresh_text); ?></p>
                    <ul class="bjlg-card__list" data-field="remote_storage_list">
                        <?php if (empty($remote_destinations)): ?>
                            <li class="bjlg-card__list-item" data-empty="true"><?php esc_html_e('Aucune donnée distante disponible.', 'backup-jlg'); ?></li>
                        <?php else: ?>
                            <?php foreach ($remote_destinations as $destination):
                                if (!is_array($destination)) {
                                    continue;
                                }

                                $name = isset($destination['name']) && $destination['name'] !== ''
                                    ? sanitize_text_field((string) $destination['name'])
                                    : sanitize_text_field((string) ($destination['id'] ?? __('Destination inconnue', 'backup-jlg')));

                                $used_human = isset($destination['used_human']) ? (string) $destination['used_human'] : '';
                                $quota_human = isset($destination['quota_human']) ? (string) $destination['quota_human'] : '';
                                $free_human = isset($destination['free_human']) ? (string) $destination['free_human'] : '';
                                $backups_count = isset($destination['backups_count']) ? (int) $destination['backups_count'] : 0;
                                $used_bytes = isset($destination['used_bytes']) ? (int) $destination['used_bytes'] : null;
                                $quota_bytes = isset($destination['quota_bytes']) ? (int) $destination['quota_bytes'] : null;
                                $connected = !empty($destination['connected']);
                                $errors = isset($destination['errors']) && is_array($destination['errors'])
                                    ? array_filter(array_map('sanitize_text_field', $destination['errors']))
                                    : [];

                                $detail_parts = [];
                                if ($used_human !== '' && $quota_human !== '') {
                                    $detail_parts[] = sprintf(__('Utilisé : %1$s / %2$s', 'backup-jlg'), $used_human, $quota_human);
                                } elseif ($used_human !== '') {
                                    $detail_parts[] = sprintf(__('Utilisé : %s', 'backup-jlg'), $used_human);
                                }

                                if ($free_human !== '') {
                                    $detail_parts[] = sprintf(__('Libre : %s', 'backup-jlg'), $free_human);
                                }

                                if ($backups_count > 0) {
                                    $detail_parts[] = sprintf(
                                        _n('%s archive stockée', '%s archives stockées', $backups_count, 'backup-jlg'),
                                        number_format_i18n($backups_count)
                                    );
                                }

                                $ratio = isset($destination['utilization_ratio']) ? (float) $destination['utilization_ratio'] : null;
                                if ($ratio === null && $quota_bytes && $quota_bytes > 0 && $used_bytes !== null) {
                                    $ratio = max(0, min(1, $used_bytes / $quota_bytes));
                                }
                                if ($ratio !== null) {
                                    $detail_parts[] = sprintf(__('Utilisation : %s%%', 'backup-jlg'), number_format_i18n((int) round($ratio * 100)));
                                }
                                $latency_ms = isset($destination['latency_ms']) ? (int) $destination['latency_ms'] : null;
                                if ($latency_ms !== null && $latency_ms > 0) {
                                    $detail_parts[] = sprintf(__('Relevé en %s ms', 'backup-jlg'), number_format_i18n($latency_ms));
                                }

                                $intent = 'info';
                                if (!$connected || !empty($errors)) {
                                    $intent = 'error';
                                } elseif ($ratio !== null && $ratio >= $remote_threshold_ratio) {
                                    $intent = 'warning';
                                }
                                ?>
                                <li class="bjlg-card__list-item bjlg-card__list-item--<?php echo esc_attr($intent); ?>" data-intent="<?php echo esc_attr($intent); ?>">
                                    <strong><?php echo esc_html($name); ?></strong>
                                    <?php if (!empty($detail_parts)): ?>
                                        <span class="bjlg-card__list-meta"><?php echo esc_html(implode(' • ', $detail_parts)); ?></span>
                                    <?php endif; ?>
                                    <?php if (!empty($errors)): ?>
                                        <span class="bjlg-card__list-error"><?php echo esc_html(implode(' • ', $errors)); ?></span>
                                    <?php endif; ?>
                                </li>
                            <?php endforeach; ?>
                        <?php endif; ?>
                    </ul>
                    <div class="bjlg-card__actions" data-field="remote_storage_actions">
                        <a class="button button-secondary" href="<?php echo esc_url(add_query_arg(['page' => 'backup-jlg', 'section' => 'settings'], admin_url('admin.php'))); ?>"><?php esc_html_e('Configurer les destinations', 'backup-jlg'); ?></a>
                        <a class="button button-link" href="<?php echo esc_url(add_query_arg(['page' => 'backup-jlg', 'section' => 'monitoring'], admin_url('admin.php'))); ?>"><?php esc_html_e('Ouvrir le monitoring', 'backup-jlg'); ?></a>
                    </div>
                </article>

                <?php
                $remote_purge_queue = isset($metrics['queues']['remote_purge']) && is_array($metrics['queues']['remote_purge'])
                    ? $metrics['queues']['remote_purge']
                    : [];
                $remote_purge_sla = isset($remote_purge_queue['sla']) && is_array($remote_purge_queue['sla'])
                    ? $remote_purge_queue['sla']
                    : [];

                if (!empty($remote_purge_sla)) {
                    $pending_total = isset($remote_purge_sla['pending_total']) ? (int) $remote_purge_sla['pending_total'] : 0;
                    $pending_total_label = number_format_i18n($pending_total);
                    $pending_over_threshold = isset($remote_purge_sla['pending_over_threshold'])
                        ? (int) $remote_purge_sla['pending_over_threshold']
                        : 0;
                    $pending_average = isset($remote_purge_sla['pending_average']) && $remote_purge_sla['pending_average'] !== ''
                        ? (string) $remote_purge_sla['pending_average']
                        : '—';
                    $pending_oldest = isset($remote_purge_sla['pending_oldest']) && $remote_purge_sla['pending_oldest'] !== ''
                        ? (string) $remote_purge_sla['pending_oldest']
                        : '—';
                    $pending_destinations = isset($remote_purge_sla['pending_destinations'])
                        ? (string) $remote_purge_sla['pending_destinations']
                        : '';
                    $throughput_average = isset($remote_purge_sla['throughput_average']) && $remote_purge_sla['throughput_average'] !== ''
                        ? (string) $remote_purge_sla['throughput_average']
                        : '—';
                    $last_completion = isset($remote_purge_sla['throughput_last_completion']) && $remote_purge_sla['throughput_last_completion'] !== ''
                        ? (string) $remote_purge_sla['throughput_last_completion']
                        : '—';
                    $last_completion_relative = isset($remote_purge_sla['throughput_last_completion_relative'])
                        ? (string) $remote_purge_sla['throughput_last_completion_relative']
                        : '';
                    $failures_total = isset($remote_purge_sla['failures_total']) ? (int) $remote_purge_sla['failures_total'] : 0;
                    $failures_total_label = number_format_i18n($failures_total);
                    $last_failure_relative = isset($remote_purge_sla['last_failure_relative'])
                        ? (string) $remote_purge_sla['last_failure_relative']
                        : '';
                    $last_failure_message = isset($remote_purge_sla['last_failure_message'])
                        ? (string) $remote_purge_sla['last_failure_message']
                        : '';
                    $updated_relative = isset($remote_purge_sla['updated_relative'])
                        ? (string) $remote_purge_sla['updated_relative']
                        : '';
                    $updated_formatted = isset($remote_purge_sla['updated_formatted'])
                        ? (string) $remote_purge_sla['updated_formatted']
                        : '';

                    $pending_intent = $pending_over_threshold > 0 ? 'warning' : 'info';
                    $failures_intent = $failures_total > 0 ? 'error' : 'info';
                    ?>
                    <article class="bjlg-card bjlg-card--sla" data-metric="remote-purge-sla">
                        <span class="bjlg-card__kicker"><?php esc_html_e('Purge distante', 'backup-jlg'); ?></span>
                        <h3 class="bjlg-card__title"><?php esc_html_e('SLA opérationnel', 'backup-jlg'); ?></h3>

                        <div class="bjlg-card__stats">
                            <div class="bjlg-card__stat" data-intent="<?php echo esc_attr($pending_intent); ?>">
                                <span class="bjlg-card__stat-label"><?php esc_html_e('Entrées en file', 'backup-jlg'); ?></span>
                                <span class="bjlg-card__stat-value"><?php echo esc_html($pending_total_label); ?></span>
                            </div>
                            <?php if ($pending_over_threshold > 0): ?>
                                <p class="bjlg-card__stat-meta" data-intent="warning">
                                    <?php
                                    printf(
                                        /* translators: %s: number of entries above SLA threshold. */
                                        esc_html__('Seuil dépassé pour %s entrée(s).', 'backup-jlg'),
                                        esc_html(number_format_i18n($pending_over_threshold))
                                    );
                                    ?>
                                </p>
                            <?php endif; ?>

                            <div class="bjlg-card__stat">
                                <span class="bjlg-card__stat-label"><?php esc_html_e('Attente moyenne', 'backup-jlg'); ?></span>
                                <span class="bjlg-card__stat-value"><?php echo esc_html($pending_average); ?></span>
                            </div>

                            <div class="bjlg-card__stat" data-intent="<?php echo esc_attr($pending_intent); ?>">
                                <span class="bjlg-card__stat-label"><?php esc_html_e('Plus ancien en file', 'backup-jlg'); ?></span>
                                <span class="bjlg-card__stat-value"><?php echo esc_html($pending_oldest); ?></span>
                            </div>

                            <div class="bjlg-card__stat">
                                <span class="bjlg-card__stat-label"><?php esc_html_e('Durée moyenne d’une purge', 'backup-jlg'); ?></span>
                                <span class="bjlg-card__stat-value"><?php echo esc_html($throughput_average); ?></span>
                            </div>

                            <div class="bjlg-card__stat">
                                <span class="bjlg-card__stat-label"><?php esc_html_e('Dernière purge finalisée', 'backup-jlg'); ?></span>
                                <span class="bjlg-card__stat-value"><?php echo esc_html($last_completion); ?></span>
                            </div>
                            <?php if ($last_completion_relative !== ''): ?>
                                <p class="bjlg-card__stat-meta">
                                    <?php
                                    printf(
                                        /* translators: %s: relative time. */
                                        esc_html__('Terminée %s', 'backup-jlg'),
                                        esc_html($last_completion_relative)
                                    );
                                    ?>
                                </p>
                            <?php endif; ?>

                            <div class="bjlg-card__stat" data-intent="<?php echo esc_attr($failures_intent); ?>">
                                <span class="bjlg-card__stat-label"><?php esc_html_e('Échecs détectés', 'backup-jlg'); ?></span>
                                <span class="bjlg-card__stat-value"><?php echo esc_html($failures_total_label); ?></span>
                            </div>
                            <?php if ($last_failure_relative !== ''): ?>
                                <p class="bjlg-card__stat-meta" data-intent="<?php echo esc_attr($failures_intent); ?>">
                                    <?php
                                    printf(
                                        /* translators: %s: relative time. */
                                        esc_html__('Dernier incident %s', 'backup-jlg'),
                                        esc_html($last_failure_relative)
                                    );
                                    ?>
                                </p>
                            <?php endif; ?>
                        </div>

                        <?php if ($pending_destinations !== ''): ?>
                            <p class="bjlg-card__note">
                                <?php
                                printf(
                                    /* translators: %s: list of destinations. */
                                    esc_html__('Destinations impactées : %s', 'backup-jlg'),
                                    esc_html($pending_destinations)
                                );
                                ?>
                            </p>
                        <?php endif; ?>

                        <?php if ($last_failure_message !== ''): ?>
                            <p class="bjlg-card__note" data-intent="<?php echo esc_attr($failures_intent); ?>">
                                <?php echo esc_html($last_failure_message); ?>
                            </p>
                        <?php endif; ?>

                        <?php if ($updated_relative !== '' || $updated_formatted !== ''): ?>
                            <p class="bjlg-card__meta">
                                <?php
                                if ($updated_relative !== '') {
                                    printf(
                                        /* translators: %s: relative time. */
                                        esc_html__('Actualisé %s', 'backup-jlg'),
                                        esc_html($updated_relative)
                                    );
                                } elseif ($updated_formatted !== '') {
                                    printf(
                                        /* translators: %s: formatted date. */
                                        esc_html__('Actualisé le %s', 'backup-jlg'),
                                        esc_html($updated_formatted)
                                    );
                                }
                                ?>
                            </p>
                        <?php endif; ?>
                    </article>
                <?php }
                ?>
            </div>

            <div class="bjlg-onboarding-checklist" id="bjlg-onboarding-checklist" role="region" aria-live="polite" aria-atomic="true"<?php echo $checklist_attr; ?>>
                <div class="bjlg-onboarding-checklist__placeholder">
                    <span class="spinner is-active" aria-hidden="true"></span>
                    <p><?php esc_html_e('Chargement de votre checklist personnalisée…', 'backup-jlg'); ?></p>
                </div>
                <noscript>
                    <p class="bjlg-onboarding-checklist__noscript"><?php esc_html_e('Activez JavaScript pour utiliser la checklist interactive.', 'backup-jlg'); ?></p>
                </noscript>
            </div>

            <div class="bjlg-dashboard-charts" data-role="charts">
                <article class="bjlg-chart-card" data-chart="history-trend">
                    <header class="bjlg-chart-card__header">
                        <h3 class="bjlg-chart-card__title"><?php esc_html_e('Tendance des sauvegardes', 'backup-jlg'); ?></h3>
                        <p class="bjlg-chart-card__subtitle" data-field="chart_history_subtitle">
                            <?php esc_html_e('Actions réussies et échouées sur 30 jours.', 'backup-jlg'); ?>
                        </p>
                    </header>
                    <canvas class="bjlg-chart-card__canvas" id="bjlg-history-trend" aria-hidden="true"></canvas>
                    <p class="bjlg-chart-card__empty" data-role="empty-message"><?php esc_html_e('Données de tendance indisponibles pour le moment.', 'backup-jlg'); ?></p>
                </article>

                <article class="bjlg-chart-card" data-chart="storage-trend">
                    <header class="bjlg-chart-card__header">
                        <h3 class="bjlg-chart-card__title"><?php esc_html_e('Evolution du stockage', 'backup-jlg'); ?></h3>
                        <p class="bjlg-chart-card__subtitle" data-field="chart_storage_subtitle">
                            <?php esc_html_e('Capacité utilisée par vos archives.', 'backup-jlg'); ?>
                        </p>
                    </header>
                    <canvas class="bjlg-chart-card__canvas" id="bjlg-storage-trend" aria-hidden="true"></canvas>
                    <p class="bjlg-chart-card__empty" data-role="empty-message"><?php esc_html_e('Aucune mesure d’utilisation disponible.', 'backup-jlg'); ?></p>
                </article>
            </div>

            <?php if (!empty($queues)): ?>
                <section class="bjlg-queues" aria-labelledby="bjlg-queues-title">
                    <header class="bjlg-queues__header">
                        <h2 id="bjlg-queues-title"><?php esc_html_e('Files d’attente', 'backup-jlg'); ?></h2>
                        <p class="bjlg-queues__description">
                            <?php esc_html_e('Suivez les notifications et purges distantes en attente directement depuis le tableau de bord.', 'backup-jlg'); ?>
                        </p>
                    </header>

                    <div class="bjlg-queues__grid">
                        <?php foreach ($queues as $queue_key => $queue):
                            if (!is_array($queue)) {
                                continue;
                            }

                            $total = isset($queue['total']) ? (int) $queue['total'] : 0;
                            $status_counts = isset($queue['status_counts']) && is_array($queue['status_counts']) ? $queue['status_counts'] : [];
                            $pending_count = isset($status_counts['pending']) ? (int) $status_counts['pending'] : 0;
                            $retry_count = isset($status_counts['retry']) ? (int) $status_counts['retry'] : 0;
                            $failed_count = isset($status_counts['failed']) ? (int) $status_counts['failed'] : 0;
                            $delayed_count = isset($queue['delayed_count']) ? (int) $queue['delayed_count'] : 0;
                            $next_relative = isset($queue['next_attempt_relative']) ? (string) $queue['next_attempt_relative'] : '';
                            $oldest_relative = isset($queue['oldest_entry_relative']) ? (string) $queue['oldest_entry_relative'] : '';
                            $entries = isset($queue['entries']) && is_array($queue['entries']) ? $queue['entries'] : [];
                            ?>
                            <article class="bjlg-queue-card" data-queue="<?php echo esc_attr($queue_key); ?>">
                                <header class="bjlg-queue-card__header">
                                    <h3 class="bjlg-queue-card__title"><?php echo esc_html($queue['label'] ?? ucfirst((string) $queue_key)); ?></h3>
                                    <span class="bjlg-queue-card__count" data-field="total">
                                        <?php
                                        echo esc_html(
                                            sprintf(
                                                _n('%s entrée', '%s entrées', $total, 'backup-jlg'),
                                                number_format_i18n($total)
                                            )
                                        );
                                        ?>
                                    </span>
                                </header>

                                <p class="bjlg-queue-card__meta" data-field="status-counts">
                                    <?php
                                    printf(
                                        /* translators: 1: number of pending entries, 2: number of retry entries, 3: number of failed entries. */
                                        esc_html__('En attente : %1$s • Nouvel essai : %2$s • Échecs : %3$s', 'backup-jlg'),
                                        esc_html(number_format_i18n($pending_count)),
                                        esc_html(number_format_i18n($retry_count)),
                                        esc_html(number_format_i18n($failed_count))
                                    );
                                    ?>
                                </p>

                                <p class="bjlg-queue-card__meta" data-field="next">
                                    <?php if ($next_relative !== ''): ?>
                                        <?php printf(esc_html__('Prochain passage %s', 'backup-jlg'), esc_html($next_relative)); ?>
                                    <?php else: ?>
                                        <?php esc_html_e('Aucun traitement planifié.', 'backup-jlg'); ?>
                                    <?php endif; ?>
                                </p>

                                <p class="bjlg-queue-card__meta" data-field="oldest">
                                    <?php if ($oldest_relative !== ''): ?>
                                        <?php printf(esc_html__('Entrée la plus ancienne %s', 'backup-jlg'), esc_html($oldest_relative)); ?>
                                    <?php endif; ?>
                                </p>

                                <?php if (!empty($delayed_count)): ?>
                                    <p class="bjlg-queue-card__meta bjlg-queue-card__meta--alert" data-field="delayed">
                                        <?php printf(esc_html__('%s purge(s) en retard', 'backup-jlg'), esc_html(number_format_i18n($delayed_count))); ?>
                                    </p>
                                <?php endif; ?>

                                <?php if ($queue_key === 'remote_purge' && !empty($queue['sla']) && is_array($queue['sla'])):
                                    $sla = $queue['sla'];
                                ?>
                                    <div class="bjlg-queue-card__metrics" data-field="sla">
                                        <?php if (!empty($sla['updated_relative'])): ?>
                                            <p class="bjlg-queue-card__metrics-caption"><?php printf(esc_html__('Mise à jour %s', 'backup-jlg'), esc_html($sla['updated_relative'])); ?></p>
                                        <?php endif; ?>
                                        <ul class="bjlg-queue-card__metrics-list">
                                            <?php if (!empty($sla['pending_average'])): ?>
                                                <li><?php printf(esc_html__('Âge moyen en file : %s', 'backup-jlg'), esc_html($sla['pending_average'])); ?></li>
                                            <?php endif; ?>
                                            <?php if (!empty($sla['pending_oldest'])): ?>
                                                <li><?php printf(esc_html__('Plus ancien : %s', 'backup-jlg'), esc_html($sla['pending_oldest'])); ?></li>
                                            <?php endif; ?>
                                            <?php if (!empty($sla['pending_over_threshold'])): ?>
                                                <li><?php printf(esc_html__('%s entrée(s) au-delà du seuil', 'backup-jlg'), esc_html(number_format_i18n((int) $sla['pending_over_threshold']))); ?></li>
                                            <?php endif; ?>
                                            <?php if (!empty($sla['pending_destinations'])): ?>
                                                <li><?php printf(esc_html__('Destinations impactées : %s', 'backup-jlg'), esc_html($sla['pending_destinations'])); ?></li>
                                            <?php endif; ?>
                                            <?php if (!empty($sla['throughput_average'])): ?>
                                                <li><?php printf(esc_html__('Durée moyenne de purge : %s', 'backup-jlg'), esc_html($sla['throughput_average'])); ?></li>
                                            <?php endif; ?>
                                            <?php if (!empty($sla['throughput_last_completion_relative'])): ?>
                                                <li><?php printf(esc_html__('Dernière purge réussie %s', 'backup-jlg'), esc_html($sla['throughput_last_completion_relative'])); ?></li>
                                            <?php endif; ?>
                                            <?php if (!empty($sla['failures_total'])): ?>
                                                <li><?php printf(esc_html__('Échecs cumulés : %s', 'backup-jlg'), esc_html(number_format_i18n((int) $sla['failures_total']))); ?></li>
                                            <?php endif; ?>
                                            <?php if (!empty($sla['last_failure_relative']) && !empty($sla['last_failure_message'])): ?>
                                                <li><?php printf(esc_html__('Dernier échec %1$s : %2$s', 'backup-jlg'), esc_html($sla['last_failure_relative']), esc_html($sla['last_failure_message'])); ?></li>
                                            <?php elseif (!empty($sla['last_failure_relative'])): ?>
                                                <li><?php printf(esc_html__('Dernier échec %s', 'backup-jlg'), esc_html($sla['last_failure_relative'])); ?></li>
                                            <?php endif; ?>
                                        </ul>
                                    </div>
                                <?php endif; ?>

                                <?php if ($queue_key === 'remote_purge'): ?>
                                    <p class="bjlg-queue-card__note"><?php esc_html_e('Prochaine étape : générer des prédictions de saturation et automatiser les corrections.', 'backup-jlg'); ?></p>
                                <?php endif; ?>

                                <ul class="bjlg-queue-card__entries" data-role="entries">
                                    <?php if (!empty($entries)): ?>
                                        <?php foreach ($entries as $entry):
                                            if (!is_array($entry)) {
                                                continue;
                                            }

                                            $status_intent = isset($entry['status_intent']) ? (string) $entry['status_intent'] : 'info';
                                            $status_label = isset($entry['status_label']) ? (string) $entry['status_label'] : '';
                                            $attempt_label = isset($entry['attempt_label']) ? (string) $entry['attempt_label'] : '';
                                            $next_attempt_relative = isset($entry['next_attempt_relative']) ? (string) $entry['next_attempt_relative'] : '';
                                            $created_relative = isset($entry['created_relative']) ? (string) $entry['created_relative'] : '';
                                            $details = isset($entry['details']) && is_array($entry['details']) ? $entry['details'] : [];
                                            $entry_id = isset($entry['id']) ? (string) $entry['id'] : '';
                                            $entry_file = isset($entry['file']) ? (string) $entry['file'] : '';
                                            $entry_delay_flag = !empty($entry['delayed']);
                                            $delay_label = isset($entry['delay_label']) ? (string) $entry['delay_label'] : '';
                                            $severity_label = isset($entry['severity_label']) ? (string) $entry['severity_label'] : '';
                                            $severity_intent = isset($entry['severity_intent']) ? (string) $entry['severity_intent'] : 'info';
                                            $severity_value = isset($entry['severity']) ? (string) $entry['severity'] : '';
                                            ?>
                                            <li class="bjlg-queue-card__entry"
                                                data-status="<?php echo esc_attr($status_intent); ?>"
                                                data-severity="<?php echo esc_attr($severity_value); ?>"
                                                data-entry-id="<?php echo esc_attr($entry_id); ?>"
                                                data-entry-file="<?php echo esc_attr($entry_file); ?>">
                                                <header class="bjlg-queue-card__entry-header">
                                                    <span class="bjlg-queue-card__entry-title"><?php echo esc_html($entry['title'] ?? ''); ?></span>
                                                    <?php if ($status_label !== ''): ?>
                                                        <span class="bjlg-queue-card__entry-status bjlg-queue-card__entry-status--<?php echo esc_attr($status_intent); ?>"><?php echo esc_html($status_label); ?></span>
                                                    <?php endif; ?>
                                                </header>

                                                <p class="bjlg-queue-card__entry-meta">
                                                    <?php if ($severity_label !== ''): ?>
                                                        <span class="bjlg-queue-card__entry-severity bjlg-queue-card__entry-severity--<?php echo esc_attr($severity_intent); ?>">
                                                            <?php printf(esc_html__('Gravité : %s', 'backup-jlg'), esc_html($severity_label)); ?>
                                                        </span>
                                                    <?php endif; ?>
                                                    <?php if ($attempt_label !== ''): ?>
                                                        <span><?php echo esc_html($attempt_label); ?></span>
                                                    <?php endif; ?>
                                                </p>

                                                <p class="bjlg-queue-card__entry-meta" data-field="timestamps">
                                                    <?php if ($created_relative !== ''): ?>
                                                        <span><?php printf(esc_html__('Créée %s', 'backup-jlg'), esc_html($created_relative)); ?></span>
                                                    <?php endif; ?>
                                                    <?php if ($next_attempt_relative !== ''): ?>
                                                        <span><?php printf(esc_html__('Rejouée %s', 'backup-jlg'), esc_html($next_attempt_relative)); ?></span>
                                                    <?php endif; ?>
                                                </p>

                                                <?php if (!empty($details['destinations'])): ?>
                                                    <p class="bjlg-queue-card__entry-meta">
                                                        <?php printf(esc_html__('Destinations : %s', 'backup-jlg'), esc_html($details['destinations'])); ?>
                                                    </p>
                                                <?php endif; ?>

                                                <?php if ($entry_delay_flag): ?>
                                                    <p class="bjlg-queue-card__entry-flag" data-field="delay">
                                                        <?php if ($delay_label !== ''): ?>
                                                            <?php printf(esc_html__('Retard max : %s', 'backup-jlg'), esc_html($delay_label)); ?>
                                                        <?php else: ?>
                                                            <?php esc_html_e('Retard détecté', 'backup-jlg'); ?>
                                                        <?php endif; ?>
                                                    </p>
                                                <?php endif; ?>

                                                <?php if (!empty($details['quiet_until_relative'])): ?>
                                                    <p class="bjlg-queue-card__entry-flag" data-field="quiet-until">
                                                        <?php printf(
                                                            esc_html__('Silence actif jusqu’à %s', 'backup-jlg'),
                                                            esc_html($details['quiet_until_relative'])
                                                        ); ?>
                                                    </p>
                                                <?php endif; ?>

                                                <?php if (!empty($details['escalation_channels'])): ?>
                                                    <p class="bjlg-queue-card__entry-flag" data-field="escalation">
                                                        <?php
                                                        $escalation_parts = [];
                                                        $escalation_parts[] = sprintf(
                                                            esc_html__('Escalade vers %s', 'backup-jlg'),
                                                            esc_html($details['escalation_channels'])
                                                        );
                                                        if (!empty($details['escalation_delay'])) {
                                                            $escalation_parts[] = sprintf(
                                                                esc_html__('délai : %s', 'backup-jlg'),
                                                                esc_html($details['escalation_delay'])
                                                            );
                                                        }
                                                        if (!empty($details['escalation_next_relative'])) {
                                                            $escalation_parts[] = sprintf(
                                                                esc_html__('prochaine tentative %s', 'backup-jlg'),
                                                                esc_html($details['escalation_next_relative'])
                                                            );
                                                        }

                                                        echo esc_html(implode(' • ', $escalation_parts));
                                                        ?>
                                                    </p>
                                                <?php endif; ?>

                                                <?php if (!empty($entry['message'])): ?>
                                                    <p class="bjlg-queue-card__entry-message"><?php echo esc_html($entry['message']); ?></p>
                                                <?php endif; ?>

                                                <div class="bjlg-queue-card__entry-actions">
                                                    <?php if ($queue_key === 'notifications' && $entry_id !== ''): ?>
                                                        <button type="button" class="button button-secondary button-small" data-queue-action="retry-notification" data-entry-id="<?php echo esc_attr($entry_id); ?>">
                                                            <?php esc_html_e('Relancer', 'backup-jlg'); ?>
                                                        </button>
                                                        <button type="button" class="button button-link-delete" data-queue-action="clear-notification" data-entry-id="<?php echo esc_attr($entry_id); ?>">
                                                            <?php esc_html_e('Ignorer', 'backup-jlg'); ?>
                                                        </button>
                                                    <?php elseif ($queue_key === 'remote_purge' && $entry_file !== ''): ?>
                                                        <button type="button" class="button button-secondary button-small" data-queue-action="retry-remote-purge" data-file="<?php echo esc_attr($entry_file); ?>">
                                                            <?php esc_html_e('Relancer la purge', 'backup-jlg'); ?>
                                                        </button>
                                                        <button type="button" class="button button-link-delete" data-queue-action="clear-remote-purge" data-file="<?php echo esc_attr($entry_file); ?>">
                                                            <?php esc_html_e('Retirer de la file', 'backup-jlg'); ?>
                                                        </button>
                                                    <?php endif; ?>
                                                </div>
                                            </li>
                                        <?php endforeach; ?>
                                    <?php else: ?>
                                        <li class="bjlg-queue-card__entry bjlg-queue-card__entry--empty">
                                            <?php esc_html_e('Aucune entrée en attente.', 'backup-jlg'); ?>
                                        </li>
                                    <?php endif; ?>
                                </ul>
                            </article>
                        <?php endforeach; ?>
                    </div>
                </section>
            <?php endif; ?>
        </section>
        <?php
    }

    private function render_reliability_section(array $reliability) {
        $score = isset($reliability['score']) ? (int) $reliability['score'] : null;
        $score_value = $score !== null ? number_format_i18n(max(0, min(100, $score))) : '—';
        $score_label = isset($reliability['score_label']) ? (string) $reliability['score_label'] : '';
        $level = isset($reliability['level']) ? (string) $reliability['level'] : __('Indisponible', 'backup-jlg');
        $description = isset($reliability['description']) ? (string) $reliability['description'] : __('Les données de fiabilité apparaîtront après vos premières sauvegardes.', 'backup-jlg');
        $caption = isset($reliability['caption']) ? (string) $reliability['caption'] : __('Comparaison avec les standards professionnels : planification, chiffrement et redondance.', 'backup-jlg');
        $intent = isset($reliability['intent']) ? sanitize_key((string) $reliability['intent']) : 'info';
        $pillars = isset($reliability['pillars']) && is_array($reliability['pillars']) ? $reliability['pillars'] : [];
        $recommendations = isset($reliability['recommendations']) && is_array($reliability['recommendations']) ? $reliability['recommendations'] : [];

        $section_intent = sanitize_html_class($intent !== '' ? $intent : 'info');

        ?>
        <section class="bjlg-reliability" data-role="reliability" data-intent="<?php echo esc_attr($section_intent); ?>" aria-labelledby="bjlg-reliability-title" role="region">
            <header class="bjlg-reliability__header">
                <h2 id="bjlg-reliability-title"><?php esc_html_e('Indice de fiabilité', 'backup-jlg'); ?></h2>
                <p class="bjlg-reliability__caption" data-field="reliability_caption"><?php echo esc_html($caption); ?></p>
            </header>

            <div class="bjlg-reliability__grid">
                <div class="bjlg-reliability__score" data-role="reliability-score">
                    <div class="bjlg-reliability__score-main" aria-live="polite" aria-atomic="true">
                        <span class="bjlg-reliability__value" data-field="reliability_score_value" aria-label="<?php echo esc_attr(sprintf(__('Indice de fiabilité sur 100 : %s', 'backup-jlg'), $score_label !== '' ? $score_label : $score_value)); ?>"><?php echo esc_html($score_value); ?></span>
                        <span class="bjlg-reliability__unit" aria-hidden="true">/100</span>
                    </div>
                    <p class="screen-reader-text" data-field="reliability_score_label"><?php echo esc_html($score_label !== '' ? $score_label : $score_value . ' / 100'); ?></p>
                    <span class="bjlg-reliability__level" data-field="reliability_level"><?php echo esc_html($level); ?></span>
                    <p class="bjlg-reliability__description" data-field="reliability_description"><?php echo esc_html($description); ?></p>
                </div>

                <ul class="bjlg-reliability__pillars" data-role="reliability-pillars">
                    <?php if (empty($pillars)): ?>
                        <li class="bjlg-reliability-pillar bjlg-reliability-pillar--empty">
                            <?php esc_html_e('Les signaux clés apparaîtront après vos premières sauvegardes.', 'backup-jlg'); ?>
                        </li>
                    <?php else: ?>
                        <?php foreach ($pillars as $pillar):
                            if (!is_array($pillar)) {
                                continue;
                            }

                            $pillar_intent = isset($pillar['intent']) ? sanitize_key((string) $pillar['intent']) : (isset($pillar['status']) ? sanitize_key((string) $pillar['status']) : 'info');
                            $pillar_icon = isset($pillar['icon']) ? sanitize_html_class((string) $pillar['icon']) : 'dashicons-shield-alt';
                            $pillar_label = isset($pillar['label']) ? (string) $pillar['label'] : '';
                            $pillar_message = isset($pillar['message']) ? (string) $pillar['message'] : '';
                            ?>
                            <li class="bjlg-reliability-pillar" data-intent="<?php echo esc_attr($pillar_intent ?: 'info'); ?>">
                                <span class="bjlg-reliability-pillar__icon dashicons <?php echo esc_attr($pillar_icon); ?>" aria-hidden="true"></span>
                                <div class="bjlg-reliability-pillar__content">
                                    <?php if ($pillar_label !== ''): ?>
                                        <span class="bjlg-reliability-pillar__label"><?php echo esc_html($pillar_label); ?></span>
                                    <?php endif; ?>
                                    <?php if ($pillar_message !== ''): ?>
                                        <span class="bjlg-reliability-pillar__message"><?php echo esc_html($pillar_message); ?></span>
                                    <?php endif; ?>
                                </div>
                            </li>
                        <?php endforeach; ?>
                    <?php endif; ?>
                </ul>
            </div>

            <div class="bjlg-reliability__actions" data-role="reliability-actions"<?php echo empty($recommendations) ? ' hidden' : ''; ?>>
                <?php foreach ($recommendations as $recommendation):
                    if (!is_array($recommendation) || empty($recommendation['label'])) {
                        continue;
                    }

                    $action_label = (string) $recommendation['label'];
                    $action_url = isset($recommendation['url']) ? esc_url($recommendation['url']) : '#';
                    $action_intent = isset($recommendation['intent']) ? sanitize_key((string) $recommendation['intent']) : 'secondary';
                    $action_class = $action_intent === 'primary' ? 'button button-primary' : 'button button-secondary';
                    ?>
                    <a class="<?php echo esc_attr($action_class); ?>" href="<?php echo $action_url; ?>">
                        <?php echo esc_html($action_label); ?>
                    </a>
                <?php endforeach; ?>
            </div>
        </section>
        <?php
    }

    /**
     * Render the dashboard widget content displayed on the WordPress dashboard.
     */
    public function render_dashboard_widget() {
        $snapshot = $this->get_dashboard_widget_snapshot();

        if (empty($snapshot['ok'])) {
            $message = !empty($snapshot['error']) ? $snapshot['error'] : __('Impossible de charger les informations de sauvegarde pour le moment.', 'backup-jlg');
            echo '<p>' . esc_html($message) . '</p>';
            return;
        }

        $summary = $snapshot['summary'];
        $alerts = $snapshot['alerts'];
        $backups = $snapshot['backups'];
        $actions = $snapshot['actions'];
        $generated_at = $snapshot['generated_at'];

        ?>
        <div class="bjlg-dashboard-widget" role="region" aria-live="polite" aria-atomic="true">
            <header class="bjlg-dashboard-widget__header">
                <h3 class="bjlg-dashboard-widget__title"><?php esc_html_e('Vue d’ensemble des sauvegardes', 'backup-jlg'); ?></h3>
                <?php if (!empty($generated_at)): ?>
                    <span class="bjlg-dashboard-widget__timestamp"><?php echo esc_html(sprintf(__('Actualisé le %s', 'backup-jlg'), $generated_at)); ?></span>
                <?php endif; ?>
            </header>

            <div class="bjlg-dashboard-widget__summary" role="status" aria-live="polite" aria-atomic="true">
                <div class="bjlg-dashboard-widget__stat">
                    <span class="bjlg-dashboard-widget__stat-label"><?php esc_html_e('Dernière sauvegarde', 'backup-jlg'); ?></span>
                    <span class="bjlg-dashboard-widget__stat-value"><?php echo esc_html($summary['history_last_backup'] ?? __('Aucune sauvegarde effectuée', 'backup-jlg')); ?></span>
                    <?php if (!empty($summary['history_last_backup_relative'])): ?>
                        <span class="bjlg-dashboard-widget__stat-meta"><?php echo esc_html($summary['history_last_backup_relative']); ?></span>
                    <?php endif; ?>
                </div>
                <div class="bjlg-dashboard-widget__stat">
                    <span class="bjlg-dashboard-widget__stat-label"><?php esc_html_e('Prochaine sauvegarde planifiée', 'backup-jlg'); ?></span>
                    <span class="bjlg-dashboard-widget__stat-value"><?php echo esc_html($summary['scheduler_next_run'] ?? __('Non planifié', 'backup-jlg')); ?></span>
                    <?php if (!empty($summary['scheduler_next_run_relative'])): ?>
                        <span class="bjlg-dashboard-widget__stat-meta"><?php echo esc_html($summary['scheduler_next_run_relative']); ?></span>
                    <?php endif; ?>
                </div>
                <div class="bjlg-dashboard-widget__stat">
                    <span class="bjlg-dashboard-widget__stat-label"><?php esc_html_e('Archives stockées', 'backup-jlg'); ?></span>
                    <span class="bjlg-dashboard-widget__stat-value"><?php echo esc_html(number_format_i18n($summary['storage_backup_count'] ?? 0)); ?></span>
                    <?php if (!empty($summary['storage_total_size_human'])): ?>
                        <span class="bjlg-dashboard-widget__stat-meta"><?php echo esc_html($summary['storage_total_size_human']); ?></span>
                    <?php endif; ?>
                </div>
            </div>

            <?php if (!empty($actions['backup']['url'])): ?>
                <div class="bjlg-dashboard-widget__actions">
                    <a class="bjlg-dashboard-widget__button" href="<?php echo esc_url($actions['backup']['url']); ?>">
                        <?php echo esc_html($actions['backup']['label']); ?>
                    </a>
                    <?php if (!empty($actions['restore']['url'])): ?>
                        <a class="bjlg-dashboard-widget__button bjlg-dashboard-widget__button--secondary" href="<?php echo esc_url($actions['restore']['url']); ?>">
                            <?php echo esc_html($actions['restore']['label']); ?>
                        </a>
                    <?php endif; ?>
                </div>
            <?php endif; ?>

            <?php if (!empty($alerts)): ?>
                <div class="bjlg-dashboard-widget__alerts">
                    <?php foreach (array_slice($alerts, 0, 3) as $alert): ?>
                        <?php
                        $type = isset($alert['type']) && in_array($alert['type'], ['info', 'success', 'warning', 'error'], true)
                            ? $alert['type']
                            : 'info';
                        ?>
                        <div class="bjlg-dashboard-widget__alert bjlg-dashboard-widget__alert--<?php echo esc_attr($type); ?>">
                            <div class="bjlg-dashboard-widget__alert-body">
                                <?php if (!empty($alert['title'])): ?>
                                    <strong><?php echo esc_html($alert['title']); ?></strong>
                                <?php endif; ?>
                                <?php if (!empty($alert['message'])): ?>
                                    <p><?php echo esc_html($alert['message']); ?></p>
                                <?php endif; ?>
                            </div>
                            <?php if (!empty($alert['action']['label']) && !empty($alert['action']['url'])): ?>
                                <a class="bjlg-dashboard-widget__alert-link" href="<?php echo esc_url($alert['action']['url']); ?>">
                                    <?php echo esc_html($alert['action']['label']); ?>
                                </a>
                            <?php endif; ?>
                        </div>
                    <?php endforeach; ?>
                </div>
            <?php endif; ?>

            <div class="bjlg-dashboard-widget__recent">
                <h4 class="bjlg-dashboard-widget__section-title"><?php esc_html_e('Dernières archives', 'backup-jlg'); ?></h4>
                <?php if (!empty($backups)): ?>
                    <ul class="bjlg-dashboard-widget__backup-list">
                        <?php foreach ($backups as $backup): ?>
                            <li class="bjlg-dashboard-widget__backup-item">
                                <span class="bjlg-dashboard-widget__backup-name"><?php echo esc_html($backup['filename']); ?></span>
                                <span class="bjlg-dashboard-widget__backup-meta">
                                    <?php echo esc_html($backup['created_at_relative']); ?>
                                    <?php if (!empty($backup['size'])): ?>
                                        · <?php echo esc_html($backup['size']); ?>
                                    <?php endif; ?>
                                </span>
                            </li>
                        <?php endforeach; ?>
                    </ul>
                <?php else: ?>
                    <p class="bjlg-dashboard-widget__empty"><?php esc_html_e('Aucune sauvegarde récente disponible.', 'backup-jlg'); ?></p>
                <?php endif; ?>
            </div>
        </div>
        <?php
    }

    /**
     * Build the data displayed inside the dashboard widget.
     */
    private function get_dashboard_widget_snapshot(): array {
        if (!function_exists('bjlg_can_manage_plugin') || !bjlg_can_manage_plugin()) {
            return [
                'ok' => false,
                'error' => __('Vous n’avez pas l’autorisation de consulter ces informations.', 'backup-jlg'),
            ];
        }

        if (!$this->advanced_admin) {
            return [
                'ok' => false,
                'error' => __('Les métriques du tableau de bord ne sont pas disponibles.', 'backup-jlg'),
            ];
        }

        $metrics = $this->advanced_admin->get_dashboard_metrics();
        $summary = $metrics['summary'] ?? [];
        $alerts = $metrics['alerts'] ?? [];
        $generated_at = $metrics['generated_at'] ?? '';

        return [
            'ok' => true,
            'summary' => $summary,
            'alerts' => $alerts,
            'generated_at' => $generated_at,
            'backups' => $this->get_recent_backups(self::DASHBOARD_RECENT_BACKUPS_LIMIT),
            'actions' => $this->get_dashboard_widget_actions(),
        ];
    }

    /**
     * Provide action links used in the dashboard widget.
     */
    private function get_dashboard_widget_actions(): array {
        $backup_tab_url = add_query_arg(
            [
                'page' => 'backup-jlg',
                'section' => 'backup',
            ],
            admin_url('admin.php')
        );

        return [
            'backup' => [
                'label' => __('Lancer une sauvegarde', 'backup-jlg'),
                'url' => $backup_tab_url . '#bjlg-backup-creation-form',
            ],
            'restore' => [
                'label' => __('Restaurer une archive', 'backup-jlg'),
                'url' => $backup_tab_url . '#bjlg-restore-form',
            ],
        ];
    }

    /**
     * Retrieve the most recent backups to display in the dashboard widget.
     */
    private function get_recent_backups(int $limit): array {
        if (!function_exists('rest_do_request')) {
            return [];
        }

        $limit = max(1, $limit);
        $request = new WP_REST_Request('GET', '/backup-jlg/v1/backups');
        $request->set_param('per_page', $limit);

        $response = rest_do_request($request);

        if (!($response instanceof WP_REST_Response)) {
            return [];
        }

        $data = $response->get_data();

        if (!is_array($data) || empty($data['backups']) || !is_array($data['backups'])) {
            return [];
        }

        $now = current_time('timestamp');
        $prepared = [];

        foreach ($data['backups'] as $backup) {
            if (!is_array($backup)) {
                continue;
            }

            $created_at = isset($backup['created_at']) ? strtotime((string) $backup['created_at']) : false;
            $prepared[] = [
                'filename' => $backup['filename'] ?? '',
                'size' => $backup['size_formatted'] ?? '',
                'created_at_relative' => $created_at ? sprintf(__('il y a %s', 'backup-jlg'), human_time_diff($created_at, $now)) : '',
            ];
        }

        return $prepared;
    }

    /**
     * Section : Création de sauvegarde
     */
    private function render_backup_creation_section() {
        $include_patterns = \bjlg_get_option('bjlg_backup_include_patterns', []);
        $exclude_patterns = \bjlg_get_option('bjlg_backup_exclude_patterns', []);
        $post_checks = \bjlg_get_option('bjlg_backup_post_checks', ['checksum' => true, 'dry_run' => false]);
        if (!is_array($post_checks)) {
            $post_checks = ['checksum' => true, 'dry_run' => false];
        }
        $secondary_destinations = \bjlg_get_option('bjlg_backup_secondary_destinations', []);
        if (!is_array($secondary_destinations)) {
            $secondary_destinations = [];
        }

        $include_text = esc_textarea(implode("\n", array_map('strval', (array) $include_patterns)));
        $exclude_text = esc_textarea(implode("\n", array_map('strval', (array) $exclude_patterns)));
        $destination_choices = $this->get_destination_choices();
        $google_drive_unavailable = $this->is_google_drive_unavailable();
        $presets = BJLG_Settings::get_backup_presets();
        $presets_json = !empty($presets) ? wp_json_encode(array_values($presets)) : '';

        $include_suggestions = [
            [
                'value' => 'wp-content/uploads/**/*.webp',
                'label' => __('Médias WebP', 'backup-jlg'),
            ],
            [
                'value' => 'wp-content/mu-plugins/',
                'label' => __('MU-plugins', 'backup-jlg'),
            ],
            [
                'value' => 'wp-content/languages/*.mo',
                'label' => __('Fichiers de langue (.mo)', 'backup-jlg'),
            ],
        ];

        $exclude_suggestions = [
            [
                'value' => 'wp-content/cache/**/*',
                'label' => __('Caches WordPress', 'backup-jlg'),
            ],
            [
                'value' => 'node_modules/**/*',
                'label' => __('Dépendances node_modules', 'backup-jlg'),
            ],
            [
                'value' => 'vendor/**/*',
                'label' => __('Dossiers vendor compilés', 'backup-jlg'),
            ],
        ];

        $include_placeholder = isset($include_suggestions[0]['value']) ? $include_suggestions[0]['value'] : 'wp-content/uploads/**/*';
        $exclude_placeholder = isset($exclude_suggestions[0]['value']) ? $exclude_suggestions[0]['value'] : 'wp-content/cache/**/*';

        $backup_redirect = add_query_arg(
            [
                'page' => 'backup-jlg',
                'section' => 'backup',
            ],
            admin_url('admin.php')
        );
        $backup_redirect .= '#bjlg-backup-step-3';

        $encryption_settings_url = add_query_arg(
            [
                'page' => 'backup-jlg',
                'section' => 'settings',
            ],
            admin_url('admin.php')
        );
        $encryption_settings_url .= '#bjlg-encryption-settings';
        ?>
        <div class="bjlg-section">
            <h2>Créer une sauvegarde</h2>
            <form id="bjlg-backup-creation-form" method="post" action="<?php echo esc_url(admin_url('admin-post.php')); ?>">
                <?php wp_nonce_field('bjlg_create_backup', 'bjlg_create_backup_nonce'); ?>
                <input type="hidden" name="action" value="bjlg_create_backup">
                <input type="hidden" name="redirect_to" value="<?php echo esc_url($backup_redirect); ?>">
                <p>Choisissez les composants à inclure dans votre sauvegarde.</p>
                <div class="bjlg-backup-steps" data-current-step="1">
                    <ol class="bjlg-backup-steps__nav" role="list">
                        <li class="bjlg-backup-steps__item is-active">
                            <button type="button"
                                    class="bjlg-backup-steps__button"
                                    data-step-target="1"
                                    aria-controls="bjlg-backup-step-1"
                                    aria-current="step">
                                1. Choix rapides
                            </button>
                        </li>
                        <li class="bjlg-backup-steps__item">
                            <button type="button"
                                    class="bjlg-backup-steps__button"
                                    data-step-target="2"
                                    aria-controls="bjlg-backup-step-2">
                                2. Options avancées
                            </button>
                        </li>
                        <li class="bjlg-backup-steps__item">
                            <button type="button"
                                    class="bjlg-backup-steps__button"
                                    data-step-target="3"
                                    aria-controls="bjlg-backup-step-3">
                                3. Confirmation
                            </button>
                        </li>
                    </ol>

                    <section class="bjlg-backup-step"
                             id="bjlg-backup-step-1"
                             data-step-index="1"
                             aria-labelledby="bjlg-backup-step-1-title">
                        <h3 id="bjlg-backup-step-1-title">Étape 1 — Choix rapides</h3>
                        <p>Appliquez un modèle existant ou configurez en quelques clics le contenu principal de la sauvegarde.</p>
                        <div class="bjlg-backup-presets"<?php echo $presets_json ? ' data-bjlg-presets=' . "'" . esc_attr($presets_json) . "'" : ''; ?>>
                            <h4>Modèles</h4>
                            <div class="bjlg-backup-presets__controls">
                                <label class="screen-reader-text" for="bjlg-backup-preset-select">Sélectionner un modèle de sauvegarde</label>
                                <select id="bjlg-backup-preset-select" class="bjlg-backup-presets__select">
                                    <option value="">Sélectionnez un modèle…</option>
                                    <?php foreach ($presets as $preset): ?>
                                        <option value="<?php echo esc_attr($preset['id']); ?>"><?php echo esc_html($preset['label']); ?></option>
                                    <?php endforeach; ?>
                                </select>
                                <button type="button" class="button bjlg-backup-presets__apply">Appliquer</button>
                                <button type="button" class="button button-secondary bjlg-backup-presets__save">Enregistrer la configuration</button>
                            </div>
                            <p class="description">Choisissez un modèle enregistré ou créez-en un nouveau pour accélérer vos futurs lancements.</p>
                            <p class="bjlg-backup-presets__status" role="status" aria-live="polite"></p>
                        </div>
                        <table class="form-table">
                            <tbody>
                                <tr>
                                    <th scope="row">Contenu de la sauvegarde</th>
                                    <td>
                                        <div class="bjlg-field-control">
                                            <fieldset aria-describedby="bjlg-backup-components-description">
                                                <legend class="bjlg-fieldset-title">Sélection des composants</legend>
                                                <label><input type="checkbox" name="backup_components[]" value="db" checked> <strong>Base de données</strong> <span class="description">Toutes les tables WordPress</span></label><br>
                                                <label><input type="checkbox" name="backup_components[]" value="plugins" checked> Extensions (<code>/wp-content/plugins</code>)</label><br>
                                                <label><input type="checkbox" name="backup_components[]" value="themes" checked> Thèmes (<code>/wp-content/themes</code>)</label><br>
                                                <label><input type="checkbox" name="backup_components[]" value="uploads" checked> Médias (<code>/wp-content/uploads</code>)</label>
                                            </fieldset>
                                            <p id="bjlg-backup-components-description" class="description">Décochez les éléments que vous ne souhaitez pas inclure dans le fichier final.</p>
                                        </div>
                                    </td>
                                </tr>
                                <tr>
                                    <th scope="row">Options essentielles</th>
                                    <td>
                                        <div class="bjlg-field-control">
                                            <fieldset aria-describedby="bjlg-backup-options-description">
                                                <legend class="bjlg-fieldset-title">Options principales</legend>
                                                <label for="bjlg-encrypt-backup">
                                                    <input
                                                        type="checkbox"
                                                        id="bjlg-encrypt-backup"
                                                        name="encrypt_backup"
                                                        value="1"
                                                        aria-describedby="bjlg-encrypt-backup-description"
                                                    >
                                                    Chiffrer la sauvegarde (AES-256)
                                                </label>
                                                <p id="bjlg-encrypt-backup-description" class="description">
                                                    <?php
                                                    echo $this->sanitize_with_kses(
                                                        sprintf(
                                                            /* translators: %s: URL to encryption settings */
                                                            __('Sécurise votre fichier de sauvegarde avec un chiffrement robuste. Indispensable si vous stockez vos sauvegardes sur un service cloud tiers. <strong>Pour activer le module</strong>, ouvrez <a href="%s">Paramètres → Chiffrement</a>, générez une clé AES-256 puis activez l’option « Sauvegarde chiffrée ».', 'backup-jlg'),
                                                            esc_url($encryption_settings_url)
                                                        ),
                                                        [
                                                            'strong' => [],
                                                            'a' => [
                                                                'href' => [],
                                                            ],
                                                        ]
                                                    );
                                                    ?>
                                                </p>
                                                <br>
                                                <label for="bjlg-incremental-backup">
                                                    <input
                                                        type="checkbox"
                                                        id="bjlg-incremental-backup"
                                                        name="incremental_backup"
                                                        value="1"
                                                        aria-describedby="bjlg-incremental-backup-description"
                                                    >
                                                    Sauvegarde incrémentale
                                                </label>
                                                <p id="bjlg-incremental-backup-description" class="description">
                                                    Ne sauvegarde que les fichiers modifiés depuis la dernière sauvegarde complète. Plus rapide et utilise moins d'espace disque.
                                                </p>
                                            </fieldset>
                                            <p id="bjlg-backup-options-description" class="description">Activez les optimisations essentielles avant de lancer la sauvegarde.</p>
                                        </div>
                                    </td>
                                </tr>
                            </tbody>
                        </table>
                        <div class="bjlg-backup-step__actions">
                            <button type="button" class="button button-primary" data-step-action="next">Continuer vers les options avancées</button>
                        </div>
                    </section>

                    <section class="bjlg-backup-step"
                             id="bjlg-backup-step-2"
                             data-step-index="2"
                             aria-labelledby="bjlg-backup-step-2-title">
                        <h3 id="bjlg-backup-step-2-title">Étape 2 — Options avancées</h3>
                        <p>Ajustez précisément les dossiers inclus, les vérifications post-sauvegarde et les destinations secondaires.</p>
                        <table class="form-table bjlg-advanced-table">
                            <tbody>
                                <tr>
                                    <th scope="row"><?php esc_html_e('Affinage avancé', 'backup-jlg'); ?></th>
                                    <td>
                                        <div class="bjlg-field-control bjlg-advanced-accordion" data-role="advanced-panels">
                                            <details class="bjlg-advanced-panel" data-panel="filters" open>
                                                <summary>
                                                    <span><?php esc_html_e('Motifs personnalisés', 'backup-jlg'); ?></span>
                                                </summary>
                                                <div class="bjlg-advanced-panel__content">
                                                    <p class="description"><?php echo wp_kses_post(__('Ajoutez des inclusions ou exclusions ciblées. Les jokers glob (<code>*</code>) sont pris en charge.', 'backup-jlg')); ?></p>
                                                    <div class="bjlg-pattern-columns">
                                                        <div class="bjlg-pattern-editor" data-pattern-type="include">
                                                            <label class="bjlg-pattern-editor__label" for="bjlg-include-patterns"><?php esc_html_e('Inclusions personnalisées', 'backup-jlg'); ?></label>
                                                            <textarea
                                                                id="bjlg-include-patterns"
                                                                name="include_patterns"
                                                                rows="6"
                                                                placeholder="<?php echo esc_attr($include_placeholder); ?>"
                                                                data-role="pattern-input"
                                                                data-pattern-type="include"
                                                            ><?php echo $include_text; ?></textarea>
                                                            <div class="bjlg-pattern-helper" data-role="pattern-helper" data-pattern-type="include">
                                                                <label class="bjlg-pattern-helper__label" for="bjlg-include-pattern-input"><?php esc_html_e('Ajouter un motif suggéré', 'backup-jlg'); ?></label>
                                                                <div class="bjlg-pattern-helper__controls">
                                                                    <input
                                                                        type="text"
                                                                        id="bjlg-include-pattern-input"
                                                                        class="regular-text"
                                                                        list="bjlg-include-patterns-datalist"
                                                                        data-role="pattern-autocomplete"
                                                                        data-pattern-type="include"
                                                                        placeholder="<?php echo esc_attr($include_placeholder); ?>"
                                                                    >
                                                                    <button type="button" class="button button-secondary" data-role="pattern-add" data-pattern-type="include"><?php esc_html_e('Ajouter', 'backup-jlg'); ?></button>
                                                                </div>
                                                                <datalist id="bjlg-include-patterns-datalist">
                                                                    <?php foreach ($include_suggestions as $suggestion): ?>
                                                                        <option value="<?php echo esc_attr($suggestion['value']); ?>"><?php echo esc_html($suggestion['label']); ?></option>
                                                                    <?php endforeach; ?>
                                                                </datalist>
                                                            </div>
                                                            <ul class="bjlg-pattern-suggestions" data-role="pattern-suggestions" aria-label="<?php esc_attr_e('Exemples rapides d\'inclusion', 'backup-jlg'); ?>">
                                                                <?php foreach ($include_suggestions as $suggestion): ?>
                                                                    <li>
                                                                        <button type="button" class="button-link bjlg-pattern-suggestions__item" data-pattern-value="<?php echo esc_attr($suggestion['value']); ?>"><?php echo esc_html($suggestion['label']); ?></button>
                                                                    </li>
                                                                <?php endforeach; ?>
                                                            </ul>
                                                            <p class="bjlg-pattern-feedback" data-role="pattern-feedback" data-pattern-type="include" data-success-message="<?php echo esc_attr__('Motifs valides.', 'backup-jlg'); ?>" data-error-message="<?php echo esc_attr__('Motifs non reconnus : ', 'backup-jlg'); ?>" aria-live="polite"></p>
                                                        </div>
                                                        <div class="bjlg-pattern-editor" data-pattern-type="exclude">
                                                            <label class="bjlg-pattern-editor__label" for="bjlg-exclude-patterns"><?php esc_html_e('Exclusions personnalisées', 'backup-jlg'); ?></label>
                                                            <textarea
                                                                id="bjlg-exclude-patterns"
                                                                name="exclude_patterns"
                                                                rows="6"
                                                                placeholder="<?php echo esc_attr($exclude_placeholder); ?>"
                                                                data-role="pattern-input"
                                                                data-pattern-type="exclude"
                                                            ><?php echo $exclude_text; ?></textarea>
                                                            <div class="bjlg-pattern-helper" data-role="pattern-helper" data-pattern-type="exclude">
                                                                <label class="bjlg-pattern-helper__label" for="bjlg-exclude-pattern-input"><?php esc_html_e('Ajouter un motif d\'exclusion', 'backup-jlg'); ?></label>
                                                                <div class="bjlg-pattern-helper__controls">
                                                                    <input
                                                                        type="text"
                                                                        id="bjlg-exclude-pattern-input"
                                                                        class="regular-text"
                                                                        list="bjlg-exclude-patterns-datalist"
                                                                        data-role="pattern-autocomplete"
                                                                        data-pattern-type="exclude"
                                                                        placeholder="<?php echo esc_attr($exclude_placeholder); ?>"
                                                                    >
                                                                    <button type="button" class="button button-secondary" data-role="pattern-add" data-pattern-type="exclude"><?php esc_html_e('Ajouter', 'backup-jlg'); ?></button>
                                                                </div>
                                                                <datalist id="bjlg-exclude-patterns-datalist">
                                                                    <?php foreach ($exclude_suggestions as $suggestion): ?>
                                                                        <option value="<?php echo esc_attr($suggestion['value']); ?>"><?php echo esc_html($suggestion['label']); ?></option>
                                                                    <?php endforeach; ?>
                                                                </datalist>
                                                            </div>
                                                            <ul class="bjlg-pattern-suggestions" data-role="pattern-suggestions" aria-label="<?php esc_attr_e('Exemples rapides d\'exclusion', 'backup-jlg'); ?>">
                                                                <?php foreach ($exclude_suggestions as $suggestion): ?>
                                                                    <li>
                                                                        <button type="button" class="button-link bjlg-pattern-suggestions__item" data-pattern-value="<?php echo esc_attr($suggestion['value']); ?>"><?php echo esc_html($suggestion['label']); ?></button>
                                                                    </li>
                                                                <?php endforeach; ?>
                                                            </ul>
                                                            <p class="bjlg-pattern-feedback" data-role="pattern-feedback" data-pattern-type="exclude" data-success-message="<?php echo esc_attr__('Motifs valides.', 'backup-jlg'); ?>" data-error-message="<?php echo esc_attr__('Motifs non reconnus : ', 'backup-jlg'); ?>" aria-live="polite"></p>
                                                        </div>
                                                    </div>
                                                </div>
                                            </details>

                                            <details class="bjlg-advanced-panel" data-panel="post-checks">
                                                <summary>
                                                    <span><?php esc_html_e('Vérifications post-sauvegarde', 'backup-jlg'); ?></span>
                                                </summary>
                                                <div class="bjlg-advanced-panel__content" aria-describedby="bjlg-post-checks-description">
                                                    <p class="description"><?php esc_html_e('Ajoutez des contrôles automatiques pour valider l’archive une fois générée.', 'backup-jlg'); ?></p>
                                                    <div class="bjlg-advanced-fieldset">
                                                        <label for="bjlg-post-checks-checksum">
                                                            <input type="checkbox"
                                                                   id="bjlg-post-checks-checksum"
                                                                   name="post_checks[]"
                                                                   value="checksum"
                                                                   <?php checked(!empty($post_checks['checksum'])); ?>>
                                                            <?php esc_html_e('Vérifier l’intégrité (SHA-256)', 'backup-jlg'); ?>
                                                        </label>
                                                        <p class="description"><?php esc_html_e('Calcule un hachage de l’archive pour détecter toute corruption.', 'backup-jlg'); ?></p>
                                                        <label for="bjlg-post-checks-dry-run">
                                                            <input type="checkbox"
                                                                   id="bjlg-post-checks-dry-run"
                                                                   name="post_checks[]"
                                                                   value="dry_run"
                                                                   <?php checked(!empty($post_checks['dry_run'])); ?>>
                                                            <?php esc_html_e('Test de restauration à blanc', 'backup-jlg'); ?>
                                                        </label>
                                                        <p class="description" id="bjlg-post-checks-description"><?php esc_html_e('Ouvre l’archive pour vérifier sa structure (hors archives chiffrées).', 'backup-jlg'); ?></p>
                                                    </div>
                                                </div>
                                            </details>

                                            <details class="bjlg-advanced-panel" data-panel="destinations">
                                                <summary>
                                                    <span><?php esc_html_e('Destinations secondaires', 'backup-jlg'); ?></span>
                                                </summary>
                                                <div class="bjlg-advanced-panel__content" aria-describedby="bjlg-secondary-destinations-description">
                                                    <p class="description"><?php esc_html_e('Diffusez la sauvegarde vers des services distants en complément du stockage local.', 'backup-jlg'); ?></p>
                                                    <div class="bjlg-advanced-fieldset">
                                                        <?php if (!empty($destination_choices)): ?>
                                                            <?php foreach ($destination_choices as $destination_id => $destination_label):
                                                                $is_google_drive = $destination_id === 'google_drive';
                                                                $is_unavailable = $is_google_drive && $google_drive_unavailable;
                                                                ?>
                                                                <div class="bjlg-destination-option-group">
                                                                    <label class="bjlg-destination-option">
                                                                        <input type="checkbox"
                                                                               name="secondary_destinations[]"
                                                                               value="<?php echo esc_attr($destination_id); ?>"
                                                                               <?php checked(in_array($destination_id, $secondary_destinations, true)); ?>
                                                                               <?php disabled($is_unavailable); ?>>
                                                                        <?php echo esc_html($destination_label); ?>
                                                                    </label>
                                                                    <?php if ($is_unavailable): ?>
                                                                        <p class="description bjlg-destination-unavailable"><?php echo esc_html($this->get_google_drive_unavailable_notice()); ?></p>
                                                                    <?php endif; ?>
                                                                </div>
                                                            <?php endforeach; ?>
                                                        <?php else: ?>
                                                            <p class="description"><?php esc_html_e('Aucune destination distante n’est configurée pour le moment.', 'backup-jlg'); ?></p>
                                                        <?php endif; ?>
                                                        <p class="description" id="bjlg-secondary-destinations-description"><?php esc_html_e('Les destinations sélectionnées seront tentées l’une après l’autre en cas d’échec.', 'backup-jlg'); ?></p>
                                                    </div>
                                                </div>
                                            </details>
                                        </div>
                                    </td>
                                </tr>
                            </tbody>
                        </table>
                        <div class="bjlg-backup-step__actions">
                            <button type="button" class="button button-secondary" data-step-action="prev">Retour aux choix rapides</button>
                            <button type="button" class="button button-primary" data-step-action="next">Accéder à la confirmation</button>
                        </div>
                    </section>

                    <section class="bjlg-backup-step"
                             id="bjlg-backup-step-3"
                             data-step-index="3"
                             aria-labelledby="bjlg-backup-step-3-title">
                        <h3 id="bjlg-backup-step-3-title">Étape 3 — Confirmation</h3>
                        <p>Revérifiez votre configuration avant de lancer la sauvegarde.</p>
                        <div class="bjlg-backup-summary" data-role="backup-summary">
                            <p class="description">Votre récapitulatif apparaîtra ici lorsque vous atteignez cette étape.</p>
                        </div>
                        <div class="notice notice-error" data-role="backup-summary-warning" style="display:none;">
                            <p>Veuillez sélectionner au moins un composant à sauvegarder avant de lancer l'opération.</p>
                        </div>
                        <div class="bjlg-backup-step__actions">
                            <button type="button" class="button button-secondary" data-step-action="prev">Modifier les options</button>
                            <button id="bjlg-create-backup" type="submit" class="button button-primary button-hero">
                                <span class="dashicons dashicons-backup" aria-hidden="true"></span> Lancer la création de la sauvegarde
                            </button>
                        </div>
                    </section>
                </div>
            </form>
            <div id="bjlg-backup-progress-area" style="display: none;">
                <h3>Progression</h3>
                <div class="bjlg-progress-bar"><div
                        class="bjlg-progress-bar-inner"
                        id="bjlg-backup-progress-bar"
                        role="progressbar"
                        aria-valuemin="0"
                        aria-valuemax="100"
                        aria-valuenow="0"
                        aria-valuetext="0%"
                        aria-live="off"
                        aria-atomic="true"
                        aria-busy="false">0%</div></div>
                <p id="bjlg-backup-status-text"
                   role="status"
                   aria-live="polite"
                   aria-atomic="true"
                   aria-busy="false">Initialisation...</p>
            </div>
            <div id="bjlg-backup-debug-wrapper" style="display: none;">
                <h3><span class="dashicons dashicons-info" aria-hidden="true"></span> Détails techniques</h3>
                <pre id="bjlg-backup-ajax-debug" class="bjlg-log-textarea"></pre>
            </div>
        </div>
        <?php
    }
    /**
     * Section : Liste des sauvegardes
     */
    private function render_backup_list_section() {
        ?>
        <div class="bjlg-section" id="bjlg-backup-list-section" data-default-page="1" data-default-per-page="10">
            <h2>Sauvegardes disponibles</h2>
            <p class="description">Consultez vos archives, filtrez-les et téléchargez-les en un clic.</p>
            <div class="bjlg-backup-toolbar">
                <div class="bjlg-toolbar-controls actions">
                    <label for="bjlg-backup-filter-type">
                        <span class="screen-reader-text">Filtrer par type</span>
                        <select id="bjlg-backup-filter-type" aria-label="Filtrer les sauvegardes par type">
                            <option value="all" selected>Toutes les sauvegardes</option>
                            <option value="full">Complètes</option>
                            <option value="incremental">Incrémentales</option>
                            <option value="database">Base de données</option>
                            <option value="files">Fichiers</option>
                        </select>
                    </label>
                    <label for="bjlg-backup-per-page">
                        <span class="screen-reader-text">Nombre de sauvegardes par page</span>
                        <select id="bjlg-backup-per-page" aria-label="Nombre de sauvegardes par page">
                            <option value="5">5</option>
                            <option value="10" selected>10</option>
                            <option value="20">20</option>
                            <option value="50">50</option>
                        </select>
                    </label>
                    <button type="button" class="button" id="bjlg-backup-refresh">
                        <span class="dashicons dashicons-update" aria-hidden="true"></span>
                        Actualiser
                    </button>
                </div>
                <div class="bjlg-toolbar-summary">
                    <span class="bjlg-summary-label">Résumé :</span>
                    <div class="bjlg-summary-content" id="bjlg-backup-summary" aria-live="polite"></div>
                </div>
            </div>
            <div id="bjlg-backup-list-feedback" class="notice notice-error" role="alert" style="display:none;"></div>
            <table
                class="wp-list-table widefat striped bjlg-responsive-table bjlg-backup-table"
                aria-describedby="bjlg-backup-summary bjlg-backup-list-caption"
            >
                <caption id="bjlg-backup-list-caption" class="bjlg-table-caption">
                    Tableau listant les sauvegardes disponibles avec leurs composants, tailles,
                    dates et actions possibles.
                </caption>
                <thead>
                    <tr>
                        <th scope="col">Nom du fichier</th>
                        <th scope="col">Composants</th>
                        <th scope="col">Taille</th>
                        <th scope="col">Date</th>
                        <th scope="col">Actions</th>
                    </tr>
                </thead>
                <tbody id="bjlg-backup-table-body">
                    <tr class="bjlg-backup-loading-row">
                        <td colspan="5">
                            <span class="spinner is-active" aria-hidden="true"></span>
                            <span>Chargement des sauvegardes...</span>
                        </td>
                    </tr>
                </tbody>
            </table>
            <div class="tablenav bottom">
                <div class="tablenav-pages" id="bjlg-backup-pagination" aria-live="polite"></div>
            </div>
            <noscript>
                <div class="notice notice-warning"><p>JavaScript est requis pour afficher la liste des sauvegardes.</p></div>
            </noscript>
        </div>
        <?php
    }

    /**
     * Section : Planification
     */
    private function ensure_schedule_js_data() {
        if (self::$schedule_data_injected) {
            return;
        }

        if (!function_exists('wp_add_inline_script')) {
            return;
        }

        $data = [
            'cron_assistant' => [
                'examples' => $this->get_cron_assistant_examples(),
                'scenarios' => $this->get_cron_assistant_scenarios(),
                'risk_thresholds' => BJLG_Scheduler::get_cron_risk_thresholds(),
                'labels' => [
                    'suggestions_title' => __('Suggestions recommandées', 'backup-jlg'),
                    'suggestions_empty' => __('Sélectionnez des composants pour obtenir des suggestions adaptées.', 'backup-jlg'),
                    'suggestions_missing' => __('Ajoute %s', 'backup-jlg'),
                    'risk_low' => __('Risque faible', 'backup-jlg'),
                    'risk_medium' => __('Risque modéré', 'backup-jlg'),
                    'risk_high' => __('Risque élevé', 'backup-jlg'),
                    'risk_unknown' => __('Risque indéterminé', 'backup-jlg'),
                ],
            ],
        ];

        wp_add_inline_script('bjlg-admin', 'window.bjlgSchedulingData = ' . wp_json_encode($data) . ';', 'before');
        self::$schedule_data_injected = true;
    }

    private function get_cron_assistant_examples(): array {
        return [
            [
                'label' => __('Tous les jours à 03h00', 'backup-jlg'),
                'expression' => '0 3 * * *',
            ],
            [
                'label' => __('Chaque lundi à 01h30', 'backup-jlg'),
                'expression' => '30 1 * * 1',
            ],
            [
                'label' => __('Du lundi au vendredi à 22h00', 'backup-jlg'),
                'expression' => '0 22 * * 1-5',
            ],
            [
                'label' => __('Le premier jour du mois à 04h15', 'backup-jlg'),
                'expression' => '15 4 1 * *',
            ],
            [
                'label' => __('Toutes les deux heures', 'backup-jlg'),
                'expression' => '0 */2 * * *',
            ],
        ];
    }

    private function get_cron_assistant_scenarios(): array {
        return [
            [
                'id' => 'pre_deploy',
                'label' => __('Snapshot pré-déploiement', 'backup-jlg'),
                'description' => __('Rafraîchit la base, les extensions et les thèmes toutes les 10 minutes pendant une fenêtre de changement.', 'backup-jlg'),
                'expression' => '*/10 * * * *',
                'adjustments' => [
                    'label' => __('Snapshot pré-déploiement', 'backup-jlg'),
                    'components' => ['db', 'plugins', 'themes'],
                    'incremental' => false,
                    'encrypt' => true,
                    'post_checks' => ['checksum', 'dry_run'],
                ],
            ],
            [
                'id' => 'nightly_full',
                'label' => __('Archive complète nocturne', 'backup-jlg'),
                'description' => __('Capture intégrale chaque nuit à 02:30 avec chiffrement et vérification.', 'backup-jlg'),
                'expression' => '30 2 * * *',
                'adjustments' => [
                    'label' => __('Archive nocturne', 'backup-jlg'),
                    'components' => ['db', 'plugins', 'themes', 'uploads'],
                    'incremental' => false,
                    'encrypt' => true,
                    'post_checks' => ['checksum'],
                ],
            ],
            [
                'id' => 'weekly_media',
                'label' => __('Médias hebdomadaires', 'backup-jlg'),
                'description' => __('Synchronise spécifiquement les médias chaque dimanche à 04:00 en incrémental.', 'backup-jlg'),
                'expression' => '0 4 * * sun',
                'adjustments' => [
                    'label' => __('Médias hebdomadaires', 'backup-jlg'),
                    'components' => ['uploads'],
                    'incremental' => true,
                    'encrypt' => false,
                    'post_checks' => [],
                ],
            ],
        ];
    }

    private function render_schedule_section() {
        $this->ensure_schedule_js_data();
        $schedule_collection = $this->get_schedule_settings_for_display();
        $schedules = is_array($schedule_collection['schedules']) ? $schedule_collection['schedules'] : [];
        $next_runs = is_array($schedule_collection['next_runs']) ? $schedule_collection['next_runs'] : [];
        $recurrence_labels = [
            'disabled' => 'Désactivée',
            'hourly' => 'Toutes les heures',
            'twice_daily' => 'Deux fois par jour',
            'daily' => 'Journalière',
            'weekly' => 'Hebdomadaire',
            'monthly' => 'Mensuelle',
        ];
        $schedules_json = esc_attr(wp_json_encode($schedules));
        $next_runs_json = esc_attr(wp_json_encode($next_runs));
        $timezone_string = function_exists('wp_timezone_string') ? wp_timezone_string() : '';
        if ($timezone_string === '' && function_exists('wp_timezone')) {
            $timezone_object = wp_timezone();
            if ($timezone_object instanceof \DateTimeZone) {
                $timezone_string = $timezone_object->getName();
            }
        }
        $timezone_offset = get_option('gmt_offset', 0);
        $current_timestamp = current_time('timestamp');
        ?>
        <div class="bjlg-section bjlg-schedule-section">
            <h2>Planification des sauvegardes</h2>
            <p class="description">Activez, suspendez ou inspectez vos tâches planifiées en un coup d’œil.</p>
            <div
                id="bjlg-schedule-overview"
                class="bjlg-schedule-overview"
                aria-live="polite"
                data-next-runs="<?php echo $next_runs_json; ?>"
                data-schedules="<?php echo $schedules_json; ?>"
            >
                <header class="bjlg-schedule-overview-header">
                    <span class="dashicons dashicons-calendar-alt" aria-hidden="true"></span>
                    <strong>Sauvegardes planifiées</strong>
                </header>
                <div class="bjlg-schedule-overview-list">
                    <?php if (!empty($schedules)): ?>
                        <?php foreach ($schedules as $index => $schedule):
                            if (!is_array($schedule)) {
                                continue;
                            }

                            $schedule_id = isset($schedule['id']) && $schedule['id'] !== ''
                                ? (string) $schedule['id']
                                : 'schedule_' . ($index + 1);
                            $label = isset($schedule['label']) && $schedule['label'] !== ''
                                ? (string) $schedule['label']
                                : sprintf('Planification #%d', $index + 1);
                            $components = isset($schedule['components']) && is_array($schedule['components'])
                                ? $schedule['components']
                                : [];
                            $encrypt = !empty($schedule['encrypt']);
                            $incremental = !empty($schedule['incremental']);
                            $post_checks = isset($schedule['post_checks']) && is_array($schedule['post_checks'])
                                ? $schedule['post_checks']
                                : [];
                            $destinations = isset($schedule['secondary_destinations']) && is_array($schedule['secondary_destinations'])
                                ? $schedule['secondary_destinations']
                                : [];
                            $include_patterns = isset($schedule['include_patterns']) && is_array($schedule['include_patterns'])
                                ? $schedule['include_patterns']
                                : [];
                            $exclude_patterns = isset($schedule['exclude_patterns']) && is_array($schedule['exclude_patterns'])
                                ? $schedule['exclude_patterns']
                                : [];
                            $recurrence = isset($schedule['recurrence']) ? (string) $schedule['recurrence'] : 'disabled';
                            $time = isset($schedule['time']) ? (string) $schedule['time'] : '';
                            $custom_cron = isset($schedule['custom_cron']) ? (string) $schedule['custom_cron'] : '';
                            $recurrence_label = $recurrence_labels[$recurrence] ?? ucfirst($recurrence);
                            $next_run_summary = $next_runs[$schedule_id] ?? [];
                            $next_run_formatted = isset($next_run_summary['next_run_formatted']) && $next_run_summary['next_run_formatted'] !== ''
                                ? (string) $next_run_summary['next_run_formatted']
                                : 'Non planifié';
                            $next_run_relative = isset($next_run_summary['next_run_relative']) && $next_run_summary['next_run_relative'] !== ''
                                ? (string) $next_run_summary['next_run_relative']
                                : '';
                            $next_run_timestamp = isset($next_run_summary['next_run']) && $next_run_summary['next_run']
                                ? (int) $next_run_summary['next_run']
                                : null;
                            $is_active = $recurrence !== 'disabled';
                            $has_next_run = $is_active && !empty($next_run_timestamp);
                            $status_key = $is_active ? ($has_next_run ? 'active' : 'pending') : 'paused';
                            $status_labels = [
                                'active' => 'Active',
                                'pending' => 'En attente',
                                'paused' => 'En pause',
                            ];
                            $status_label = $status_labels[$status_key] ?? '—';
                            $status_class = 'bjlg-status-badge--' . $status_key;
                            $toggle_label = $is_active ? 'Mettre en pause' : 'Reprendre';
                            $summary_markup = $this->get_schedule_summary_markup(
                                $components,
                                $encrypt,
                                $incremental,
                                $post_checks,
                                $destinations,
                                $include_patterns,
                                $exclude_patterns,
                                $recurrence,
                                $schedule['custom_cron'] ?? ''
                            );
                            ?>
                            <article
                                class="bjlg-schedule-overview-card"
                                data-schedule-id="<?php echo esc_attr($schedule_id); ?>"
                                data-recurrence="<?php echo esc_attr($recurrence); ?>"
                                data-status="<?php echo esc_attr($status_key); ?>"
                            >
                                <header class="bjlg-schedule-overview-card__header">
                                    <h4 class="bjlg-schedule-overview-card__title"><?php echo esc_html($label); ?></h4>
                                    <p class="bjlg-schedule-overview-frequency" data-prefix="Fréquence : ">
                                        Fréquence : <?php echo esc_html($recurrence_label); ?>
                                    </p>
                                    <p class="bjlg-schedule-overview-next-run">
                                        <strong>Prochaine exécution :</strong>
                                        <span class="bjlg-next-run-value"><?php echo esc_html($next_run_formatted); ?></span>
                                        <span class="bjlg-next-run-relative"<?php echo $next_run_relative === '' ? ' style="display:none;"' : ''; ?>>
                                            <?php echo $next_run_relative !== '' ? '(' . esc_html($next_run_relative) . ')' : ''; ?>
                                        </span>
                                    </p>
                                    <p class="bjlg-schedule-overview-status">
                                        <span class="bjlg-status-badge <?php echo esc_attr($status_class); ?>"><?php echo esc_html($status_label); ?></span>
                                    </p>
                                </header>
                                <div class="bjlg-schedule-overview-card__summary">
                                    <?php echo $summary_markup; // phpcs:ignore WordPress.Security.EscapeOutput.OutputNotEscaped ?>
                                </div>
                                <footer class="bjlg-schedule-overview-card__footer">
                                    <div class="bjlg-schedule-overview-card__actions" role="group" aria-label="Actions de planification">
                                        <button type="button"
                                                class="button button-primary button-small bjlg-schedule-action"
                                                data-action="run"
                                                data-schedule-id="<?php echo esc_attr($schedule_id); ?>">
                                            Exécuter
                                        </button>
                                        <button type="button"
                                                class="button button-secondary button-small bjlg-schedule-action"
                                                data-action="toggle"
                                                data-target-state="<?php echo $is_active ? 'pause' : 'resume'; ?>"
                                                data-schedule-id="<?php echo esc_attr($schedule_id); ?>">
                                            <?php echo esc_html($toggle_label); ?>
                                        </button>
                                        <button type="button"
                                                class="button button-secondary button-small bjlg-schedule-action"
                                                data-action="duplicate"
                                                data-schedule-id="<?php echo esc_attr($schedule_id); ?>">
                                            Dupliquer
                                        </button>
                                    </div>
                                </footer>
                            </article>
                        <?php endforeach; ?>
                    <?php else: ?>
                        <p class="description">Aucune planification active pour le moment.</p>
                    <?php endif; ?>
                </div>
            </div>
            <div
                id="bjlg-schedule-timeline"
                class="bjlg-schedule-timeline"
                aria-live="polite"
                data-schedules="<?php echo $schedules_json; ?>"
                data-next-runs="<?php echo $next_runs_json; ?>"
                data-timezone="<?php echo esc_attr($timezone_string); ?>"
                data-offset="<?php echo esc_attr((string) $timezone_offset); ?>"
                data-now="<?php echo esc_attr((string) $current_timestamp); ?>"
            >
                <header class="bjlg-schedule-timeline__header">
                    <div class="bjlg-schedule-timeline__title">
                        <span class="dashicons dashicons-schedule" aria-hidden="true"></span>
                        <strong>Timeline des occurrences</strong>
                    </div>
                    <div class="bjlg-schedule-timeline__controls" role="group" aria-label="Changer la vue de la timeline">
                        <button type="button" class="button button-secondary is-active" data-role="timeline-view" data-view="week">Semaine</button>
                        <button type="button" class="button button-secondary" data-role="timeline-view" data-view="month">Mois</button>
                    </div>
                </header>
                <div class="bjlg-schedule-timeline__legend">
                    <span class="bjlg-status-badge bjlg-status-badge--active">Active</span>
                    <span class="bjlg-status-badge bjlg-status-badge--pending">En attente</span>
                    <span class="bjlg-status-badge bjlg-status-badge--paused">En pause</span>
                </div>
                <div class="bjlg-schedule-timeline__body">
                    <div class="bjlg-schedule-timeline__grid" data-role="timeline-grid"></div>
                    <ul class="bjlg-schedule-timeline__list" data-role="timeline-list"></ul>
                    <p class="bjlg-schedule-timeline__empty" data-role="timeline-empty" hidden>Enregistrez ou activez une planification pour afficher la timeline.</p>
                </div>
            </div>
        </div>
        <?php
    }
    /**
     * Section : Restauration
     */
    private function render_restore_section() {
        $restore_redirect = add_query_arg(
            [
                'page' => 'backup-jlg',
                'section' => 'restore',
            ],
            admin_url('admin.php')
        );
        $restore_redirect .= '#bjlg-restore-form';

        ?>
        <div class="bjlg-section">
            <h2>Restaurer depuis un fichier</h2>
            <p>Si vous avez un fichier de sauvegarde sur votre ordinateur, vous pouvez le téléverser ici pour lancer une restauration.</p>
            <form id="bjlg-restore-form" method="post" enctype="multipart/form-data" action="<?php echo esc_url(admin_url('admin-post.php')); ?>">
                <?php wp_nonce_field('bjlg_restore_backup', 'bjlg_restore_backup_nonce'); ?>
                <input type="hidden" name="action" value="bjlg_restore_backup">
                <input type="hidden" name="redirect_to" value="<?php echo esc_url($restore_redirect); ?>">
                <input type="hidden" name="restore_environment" value="production" data-role="restore-environment-field">
                <div class="bjlg-restore-username-field bjlg-screen-reader-only">
                    <label class="bjlg-screen-reader-only" for="bjlg-restore-username">Nom d'utilisateur</label>
                    <input type="text"
                           id="bjlg-restore-username"
                           name="username"
                           class="regular-text bjlg-screen-reader-only"
                           autocomplete="username"
                           aria-label="Nom d'utilisateur">
                </div>
                <table class="form-table">
                    <tbody>
                        <tr>
                            <th scope="row"><label for="bjlg-restore-file-input">Fichier de sauvegarde</label></th>
                            <td>
                                <div class="bjlg-field-control">
                                    <input type="file" id="bjlg-restore-file-input" name="restore_file" accept=".zip,.zip.enc" required>
                                    <p class="description">Formats acceptés : .zip, .zip.enc (chiffré)</p>
                                </div>
                            </td>
                        </tr>
                        <tr>
                            <th scope="row"><label for="bjlg-restore-password">Mot de passe</label></th>
                            <td>
                                <div class="bjlg-field-control">
                                    <input type="password"
                                           id="bjlg-restore-password"
                                           name="password"
                                           class="regular-text"
                                           autocomplete="current-password"
                                           aria-describedby="bjlg-restore-password-help"
                                           placeholder="Requis pour les archives .zip.enc">
                                    <p class="description"
                                       id="bjlg-restore-password-help"
                                       data-default-text="<?php echo esc_attr('Requis pour restaurer les sauvegardes chiffrées (.zip.enc). Laissez vide pour les archives non chiffrées.'); ?>"
                                       data-encrypted-text="<?php echo esc_attr('Mot de passe obligatoire : renseignez-le pour déchiffrer l\'archive (.zip.enc).'); ?>">
                                        Requis pour restaurer les sauvegardes chiffrées (<code>.zip.enc</code>). Laissez vide pour les archives non chiffrées.
                                    </p>
                                </div>
                            </td>
                        </tr>
                        <tr>
                            <th scope="row">Options</th>
                            <td>
                                <div class="bjlg-field-control">
                                    <label><input type="checkbox" name="create_backup_before_restore" value="1" checked> Créer une sauvegarde de sécurité avant la restauration</label>
                                </div>
                            </td>
                        </tr>
                        <?php if (BJLG_Restore::user_can_use_sandbox()) : ?>
                        <tr>
                            <th scope="row">Environnement de test</th>
                            <td>
                                <div class="bjlg-field-control">
                                    <label>
                                        <input type="checkbox" name="restore_to_sandbox" value="1">
                                        Restaurer dans un environnement de test
                                    </label>
                                    <p class="description">Les fichiers seront restaurés dans un dossier isolé sans impacter la production.</p>
                                    <label for="bjlg-restore-sandbox-path" class="screen-reader-text">Chemin de la sandbox</label>
                                    <input type="text"
                                           id="bjlg-restore-sandbox-path"
                                           name="sandbox_path"
                                           class="regular-text"
                                           placeholder="Laisser vide pour utiliser le dossier sandbox automatique"
                                           disabled>
                                </div>
                            </td>
                        </tr>
                        <?php endif; ?>
                    </tbody>
                </table>
                <div id="bjlg-restore-errors" class="notice notice-error" style="display: none;" role="alert"></div>
                <p class="submit">
                    <button type="submit" class="button button-primary"><span class="dashicons dashicons-upload" aria-hidden="true"></span> Téléverser et Restaurer</button>
                </p>
            </form>
            <div id="bjlg-restore-status" style="display: none;">
                <h3>Statut de la restauration</h3>
                <div class="bjlg-progress-bar"><div
                        class="bjlg-progress-bar-inner"
                        id="bjlg-restore-progress-bar"
                        role="progressbar"
                        aria-valuemin="0"
                        aria-valuemax="100"
                        aria-valuenow="0"
                        aria-valuetext="0%"
                        aria-live="off"
                        aria-atomic="true"
                        aria-busy="false">0%</div></div>
                <p id="bjlg-restore-status-text"
                   role="status"
                   aria-live="polite"
                   aria-atomic="true"
                   aria-busy="false">Préparation...</p>
            </div>
            <div id="bjlg-restore-debug-wrapper" style="display: none;">
                <h3><span class="dashicons dashicons-info" aria-hidden="true"></span> Détails techniques</h3>
                <pre id="bjlg-restore-ajax-debug" class="bjlg-log-textarea"></pre>
            </div>
        </div>
        <?php
    }

    /**
     * Section : Historique
     */
    private function render_history_section() {
        $history = class_exists(BJLG_History::class) ? BJLG_History::get_history(50) : [];
        $report_links = $this->get_self_test_report_links();
        ?>
        <div class="bjlg-section">
            <h2>Historique des 50 dernières actions</h2>
            <?php if (!empty($report_links)): ?>
                <div class="bjlg-history-report-actions">
                    <?php foreach ($report_links as $link): ?>
                        <a class="button" href="<?php echo esc_url($link['url']); ?>">
                            <span class="dashicons dashicons-media-default" aria-hidden="true"></span>
                            <?php echo esc_html($link['label']); ?>
                        </a>
                    <?php endforeach; ?>
                </div>
            <?php endif; ?>
            <?php if (!empty($history)): ?>
                <table class="wp-list-table widefat striped bjlg-responsive-table bjlg-history-table">
                    <caption class="bjlg-table-caption">
                        Historique des 50 dernières actions liées aux sauvegardes et restaurations,
                        incluant leur date, statut et détails.
                    </caption>
                    <thead>
                        <tr>
                            <th scope="col" style="width: 180px;">Date</th>
                            <th scope="col">Action</th>
                            <th scope="col" style="width: 100px;">Statut</th>
                            <th scope="col">Détails</th>
                        </tr>
                    </thead>
                    <tbody>
                        <?php foreach ($history as $entry):
                            $status_class = ''; $status_icon = '';
                            switch ($entry['status']) {
                                case 'success': $status_class = 'success'; $status_icon = '✅'; break;
                                case 'failure': $status_class = 'error'; $status_icon = '❌'; break;
                                case 'info': $status_class = 'info'; $status_icon = 'ℹ️'; break;
                            } ?>
                            <tr class="bjlg-card-row">
                                <td class="bjlg-card-cell" data-label="Date"><?php echo date_i18n(get_option('date_format') . ' ' . get_option('time_format'), strtotime($entry['timestamp'])); ?></td>
                                <td class="bjlg-card-cell" data-label="Action"><strong><?php echo esc_html(str_replace('_', ' ', ucfirst($entry['action_type']))); ?></strong></td>
                                <td class="bjlg-card-cell" data-label="Statut"><span class="bjlg-status <?php echo esc_attr($status_class); ?>"><?php echo $status_icon . ' ' . esc_html(ucfirst($entry['status'])); ?></span></td>
                                <td class="bjlg-card-cell" data-label="Détails"><?php echo esc_html($entry['details']); ?></td>
                            </tr>
                        <?php endforeach; ?>
                    </tbody>
                </table>
            <?php else: ?>
                <div class="notice notice-info"><p>Aucun historique trouvé.</p></div>
            <?php endif; ?>
            <p class="description" style="margin-top: 20px;">L'historique est conservé pendant 30 jours. Les entrées plus anciennes sont automatiquement supprimées.</p>
        </div>
        <?php
    }

    private function get_self_test_report_links(): array {
        $snapshot = get_option('bjlg_restore_self_test_report', []);
        if (!is_array($snapshot) || empty($snapshot['files'])) {
            return [];
        }

        $files = is_array($snapshot['files']) ? $snapshot['files'] : [];
        $links = [];
        $nonce_action = 'bjlg_download_self_test_report';
        $base_url = admin_url('admin-post.php');

        $targets = [
            'html' => __('Télécharger le rapport HTML', 'backup-jlg'),
            'json' => __('Télécharger le rapport JSON', 'backup-jlg'),
            'markdown' => __('Télécharger le résumé Markdown', 'backup-jlg'),
        ];

        foreach ($targets as $type => $label) {
            if (empty($files[$type]['path'])) {
                continue;
            }

            $url = add_query_arg(
                [
                    'action' => 'bjlg_download_self_test_report',
                    'type' => $type,
                ],
                $base_url
            );

            $url = function_exists('wp_nonce_url')
                ? wp_nonce_url($url, $nonce_action)
                : add_query_arg('_wpnonce', wp_create_nonce($nonce_action), $url);

            $links[] = [
                'type' => $type,
                'label' => $label,
                'url' => $url,
            ];
        }

        return $links;
    }

    public function handle_download_self_test_report() {
        if (!bjlg_can_manage_backups()) {
            wp_die(__('Permission refusée.', 'backup-jlg'), '', ['response' => 403]);
        }

        $nonce = isset($_GET['_wpnonce']) ? $_GET['_wpnonce'] : '';
        if (function_exists('wp_verify_nonce') && !wp_verify_nonce($nonce, 'bjlg_download_self_test_report')) {
            wp_die(__('Jeton de sécurité invalide.', 'backup-jlg'), '', ['response' => 403]);
        }

        $type = isset($_GET['type']) ? sanitize_key((string) wp_unslash($_GET['type'])) : 'html';
        if (!in_array($type, ['html', 'json', 'markdown'], true)) {
            $type = 'html';
        }

        $snapshot = get_option('bjlg_restore_self_test_report', []);
        if (!is_array($snapshot) || empty($snapshot['files'])) {
            wp_die(__('Aucun rapport disponible.', 'backup-jlg'), '', ['response' => 404]);
        }

        $files = is_array($snapshot['files']) ? $snapshot['files'] : [];
        $entry = isset($files[$type]) && is_array($files[$type]) ? $files[$type] : null;

        if (!$entry || empty($entry['path'])) {
            wp_die(__('Le fichier demandé est introuvable.', 'backup-jlg'), '', ['response' => 404]);
        }

        $path = (string) $entry['path'];
        $real_path = realpath($path);
        if ($real_path === false || !is_readable($real_path)) {
            wp_die(__('Impossible de lire le rapport demandé.', 'backup-jlg'), '', ['response' => 404]);
        }

        $base_path = isset($files['base_path']) ? (string) $files['base_path'] : dirname($real_path);
        $normalized_base = realpath($base_path);
        if ($normalized_base !== false) {
            $normalized_base = rtrim(str_replace('\\', '/', $normalized_base), '/') . '/';
            $normalized_target = str_replace('\\', '/', $real_path);
            if (strpos($normalized_target, $normalized_base) !== 0) {
                wp_die(__('Accès au rapport refusé.', 'backup-jlg'), '', ['response' => 403]);
            }
        }

        $mime_type = isset($entry['mime_type']) && $entry['mime_type'] !== '' ? (string) $entry['mime_type'] : 'application/octet-stream';
        if (strpos($mime_type, 'text/') === 0) {
            $mime_type .= '; charset=utf-8';
        }

        $filename = isset($entry['filename']) && $entry['filename'] !== ''
            ? sanitize_file_name($entry['filename'])
            : basename($real_path);

        if (function_exists('nocache_headers')) {
            nocache_headers();
        }
        header('Content-Type: ' . $mime_type);
        header('Content-Disposition: attachment; filename="' . $filename . '"');
        header('Content-Length: ' . filesize($real_path));

        $sent = readfile($real_path);
        if ($sent === false) {
            wp_die(__('Impossible de transmettre le rapport.', 'backup-jlg'), '', ['response' => 500]);
        }

        exit;
    }

    /**
     * Section : Bilan de santé
     */
    private function render_health_check_section() {
        $health_checker = new BJLG_Health_Check();
        $results = $health_checker->get_all_checks();
        $plugin_checks = ['debug_mode' => 'Mode Débogage', 'cron_status' => 'Tâches planifiées (Cron)'];
        $server_checks = ['backup_dir' => 'Dossier de sauvegarde', 'disk_space' => 'Espace disque', 'php_memory_limit' => 'Limite Mémoire PHP', 'php_execution_time' => 'Temps d\'exécution PHP'];
        ?>
        <div class="bjlg-section">
            <h2>Bilan de Santé du Système</h2>
            <h3>État du Plugin</h3>
            <table class="wp-list-table widefat striped bjlg-health-check-table">
                <tbody>
                    <?php foreach ($plugin_checks as $key => $title): $result = $results[$key]; ?>
                        <tr>
                            <td style="width: 30px; text-align: center; font-size: 1.5em;"><?php echo ($result['status'] === 'success') ? '✅' : (($result['status'] === 'info') ? 'ℹ️' : '⚠️'); ?></td>
                            <td style="width: 250px;"><strong><?php echo esc_html($title); ?></strong></td>
                            <td><?php echo wp_kses_post($result['message']); ?></td>
                        </tr>
                    <?php endforeach; ?>
                </tbody>
            </table>
            <h3>Configuration Serveur</h3>
            <table class="wp-list-table widefat striped bjlg-health-check-table">
                <tbody>
                    <?php foreach ($server_checks as $key => $title): $result = $results[$key]; ?>
                        <tr>
                            <td style="width: 30px; text-align: center; font-size: 1.5em;"><?php echo ($result['status'] === 'success') ? '✅' : (($result['status'] === 'warning') ? '⚠️' : '❌'); ?></td>
                            <td style="width: 250px;"><strong><?php echo esc_html($title); ?></strong></td>
                            <td><?php echo wp_kses_post($result['message']); ?></td>
                        </tr>
                    <?php endforeach; ?>
                </tbody>
            </table>
            <p style="margin-top: 20px;"><button class="button" onclick="window.location.reload();"><span class="dashicons dashicons-update" aria-hidden="true"></span> Relancer les vérifications</button></p>
        </div>
        <?php
    }

    /**
     * Section : Réglages
     */
    private function render_settings_section() {
        $cleanup_settings = \bjlg_get_option('bjlg_cleanup_settings', ['by_number' => 3, 'by_age' => 0]);
        $incremental_defaults = [
            'max_incrementals' => 10,
            'max_full_age_days' => 30,
            'rotation_enabled' => true,
        ];
        $incremental_settings = \bjlg_get_option('bjlg_incremental_settings', []);
        if (!is_array($incremental_settings)) {
            $incremental_settings = [];
        }
        $incremental_settings = wp_parse_args($incremental_settings, $incremental_defaults);
        $monitoring_settings = BJLG_Settings::get_monitoring_settings();
        $storage_threshold = isset($monitoring_settings['storage_quota_warning_threshold'])
            ? (float) $monitoring_settings['storage_quota_warning_threshold']
            : 85.0;
        $storage_threshold = max(1.0, min(100.0, $storage_threshold));
        $schedule_collection = $this->get_schedule_settings_for_display();
        $schedules = isset($schedule_collection['schedules']) && is_array($schedule_collection['schedules'])
            ? array_values($schedule_collection['schedules'])
            : [];
        $next_runs = isset($schedule_collection['next_runs']) && is_array($schedule_collection['next_runs'])
            ? $schedule_collection['next_runs']
            : [];
        $default_schedule = isset($schedule_collection['default']) && is_array($schedule_collection['default'])
            ? $schedule_collection['default']
            : BJLG_Settings::get_default_schedule_entry();
        $schedules_json = esc_attr(wp_json_encode($schedules));
        $next_runs_json = esc_attr(wp_json_encode($next_runs));

        $components_labels = [
            'db' => 'Base de données',
            'plugins' => 'Extensions',
            'themes' => 'Thèmes',
            'uploads' => 'Médias',
        ];
        $update_guard_defaults = [
            'enabled' => true,
            'components' => ['db', 'plugins', 'themes', 'uploads'],
            'reminder' => [
                'enabled' => false,
                'message' => 'Pensez à déclencher une sauvegarde manuelle avant d\'appliquer vos mises à jour.',
            ],
        ];
        $raw_update_guard_settings = \bjlg_get_option('bjlg_update_guard_settings', []);
        if (!is_array($raw_update_guard_settings)) {
            $raw_update_guard_settings = [];
        }
        $update_guard_settings = BJLG_Settings::merge_settings_with_defaults($raw_update_guard_settings, $update_guard_defaults);
        $explicit_components = [];
        if (isset($raw_update_guard_settings['components']) && is_array($raw_update_guard_settings['components'])) {
            foreach ($raw_update_guard_settings['components'] as $component) {
                $key = sanitize_key((string) $component);
                if ($key === '' || isset($explicit_components[$key])) {
                    continue;
                }
                $explicit_components[$key] = true;
            }
        }
        $update_guard_components = array_keys($explicit_components);
        $valid_component_keys = array_keys($components_labels);
        $update_guard_components = array_values(array_filter(
            $update_guard_components,
            static function ($component) use ($valid_component_keys) {
                return in_array($component, $valid_component_keys, true);
            }
        ));
        if (!array_key_exists('components', $raw_update_guard_settings)) {
            $update_guard_components = $update_guard_settings['components'];
        }
        $update_guard_settings['components'] = $update_guard_components;
        $default_next_run_summary = [
            'next_run_formatted' => 'Non planifié',
            'next_run_relative' => '',
        ];
        $destination_choices = $this->get_destination_choices();
        $wl_settings = \bjlg_get_option('bjlg_whitelabel_settings', ['plugin_name' => '', 'hide_from_non_admins' => false]);
        $required_permission = \bjlg_get_required_capability();
        $permission_choices = $this->get_permission_choices();
        $is_custom_permission = $required_permission !== ''
            && !isset($permission_choices['roles'][$required_permission])
            && !isset($permission_choices['capabilities'][$required_permission]);
        $webhook_key = class_exists(BJLG_Webhooks::class) ? BJLG_Webhooks::get_webhook_key() : '';

        $notification_defaults = [
            'enabled' => false,
            'email_recipients' => '',
            'events' => [
                'backup_complete' => true,
                'backup_failed' => true,
                'cleanup_complete' => false,
                'storage_warning' => true,
                'remote_purge_failed' => true,
                'remote_purge_delayed' => true,
                'restore_self_test_passed' => false,
                'restore_self_test_failed' => true,
            ],
            'channels' => [
                'email' => ['enabled' => false],
                'slack' => ['enabled' => false, 'webhook_url' => ''],
                'discord' => ['enabled' => false, 'webhook_url' => ''],
                'teams' => ['enabled' => false, 'webhook_url' => ''],
                'sms' => ['enabled' => false, 'webhook_url' => ''],
            ],
            'quiet_hours' => [
                'enabled' => false,
                'start' => '22:00',
                'end' => '07:00',
                'allow_critical' => true,
                'timezone' => '',
            ],
            'escalation' => [
                'enabled' => false,
                'delay_minutes' => 15,
                'only_critical' => true,
                'channels' => [
                    'email' => false,
                    'slack' => false,
                    'discord' => false,
                    'teams' => false,
                    'sms' => true,
                ],
            ],
        ];

        $notification_settings = \bjlg_get_option('bjlg_notification_settings', []);
        if (!is_array($notification_settings)) {
            $notification_settings = [];
        }
        $notification_settings = wp_parse_args($notification_settings, $notification_defaults);
        $notification_settings['events'] = isset($notification_settings['events']) && is_array($notification_settings['events'])
            ? wp_parse_args($notification_settings['events'], $notification_defaults['events'])
            : $notification_defaults['events'];
        $notification_settings['channels'] = isset($notification_settings['channels']) && is_array($notification_settings['channels'])
            ? wp_parse_args($notification_settings['channels'], $notification_defaults['channels'])
            : $notification_defaults['channels'];

        $notification_settings['quiet_hours'] = isset($notification_settings['quiet_hours']) && is_array($notification_settings['quiet_hours'])
            ? wp_parse_args($notification_settings['quiet_hours'], $notification_defaults['quiet_hours'])
            : $notification_defaults['quiet_hours'];

        $notification_settings['escalation'] = isset($notification_settings['escalation']) && is_array($notification_settings['escalation'])
            ? wp_parse_args($notification_settings['escalation'], $notification_defaults['escalation'])
            : $notification_defaults['escalation'];

        if (!isset($notification_settings['escalation']['channels']) || !is_array($notification_settings['escalation']['channels'])) {
            $notification_settings['escalation']['channels'] = $notification_defaults['escalation']['channels'];
        } else {
            $notification_settings['escalation']['channels'] = wp_parse_args($notification_settings['escalation']['channels'], $notification_defaults['escalation']['channels']);
        }

        foreach ($notification_defaults['channels'] as $channel_key => $channel_defaults) {
            if (!isset($notification_settings['channels'][$channel_key]) || !is_array($notification_settings['channels'][$channel_key])) {
                $notification_settings['channels'][$channel_key] = $channel_defaults;
            } else {
                $notification_settings['channels'][$channel_key] = wp_parse_args($notification_settings['channels'][$channel_key], $channel_defaults);
            }
        }

        $notification_recipients_display = '';
        if (!empty($notification_settings['email_recipients'])) {
            $emails = preg_split('/[,;\r\n]+/', (string) $notification_settings['email_recipients']);
            if (is_array($emails)) {
                $emails = array_filter(array_map('trim', $emails));
                $notification_recipients_display = implode("\n", $emails);
            }
        }

        $quiet_settings = $notification_settings['quiet_hours'];
        $escalation_settings = $notification_settings['escalation'];
        $quiet_timezone_label = $quiet_settings['timezone'] !== ''
            ? $quiet_settings['timezone']
            : (function_exists('wp_timezone_string') ? wp_timezone_string() : 'UTC');

        $escalation_mode = isset($escalation_settings['mode']) ? (string) $escalation_settings['mode'] : 'simple';
        if (!in_array($escalation_mode, ['simple', 'staged'], true)) {
            $escalation_mode = 'simple';
        }

        $escalation_stage_settings = isset($escalation_settings['stages']) && is_array($escalation_settings['stages'])
            ? $escalation_settings['stages']
            : [];

        $escalation_blueprint = class_exists(BJLG_Notifications::class) && method_exists(BJLG_Notifications::class, 'get_escalation_stage_blueprint')
            ? BJLG_Notifications::get_escalation_stage_blueprint()
            : [
                'slack' => [
                    'label' => __('Escalade Slack', 'backup-jlg'),
                    'description' => __('Diffuse l’alerte sur Slack pour mobiliser immédiatement le support.', 'backup-jlg'),
                    'default_delay_minutes' => 15,
                ],
                'discord' => [
                    'label' => __('Escalade Discord', 'backup-jlg'),
                    'description' => __('Préviens l’équipe on-call ou la communauté technique via Discord.', 'backup-jlg'),
                    'default_delay_minutes' => 15,
                ],
                'teams' => [
                    'label' => __('Escalade Microsoft Teams', 'backup-jlg'),
                    'description' => __('Alerte le helpdesk Teams et documente automatiquement l’incident.', 'backup-jlg'),
                    'default_delay_minutes' => 20,
                ],
                'sms' => [
                    'label' => __('Escalade SMS', 'backup-jlg'),
                    'description' => __('Notifie les astreintes par SMS lorsque l’incident persiste.', 'backup-jlg'),
                    'default_delay_minutes' => 30,
                ],
            ];

        $template_blueprint = class_exists(BJLG_Notifications::class) && method_exists(BJLG_Notifications::class, 'get_severity_template_blueprint')
            ? BJLG_Notifications::get_severity_template_blueprint()
            : [
                'info' => [
                    'label' => __('Information', 'backup-jlg'),
                    'intro' => __('Mise à jour de routine pour votre visibilité.', 'backup-jlg'),
                    'outro' => __('Aucune action immédiate n’est requise.', 'backup-jlg'),
                    'resolution' => __('Archivez l’événement une fois les vérifications terminées.', 'backup-jlg'),
                    'actions' => [
                        __('Ajoutez un commentaire dans l’historique si une vérification manuelle a été effectuée.', 'backup-jlg'),
                    ],
                ],
                'warning' => [
                    'label' => __('Avertissement', 'backup-jlg'),
                    'intro' => __('Surveillez l’incident : une intervention préventive peut être nécessaire.', 'backup-jlg'),
                    'outro' => __('Planifiez une action de suivi si la situation persiste.', 'backup-jlg'),
                    'resolution' => __('Actualisez l’état dans le panneau Monitoring pour informer l’équipe.', 'backup-jlg'),
                    'actions' => [
                        __('Vérifiez la capacité de stockage et les dernières purges distantes.', 'backup-jlg'),
                        __('Planifiez un nouveau point de contrôle pour confirmer que l’alerte diminue.', 'backup-jlg'),
                    ],
                ],
                'critical' => [
                    'label' => __('Critique', 'backup-jlg'),
                    'intro' => __('Action immédiate recommandée : l’incident est suivi et sera escaladé.', 'backup-jlg'),
                    'outro' => __('Une escalade automatique sera déclenchée si le statut ne change pas.', 'backup-jlg'),
                    'resolution' => __('Consignez la résolution dans le tableau de bord pour clôturer l’escalade.', 'backup-jlg'),
                    'actions' => [
                        __('Inspectez les journaux détaillés et identifiez la dernière action réussie.', 'backup-jlg'),
                        __('Contactez l’astreinte et préparez un plan de remédiation ou de restauration.', 'backup-jlg'),
                    ],
                ],
            ];
        $template_settings = isset($notification_settings['templates']) && is_array($notification_settings['templates'])
            ? $notification_settings['templates']
            : [];
        $notification_receipts = class_exists(BJLG_Notification_Receipts::class)
            ? BJLG_Notification_Receipts::get_recent_for_display(10)
            : [];
        $template_tokens = class_exists(BJLG_Notifications::class) && method_exists(BJLG_Notifications::class, 'get_template_tokens')
            ? BJLG_Notifications::get_template_tokens()
            : [
                'site_name' => __('Nom du site WordPress', 'backup-jlg'),
                'event_title' => __('Titre de l’événement', 'backup-jlg'),
                'timestamp' => __('Horodatage courant', 'backup-jlg'),
            ];

        $performance_defaults = [
            'multi_threading' => false,
            'max_workers' => 2,
            'chunk_size' => 50,
            'compression_level' => 6,
        ];
        $performance_settings = \bjlg_get_option('bjlg_performance_settings', []);
        if (!is_array($performance_settings)) {
            $performance_settings = [];
        }
        $performance_settings = wp_parse_args($performance_settings, $performance_defaults);

        $webhook_defaults = [
            'enabled' => false,
            'urls' => [
                'backup_complete' => '',
                'backup_failed' => '',
                'cleanup_complete' => '',
            ],
            'secret' => '',
        ];
        $webhook_settings = \bjlg_get_option('bjlg_webhook_settings', []);
        if (!is_array($webhook_settings)) {
            $webhook_settings = [];
        }
        $webhook_settings = wp_parse_args($webhook_settings, $webhook_defaults);
        $webhook_settings['urls'] = isset($webhook_settings['urls']) && is_array($webhook_settings['urls'])
            ? wp_parse_args($webhook_settings['urls'], $webhook_defaults['urls'])
            : $webhook_defaults['urls'];
        ?>
        <div class="bjlg-section">
            <h2>Configuration du Plugin</h2>
            
            <h3><span class="dashicons dashicons-cloud" aria-hidden="true"></span> Destinations Cloud</h3>
            <div class="bjlg-settings-destinations">
                <?php
                if (!empty($this->destinations)) {
                    foreach ($this->destinations as $destination) {
                        $destination->render_settings();
                    }
                } else {
                    echo '<p class="description">Aucune destination cloud configurée. Activez Google Drive ou Amazon S3 en complétant leurs réglages.</p>';
                }
                ?>
            </div>

            <h3><span class="dashicons dashicons-calendar-alt" aria-hidden="true"></span> Planification des Sauvegardes</h3>
            <div class="notice notice-info bjlg-schedule-help" aria-live="polite">
                <p><?php echo esc_html__(
                    'Les recommandations de charge et les scénarios suggérés sont calculés automatiquement lors de la modification d’une planification.',
                    'backup-jlg'
                ); ?></p>
                <p class="description"><?php echo esc_html__(
                    'Si JavaScript est désactivé, référez-vous aux conseils ci-dessous pour répartir vos sauvegardes et surveiller les chevauchements.',
                    'backup-jlg'
                ); ?></p>
            </div>
            <noscript>
                <div class="notice notice-warning">
                    <p><?php echo esc_html__(
                        'Activez JavaScript dans votre navigateur pour obtenir les analyses de capacité et les aides contextuelles.',
                        'backup-jlg'
                    ); ?></p>
                </div>
            </noscript>
            <form
                id="bjlg-schedule-form"
                data-default-schedule="<?php echo esc_attr(wp_json_encode($default_schedule)); ?>"
                data-next-runs="<?php echo $next_runs_json; ?>"
                data-schedules="<?php echo $schedules_json; ?>"
            >
                <div id="bjlg-schedule-feedback" class="notice" role="status" aria-live="polite" style="display:none;"></div>
                <div class="bjlg-schedule-list">
                    <?php if (!empty($schedules)): ?>
                        <?php foreach ($schedules as $index => $schedule):
                            if (!is_array($schedule)) {
                                continue;
                            }

                            $schedule_id = isset($schedule['id']) ? (string) $schedule['id'] : '';
                            $next_run_summary = $schedule_id !== '' && isset($next_runs[$schedule_id])
                                ? $next_runs[$schedule_id]
                                : $default_next_run_summary;

                            echo $this->render_schedule_item(
                                $schedule,
                                is_array($next_run_summary) ? $next_run_summary : $default_next_run_summary,
                                $components_labels,
                                $destination_choices,
                                $index,
                                false
                            );
                        endforeach; ?>
                    <?php else: ?>
                        <?php
                        echo $this->render_schedule_item(
                            $default_schedule,
                            $default_next_run_summary,
                            $components_labels,
                            $destination_choices,
                            0,
                            false
                        );
                        ?>
                    <?php endif; ?>
                    <?php
                    echo $this->render_schedule_item(
                        $default_schedule,
                        $default_next_run_summary,
                        $components_labels,
                        $destination_choices,
                        count($schedules),
                        true
                    );
                    ?>
                </div>
                <p class="bjlg-schedule-actions">
                    <button type="button" class="button button-secondary bjlg-add-schedule">
                        <span class="dashicons dashicons-plus" aria-hidden="true"></span>
                        Ajouter une planification
                    </button>
                </p>
                <p class="submit"><button type="submit" class="button button-primary">Enregistrer les planifications</button></p>
            </form>
            
            <h3><span class="dashicons dashicons-admin-links" aria-hidden="true"></span> Webhook</h3>
            <form id="bjlg-webhook-tools" class="bjlg-webhook-form" aria-labelledby="bjlg-webhook-tools-title">
                <p id="bjlg-webhook-tools-title">Utilisez ce point de terminaison pour déclencher une sauvegarde à distance en toute sécurité :</p>
                <div class="bjlg-webhook-url bjlg-mb-10">
                    <label for="bjlg-webhook-endpoint" class="bjlg-label-block bjlg-fw-600">Point de terminaison</label>
                    <div class="bjlg-form-field-group">
                        <div class="bjlg-form-field-control">
                            <input type="text" id="bjlg-webhook-endpoint" readonly value="<?php echo esc_url(BJLG_Webhooks::get_webhook_endpoint()); ?>" class="regular-text code" autocomplete="url">
                        </div>
                        <div class="bjlg-form-field-actions">
                            <button type="button" class="button bjlg-copy-field" data-copy-target="#bjlg-webhook-endpoint">Copier l'URL</button>
                        </div>
                    </div>
                </div>
                <div class="bjlg-webhook-url bjlg-mb-10">
                    <label for="bjlg-webhook-key" class="bjlg-label-block bjlg-fw-600">Clé secrète</label>
                    <div class="bjlg-form-field-group bjlg-secret-field">
                        <div class="bjlg-form-field-control">
                            <input type="password"
                                   id="bjlg-webhook-key"
                                   readonly
                                   value="<?php echo esc_attr($webhook_key); ?>"
                                   class="regular-text code"
                                   autocomplete="current-password"
                                   data-lpignore="true">
                        </div>
                        <div class="bjlg-form-field-actions">
                            <button type="button"
                                    class="button bjlg-toggle-secret"
                                    data-target="#bjlg-webhook-key"
                                    data-label-show="Afficher la clé secrète"
                                    data-label-hide="Masquer la clé secrète"
                                    aria-label="Afficher la clé secrète"
                                    aria-pressed="false">
                                <span class="dashicons dashicons-visibility" aria-hidden="true"></span>
                                <span class="screen-reader-text">Afficher la clé secrète</span>
                            </button>
                            <button type="button" class="button bjlg-copy-field" data-copy-target="#bjlg-webhook-key">Copier la clé</button>
                            <button type="button" class="button" id="bjlg-regenerate-webhook">Régénérer</button>
                        </div>
                    </div>
                </div>
                <p class="description">Envoyez une requête <strong>POST</strong> à l'URL ci-dessus en ajoutant l'en-tête <code><?php echo esc_html(BJLG_Webhooks::WEBHOOK_HEADER); ?></code> (ou <code>Authorization: Bearer &lt;clé&gt;</code>) contenant votre clé.</p>
                <pre class="code"><code><?php echo esc_html(sprintf("curl -X POST %s \\n  -H 'Content-Type: application/json' \\n  -H '%s: %s'", BJLG_Webhooks::get_webhook_endpoint(), BJLG_Webhooks::WEBHOOK_HEADER, $webhook_key)); ?></code></pre>
                <p class="description"><strong>Compatibilité :</strong> L'ancien format <code><?php echo esc_html(add_query_arg(BJLG_Webhooks::WEBHOOK_QUERY_VAR, 'VOTRE_CLE', home_url('/'))); ?></code> reste supporté provisoirement mais sera retiré après la période de transition.</p>
            </form>

            <form class="bjlg-settings-form">
                <div class="bjlg-settings-feedback notice bjlg-hidden" role="status" aria-live="polite"></div>
                <h3><span class="dashicons dashicons-trash" aria-hidden="true"></span> Rétention des Sauvegardes</h3>
                <table class="form-table">
                    <tr>
                        <th scope="row">Conserver par nombre</th>
                        <td>
                            <div class="bjlg-field-control">
                                <div class="bjlg-form-field-group">
                                    <div class="bjlg-form-field-control">
                                        <input name="by_number" type="number" class="small-text" value="<?php echo esc_attr(isset($cleanup_settings['by_number']) ? $cleanup_settings['by_number'] : 3); ?>" min="0">
                                    </div>
                                    <div class="bjlg-form-field-actions">
                                        <span class="bjlg-form-field-unit">sauvegardes</span>
                                    </div>
                                </div>
                                <p class="description">0 = illimité</p>
                            </div>
                        </td>
                    </tr>
                    <tr>
                        <th scope="row"><label for="bjlg-cleanup-by-age">Conserver par ancienneté</label></th>
                        <td>
                            <div class="bjlg-field-control">
                                <div class="bjlg-form-field-group">
                                    <div class="bjlg-form-field-control">
                                        <input
                                            id="bjlg-cleanup-by-age"
                                            name="by_age"
                                            type="number"
                                            class="small-text"
                                            value="<?php echo esc_attr(isset($cleanup_settings['by_age']) ? $cleanup_settings['by_age'] : 0); ?>"
                                            min="0"
                                            aria-describedby="bjlg-cleanup-by-age-description"
                                        >
                                    </div>
                                    <div class="bjlg-form-field-actions">
                                        <span class="bjlg-form-field-unit">jours</span>
                                    </div>
                                </div>
                                <p id="bjlg-cleanup-by-age-description" class="description">0 = illimité</p>
                            </div>
                        </td>
                    </tr>
                </table>

                <h3><span class="dashicons dashicons-update" aria-hidden="true"></span> Sauvegardes incrémentales</h3>
                <table class="form-table">
                    <tr>
                        <th scope="row"><label for="bjlg-incremental-max-age">Age maximal de la sauvegarde complète</label></th>
                        <td>
                            <div class="bjlg-field-control">
                                <div class="bjlg-form-field-group">
                                    <div class="bjlg-form-field-control">
                                        <input
                                            id="bjlg-incremental-max-age"
                                            name="incremental_max_age"
                                            type="number"
                                            class="small-text"
                                            value="<?php echo esc_attr($incremental_settings['max_full_age_days']); ?>"
                                            min="0"
                                            aria-describedby="bjlg-incremental-max-age-description"
                                        >
                                    </div>
                                    <div class="bjlg-form-field-actions">
                                        <span class="bjlg-form-field-unit">jours</span>
                                    </div>
                                </div>
                                <p id="bjlg-incremental-max-age-description" class="description">Au-delà de cette limite, une nouvelle sauvegarde complète est forcée. 0 = illimité.</p>
                            </div>
                        </td>
                    </tr>
                    <tr>
                        <th scope="row"><label for="bjlg-incremental-max-count">Nombre d'incréments consécutifs</label></th>
                        <td>
                            <div class="bjlg-field-control">
                                <div class="bjlg-form-field-group">
                                    <div class="bjlg-form-field-control">
                                        <input
                                            id="bjlg-incremental-max-count"
                                            name="incremental_max_incrementals"
                                            type="number"
                                            class="small-text"
                                            value="<?php echo esc_attr($incremental_settings['max_incrementals']); ?>"
                                            min="0"
                                            aria-describedby="bjlg-incremental-max-count-description"
                                        >
                                    </div>
                                    <div class="bjlg-form-field-actions">
                                        <span class="bjlg-form-field-unit">incréments</span>
                                    </div>
                                </div>
                                <p id="bjlg-incremental-max-count-description" class="description">0 = illimité. Au-delà, les incréments les plus anciens sont fusionnés automatiquement.</p>
                            </div>
                        </td>
                    </tr>
                    <tr>
                        <th scope="row">Rotation automatique</th>
                        <td>
                            <div class="bjlg-field-control">
                                <label>
                                    <input
                                        type="checkbox"
                                        name="incremental_rotation_enabled"
                                        value="1"
                                        <?php checked(!empty($incremental_settings['rotation_enabled'])); ?>
                                    >
                                    Activer la fusion automatique en sauvegarde synthétique («&nbsp;synth full&nbsp;»)
                                </label>
                                <p class="description">Lorsque la limite d'incréments est atteinte, les plus anciens sont fusionnés dans la dernière complète sans lancer un nouvel export complet.</p>
                            </div>
                        </td>
                    </tr>
                </table>

                <h3><span class="dashicons dashicons-chart-area" aria-hidden="true"></span> <?php esc_html_e('Surveillance du stockage', 'backup-jlg'); ?></h3>
                <table class="form-table">
                    <tr>
                        <th scope="row"><label for="bjlg-storage-warning-threshold"><?php esc_html_e("Seuil d'alerte quota", 'backup-jlg'); ?></label></th>
                        <td>
                            <div class="bjlg-field-control">
                                <div class="bjlg-form-field-group">
                                    <div class="bjlg-form-field-control">
                                        <input
                                            id="bjlg-storage-warning-threshold"
                                            name="storage_quota_warning_threshold"
                                            type="number"
                                            class="small-text"
                                            value="<?php echo esc_attr($storage_threshold); ?>"
                                            min="1"
                                            max="100"
                                            step="0.1"
                                            aria-describedby="bjlg-storage-warning-threshold-description"
                                        >
                                    </div>
                                    <div class="bjlg-form-field-actions">
                                        <span class="bjlg-form-field-unit">%</span>
                                    </div>
                                </div>
                                <p id="bjlg-storage-warning-threshold-description" class="description">
                                    <?php esc_html_e("Déclenche les alertes et notifications lorsque l'utilisation d'une destination distante dépasse ce seuil.", 'backup-jlg'); ?>
                                </p>
                            </div>
                        </td>
                    </tr>
                </table>

                <h3><span class="dashicons dashicons-admin-appearance" aria-hidden="true"></span> Marque Blanche</h3>
                <table class="form-table">
                    <tr>
                        <th scope="row"><label for="bjlg-plugin-name">Nom du plugin</label></th>
                        <td>
                            <div class="bjlg-field-control">
                                <input
                                    type="text"
                                    id="bjlg-plugin-name"
                                    name="plugin_name"
                                    value="<?php echo esc_attr(isset($wl_settings['plugin_name']) ? $wl_settings['plugin_name'] : ''); ?>"
                                    class="regular-text"
                                    placeholder="Backup - JLG"
                                    aria-describedby="bjlg-plugin-name-description"
                                >
                                <p id="bjlg-plugin-name-description" class="description">Laissez vide pour utiliser le nom par défaut</p>
                            </div>
                        </td>
                    </tr>
                    <tr>
                        <th scope="row">Visibilité</th>
                        <td>
                            <div class="bjlg-field-control">
                                <label><input type="checkbox" name="hide_from_non_admins" <?php checked(isset($wl_settings['hide_from_non_admins']) && $wl_settings['hide_from_non_admins']); ?>> Cacher le plugin pour les non-administrateurs</label>
                            </div>
                        </td>
                    </tr>
                    <tr>
                        <th scope="row"><label for="bjlg-required-capability"><?php esc_html_e('Permissions requises', 'backup-jlg'); ?></label></th>
                        <td>
                            <div class="bjlg-field-control">
                                <select id="bjlg-required-capability" name="required_capability" class="regular-text">
                                    <?php if ($is_custom_permission): ?>
                                        <option value="<?php echo esc_attr($required_permission); ?>" selected>
                                            <?php echo esc_html(sprintf(__('Personnalisé : %s', 'backup-jlg'), $required_permission)); ?>
                                        </option>
                                    <?php endif; ?>
                                    <?php if (!empty($permission_choices['roles'])): ?>
                                        <optgroup label="<?php esc_attr_e('Rôles', 'backup-jlg'); ?>">
                                            <?php foreach ($permission_choices['roles'] as $role_key => $role_label): ?>
                                                <option value="<?php echo esc_attr($role_key); ?>" <?php selected($required_permission, $role_key); ?>>
                                                    <?php echo esc_html($role_label); ?>
                                                </option>
                                            <?php endforeach; ?>
                                        </optgroup>
                                    <?php endif; ?>
                                    <?php if (!empty($permission_choices['capabilities'])): ?>
                                        <optgroup label="<?php esc_attr_e('Capacités', 'backup-jlg'); ?>">
                                            <?php foreach ($permission_choices['capabilities'] as $capability_key => $capability_label): ?>
                                                <option value="<?php echo esc_attr($capability_key); ?>" <?php selected($required_permission, $capability_key); ?>>
                                                    <?php echo esc_html($capability_label); ?>
                                                </option>
                                            <?php endforeach; ?>
                                        </optgroup>
                                    <?php endif; ?>
                                </select>
                                <p class="description"><?php esc_html_e('Sélectionnez le rôle ou la capability requis pour accéder au plugin.', 'backup-jlg'); ?></p>
                            </div>
                        </td>
                    </tr>
                </table>

                <p class="submit"><button type="submit" class="button button-primary">Enregistrer les Réglages</button></p>
            </form>

            <h3><span class="dashicons dashicons-megaphone" aria-hidden="true"></span> Notifications</h3>
            <form class="bjlg-settings-form bjlg-notification-preferences-form" data-success-message="Notifications mises à jour." data-error-message="Impossible de sauvegarder les notifications.">
                <table class="form-table">
                    <tr>
                        <th scope="row">Notifications automatiques</th>
                        <td>
                            <div class="bjlg-field-control">
                                <label for="bjlg-notifications-enabled">
                                    <input
                                        type="checkbox"
                                        id="bjlg-notifications-enabled"
                                        name="notifications_enabled"
                                        <?php checked(!empty($notification_settings['enabled'])); ?>
                                        aria-describedby="bjlg-notifications-enabled-description"
                                    >
                                    Activer l'envoi automatique des notifications
                                </label>
                                <p id="bjlg-notifications-enabled-description" class="description">Recevez des alertes lorsqu'une action importante est exécutée.</p>
                            </div>
                        </td>
                    </tr>
                    <tr>
                        <th scope="row"><label for="bjlg-notification-recipients">Destinataires e-mail</label></th>
                        <td>
                            <div class="bjlg-field-control">
                                <textarea
                                    id="bjlg-notification-recipients"
                                    name="email_recipients"
                                    rows="3"
                                    class="large-text code"
                                    placeholder="admin@example.com&#10;contact@example.com"
                                    aria-describedby="bjlg-notification-recipients-description"
                                ><?php echo esc_textarea($notification_recipients_display); ?></textarea>
                                <p id="bjlg-notification-recipients-description" class="description">Une adresse par ligne ou séparée par une virgule. Obligatoire si le canal e-mail est activé.</p>
                            </div>
                        </td>
                    </tr>
                    <tr>
                        <th scope="row">Événements surveillés</th>
                        <td>
                            <div class="bjlg-field-control">
                                <fieldset aria-describedby="bjlg-notifications-events-description">
                                    <legend class="screen-reader-text"><?php esc_html_e('Événements surveillés', 'backup-jlg'); ?></legend>
                                    <ul class="bjlg-checkbox-list" role="list">
                                        <li>
                                            <label for="bjlg-notify-backup-complete">
                                                <input type="checkbox" id="bjlg-notify-backup-complete" name="notify_backup_complete" <?php checked(!empty($notification_settings['events']['backup_complete'])); ?>>
                                                <span><?php esc_html_e('Sauvegarde terminée', 'backup-jlg'); ?></span>
                                            </label>
                                        </li>
                                        <li>
                                            <label for="bjlg-notify-backup-failed">
                                                <input type="checkbox" id="bjlg-notify-backup-failed" name="notify_backup_failed" <?php checked(!empty($notification_settings['events']['backup_failed'])); ?>>
                                                <span><?php esc_html_e('Échec de sauvegarde', 'backup-jlg'); ?></span>
                                            </label>
                                        </li>
                                        <li>
                                            <label for="bjlg-notify-cleanup-complete">
                                                <input type="checkbox" id="bjlg-notify-cleanup-complete" name="notify_cleanup_complete" <?php checked(!empty($notification_settings['events']['cleanup_complete'])); ?>>
                                                <span><?php esc_html_e('Nettoyage finalisé', 'backup-jlg'); ?></span>
                                            </label>
                                        </li>
                                        <li>
                                            <label for="bjlg-notify-storage-warning">
                                                <input type="checkbox" id="bjlg-notify-storage-warning" name="notify_storage_warning" <?php checked(!empty($notification_settings['events']['storage_warning'])); ?>>
                                                <span><?php esc_html_e('Alerte de stockage', 'backup-jlg'); ?></span>
                                            </label>
                                        </li>
                                        <li>
                                            <label for="bjlg-notify-remote-purge-failed">
                                                <input type="checkbox" id="bjlg-notify-remote-purge-failed" name="notify_remote_purge_failed" <?php checked(!empty($notification_settings['events']['remote_purge_failed'])); ?>>
                                                <span><?php esc_html_e('Purge distante en échec', 'backup-jlg'); ?></span>
                                            </label>
                                        </li>
                                        <li>
                                            <label for="bjlg-notify-remote-purge-delayed">
                                                <input type="checkbox" id="bjlg-notify-remote-purge-delayed" name="notify_remote_purge_delayed" <?php checked(!empty($notification_settings['events']['remote_purge_delayed'])); ?>>
                                                <span><?php esc_html_e('Purge distante en retard critique', 'backup-jlg'); ?></span>
                                            </label>
                                        </li>
                                        <li>
                                            <label for="bjlg-notify-restore-self-test-passed">
                                                <input type="checkbox" id="bjlg-notify-restore-self-test-passed" name="notify_restore_self_test_passed" <?php checked(!empty($notification_settings['events']['restore_self_test_passed'])); ?>>
                                                <span><?php esc_html_e('Test de restauration réussi', 'backup-jlg'); ?></span>
                                            </label>
                                        </li>
                                        <li>
                                            <label for="bjlg-notify-restore-self-test-failed">
                                                <input type="checkbox" id="bjlg-notify-restore-self-test-failed" name="notify_restore_self_test_failed" <?php checked(!empty($notification_settings['events']['restore_self_test_failed'])); ?>>
                                                <span><?php esc_html_e('Test de restauration en échec', 'backup-jlg'); ?></span>
                                            </label>
                                        </li>
                                    </ul>
                                </fieldset>
                                <p id="bjlg-notifications-events-description" class="description"><?php esc_html_e('Choisissez quels événements déclenchent un envoi de notification.', 'backup-jlg'); ?></p>
                            </div>
                        </td>
                    </tr>
                </table>

                <p class="submit"><button type="submit" class="button button-primary">Enregistrer les notifications</button></p>
            </form>

            <div class="bjlg-notification-test">
                <button
                    type="button"
                    class="button button-secondary bjlg-notification-test-button"
                    data-loading-label="<?php esc_attr_e('Envoi…', 'backup-jlg'); ?>"
                >
                    <?php esc_html_e('Envoyer une notification de test', 'backup-jlg'); ?>
                </button>
                <span class="spinner" aria-hidden="true"></span>
                <p class="description"><?php esc_html_e('La notification de test utilise les canaux et destinataires renseignés ci-dessus, même si les modifications ne sont pas encore enregistrées.', 'backup-jlg'); ?></p>
                <div class="notice bjlg-notification-test-feedback bjlg-hidden" role="status" aria-live="polite"></div>
            </div>

            <h3><span class="dashicons dashicons-admin-site-alt3" aria-hidden="true"></span> Canaux</h3>
            <form class="bjlg-settings-form bjlg-notification-channels-form" data-success-message="Canaux mis à jour." data-error-message="Impossible de mettre à jour les canaux.">
                <table class="form-table">
                    <tr>
                        <th scope="row">Canaux disponibles</th>
                        <td>
                            <div class="bjlg-field-control">
                                <fieldset aria-describedby="bjlg-notifications-channels-description">
                                    <legend class="screen-reader-text"><?php esc_html_e('Canaux de notification actifs', 'backup-jlg'); ?></legend>
                                    <ul class="bjlg-checkbox-list" role="list">
                                        <li>
                                            <label for="bjlg-channel-email">
                                                <input type="checkbox" id="bjlg-channel-email" name="channel_email" <?php checked(!empty($notification_settings['channels']['email']['enabled'])); ?>>
                                                <span><?php esc_html_e('E-mail', 'backup-jlg'); ?></span>
                                            </label>
                                        </li>
                                        <li>
                                            <label for="bjlg-channel-slack">
                                                <input type="checkbox" id="bjlg-channel-slack" name="channel_slack" <?php checked(!empty($notification_settings['channels']['slack']['enabled'])); ?>>
                                                <span><?php esc_html_e('Slack', 'backup-jlg'); ?></span>
                                            </label>
                                        </li>
                                        <li>
                                            <label for="bjlg-channel-discord">
                                                <input type="checkbox" id="bjlg-channel-discord" name="channel_discord" <?php checked(!empty($notification_settings['channels']['discord']['enabled'])); ?>>
                                                <span><?php esc_html_e('Discord', 'backup-jlg'); ?></span>
                                            </label>
                                        </li>
                                        <li>
                                            <label for="bjlg-channel-teams">
                                                <input type="checkbox" id="bjlg-channel-teams" name="channel_teams" <?php checked(!empty($notification_settings['channels']['teams']['enabled'])); ?>>
                                                <span><?php esc_html_e('Microsoft Teams', 'backup-jlg'); ?></span>
                                            </label>
                                        </li>
                                        <li>
                                            <label for="bjlg-channel-sms">
                                                <input type="checkbox" id="bjlg-channel-sms" name="channel_sms" <?php checked(!empty($notification_settings['channels']['sms']['enabled'])); ?>>
                                                <span><?php esc_html_e('SMS / webhook mobile', 'backup-jlg'); ?></span>
                                            </label>
                                        </li>
                                    </ul>
                                </fieldset>
                                <p id="bjlg-notifications-channels-description" class="description"><?php esc_html_e('Activez les canaux qui doivent recevoir vos notifications.', 'backup-jlg'); ?></p>
                            </div>
                        </td>
                    </tr>
                    <tr>
                        <th scope="row">Webhook Slack</th>
                        <td>
                            <div class="bjlg-field-control">
                                <input type="url" name="slack_webhook_url" class="regular-text" value="<?php echo esc_attr($notification_settings['channels']['slack']['webhook_url']); ?>" placeholder="https://hooks.slack.com/...">
                                <p class="description">URL du webhook entrant Slack. Obligatoire si le canal Slack est activé.</p>
                            </div>
                        </td>
                    </tr>
                    <tr>
                        <th scope="row">Webhook Discord</th>
                        <td>
                            <div class="bjlg-field-control">
                                <input type="url" name="discord_webhook_url" class="regular-text" value="<?php echo esc_attr($notification_settings['channels']['discord']['webhook_url']); ?>" placeholder="https://discord.com/api/webhooks/...">
                                <p class="description">URL du webhook Discord. Obligatoire si le canal Discord est activé.</p>
                            </div>
                        </td>
                    </tr>
                    <tr>
                        <th scope="row">Webhook Microsoft Teams</th>
                        <td>
                            <div class="bjlg-field-control">
                                <input type="url" name="teams_webhook_url" class="regular-text" value="<?php echo esc_attr($notification_settings['channels']['teams']['webhook_url']); ?>" placeholder="https://outlook.office.com/webhook/...">
                                <p class="description">URL du webhook entrant Teams. Obligatoire si le canal Teams est activé.</p>
                            </div>
                        </td>
                    </tr>
                    <tr>
                        <th scope="row">Webhook SMS</th>
                        <td>
                            <div class="bjlg-field-control">
                                <input type="url" name="sms_webhook_url" class="regular-text" value="<?php echo esc_attr($notification_settings['channels']['sms']['webhook_url']); ?>" placeholder="https://sms.example.com/hooks/...">
                                <p class="description">URL du webhook de votre passerelle SMS (Twilio, etc.). Obligatoire si le canal SMS est activé.</p>
                            </div>
                        </td>
                    </tr>
                    <tr>
                        <th scope="row"><?php esc_html_e('Fenêtre de silence', 'backup-jlg'); ?></th>
                        <td>
                            <div class="bjlg-field-control bjlg-field-control--inline">
                                <label>
                                    <input type="checkbox" name="quiet_hours_enabled" <?php checked(!empty($quiet_settings['enabled'])); ?>>
                                    <?php esc_html_e('Activer une fenêtre de silence quotidienne', 'backup-jlg'); ?>
                                </label>
                                <div class="bjlg-field-grid bjlg-field-grid--compact">
                                    <label>
                                        <span class="bjlg-field-label"><?php esc_html_e('Début', 'backup-jlg'); ?></span>
                                        <input type="time" name="quiet_hours_start" value="<?php echo esc_attr($quiet_settings['start']); ?>" class="small-text">
                                    </label>
                                    <label>
                                        <span class="bjlg-field-label"><?php esc_html_e('Fin', 'backup-jlg'); ?></span>
                                        <input type="time" name="quiet_hours_end" value="<?php echo esc_attr($quiet_settings['end']); ?>" class="small-text">
                                    </label>
                                    <label>
                                        <span class="bjlg-field-label"><?php esc_html_e('Fuseau horaire', 'backup-jlg'); ?></span>
                                        <input type="text" name="quiet_hours_timezone" value="<?php echo esc_attr($quiet_settings['timezone']); ?>" class="regular-text" placeholder="<?php echo esc_attr($quiet_timezone_label); ?>">
                                    </label>
                                </div>
                                <label>
                                    <input type="checkbox" name="quiet_hours_allow_critical" <?php checked(!empty($quiet_settings['allow_critical'])); ?>>
                                    <?php esc_html_e('Laisser passer les événements critiques (échecs, retards).', 'backup-jlg'); ?>
                                </label>
                                <p class="description"><?php esc_html_e('Les alertes non critiques seront différées jusqu’à la fin de la fenêtre de silence.', 'backup-jlg'); ?></p>
                            </div>
                        </td>
                    </tr>
                    <tr>
                        <th scope="row"><?php esc_html_e('Escalade des alertes', 'backup-jlg'); ?></th>
                        <td>
                            <div class="bjlg-field-control">
                                <label>
                                    <input type="checkbox" name="escalation_enabled" <?php checked(!empty($escalation_settings['enabled'])); ?>>
                                    <?php esc_html_e('Relancer automatiquement les événements critiques sur d’autres canaux', 'backup-jlg'); ?>
                                </label>
                                <div class="bjlg-field-grid bjlg-field-grid--compact">
                                    <label>
                                        <span class="bjlg-field-label"><?php esc_html_e('Délai (minutes)', 'backup-jlg'); ?></span>
                                        <input type="number" name="escalation_delay" class="small-text" min="1" value="<?php echo esc_attr((int) $escalation_settings['delay_minutes']); ?>">
                                    </label>
                                    <label>
                                        <input type="checkbox" name="escalation_only_critical" <?php checked(!empty($escalation_settings['only_critical'])); ?>>
                                        <span><?php esc_html_e('Limiter aux événements critiques', 'backup-jlg'); ?></span>
                                    </label>
                                </div>
                                <fieldset>
                                    <legend class="screen-reader-text"><?php esc_html_e('Canaux d’escalade', 'backup-jlg'); ?></legend>
                                    <ul class="bjlg-checkbox-list" role="list">
                                        <li>
                                            <label><input type="checkbox" name="escalation_channel_email" <?php checked(!empty($escalation_settings['channels']['email'])); ?>> <?php esc_html_e('E-mail', 'backup-jlg'); ?></label>
                                        </li>
                                        <li>
                                            <label><input type="checkbox" name="escalation_channel_slack" <?php checked(!empty($escalation_settings['channels']['slack'])); ?>> Slack</label>
                                        </li>
                                        <li>
                                            <label><input type="checkbox" name="escalation_channel_discord" <?php checked(!empty($escalation_settings['channels']['discord'])); ?>> Discord</label>
                                        </li>
                                        <li>
                                            <label><input type="checkbox" name="escalation_channel_teams" <?php checked(!empty($escalation_settings['channels']['teams'])); ?>> Microsoft Teams</label>
                                        </li>
                                        <li>
                                            <label><input type="checkbox" name="escalation_channel_sms" <?php checked(!empty($escalation_settings['channels']['sms'])); ?>> <?php esc_html_e('SMS / webhook mobile', 'backup-jlg'); ?></label>
                                        </li>
                                    </ul>
                                </fieldset>
                                <p class="description"><?php esc_html_e('Sélectionnez les canaux supplémentaires qui seront sollicités après le délai configuré lorsque les alertes critiques ne sont pas résolues.', 'backup-jlg'); ?></p>
                                <div class="bjlg-escalation-mode" role="group" aria-label="<?php esc_attr_e('Stratégie d’escalade', 'backup-jlg'); ?>">
                                    <label>
                                        <input type="radio" name="escalation_mode" value="simple" <?php checked($escalation_mode, 'simple'); ?>>
                                        <?php esc_html_e('Mode simple : relance tous les canaux sélectionnés après le délai.', 'backup-jlg'); ?>
                                    </label>
                                    <label>
                                        <input type="radio" name="escalation_mode" value="staged" <?php checked($escalation_mode, 'staged'); ?>>
                                        <?php esc_html_e('Mode séquentiel : construire un scénario multi-niveaux (ex. e-mail → Slack → SMS).', 'backup-jlg'); ?>
                                    </label>
                                </div>
                                <div class="bjlg-escalation-stages<?php echo $escalation_mode === 'staged' ? ' is-active' : ''; ?>" data-bjlg-escalation-stages>
                                    <p class="description"><?php esc_html_e('Activez les étapes souhaitées et précisez le délai entre chaque relance pour orchestrer vos escalades.', 'backup-jlg'); ?></p>
                                    <?php foreach ($escalation_blueprint as $stage_key => $stage_definition):
                                        if (!is_string($stage_key) || $stage_key === '') {
                                            continue;
                                        }

                                        $stage_config = isset($escalation_stage_settings[$stage_key]) && is_array($escalation_stage_settings[$stage_key])
                                            ? $escalation_stage_settings[$stage_key]
                                            : [];
                                        $stage_enabled = !empty($stage_config['enabled']);
                                        $delay_default = isset($stage_definition['default_delay_minutes'])
                                            ? (int) $stage_definition['default_delay_minutes']
                                            : 15;
                                        $stage_delay = isset($stage_config['delay_minutes'])
                                            ? (int) $stage_config['delay_minutes']
                                            : $delay_default;
                                        $stage_delay = max(0, $stage_delay);
                                        $stage_label = isset($stage_definition['label']) ? (string) $stage_definition['label'] : ucfirst($stage_key);
                                        $stage_description = isset($stage_definition['description']) ? (string) $stage_definition['description'] : '';
                                    ?>
                                        <div class="bjlg-escalation-stage" data-escalation-stage="<?php echo esc_attr($stage_key); ?>">
                                            <label class="bjlg-escalation-stage__toggle">
                                                <input type="checkbox" name="escalation_stage_<?php echo esc_attr($stage_key); ?>_enabled" <?php checked($stage_enabled); ?>>
                                                <span class="bjlg-escalation-stage__label"><?php echo esc_html($stage_label); ?></span>
                                            </label>
                                            <div class="bjlg-field-grid bjlg-field-grid--compact">
                                                <label>
                                                    <span class="bjlg-field-label"><?php esc_html_e('Délai avant envoi (minutes)', 'backup-jlg'); ?></span>
                                                    <input type="number" class="small-text" min="0" name="escalation_stage_<?php echo esc_attr($stage_key); ?>_delay" value="<?php echo esc_attr($stage_delay); ?>">
                                                </label>
                                                <?php if ($stage_description !== ''): ?>
                                                    <p class="description bjlg-escalation-stage__description"><?php echo esc_html($stage_description); ?></p>
                                                <?php endif; ?>
                                            </div>
                                        </div>
                                    <?php endforeach; ?>
                                </div>
                            </div>
                        </td>
                    </tr>
                    <tr>
                        <th scope="row"><?php esc_html_e('Modèles par gravité', 'backup-jlg'); ?></th>
                        <td>
                            <div class="bjlg-field-control">
                                <p class="description"><?php esc_html_e('Personnalisez l’introduction, les actions et la conclusion envoyées pour chaque niveau de gravité. Utilisez les tokens ci-dessous pour injecter automatiquement des informations contextuelles.', 'backup-jlg'); ?></p>
                                <?php if (!empty($template_tokens)): ?>
                                    <ul class="bjlg-template-token-list" role="list">
                                        <?php foreach ($template_tokens as $token_key => $token_label):
                                            if (!is_string($token_key) || $token_key === '') {
                                                continue;
                                            }

                                            $token_label = is_string($token_label) ? $token_label : '';
                                        ?>
                                            <li><code><?php echo esc_html('{{' . $token_key . '}}'); ?></code> — <?php echo esc_html($token_label); ?></li>
                                        <?php endforeach; ?>
                                    </ul>
                                <?php endif; ?>
                                <div class="bjlg-template-groups">
                                    <?php foreach ($template_blueprint as $severity_key => $template_definition):
                                        if (!is_string($severity_key) || $severity_key === '') {
                                            continue;
                                        }

                                        $template_config = isset($template_settings[$severity_key]) && is_array($template_settings[$severity_key])
                                            ? $template_settings[$severity_key]
                                            : [];

                                        $label_value = isset($template_config['label'])
                                            ? (string) $template_config['label']
                                            : (string) ($template_definition['label'] ?? ucfirst($severity_key));
                                        $intro_value = isset($template_config['intro'])
                                            ? (string) $template_config['intro']
                                            : (string) ($template_definition['intro'] ?? '');
                                        $outro_value = isset($template_config['outro'])
                                            ? (string) $template_config['outro']
                                            : (string) ($template_definition['outro'] ?? '');
                                        $resolution_value = isset($template_config['resolution'])
                                            ? (string) $template_config['resolution']
                                            : (string) ($template_definition['resolution'] ?? '');
                                        $actions_value = isset($template_config['actions']) && is_array($template_config['actions'])
                                            ? implode("\n", array_map('strval', $template_config['actions']))
                                            : (isset($template_definition['actions']) && is_array($template_definition['actions'])
                                                ? implode("\n", array_map('strval', $template_definition['actions']))
                                                : '');

                                        $severity_label = isset($template_definition['label'])
                                            ? (string) $template_definition['label']
                                            : ucfirst($severity_key);
                                    ?>
                                        <fieldset class="bjlg-template-group">
                                            <legend><?php echo esc_html(sprintf(__('Gravité : %s', 'backup-jlg'), $severity_label)); ?></legend>
                                            <div class="bjlg-field-grid bjlg-field-grid--stacked">
                                                <label>
                                                    <span class="bjlg-field-label"><?php esc_html_e('Libellé affiché', 'backup-jlg'); ?></span>
                                                    <input type="text" class="regular-text" name="template_<?php echo esc_attr($severity_key); ?>_label" value="<?php echo esc_attr($label_value); ?>">
                                                </label>
                                                <label>
                                                    <span class="bjlg-field-label"><?php esc_html_e('Introduction', 'backup-jlg'); ?></span>
                                                    <textarea name="template_<?php echo esc_attr($severity_key); ?>_intro" rows="3" class="large-text"><?php echo esc_textarea($intro_value); ?></textarea>
                                                </label>
                                                <label>
                                                    <span class="bjlg-field-label"><?php esc_html_e('Actions recommandées (une par ligne)', 'backup-jlg'); ?></span>
                                                    <textarea name="template_<?php echo esc_attr($severity_key); ?>_actions" rows="3" class="large-text"><?php echo esc_textarea($actions_value); ?></textarea>
                                                </label>
                                                <label>
                                                    <span class="bjlg-field-label"><?php esc_html_e('Résolution / consignes de clôture', 'backup-jlg'); ?></span>
                                                    <textarea name="template_<?php echo esc_attr($severity_key); ?>_resolution" rows="2" class="large-text"><?php echo esc_textarea($resolution_value); ?></textarea>
                                                </label>
                                                <label>
                                                    <span class="bjlg-field-label"><?php esc_html_e('Conclusion', 'backup-jlg'); ?></span>
                                                    <textarea name="template_<?php echo esc_attr($severity_key); ?>_outro" rows="2" class="large-text"><?php echo esc_textarea($outro_value); ?></textarea>
                                                </label>
                                            </div>
                                        </fieldset>
                                    <?php endforeach; ?>
                                </div>
                            </div>
                        </td>
                    </tr>
                </table>

                <h4>Webhooks personnalisés</h4>
                <table class="form-table">
                    <tr>
                        <th scope="row">Activation</th>
                        <td>
                            <div class="bjlg-field-control">
                                <label><input type="checkbox" name="webhook_enabled" <?php checked(!empty($webhook_settings['enabled'])); ?>> Activer les webhooks personnalisés</label>
                                <p class="description">Déclenche des requêtes HTTP sortantes vers vos intégrations.</p>
                            </div>
                        </td>
                    </tr>
                    <tr>
                        <th scope="row">Sauvegarde terminée</th>
                        <td>
                            <div class="bjlg-field-control">
                                <input type="url" name="webhook_backup_complete" class="regular-text" value="<?php echo esc_attr($webhook_settings['urls']['backup_complete']); ?>" placeholder="https://exemple.com/webhooks/backup-success">
                            </div>
                        </td>
                    </tr>
                    <tr>
                        <th scope="row">Sauvegarde échouée</th>
                        <td>
                            <div class="bjlg-field-control">
                                <input type="url" name="webhook_backup_failed" class="regular-text" value="<?php echo esc_attr($webhook_settings['urls']['backup_failed']); ?>" placeholder="https://exemple.com/webhooks/backup-failed">
                            </div>
                        </td>
                    </tr>
                    <tr>
                        <th scope="row">Nettoyage terminé</th>
                        <td>
                            <div class="bjlg-field-control">
                                <input type="url" name="webhook_cleanup_complete" class="regular-text" value="<?php echo esc_attr($webhook_settings['urls']['cleanup_complete']); ?>" placeholder="https://exemple.com/webhooks/cleanup">
                            </div>
                        </td>
                    </tr>
                    <tr>
                        <th scope="row">Clé secrète</th>
                        <td>
                            <div class="bjlg-field-control">
                                <input type="text" name="webhook_secret" class="regular-text" value="<?php echo esc_attr($webhook_settings['secret']); ?>" placeholder="signature partagée">
                                <p class="description">Optionnel : transmis dans l'entête <code>X-BJLG-Webhook-Secret</code>.</p>
                            </div>
                        </td>
                    </tr>
                </table>

                <p class="submit"><button type="submit" class="button button-primary">Enregistrer les canaux</button></p>
            </form>

            <div class="bjlg-notification-receipts" data-ajax-url="<?php echo esc_url(admin_url('admin-ajax.php')); ?>" data-nonce="<?php echo esc_attr(wp_create_nonce('bjlg_nonce')); ?>">
                <h4><span class="dashicons dashicons-yes-alt" aria-hidden="true"></span> <?php esc_html_e('Accusés de réception récents', 'backup-jlg'); ?></h4>
                <?php if (empty($notification_receipts)): ?>
                    <p class="description"><?php esc_html_e('Aucun incident suivi n’a encore été consigné.', 'backup-jlg'); ?></p>
                <?php else: ?>
                    <ul class="bjlg-notification-receipts__list" role="list">
                        <?php foreach ($notification_receipts as $receipt): ?>
                            <li class="bjlg-notification-receipts__item" data-receipt-id="<?php echo esc_attr($receipt['id']); ?>" data-receipt-status="<?php echo esc_attr($receipt['status']); ?>">
                                <div class="bjlg-notification-receipts__header">
                                    <strong class="bjlg-notification-receipts__title"><?php echo esc_html($receipt['title'] !== '' ? $receipt['title'] : $receipt['event']); ?></strong>
                                    <span class="bjlg-notification-receipts__badge bjlg-notification-receipts__badge--<?php echo esc_attr($receipt['status']); ?>"><?php echo esc_html($receipt['status_label']); ?></span>
                                </div>
                                <p class="bjlg-notification-receipts__meta">
                                    <?php if (!empty($receipt['created_relative'])): ?>
                                        <?php echo esc_html(sprintf(__('Créé %s', 'backup-jlg'), $receipt['created_relative'])); ?>
                                    <?php elseif (!empty($receipt['created_formatted'])): ?>
                                        <?php echo esc_html(sprintf(__('Créé le %s', 'backup-jlg'), $receipt['created_formatted'])); ?>
                                    <?php endif; ?>
                                    <?php if (!empty($receipt['acknowledged_relative'])): ?>
                                        · <?php echo esc_html(sprintf(__('Accusé %s', 'backup-jlg'), $receipt['acknowledged_relative'])); ?>
                                    <?php endif; ?>
                                    <?php if (!empty($receipt['resolved_relative'])): ?>
                                        · <?php echo esc_html(sprintf(__('Résolu %s', 'backup-jlg'), $receipt['resolved_relative'])); ?>
                                    <?php endif; ?>
                                </p>
                                <div class="bjlg-notification-receipts__actions">
                                    <?php if ($receipt['status'] === 'pending'): ?>
                                        <button type="button" class="button button-secondary" data-notification-receipt-action="acknowledge" data-entry-id="<?php echo esc_attr($receipt['id']); ?>">
                                            <?php esc_html_e('Accuser réception', 'backup-jlg'); ?>
                                        </button>
                                    <?php endif; ?>
                                    <?php if ($receipt['status'] !== 'resolved'): ?>
                                        <button type="button" class="button button-secondary" data-notification-receipt-action="resolve" data-entry-id="<?php echo esc_attr($receipt['id']); ?>">
                                            <?php esc_html_e('Consigner une résolution', 'backup-jlg'); ?>
                                        </button>
                                    <?php endif; ?>
                                    <?php if (!empty($receipt['steps'])): ?>
                                        <button type="button" class="button-link" data-notification-receipt-toggle>
                                            <?php esc_html_e('Historique', 'backup-jlg'); ?>
                                        </button>
                                    <?php endif; ?>
                                </div>
                                <?php if (!empty($receipt['steps'])): ?>
                                    <ol class="bjlg-notification-receipts__timeline" hidden>
                                        <?php foreach ($receipt['steps'] as $step): ?>
                                            <li class="bjlg-notification-receipts__timeline-item">
                                                <div class="bjlg-notification-receipts__timeline-header">
                                                    <strong><?php echo esc_html($step['actor']); ?></strong>
                                                    <?php if (!empty($step['relative'])): ?>
                                                        <span><?php echo esc_html($step['relative']); ?></span>
                                                    <?php elseif (!empty($step['formatted'])): ?>
                                                        <span><?php echo esc_html($step['formatted']); ?></span>
                                                    <?php endif; ?>
                                                </div>
                                                <p class="bjlg-notification-receipts__timeline-summary"><?php echo esc_html($step['summary']); ?></p>
                                            </li>
                                        <?php endforeach; ?>
                                    </ol>
                                <?php endif; ?>
                            </li>
                        <?php endforeach; ?>
                    </ul>
                <?php endif; ?>
            </div>

            <h3><span class="dashicons dashicons-performance" aria-hidden="true"></span> Performance</h3>
            <form class="bjlg-settings-form" data-success-message="Paramètres de performance sauvegardés." data-error-message="Impossible de sauvegarder la configuration de performance.">
                <table class="form-table">
                    <tr>
                        <th scope="row">Traitement parallèle</th>
                        <td>
                            <div class="bjlg-field-control">
                                <label><input type="checkbox" name="multi_threading" <?php checked(!empty($performance_settings['multi_threading'])); ?>> Activer le multi-threading</label>
                                <p class="description">Permet de répartir certaines opérations sur plusieurs travailleurs.</p>
                            </div>
                        </td>
                    </tr>
                    <tr>
                        <th scope="row">Travailleurs maximum</th>
                        <td>
                            <div class="bjlg-form-field-group">
                                <div class="bjlg-form-field-control">
                                    <input type="number" name="max_workers" class="small-text" value="<?php echo esc_attr($performance_settings['max_workers']); ?>" min="1" max="20">
                                </div>
                                <div class="bjlg-form-field-actions">
                                    <span class="bjlg-form-field-unit">processus</span>
                                </div>
                            </div>
                            <p class="description">Limite la charge sur votre hébergement.</p>
                        </td>
                    </tr>
                    <tr>
                        <th scope="row">Taille des blocs</th>
                        <td>
                            <div class="bjlg-form-field-group">
                                <div class="bjlg-form-field-control">
                                    <input type="number" name="chunk_size" class="small-text" value="<?php echo esc_attr($performance_settings['chunk_size']); ?>" min="1" max="500">
                                </div>
                                <div class="bjlg-form-field-actions">
                                    <span class="bjlg-form-field-unit">Mo</span>
                                </div>
                            </div>
                            <p class="description">Ajustez la taille des blocs traités pour optimiser le débit.</p>
                        </td>
                    </tr>
                    <tr>
                        <th scope="row">Niveau de compression</th>
                        <td>
                            <div class="bjlg-form-field-group">
                                <div class="bjlg-form-field-control">
                                    <input type="number" name="compression_level" class="small-text" value="<?php echo esc_attr($performance_settings['compression_level']); ?>" min="0" max="9">
                                </div>
                                <div class="bjlg-form-field-actions">
                                    <span class="bjlg-form-field-unit">0-9</span>
                                </div>
                            </div>
                            <p class="description">0 = aucune compression, 9 = compression maximale (plus lent).</p>
                        </td>
                    </tr>
                </table>

                <p class="submit"><button type="submit" class="button button-primary">Enregistrer les performances</button></p>
            </form>
        </div>
        <?php
    }

    /**
     * Section : Logs et outils
     */
    private function render_logs_section() {
        $relative_backup_dir = str_replace(untrailingslashit(ABSPATH), '', BJLG_BACKUP_DIR);
        ?>
        <div class="bjlg-section">
            <h2>Journaux et Outils de Diagnostic</h2>

            <h3>Emplacements des Fichiers</h3>
            <p class="description">
                <strong>Sauvegardes :</strong> <code><?php echo esc_html($relative_backup_dir); ?></code><br>
                <strong>Journal du Plugin :</strong> <code>/wp-content/bjlg-debug.log</code> (si <code>BJLG_DEBUG</code> est activé)<br>
                <strong>Journal d'erreurs WP :</strong> <code>/wp-content/debug.log</code> (si <code>WP_DEBUG_LOG</code> est activé)
            </p>
            <hr>

            <h3 id="bjlg-diagnostics-tests">Vérifier l'installation</h3>
            <p class="description">
                <?php esc_html_e('Lancez la suite de tests automatisés pour vérifier que l’environnement du plugin est opérationnel.', 'backup-jlg'); ?>
            </p>
            <ol>
                <li><?php esc_html_e('Ouvrez un terminal à la racine du plugin.', 'backup-jlg'); ?></li>
                <li><?php esc_html_e('Exécutez les dépendances Composer si nécessaire :', 'backup-jlg'); ?></li>
            </ol>
            <pre class="code"><code>composer install</code></pre>
            <ol start="3">
                <li><?php esc_html_e('Lancez ensuite les tests PHPUnit :', 'backup-jlg'); ?></li>
            </ol>
            <pre class="code"><code>composer test</code></pre>
            <p class="description">
                <?php esc_html_e('Tous les tests doivent être verts avant de mettre le plugin en production.', 'backup-jlg'); ?>
            </p>

            <h3 id="bjlg-plugin-log-heading">Journal d'activité du Plugin</h3>
            <p class="description">
                Pour activer : ajoutez <code>define('BJLG_DEBUG', true);</code> dans votre <code>wp-config.php</code>
            </p>
            <textarea
                id="bjlg-plugin-log"
                class="bjlg-log-textarea"
                readonly
                aria-labelledby="bjlg-plugin-log-heading"
            ><?php echo esc_textarea(class_exists(BJLG_Debug::class) ? BJLG_Debug::get_plugin_log_content() : 'Classe BJLG_Debug non trouvée.'); ?></textarea>

            <h3 id="bjlg-wp-error-log-heading">Journal d'erreurs PHP de WordPress</h3>
            <p class="description">
                Pour activer : ajoutez <code>define('WP_DEBUG_LOG', true);</code> dans votre <code>wp-config.php</code>
            </p>
            <textarea
                id="bjlg-wp-error-log"
                class="bjlg-log-textarea"
                readonly
                aria-labelledby="bjlg-wp-error-log-heading"
            ><?php echo esc_textarea(class_exists(BJLG_Debug::class) ? BJLG_Debug::get_wp_error_log_content() : 'Classe BJLG_Debug non trouvée.'); ?></textarea>
            
            <h3>Outils de Support</h3>
            <p>Générez un pack de support contenant les journaux et les informations système pour faciliter le diagnostic.</p>
            <p>
                <button id="bjlg-generate-support-package" class="button button-primary">
                    <span class="dashicons dashicons-download" aria-hidden="true"></span> Créer un pack de support
                </button>
            </p>
            <div id="bjlg-support-package-status" style="display: none;">
                <p class="description">Génération du pack de support en cours...</p>
            </div>
        </div>
        <?php
    }

    /**
     * Section : API & Intégrations
     */
    private function render_api_section() {
        $keys = $this->run_with_scope(static function () {
            return BJLG_API_Keys::get_keys();
        });
        $has_keys = !empty($keys);
        ?>
        <div class="bjlg-section" id="bjlg-api-keys-section">
            <h2>API &amp; Intégrations</h2>
            <p class="description">
                Gérez les clés d'accès utilisées par vos intégrations externes. Créez une nouvelle clé pour chaque service,
                puis régénérez-la ou révoquez-la si nécessaire.
            </p>

            <div id="bjlg-api-keys-feedback" class="notice" style="display:none;" aria-live="polite"></div>

            <form id="bjlg-create-api-key" class="bjlg-inline-form">
                <h3>Créer une nouvelle clé</h3>
                <p class="description">Donnez un nom à la clé pour identifier l'intégration correspondante.</p>
                <div class="bjlg-form-field-group">
                    <div class="bjlg-form-field-control">
                        <label for="bjlg-api-key-label" class="screen-reader-text">Nom de la clé API</label>
                        <input type="text" id="bjlg-api-key-label" name="label" class="regular-text"
                               placeholder="Ex. : CRM Marketing" autocomplete="off" />
                    </div>
                    <div class="bjlg-form-field-actions">
                        <button type="submit" class="button button-primary">
                            <span class="dashicons dashicons-plus" aria-hidden="true"></span> Générer une clé API
                        </button>
                    </div>
                </div>
            </form>

            <p class="description bjlg-api-keys-empty"<?php echo $has_keys ? ' style="display:none;"' : ''; ?>>
                Aucune clé API n'a été générée pour le moment.
            </p>

            <table id="bjlg-api-keys-table" class="wp-list-table widefat striped bjlg-responsive-table"<?php echo $has_keys ? '' : ' style="display:none;"'; ?>>
                <thead>
                    <tr>
                        <th scope="col">Nom</th>
                        <th scope="col">Clé</th>
                        <th scope="col">Créée le</th>
                        <th scope="col">Dernière rotation</th>
                        <th scope="col">Actions</th>
                    </tr>
                </thead>
                <tbody>
                <?php foreach ($keys as $key): ?>
                    <?php
                    $is_hidden = !empty($key['is_secret_hidden']);
                    $secret_value = isset($key['display_secret']) ? (string) $key['display_secret'] : '';
                    $secret_classes = 'bjlg-api-key-value';

                    if ($is_hidden) {
                        $secret_classes .= ' bjlg-api-key-value--hidden';
                    }

                    $masked_value = isset($key['masked_secret']) ? (string) $key['masked_secret'] : __('Clé masquée', 'backup-jlg');
                    $secret_value = $secret_value !== '' ? $secret_value : $masked_value;
                    ?>
                    <tr data-key-id="<?php echo esc_attr($key['id']); ?>"
                        data-created-at="<?php echo esc_attr($key['created_at']); ?>"
                        data-last-rotated-at="<?php echo esc_attr($key['last_rotated_at']); ?>"
                        data-secret-hidden="<?php echo $is_hidden ? '1' : '0'; ?>">
                        <td>
                            <strong class="bjlg-api-key-label"><?php echo esc_html($key['label']); ?></strong>
                        </td>
                        <td>
                            <code class="<?php echo esc_attr($secret_classes); ?>" aria-label="<?php echo esc_attr($is_hidden ? __('Clé API masquée', 'backup-jlg') : __('Clé API', 'backup-jlg')); ?>">
                                <?php echo esc_html($secret_value); ?>
                            </code>
                            <?php if ($is_hidden): ?>
                                <span class="bjlg-api-key-hidden-note"><?php esc_html_e('Secret masqué. Régénérez la clé pour obtenir un nouveau secret.', 'backup-jlg'); ?></span>
                            <?php endif; ?>
                        </td>
                        <td>
                            <time class="bjlg-api-key-created" datetime="<?php echo esc_attr($key['created_at_iso']); ?>">
                                <?php echo esc_html($key['created_at_human']); ?>
                            </time>
                        </td>
                        <td>
                            <time class="bjlg-api-key-rotated" datetime="<?php echo esc_attr($key['last_rotated_at_iso']); ?>">
                                <?php echo esc_html($key['last_rotated_at_human']); ?>
                            </time>
                        </td>
                        <td>
                            <div class="bjlg-api-key-actions">
                                <button type="button" class="button bjlg-rotate-api-key" data-key-id="<?php echo esc_attr($key['id']); ?>">
                                    <span class="dashicons dashicons-update" aria-hidden="true"></span> Régénérer
                                </button>
                                <button type="button" class="button button-link-delete bjlg-revoke-api-key" data-key-id="<?php echo esc_attr($key['id']); ?>">
                                    <span class="dashicons dashicons-no" aria-hidden="true"></span> Révoquer
                                </button>
                            </div>
                        </td>
                    </tr>
                <?php endforeach; ?>
                </tbody>
            </table>
        </div>
        <?php
    }

    private function handle_network_admin_actions(): void
    {
        $method = isset($_SERVER['REQUEST_METHOD']) ? strtoupper((string) $_SERVER['REQUEST_METHOD']) : 'GET';

        if ($method !== 'POST') {
            return;
        }

        if (!isset($_POST['bjlg_network_action'])) {
            return;
        }

        if (!function_exists('bjlg_can_manage_plugin') || !bjlg_can_manage_plugin()) {
            $this->network_notice = [
                'type' => 'error',
                'message' => __('Permission refusée pour modifier les réglages réseau.', 'backup-jlg'),
            ];

            return;
        }

        $action = sanitize_key(wp_unslash((string) $_POST['bjlg_network_action']));

        if ($action === 'save_sites') {
            check_admin_referer('bjlg_network_settings', 'bjlg_network_settings_nonce');

            $selected = isset($_POST['bjlg_supervised_sites']) ? (array) wp_unslash($_POST['bjlg_supervised_sites']) : [];
            $site_ids = [];
            $valid_sites = array_column($this->get_network_sites(), 'id');

            foreach ($selected as $candidate) {
                $site_id = absint($candidate);
                if ($site_id > 0 && in_array($site_id, $valid_sites, true)) {
                    $site_ids[] = $site_id;
                }
            }

            $site_ids = array_values(array_unique($site_ids));
            bjlg_update_option('bjlg_supervised_sites', $site_ids, ['network' => true]);

            $this->network_notice = [
                'type' => 'success',
                'message' => __('Liste des sites supervisés mise à jour.', 'backup-jlg'),
            ];
        }
    }

    private function render_network_section(): void
    {
        $overview = $this->get_network_credentials_overview();
        $sites = $this->get_network_sites();
        $managed = bjlg_get_option('bjlg_supervised_sites', [], ['network' => true]);
        if (!is_array($managed)) {
            $managed = [];
        }

        $managed = array_map('absint', $managed);
        $managed = array_values(array_unique(array_filter($managed)));

        $manage_integrations_url = add_query_arg(
            [
                'page' => 'backup-jlg-network',
                'section' => 'integrations',
            ],
            network_admin_url('admin.php')
        );

        ?>
        <div class="bjlg-section" id="bjlg-network-overview">
            <h2><?php esc_html_e('Gestion réseau', 'backup-jlg'); ?></h2>
            <div class="bjlg-network-grid">
                <div class="card bjlg-network-card">
                    <h3><?php esc_html_e('Credentials partagés', 'backup-jlg'); ?></h3>
                    <p>
                        <?php
                        printf(
                            esc_html(_n('%d clé API active sur le réseau.', '%d clés API actives sur le réseau.', (int) $overview['api_keys'], 'backup-jlg')),
                            (int) $overview['api_keys']
                        );
                        ?>
                    </p>
                    <p>
                        <?php if ($overview['notifications'] !== ''): ?>
                            <?php echo esc_html(sprintf(__('Notifications e-mail envoyées à : %s', 'backup-jlg'), $overview['notifications'])); ?>
                        <?php else: ?>
                            <?php esc_html_e('Aucune notification e-mail configurée.', 'backup-jlg'); ?>
                        <?php endif; ?>
                    </p>
                    <p>
                        <?php
                        printf(
                            esc_html(_n('Suivi des quotas activé pour %d destination.', 'Suivi des quotas activé pour %d destinations.', (int) $overview['quotas'], 'backup-jlg')),
                            (int) $overview['quotas']
                        );
                        ?>
                    </p>
                    <p>
                        <a class="button button-secondary" href="<?php echo esc_url($manage_integrations_url); ?>">
                            <?php esc_html_e('Gérer les clés et notifications', 'backup-jlg'); ?>
                        </a>
                    </p>
                </div>
                <div class="card bjlg-network-card">
                    <h3><?php esc_html_e('Sites supervisés', 'backup-jlg'); ?></h3>
                    <p><?php esc_html_e('Sélectionnez les sites qui doivent hériter des réglages réseau.', 'backup-jlg'); ?></p>
                    <form method="post">
                        <?php wp_nonce_field('bjlg_network_settings', 'bjlg_network_settings_nonce'); ?>
                        <input type="hidden" name="bjlg_network_action" value="save_sites" />
                        <ul class="bjlg-network-sites">
                            <?php if (empty($sites)): ?>
                                <li><?php esc_html_e('Aucun site n’est disponible.', 'backup-jlg'); ?></li>
                            <?php else: ?>
                                <?php foreach ($sites as $site): ?>
                                    <?php
                                    $site_id = (int) $site['id'];
                                    $label = $site['name'] !== '' ? $site['name'] : sprintf(__('Site #%d', 'backup-jlg'), $site_id);
                                    ?>
                                    <li>
                                        <label>
                                            <input type="checkbox" name="bjlg_supervised_sites[]" value="<?php echo esc_attr($site_id); ?>" <?php checked(in_array($site_id, $managed, true)); ?> />
                                            <strong><?php echo esc_html($label); ?></strong>
                                            <?php if ($site['url'] !== ''): ?>
                                                <span class="description"><?php echo esc_html($site['url']); ?></span>
                                            <?php endif; ?>
                                        </label>
                                    </li>
                                <?php endforeach; ?>
                            <?php endif; ?>
                        </ul>
                        <p>
                            <button type="submit" class="button button-primary"><?php esc_html_e('Enregistrer les modifications', 'backup-jlg'); ?></button>
                        </p>
                    </form>
                </div>
            </div>
        </div>
        <?php
    }

    private function get_network_credentials_overview(): array
    {
        $api_keys = bjlg_get_option('bjlg_api_keys', [], ['network' => true]);
        $api_key_count = is_array($api_keys) ? count($api_keys) : 0;

        $notification_settings = bjlg_get_option('bjlg_notification_settings', [], ['network' => true]);
        $notifications = '';
        if (is_array($notification_settings) && !empty($notification_settings['email_recipients'])) {
            $emails = preg_split('/[,;\r\n]+/', (string) $notification_settings['email_recipients']);
            if (is_array($emails)) {
                $emails = array_filter(array_map('trim', $emails));
                if (!empty($emails)) {
                    $notifications = implode(', ', $emails);
                }
            }
        }

        $metrics = bjlg_get_option('bjlg_remote_storage_metrics', [], ['network' => true]);
        $quota_sources = 0;
        if (is_array($metrics)) {
            foreach ($metrics as $entry) {
                if (is_array($entry)) {
                    $quota_sources++;
                }
            }
        }

        return [
            'api_keys' => $api_key_count,
            'notifications' => $notifications,
            'quotas' => $quota_sources,
        ];
    }

    private function get_network_sites(): array
    {
        if (!function_exists('is_multisite') || !is_multisite()) {
            return [];
        }

        if (!function_exists('get_sites')) {
            return [];
        }

        $sites = get_sites([
            'number' => 0,
        ]);

        $results = [];

        foreach ((array) $sites as $site) {
            $blog_id = 0;
            $name = '';
            $url = '';

            if (is_object($site)) {
                $blog_id = isset($site->blog_id) ? (int) $site->blog_id : (isset($site->id) ? (int) $site->id : 0);
                if (isset($site->blogname) && is_string($site->blogname)) {
                    $name = $site->blogname;
                }
                if (isset($site->domain) || isset($site->path)) {
                    $domain = isset($site->domain) ? (string) $site->domain : '';
                    $path = isset($site->path) ? (string) $site->path : '/';
                    $url = $domain !== '' ? 'https://' . $domain . $path : '';
                }
            } elseif (is_array($site)) {
                $blog_id = isset($site['blog_id']) ? (int) $site['blog_id'] : (isset($site['id']) ? (int) $site['id'] : 0);
                if (isset($site['blogname']) && is_string($site['blogname'])) {
                    $name = $site['blogname'];
                }
                $domain = isset($site['domain']) ? (string) $site['domain'] : '';
                $path = isset($site['path']) ? (string) $site['path'] : '/';
                $url = $domain !== '' ? 'https://' . $domain . $path : '';
            }

            if ($blog_id <= 0) {
                continue;
            }

            if (function_exists('get_site_url')) {
                $url = get_site_url($blog_id);
            }

            $results[] = [
                'id' => $blog_id,
                'name' => (string) $name,
                'url' => (string) $url,
            ];
        }

        usort($results, static function ($a, $b) {
            return strcmp((string) $a['name'], (string) $b['name']);
        });

        return $results;
    }

    private function get_permission_choices() {
        $roles = [];
        $capabilities = [];

        $wp_roles = function_exists('wp_roles') ? wp_roles() : null;

        if ($wp_roles && class_exists('WP_Roles') && $wp_roles instanceof \WP_Roles) {
            foreach ($wp_roles->roles as $role_key => $role_details) {
                $label = isset($role_details['name']) ? (string) $role_details['name'] : $role_key;
                if (function_exists('translate_user_role')) {
                    $label = translate_user_role($label);
                }
                $roles[$role_key] = $label;

                if (!empty($role_details['capabilities']) && is_array($role_details['capabilities'])) {
                    foreach ($role_details['capabilities'] as $capability => $granted) {
                        if ($granted) {
                            $capabilities[$capability] = $capability;
                        }
                    }
                }
            }
        }

        ksort($roles);
        ksort($capabilities);

        $sanitize = static function ($items) {
            $result = [];
            if (!is_array($items)) {
                return $result;
            }

            foreach ($items as $key => $label) {
                if (!is_string($key) || $key === '') {
                    continue;
                }

                $result[$key] = is_string($label) && $label !== '' ? $label : $key;
            }

            return $result;
        };

        $choices = [
            'roles' => $sanitize($roles),
            'capabilities' => $sanitize($capabilities),
        ];

        /** @var array<string, array<string, string>>|null $filtered */
        $filtered = apply_filters('bjlg_required_capability_choices', $choices);
        if (is_array($filtered)) {
            $roles_filtered = $sanitize($filtered['roles'] ?? $choices['roles']);
            $caps_filtered = $sanitize($filtered['capabilities'] ?? $choices['capabilities']);

            return [
                'roles' => $roles_filtered,
                'capabilities' => $caps_filtered,
            ];
        }

        return $choices;
    }

    private function get_destination_choices() {
        $choices = [];

        if (!empty($this->destinations)) {
            foreach ($this->destinations as $id => $destination) {
                if (is_object($destination) && method_exists($destination, 'get_name')) {
                    $choices[$id] = $destination->get_name();
                }
            }
        }

        if (empty($choices)) {
            $choices = [
                'google_drive' => 'Google Drive',
                'aws_s3' => 'Amazon S3',
                'dropbox' => 'Dropbox',
                'azure_blob' => 'Azure Blob Storage',
                'backblaze_b2' => 'Backblaze B2',
                'onedrive' => 'Microsoft OneDrive',
                'pcloud' => 'pCloud',
                'sftp' => 'Serveur SFTP',
                'wasabi' => 'Wasabi',
            ];
        }

        /** @var array<string, string>|false $filtered */
        $filtered = apply_filters('bjlg_admin_destination_choices', $choices, $this->destinations);
        if (is_array($filtered) && !empty($filtered)) {
            $normalized = [];
            foreach ($filtered as $key => $label) {
                if (!is_scalar($key)) {
                    continue;
                }
                $slug = sanitize_key((string) $key);
                if ($slug === '') {
                    continue;
                }
                $normalized[$slug] = (string) $label;
            }

            if (!empty($normalized)) {
                return $normalized;
            }
        }

        return $choices;
    }

    private function get_schedule_settings_for_display() {
        $default_schedule = BJLG_Settings::get_default_schedule_entry();
        $default_schedule['id'] = '';
        $default_schedule['label'] = 'Nouvelle planification';

        $schedules = [];
        $next_runs = [];

        if (class_exists(BJLG_Scheduler::class)) {
            $scheduler = BJLG_Scheduler::instance();
            if ($scheduler && method_exists($scheduler, 'get_schedule_settings')) {
                $collection = $scheduler->get_schedule_settings();
                if (is_array($collection) && isset($collection['schedules']) && is_array($collection['schedules'])) {
                    $schedules = $collection['schedules'];
                }

                if ($scheduler && method_exists($scheduler, 'get_next_runs_summary')) {
                    $next_runs = $scheduler->get_next_runs_summary($schedules);
                }
            }
        }

        if (empty($schedules)) {
            $stored = \bjlg_get_option('bjlg_schedule_settings', []);
            $collection = BJLG_Settings::sanitize_schedule_collection($stored);
            $schedules = $collection['schedules'];
        }

        if (empty($next_runs)) {
            foreach ($schedules as $schedule) {
                if (!is_array($schedule) || empty($schedule['id'])) {
                    continue;
                }
                $next_runs[$schedule['id']] = [
                    'id' => $schedule['id'],
                    'label' => $schedule['label'] ?? $schedule['id'],
                    'recurrence' => $schedule['recurrence'] ?? 'disabled',
                    'enabled' => ($schedule['recurrence'] ?? 'disabled') !== 'disabled',
                    'next_run' => null,
                    'next_run_formatted' => 'Non planifié',
                    'next_run_relative' => null,
                ];
            }
        }

        if (empty($schedules)) {
            $schedules = [$default_schedule];
        }

        return [
            'schedules' => $schedules,
            'next_runs' => $next_runs,
            'default' => $default_schedule,
        ];
    }

    private function get_schedule_summary_markup(
        array $components,
        $encrypt,
        $incremental,
        array $post_checks = [],
        array $destinations = [],
        array $include_patterns = [],
        array $exclude_patterns = [],
        string $recurrence = 'disabled',
        string $custom_cron = ''
    ) {
        $recurrence_labels = [
            'disabled' => 'Désactivée',
            'every_five_minutes' => 'Toutes les 5 minutes',
            'every_fifteen_minutes' => 'Toutes les 15 minutes',
            'hourly' => 'Toutes les heures',
            'twice_daily' => 'Deux fois par jour',
            'daily' => 'Journalière',
            'weekly' => 'Hebdomadaire',
            'monthly' => 'Mensuelle',
            'custom' => 'Expression Cron personnalisée',
        ];

        $normalized_recurrence = trim(strtolower($recurrence));
        $frequency_label = $recurrence_labels[$normalized_recurrence] ?? ucfirst(str_replace('_', ' ', $recurrence));

        if ($normalized_recurrence === 'custom') {
            $custom_cron = trim($custom_cron);
            if ($custom_cron !== '') {
                $frequency_label = sprintf('%s (%s)', $frequency_label, $custom_cron);
            }
        }

        if ($frequency_label === '') {
            $frequency_label = '—';
        }

        $frequency_badges = [
            $this->format_schedule_badge($frequency_label, 'bjlg-badge-bg-indigo', 'bjlg-badge-frequency')
        ];

        $component_config = [
            'db' => ['label' => 'Base de données', 'color_class' => 'bjlg-badge-bg-indigo'],
            'plugins' => ['label' => 'Extensions', 'color_class' => 'bjlg-badge-bg-amber'],
            'themes' => ['label' => 'Thèmes', 'color_class' => 'bjlg-badge-bg-emerald'],
            'uploads' => ['label' => 'Médias', 'color_class' => 'bjlg-badge-bg-blue'],
        ];

        $component_badges = [];
        foreach ($components as $component) {
            if (isset($component_config[$component])) {
                $component_badges[] = $this->format_schedule_badge(
                    $component_config[$component]['label'],
                    $component_config[$component]['color_class'],
                    'bjlg-badge-component bjlg-badge-component-' . $component
                );
            }
        }

        if (empty($component_badges)) {
            $component_badges[] = '<span class="description">Aucun composant sélectionné</span>';
        }

        $option_badges = [];
        $option_badges[] = $this->format_schedule_badge(
            $encrypt ? 'Chiffrée' : 'Non chiffrée',
            $encrypt ? 'bjlg-badge-bg-purple' : 'bjlg-badge-bg-slate',
            'bjlg-badge-encrypted ' . ($encrypt ? 'bjlg-badge-state-on' : 'bjlg-badge-state-off')
        );
        $option_badges[] = $this->format_schedule_badge(
            $incremental ? 'Incrémentale' : 'Complète',
            $incremental ? 'bjlg-badge-bg-cobalt' : 'bjlg-badge-bg-gray',
            'bjlg-badge-incremental ' . ($incremental ? 'bjlg-badge-state-on' : 'bjlg-badge-state-off')
        );

        $include_badges = [];
        $include_count = count(array_filter($include_patterns, static function ($value) {
            return is_string($value) && trim($value) !== '';
        }));
        if ($include_count > 0) {
            $include_badges[] = $this->format_schedule_badge(
                sprintf('%d motif(s)', $include_count),
                'bjlg-badge-bg-sky',
                'bjlg-badge-include bjlg-badge-include-count'
            );
        } else {
            $include_badges[] = $this->format_schedule_badge('Tout le contenu', 'bjlg-badge-bg-emerald', 'bjlg-badge-include bjlg-badge-include-all');
        }

        $exclude_badges = [];
        $exclude_count = count(array_filter($exclude_patterns, static function ($value) {
            return is_string($value) && trim($value) !== '';
        }));
        if ($exclude_count > 0) {
            $exclude_badges[] = $this->format_schedule_badge(
                sprintf('%d exclusion(s)', $exclude_count),
                'bjlg-badge-bg-orange',
                'bjlg-badge-exclude bjlg-badge-exclude-count'
            );
        } else {
            $exclude_badges[] = $this->format_schedule_badge('Aucune', 'bjlg-badge-bg-slate', 'bjlg-badge-exclude bjlg-badge-exclude-none');
        }

        $control_badges = [];
        $checksum_enabled = !empty($post_checks['checksum']);
        $dry_run_enabled = !empty($post_checks['dry_run']);

        if ($checksum_enabled) {
            $control_badges[] = $this->format_schedule_badge('Checksum', 'bjlg-badge-bg-cobalt', 'bjlg-badge-checksum');
        }
        if ($dry_run_enabled) {
            $control_badges[] = $this->format_schedule_badge('Test restauration', 'bjlg-badge-bg-purple', 'bjlg-badge-restore');
        }
        if (empty($control_badges)) {
            $control_badges[] = $this->format_schedule_badge('Aucun contrôle', 'bjlg-badge-bg-slate', 'bjlg-badge-control');
        }

        $destination_badges = [];
        $available_destinations = $this->get_destination_choices();
        foreach ($destinations as $destination_id) {
            $label = $available_destinations[$destination_id] ?? ucfirst(str_replace('_', ' ', (string) $destination_id));
            $destination_badges[] = $this->format_schedule_badge($label, 'bjlg-badge-bg-sky', 'bjlg-badge-destination');
        }
        if (empty($destination_badges)) {
            $destination_badges[] = $this->format_schedule_badge('Stockage local', 'bjlg-badge-bg-slate', 'bjlg-badge-destination');
        }

        return $this->wrap_schedule_badge_group('Fréquence', $frequency_badges)
            . $this->wrap_schedule_badge_group('Composants', $component_badges)
            . $this->wrap_schedule_badge_group('Options', $option_badges)
            . $this->wrap_schedule_badge_group('Inclusions', $include_badges)
            . $this->wrap_schedule_badge_group('Exclusions', $exclude_badges)
            . $this->wrap_schedule_badge_group('Contrôles', $control_badges)
            . $this->wrap_schedule_badge_group('Destinations', $destination_badges);
    }

    private function render_schedule_item(
        array $schedule,
        array $next_run_summary,
        array $components_labels,
        array $destination_choices,
        int $index,
        bool $is_template = false
    ) {
        $schedule_id = isset($schedule['id']) ? (string) $schedule['id'] : '';
        $label = isset($schedule['label']) ? (string) $schedule['label'] : '';
        if ($label === '' && !$is_template) {
            $label = sprintf('Planification #%d', $index + 1);
        }

        $recurrence = isset($schedule['recurrence']) ? (string) $schedule['recurrence'] : 'disabled';
        $day = isset($schedule['day']) ? (string) $schedule['day'] : 'sunday';
        $time = isset($schedule['time']) ? (string) $schedule['time'] : '23:59';
        $custom_cron = isset($schedule['custom_cron']) ? (string) $schedule['custom_cron'] : '';
        $day_of_month = isset($schedule['day_of_month']) ? (int) $schedule['day_of_month'] : 1;
        if ($day_of_month < 1 || $day_of_month > 31) {
            $day_of_month = 1;
        }
        $previous_recurrence = isset($schedule['previous_recurrence']) ? (string) $schedule['previous_recurrence'] : '';

        $schedule_components = isset($schedule['components']) && is_array($schedule['components']) ? $schedule['components'] : [];
        $include_patterns = isset($schedule['include_patterns']) && is_array($schedule['include_patterns']) ? $schedule['include_patterns'] : [];
        $exclude_patterns = isset($schedule['exclude_patterns']) && is_array($schedule['exclude_patterns']) ? $schedule['exclude_patterns'] : [];
        $post_checks = isset($schedule['post_checks']) && is_array($schedule['post_checks']) ? $schedule['post_checks'] : [];
        $secondary_destinations = isset($schedule['secondary_destinations']) && is_array($schedule['secondary_destinations'])
            ? $schedule['secondary_destinations']
            : [];

        $google_drive_unavailable = $this->is_google_drive_unavailable();

        $encrypt_enabled = !empty($schedule['encrypt']);
        $incremental_enabled = !empty($schedule['incremental']);

        $include_text = esc_textarea(implode("\n", array_map('strval', $include_patterns)));
        $exclude_text = esc_textarea(implode("\n", array_map('strval', $exclude_patterns)));

        $weekly_hidden = $recurrence !== 'weekly';
        $monthly_hidden = $recurrence !== 'monthly';
        $time_hidden = in_array($recurrence, ['disabled', 'custom'], true);
        $custom_hidden = $recurrence !== 'custom';
        $weekly_classes = 'bjlg-schedule-weekly-options' . ($weekly_hidden ? ' bjlg-hidden' : '');
        $monthly_classes = 'bjlg-schedule-monthly-options' . ($monthly_hidden ? ' bjlg-hidden' : '');
        $time_classes = 'bjlg-schedule-time-options' . ($time_hidden ? ' bjlg-hidden' : '');
        $custom_classes = 'bjlg-schedule-custom-options' . ($custom_hidden ? ' bjlg-hidden' : '');

        $next_run_text = isset($next_run_summary['next_run_formatted']) && $next_run_summary['next_run_formatted'] !== ''
            ? $next_run_summary['next_run_formatted']
            : 'Non planifié';
        $next_run_relative = isset($next_run_summary['next_run_relative']) && $next_run_summary['next_run_relative'] !== ''
            ? $next_run_summary['next_run_relative']
            : '';

        $field_prefix = $schedule_id !== '' ? $schedule_id : 'schedule_' . ($index + 1);
        if ($is_template) {
            $field_prefix = '__index__';
        }

        $label_id = 'bjlg-schedule-label-' . $field_prefix;
        $time_id_template = 'bjlg-schedule-time-%s';
        $time_description_id_template = 'bjlg-schedule-time-%s-description';
        $custom_id_template = 'bjlg-schedule-custom-%s';
        $custom_description_id_template = 'bjlg-schedule-custom-%s-description';
        $day_of_month_id_template = 'bjlg-schedule-day-of-month-%s';
        $day_of_month_description_id_template = 'bjlg-schedule-day-of-month-%s-description';
        $include_id_template = 'bjlg-schedule-include-%s';
        $exclude_id_template = 'bjlg-schedule-exclude-%s';
        $custom_id_template = 'bjlg-schedule-custom-%s';
        $custom_description_id_template = 'bjlg-schedule-custom-%s-description';
        $time_id = sprintf($time_id_template, $field_prefix);
        $time_description_id = sprintf($time_description_id_template, $field_prefix);
        $custom_id = sprintf($custom_id_template, $field_prefix);
        $custom_description_id = sprintf($custom_description_id_template, $field_prefix);
        $day_of_month_id = sprintf($day_of_month_id_template, $field_prefix);
        $day_of_month_description_id = sprintf($day_of_month_description_id_template, $field_prefix);
        $include_id = sprintf($include_id_template, $field_prefix);
        $exclude_id = sprintf($exclude_id_template, $field_prefix);
        $custom_id = sprintf($custom_id_template, $field_prefix);
        $custom_description_id = sprintf($custom_description_id_template, $field_prefix);

        $cron_examples = [
            '0 2 * * *' => __('Tous les jours à 02h00', 'backup-jlg'),
            '0 1 * * 1-5' => __('Chaque jour ouvré à 01h00', 'backup-jlg'),
            '30 2 1 * *' => __('Le 1er de chaque mois à 02h30', 'backup-jlg'),
            '0 */6 * * *' => __('Toutes les 6 heures pile', 'backup-jlg'),
            '15 3 * * sun' => __('Tous les dimanches à 03h15', 'backup-jlg'),
        ];

        $cron_examples_id_template = 'bjlg-schedule-cron-examples-%s';
        $cron_helper_id_template = 'bjlg-cron-helper-%s';
        $cron_preview_list_id_template = 'bjlg-cron-preview-list-%s';
        $cron_warning_id_template = 'bjlg-cron-warnings-%s';

        $cron_examples_id = sprintf($cron_examples_id_template, $field_prefix);
        $cron_helper_id = sprintf($cron_helper_id_template, $field_prefix);
        $cron_preview_list_id = sprintf($cron_preview_list_id_template, $field_prefix);
        $cron_warning_id = sprintf($cron_warning_id_template, $field_prefix);

        $summary_html = $this->get_schedule_summary_markup(
            $schedule_components,
            $encrypt_enabled,
            $incremental_enabled,
            $post_checks,
            $secondary_destinations,
            $include_patterns,
            $exclude_patterns,
            $recurrence,
            $schedule['custom_cron'] ?? ''
        );

        $classes = ['bjlg-schedule-item'];
        if ($is_template) {
            $classes[] = 'bjlg-schedule-item--template';
        }

        ob_start();
        ?>
        <div class="<?php echo esc_attr(implode(' ', $classes)); ?>"
             data-schedule-id="<?php echo esc_attr($schedule_id); ?>"
             <?php echo $is_template ? "data-template='true' style='display:none;'" : ''; ?>>
            <input type="hidden" data-field="id" value="<?php echo esc_attr($schedule_id); ?>">
            <input type="hidden"
                   data-field="previous_recurrence"
                   name="schedules[<?php echo esc_attr($field_prefix); ?>][previous_recurrence]"
                   value="<?php echo esc_attr($previous_recurrence); ?>">
            <header class="bjlg-schedule-item__header">
                <div class="bjlg-schedule-item__title">
                    <span class="dashicons dashicons-calendar-alt" aria-hidden="true"></span>
                    <label class="screen-reader-text" for="<?php echo esc_attr($label_id); ?>" data-for-template="bjlg-schedule-label-%s">Nom de la planification</label>
                    <input type="text"
                           id="<?php echo esc_attr($label_id); ?>"
                           class="regular-text"
                           data-field="label"
                           value="<?php echo esc_attr($label); ?>"
                           data-id-template="bjlg-schedule-label-%s"
                           placeholder="Nom de la planification">
                </div>
                <div class="bjlg-schedule-item__meta">
                    <p class="description bjlg-schedule-next-run" data-field="next_run_display">
                        <strong>Prochaine exécution :</strong>
                        <span class="bjlg-next-run-value"><?php echo esc_html($next_run_text); ?></span>
                        <?php if ($next_run_relative !== ''): ?>
                            <span class="bjlg-next-run-relative">(<?php echo esc_html($next_run_relative); ?>)</span>
                        <?php endif; ?>
                    </p>
                    <button type="button" class="button-link-delete bjlg-remove-schedule"<?php echo $is_template ? ' disabled' : ''; ?>>Supprimer</button>
                </div>
            </header>
            <div class="bjlg-schedule-item__body">
                <table class="form-table">
                    <tr>
                        <th scope="row">Fréquence</th>
                        <td>
                            <select data-field="recurrence" name="schedules[<?php echo esc_attr($field_prefix); ?>][recurrence]">
                                <option value="disabled" <?php selected($recurrence, 'disabled'); ?>>Désactivée</option>
                                <option value="every_five_minutes" <?php selected($recurrence, 'every_five_minutes'); ?>>Toutes les 5 minutes</option>
                                <option value="every_fifteen_minutes" <?php selected($recurrence, 'every_fifteen_minutes'); ?>>Toutes les 15 minutes</option>
                                <option value="hourly" <?php selected($recurrence, 'hourly'); ?>>Toutes les heures</option>
                                <option value="twice_daily" <?php selected($recurrence, 'twice_daily'); ?>>Deux fois par jour</option>
                                <option value="daily" <?php selected($recurrence, 'daily'); ?>>Journalière</option>
                                <option value="weekly" <?php selected($recurrence, 'weekly'); ?>>Hebdomadaire</option>
                                <option value="monthly" <?php selected($recurrence, 'monthly'); ?>>Mensuelle</option>
                                <option value="custom" <?php selected($recurrence, 'custom'); ?>>Expression Cron</option>
                            </select>
                        </td>
                    </tr>
                    <tr class="<?php echo esc_attr($weekly_classes); ?>" aria-hidden="<?php echo esc_attr($weekly_hidden ? 'true' : 'false'); ?>">
                        <th scope="row">Jour de la semaine</th>
                        <td>
                            <select data-field="day" name="schedules[<?php echo esc_attr($field_prefix); ?>][day]">
                                <?php $days = ['monday' => 'Lundi', 'tuesday' => 'Mardi', 'wednesday' => 'Mercredi', 'thursday' => 'Jeudi', 'friday' => 'Vendredi', 'saturday' => 'Samedi', 'sunday' => 'Dimanche'];
                                foreach ($days as $day_key => $day_name): ?>
                                    <option value="<?php echo esc_attr($day_key); ?>" <?php selected($day, $day_key); ?>><?php echo esc_html($day_name); ?></option>
                                <?php endforeach; ?>
                            </select>
                        </td>
                    </tr>
                    <tr class="<?php echo esc_attr($monthly_classes); ?>" aria-hidden="<?php echo esc_attr($monthly_hidden ? 'true' : 'false'); ?>">
                        <th scope="row"><label for="<?php echo esc_attr($day_of_month_id); ?>" data-for-template="bjlg-schedule-day-of-month-%s">Jour du mois</label></th>
                        <td>
                            <input type="number"
                                   id="<?php echo esc_attr($day_of_month_id); ?>"
                                   class="small-text"
                                   data-field="day_of_month"
                                   data-id-template="bjlg-schedule-day-of-month-%s"
                                   data-describedby-template="bjlg-schedule-day-of-month-%s-description"
                                   name="schedules[<?php echo esc_attr($field_prefix); ?>][day_of_month]"
                                   value="<?php echo esc_attr((string) $day_of_month); ?>"
                                   min="1"
                                   max="31"
                                   aria-describedby="<?php echo esc_attr($day_of_month_description_id); ?>">
                            <p id="<?php echo esc_attr($day_of_month_description_id); ?>"
                               class="description"
                               data-id-template="bjlg-schedule-day-of-month-%s-description">
                                Choisissez un jour entre 1 et 31. Le dernier jour sera ajusté selon le mois.
                            </p>
                        </td>
                    </tr>
                    <tr class="<?php echo esc_attr($time_classes); ?>" aria-hidden="<?php echo esc_attr($time_hidden ? 'true' : 'false'); ?>">
                        <th scope="row"><label for="<?php echo esc_attr($time_id); ?>" data-for-template="bjlg-schedule-time-%s">Heure</label></th>
                        <td>
                            <input type="time"
                                   id="<?php echo esc_attr($time_id); ?>"
                                   data-field="time"
                                   data-id-template="bjlg-schedule-time-%s"
                                   data-describedby-template="bjlg-schedule-time-%s-description"
                                   name="schedules[<?php echo esc_attr($field_prefix); ?>][time]"
                                   value="<?php echo esc_attr($time); ?>"
                                   aria-describedby="<?php echo esc_attr($time_description_id); ?>">
                            <p id="<?php echo esc_attr($time_description_id); ?>" class="description" data-id-template="bjlg-schedule-time-%s-description">Heure locale du site</p>
                        </td>
                    </tr>
                    <tr class="<?php echo esc_attr($custom_classes); ?>" aria-hidden="<?php echo esc_attr($custom_hidden ? 'true' : 'false'); ?>">
                        <th scope="row"><label for="<?php echo esc_attr($custom_id); ?>" data-for-template="bjlg-schedule-custom-%s">Expression Cron</label></th>
                        <td>
                            <div class="bjlg-cron-field" data-cron-field>
                                <input type="text"
                                       id="<?php echo esc_attr($custom_id); ?>"
                                       class="regular-text code bjlg-cron-input"
                                       data-field="custom_cron"
                                       data-id-template="bjlg-schedule-custom-%s"
                                       data-describedby-template="bjlg-schedule-custom-%s-description"
                                       name="schedules[<?php echo esc_attr($field_prefix); ?>][custom_cron]"
                                       value="<?php echo esc_attr($schedule['custom_cron'] ?? ''); ?>"
                                       placeholder="0 3 * * mon-fri"
                                       aria-describedby="<?php echo esc_attr($custom_description_id); ?>">
                                <p id="<?php echo esc_attr($custom_description_id); ?>" class="description" data-id-template="bjlg-schedule-custom-%s-description">
                                    Utilisez une expression Cron standard à cinq champs (minute, heure, jour du mois, mois, jour de semaine).
                                </p>
                                <button type="button"
                                        class="button-link bjlg-cron-helper-toggle"
                                        data-label-show="<?php echo esc_attr__('Afficher l’assistant Cron', 'backup-jlg'); ?>"
                                        data-label-hide="<?php echo esc_attr__('Masquer l’assistant Cron', 'backup-jlg'); ?>"
                                        aria-expanded="false">
                                    <?php esc_html_e('Afficher l’assistant Cron', 'backup-jlg'); ?>
                                </button>
                                <div class="bjlg-cron-helper-panel bjlg-hidden" data-cron-helper>
                                    <div class="bjlg-cron-assistant" data-cron-assistant>
                                        <p class="description bjlg-cron-assistant__hint" data-cron-empty>
                                            <?php esc_html_e('Saisissez une expression, utilisez les raccourcis ou sélectionnez un exemple pour prévisualiser les prochaines exécutions.', 'backup-jlg'); ?>
                                        </p>
                                        <div class="bjlg-cron-assistant__fields" data-cron-guidance></div>
                                        <div class="bjlg-cron-assistant__tokens" data-cron-tokens></div>
                                        <div class="bjlg-cron-assistant__scenarios" data-cron-scenarios role="list"></div>
                                        <section class="bjlg-cron-assistant__suggestions" data-cron-suggestions hidden>
                                            <strong class="bjlg-cron-assistant__title" data-cron-suggestions-title><?php esc_html_e('Suggestions recommandées', 'backup-jlg'); ?></strong>
                                            <p class="bjlg-cron-assistant__empty" data-cron-suggestions-empty hidden><?php esc_html_e('Sélectionnez des composants pour obtenir des suggestions adaptées.', 'backup-jlg'); ?></p>
                                            <div class="bjlg-cron-assistant__chips" data-cron-suggestions-list role="list"></div>
                                        </section>
                                        <section class="bjlg-cron-assistant__risk" data-cron-risk hidden aria-live="polite">
                                            <span class="bjlg-cron-risk__badge" data-cron-risk-label></span>
                                            <p class="bjlg-cron-risk__message" data-cron-risk-message></p>
                                        </section>
                                        <div class="bjlg-cron-assistant__history" data-cron-history>
                                            <div class="bjlg-cron-history__header">
                                                <strong class="bjlg-cron-assistant__title"><?php esc_html_e('Expressions récentes', 'backup-jlg'); ?></strong>
                                                <button type="button"
                                                        class="button-link bjlg-cron-history__clear"
                                                        data-cron-history-clear>
                                                    <?php esc_html_e('Effacer l’historique', 'backup-jlg'); ?>
                                                </button>
                                            </div>
                                            <p class="bjlg-cron-history__empty" data-cron-history-empty>
                                                <?php esc_html_e('Les expressions validées apparaîtront ici pour un accès rapide.', 'backup-jlg'); ?>
                                            </p>
                                            <div class="bjlg-cron-history__chips" data-cron-history-list role="list"></div>
                                        </div>
                                        <div class="bjlg-cron-assistant__examples" data-cron-examples role="list"></div>
                                        <div class="bjlg-cron-assistant__preview" data-cron-preview hidden>
                                            <strong class="bjlg-cron-assistant__title"><?php esc_html_e('Prochaines exécutions', 'backup-jlg'); ?></strong>
                                            <ol class="bjlg-cron-assistant__runs" data-cron-preview-list data-default-message="<?php echo esc_attr__('Les prochaines occurrences s’afficheront après validation de l’expression.', 'backup-jlg'); ?>"></ol>
                                        </div>
                                        <div class="bjlg-cron-assistant__warnings" data-cron-warnings aria-live="polite"></div>
                                        <p class="bjlg-cron-assistant__status" data-cron-status aria-live="polite"></p>
                                    </div>
                                </div>
                            </div>
                        </td>
                    </tr>
                    <tr>
                        <th scope="row">Composants</th>
                        <td>
                            <fieldset aria-describedby="<?php echo esc_attr($field_prefix); ?>-components-help">
                                <legend class="bjlg-fieldset-title">Choisir les éléments à inclure</legend>
                                <?php foreach ($components_labels as $component_key => $component_label): ?>
                                    <label class="bjlg-label-block bjlg-mb-4">
                                        <input type="checkbox"
                                               data-field="components"
                                               name="schedules[<?php echo esc_attr($field_prefix); ?>][components][]"
                                               value="<?php echo esc_attr($component_key); ?>"
                                               <?php checked(in_array($component_key, $schedule_components, true)); ?>>
                                        <?php if ($component_key === 'db'): ?>
                                            <strong><?php echo esc_html($component_label); ?></strong>
                                            <span class="description">Toutes les tables WordPress</span>
                                        <?php else: ?>
                                            <?php echo esc_html($component_label); ?>
                                        <?php endif; ?>
                                    </label>
                                <?php endforeach; ?>
                                <p id="<?php echo esc_attr($field_prefix); ?>-components-help" class="description">Ces composants seront sauvegardés pour chaque occurrence de cette planification.</p>
                            </fieldset>
                        </td>
                    </tr>
                    <tr>
                        <th scope="row">Options</th>
                        <td>
                            <label class="bjlg-label-block">
                                <input type="checkbox"
                                       data-field="encrypt"
                                       name="schedules[<?php echo esc_attr($field_prefix); ?>][encrypt]"
                                       value="1" <?php checked($encrypt_enabled); ?>>
                                Chiffrer la sauvegarde
                            </label>
                            <label class="bjlg-label-block">
                                <input type="checkbox"
                                       data-field="incremental"
                                       name="schedules[<?php echo esc_attr($field_prefix); ?>][incremental]"
                                       value="1" <?php checked($incremental_enabled); ?>>
                                Sauvegarde incrémentale
                            </label>
                        </td>
                    </tr>
                    <tr>
                        <th scope="row"><label for="<?php echo esc_attr($include_id); ?>" data-for-template="bjlg-schedule-include-%s">Inclusions</label></th>
                        <td>
                            <textarea rows="3"
                                      class="large-text code"
                                      data-field="include_patterns"
                                      id="<?php echo esc_attr($include_id); ?>"
                                      data-id-template="bjlg-schedule-include-%s"
                                      name="schedules[<?php echo esc_attr($field_prefix); ?>][include_patterns]"
                                      placeholder="wp-content/uploads/*&#10;wp-content/themes/mon-theme/*"><?php echo $include_text; ?></textarea>
                        </td>
                    </tr>
                    <tr>
                        <th scope="row"><label for="<?php echo esc_attr($exclude_id); ?>" data-for-template="bjlg-schedule-exclude-%s">Exclusions</label></th>
                        <td>
                            <textarea rows="3"
                                      class="large-text code"
                                      data-field="exclude_patterns"
                                      id="<?php echo esc_attr($exclude_id); ?>"
                                      data-id-template="bjlg-schedule-exclude-%s"
                                      name="schedules[<?php echo esc_attr($field_prefix); ?>][exclude_patterns]"
                                      placeholder="*/cache/*&#10;*.tmp"><?php echo $exclude_text; ?></textarea>
                        </td>
                    </tr>
                    <tr>
                        <th scope="row">Contrôles post-sauvegarde</th>
                        <td>
                            <label class="bjlg-label-block">
                                <input type="checkbox"
                                       data-field="post_checks"
                                       name="schedules[<?php echo esc_attr($field_prefix); ?>][post_checks][]"
                                       value="checksum" <?php checked(!empty($post_checks['checksum'])); ?>>
                                Vérification checksum
                            </label>
                            <label class="bjlg-label-block">
                                <input type="checkbox"
                                       data-field="post_checks"
                                       name="schedules[<?php echo esc_attr($field_prefix); ?>][post_checks][]"
                                       value="dry_run" <?php checked(!empty($post_checks['dry_run'])); ?>>
                                Test de restauration
                            </label>
                        </td>
                    </tr>
                    <tr>
                        <th scope="row">Destinations secondaires</th>
                        <td>
                            <?php if (!empty($destination_choices)): ?>
                                <?php foreach ($destination_choices as $destination_id => $destination_label):
                                    $is_google_drive = $destination_id === 'google_drive';
                                    $is_unavailable = $is_google_drive && $google_drive_unavailable;
                                    ?>
                                    <div class="bjlg-destination-option-group">
                                        <label class="bjlg-label-block bjlg-destination-option">
                                            <input type="checkbox"
                                                   data-field="secondary_destinations"
                                                   name="schedules[<?php echo esc_attr($field_prefix); ?>][secondary_destinations][]"
                                                   value="<?php echo esc_attr($destination_id); ?>"
                                                   <?php checked(in_array($destination_id, $secondary_destinations, true)); ?>
                                                   <?php disabled($is_unavailable); ?>>
                                            <?php echo esc_html($destination_label); ?>
                                        </label>
                                        <?php if ($is_unavailable): ?>
                                            <p class="description bjlg-destination-unavailable"><?php echo esc_html($this->get_google_drive_unavailable_notice()); ?></p>
                                        <?php endif; ?>
                                    </div>
                                <?php endforeach; ?>
                                <p class="description">En cas d'échec de la première destination, les suivantes seront tentées.</p>
                            <?php else: ?>
                                <p class="description">Aucune destination distante disponible.</p>
                            <?php endif; ?>
                        </td>
                    </tr>
                    <tr>
                        <th scope="row">Résumé</th>
                        <td>
                            <div class="bjlg-schedule-summary" data-field="summary" aria-live="polite">
                                <?php echo $summary_html; // phpcs:ignore WordPress.Security.EscapeOutput.OutputNotEscaped ?>
                            </div>
                        </td>
                    </tr>
                    <tr class="bjlg-schedule-recommendations-row">
                        <th scope="row"><?php esc_html_e('Recommandations', 'backup-jlg'); ?></th>
                        <td>
                            <div class="bjlg-schedule-recommendations" data-field="recommendations" aria-live="polite">
                                <p class="bjlg-schedule-recommendations__status" data-role="recommendation-status" hidden></p>
                                <div class="bjlg-schedule-recommendations__badges" data-role="recommendation-badges"></div>
                                <div class="bjlg-schedule-recommendations__tips" data-role="recommendation-tips"></div>
                                <p class="bjlg-schedule-recommendations__empty" data-role="recommendation-empty"><?php echo esc_html__(
                                    'Modifiez la planification pour découvrir les recommandations.',
                                    'backup-jlg'
                                ); ?></p>
                            </div>
                        </td>
                    </tr>
                </table>
                <p class="bjlg-schedule-inline-actions">
                    <button type="button" class="button button-secondary bjlg-run-schedule-now"<?php echo $is_template ? ' disabled' : ''; ?>>Exécuter maintenant</button>
                </p>
            </div>
        </div>
        <?php
        return ob_get_clean();
    }

    private function wrap_schedule_badge_group($title, array $badges) {
        return sprintf(
            '<div class="bjlg-badge-group"><strong class="bjlg-badge-group-title">%s :</strong>%s</div>',
            esc_html($title),
            implode('', $badges)
        );
    }

    private function format_schedule_badge($label, $color_class, $extra_class = '') {
        $classes = ['bjlg-badge'];

        if (is_string($color_class) && $color_class !== '') {
            $classes[] = $color_class;
        } else {
            $classes[] = 'bjlg-badge-bg-slate';
        }

        if (!empty($extra_class)) {
            $classes[] = $extra_class;
        }

        return sprintf(
            '<span class="%s">%s</span>',
            esc_attr(implode(' ', $classes)),
            esc_html($label)
        );
    }

    private function sanitize_with_kses($content, array $allowed_tags = []) {
        if (function_exists('wp_kses')) {
            return wp_kses($content, $allowed_tags);
        }

        if (function_exists('wp_kses_post')) {
            return wp_kses_post($content);
        }

        if (empty($allowed_tags)) {
            return strip_tags((string) $content);
        }

        $allowed = '';
        foreach (array_keys($allowed_tags) as $tag) {
            if (!is_string($tag) || $tag === '') {
                continue;
            }

            $allowed .= '<' . $tag . '>';
        }

        return strip_tags((string) $content, $allowed);
    }
}<|MERGE_RESOLUTION|>--- conflicted
+++ resolved
@@ -37,12 +37,8 @@
         add_action('wp_dashboard_setup', [$this, 'register_dashboard_widget']);
         add_action('admin_enqueue_scripts', [$this, 'enqueue_dashboard_widget_assets']);
         add_action('wp_ajax_bjlg_update_onboarding_progress', [$this, 'ajax_update_onboarding_progress']);
-<<<<<<< HEAD
         add_action('wp_ajax_bjlg_notification_ack', [$this, 'ajax_acknowledge_notification']);
         add_action('wp_ajax_bjlg_notification_resolve', [$this, 'ajax_resolve_notification']);
-=======
-        add_action('admin_post_bjlg_download_self_test_report', [$this, 'handle_download_self_test_report']);
->>>>>>> 3be1dc76
     }
 
     /**
