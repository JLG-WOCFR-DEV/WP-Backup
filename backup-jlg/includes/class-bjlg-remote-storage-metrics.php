<?php
namespace BJLG;

if (!defined('ABSPATH')) {
    exit;
}

/**
 * Collecte et met en cache les métriques des destinations distantes.
 */
class BJLG_Remote_Storage_Metrics {
    public const OPTION_KEY = 'bjlg_remote_storage_metrics_snapshot';
    public const WARNING_DIGEST_OPTION = 'bjlg_storage_warning_digest';
    public const CRON_HOOK = 'bjlg_refresh_remote_storage_metrics';
    private const LOCK_TRANSIENT = 'bjlg_remote_storage_metrics_refresh_lock';

    /**
     * Initialise les hooks nécessaires.
     */
    public function __construct() {
        add_filter('cron_schedules', [__CLASS__, 'register_cron_schedule']);
        add_action('init', [$this, 'maybe_schedule_refresh'], 25);
        add_action(self::CRON_HOOK, [__CLASS__, 'refresh_snapshot']);
        add_action('bjlg_settings_saved', [$this, 'handle_settings_saved'], 10, 1);
    }

    /**
     * Ajoute une récurrence personnalisée pour rafraîchir les métriques.
     *
     * @param array<string, array<string, mixed>> $schedules
     *
     * @return array<string, array<string, mixed>>
     */
    public static function register_cron_schedule(array $schedules): array {
        $interval = self::get_refresh_interval();
        $interval = max(5 * MINUTE_IN_SECONDS, (int) $interval);

        $schedules['bjlg_remote_metrics'] = [
            'interval' => $interval,
            'display' => __('Rafraîchissement des métriques distantes', 'backup-jlg'),
        ];

        return $schedules;
    }

    /**
     * Planifie le cron si nécessaire.
     */
    public function maybe_schedule_refresh(): void {
        if (wp_next_scheduled(self::CRON_HOOK)) {
            return;
        }

        $timestamp = time() + MINUTE_IN_SECONDS;
        wp_schedule_event($timestamp, 'bjlg_remote_metrics', self::CRON_HOOK);
    }

    /**
     * Resynchronise l'événement WP Cron après un changement de configuration.
     */
    private function reschedule_event(): void {
        wp_clear_scheduled_hook(self::CRON_HOOK);
        $this->maybe_schedule_refresh();
    }

    /**
     * Gère les sauvegardes des réglages pour invalider ou resynchroniser les métriques.
     *
     * @param array<string, mixed> $saved_sections
     */
    public function handle_settings_saved(array $saved_sections): void {
        if (isset($saved_sections['monitoring'])) {
            $this->reschedule_event();
        }

        if (isset($saved_sections['monitoring']) || isset($saved_sections['integrations']) || isset($saved_sections['destinations'])) {
            delete_transient(self::LOCK_TRANSIENT);
            self::refresh_snapshot();
        }
    }

    /**
     * Retourne l'instant courant selon WordPress.
     */
    private static function now(): int {
        return (int) current_time('timestamp');
    }

    /**
     * Retourne l'intervalle de rafraîchissement configuré en secondes.
     */
    public static function get_refresh_interval(): int {
        if (!class_exists(BJLG_Settings::class)) {
            return 15 * MINUTE_IN_SECONDS;
        }

        $settings = BJLG_Settings::get_monitoring_settings();
        $minutes = isset($settings['remote_metrics_ttl_minutes']) ? (int) $settings['remote_metrics_ttl_minutes'] : 15;
        $minutes = max(5, min(24 * 60, $minutes));

        /**
         * Filtre l'intervalle de rafraîchissement des métriques distantes (en secondes).
         *
         * @param int $interval Intervalle en secondes.
         */
        return (int) apply_filters('bjlg_remote_metrics_refresh_interval', $minutes * MINUTE_IN_SECONDS);
    }

    /**
     * Retourne le TTL de cache pour le snapshot courant.
     */
    public static function get_cache_ttl(): int {
        return self::get_refresh_interval();
    }

    /**
     * Récupère le snapshot actuel (rafraîchit si nécessaire).
     *
     * @param bool $force_refresh Forcer une mise à jour immédiate.
     *
     * @return array<string, mixed>
     */
    public static function get_snapshot(bool $force_refresh = false): array {
        $snapshot = \bjlg_get_option(self::OPTION_KEY, []);
        if (!is_array($snapshot)) {
            $snapshot = [];
        }

        $generated_at = isset($snapshot['generated_at']) ? (int) $snapshot['generated_at'] : 0;
        $ttl = self::get_cache_ttl();
        $stale = ($generated_at + $ttl) < self::now();

        if ($force_refresh || $stale || empty($snapshot['destinations'])) {
            $snapshot = self::refresh_snapshot();
            $generated_at = isset($snapshot['generated_at']) ? (int) $snapshot['generated_at'] : 0;
            $stale = false;
        }

        $snapshot['generated_at'] = $generated_at;
        $snapshot['stale'] = $stale;
        if (!isset($snapshot['destinations']) || !is_array($snapshot['destinations'])) {
            $snapshot['destinations'] = [];
        }

        return $snapshot;
    }

    /**
     * Rafraîchit les métriques et met à jour le cache persistant.
     *
     * @return array<string, mixed>
     */
    public static function refresh_snapshot(): array {
        if (get_transient(self::LOCK_TRANSIENT)) {
            return \bjlg_get_option(self::OPTION_KEY, []);
        }

        set_transient(self::LOCK_TRANSIENT, 1, 5 * MINUTE_IN_SECONDS);

        $previous_snapshot = \bjlg_get_option(self::OPTION_KEY, []);
        $previous_destinations = [];
        if (is_array($previous_snapshot) && !empty($previous_snapshot['destinations']) && is_array($previous_snapshot['destinations'])) {
            foreach ($previous_snapshot['destinations'] as $previous_entry) {
                if (!is_array($previous_entry) || empty($previous_entry['id'])) {
                    continue;
                }

                $previous_destinations[(string) $previous_entry['id']] = $previous_entry;
            }
        }

        $threshold_percent = class_exists(BJLG_Settings::class) ? (float) BJLG_Settings::get_storage_warning_threshold() : 85.0;
        $threshold_percent = max(1.0, min(100.0, $threshold_percent));
        $threshold_ratio = $threshold_percent / 100;

        $results = [
            'generated_at' => self::now(),
            'destinations' => [],
            'errors' => [],
            'threshold_percent' => $threshold_percent,
        ];

        if (!class_exists(BJLG_Destination_Factory::class) || !class_exists(BJLG_Settings::class)) {
            delete_transient(self::LOCK_TRANSIENT);
            \bjlg_update_option(self::OPTION_KEY, $results);

            return $results;
        }

        $known_ids = BJLG_Settings::get_known_destination_ids();
        foreach ($known_ids as $destination_id) {
            $destination = BJLG_Destination_Factory::create($destination_id);
            if (!$destination instanceof BJLG_Destination_Interface) {
                continue;
            }

            $previous_entry = $previous_destinations[$destination_id] ?? null;
            $results['destinations'][] = self::collect_destination_snapshot(
                $destination_id,
                $destination,
                is_array($previous_entry) ? $previous_entry : null,
                $threshold_ratio
            );
        }

        \bjlg_update_option(self::OPTION_KEY, $results);
        delete_transient(self::LOCK_TRANSIENT);

        /**
         * Action déclenchée après la mise à jour des métriques distantes.
         *
         * @param array<string, mixed> $results
         */
        do_action('bjlg_remote_storage_metrics_refreshed', $results);

        return $results;
    }

    /**
     * Construit les métriques pour une destination donnée.
     *
     * @return array<string, mixed>
     */
    private static function collect_destination_snapshot(string $destination_id, BJLG_Destination_Interface $destination, ?array $previous_entry = null, float $threshold_ratio = 0.85): array {
        $now = self::now();
        $entry = [
            'id' => $destination_id,
            'name' => method_exists($destination, 'get_name') ? $destination->get_name() : $destination_id,
            'connected' => $destination->is_connected(),
            'used_bytes' => null,
            'quota_bytes' => null,
            'free_bytes' => null,
            'used_human' => '',
            'quota_human' => '',
            'free_human' => '',
            'backups_count' => 0,
            'errors' => [],
            'refreshed_at' => $now,
            'latency_ms' => null,
            'daily_delta_bytes' => null,
            'daily_delta_label' => '',
            'forecast_label' => '',
            'days_to_threshold' => null,
            'days_to_threshold_label' => '',
            'projection_intent' => 'neutral',
        ];

        if (!$entry['connected']) {
            $entry['quota_samples'] = self::get_quota_sample_for_destination($destination_id);

            return $entry;
        }

        $start = microtime(true);
        try {
            $usage = $destination->get_storage_usage();
        } catch (BJLG_Remote_Storage_Usage_Exception $exception) {
            $entry['errors'][] = sprintf('[%s] %s', $exception->get_provider_code(), $exception->getMessage());
            $entry['latency_ms'] = $exception->get_latency_ms();
            $usage = [];
        } catch (\Throwable $exception) {
            $entry['errors'][] = $exception->getMessage();
            $usage = [];
        }

        if ($entry['latency_ms'] === null) {
            $entry['latency_ms'] = (int) round((microtime(true) - $start) * 1000);
        }

        if (is_array($usage)) {
            if (isset($usage['used_bytes'])) {
                $entry['used_bytes'] = self::sanitize_bytes($usage['used_bytes']);
            }
            if (isset($usage['quota_bytes'])) {
                $entry['quota_bytes'] = self::sanitize_bytes($usage['quota_bytes']);
            }
            if (isset($usage['free_bytes'])) {
                $entry['free_bytes'] = self::sanitize_bytes($usage['free_bytes']);
            }
            if (isset($usage['errors']) && is_array($usage['errors'])) {
                foreach ($usage['errors'] as $error) {
                    $normalized = trim((string) $error);
                    if ($normalized !== '') {
                        $entry['errors'][] = $normalized;
                    }
                }
            }
        }

        if (is_array($usage) && isset($usage['latency_ms']) && $usage['latency_ms'] !== null) {
            $entry['latency_ms'] = (int) max(0, $usage['latency_ms']);
        }

        $entry['quota_samples'] = self::get_quota_sample_for_destination($destination_id);

        if (!empty($entry['quota_samples'])) {
            if ($entry['used_bytes'] === null && $entry['quota_samples']['used_bytes'] !== null) {
                $entry['used_bytes'] = $entry['quota_samples']['used_bytes'];
            }
            if ($entry['quota_bytes'] === null && $entry['quota_samples']['quota_bytes'] !== null) {
                $entry['quota_bytes'] = $entry['quota_samples']['quota_bytes'];
            }
            if ($entry['free_bytes'] === null && $entry['quota_samples']['free_bytes'] !== null) {
                $entry['free_bytes'] = $entry['quota_samples']['free_bytes'];
            }
        }

        if ($entry['used_bytes'] !== null) {
            $entry['used_human'] = size_format((int) $entry['used_bytes']);
        }
        if ($entry['quota_bytes'] !== null) {
            $entry['quota_human'] = size_format((int) $entry['quota_bytes']);
        }
        if ($entry['free_bytes'] !== null) {
            $entry['free_human'] = size_format((int) $entry['free_bytes']);
        }

        if ($entry['quota_bytes'] === null && $entry['used_bytes'] !== null) {
            $entry['free_bytes'] = null;
        } elseif ($entry['free_bytes'] === null && $entry['quota_bytes'] !== null && $entry['used_bytes'] !== null) {
            $entry['free_bytes'] = max(0, (int) $entry['quota_bytes'] - (int) $entry['used_bytes']);
            $entry['free_human'] = size_format((int) $entry['free_bytes']);
        }

<<<<<<< HEAD
        if (!method_exists($destination, 'list_remote_backups')) {
            self::maybe_dispatch_error_alert($destination_id, $entry);

            return $entry;
        }
=======
        if (method_exists($destination, 'list_remote_backups')) {
            try {
                $backups = $destination->list_remote_backups();
            } catch (\Throwable $exception) {
                $entry['errors'][] = $exception->getMessage();
                $backups = [];
            }
>>>>>>> aa34f424

            if (is_array($backups)) {
                $entry['backups_count'] = count($backups);

                if ($entry['used_bytes'] === null) {
                    $total = 0;
                    foreach ($backups as $backup) {
                        $total += isset($backup['size']) ? (int) $backup['size'] : 0;
                    }
                    $entry['used_bytes'] = $total;
                    $entry['used_human'] = size_format($total);
                }
            }
        }

        if ($entry['used_bytes'] !== null && is_array($previous_entry)) {
            $previous_used = isset($previous_entry['used_bytes']) ? self::sanitize_bytes($previous_entry['used_bytes']) : null;
            $previous_refreshed = isset($previous_entry['refreshed_at']) ? (int) $previous_entry['refreshed_at'] : 0;

            if ($previous_used !== null && $previous_refreshed > 0 && $previous_refreshed < $now) {
                $delta_bytes = (int) $entry['used_bytes'] - (int) $previous_used;
                $elapsed = max(1, $now - $previous_refreshed);
                $daily_delta = $delta_bytes / ($elapsed / DAY_IN_SECONDS);
                $entry['daily_delta_bytes'] = $daily_delta;
                $entry['daily_delta_label'] = self::format_daily_delta_label($daily_delta);
                $entry['forecast_label'] = $entry['daily_delta_label'];

                if ($entry['quota_bytes'] !== null && $entry['quota_bytes'] > 0) {
                    $threshold_bytes = (int) floor($entry['quota_bytes'] * $threshold_ratio);
                    if ($entry['used_bytes'] >= $threshold_bytes) {
                        $entry['days_to_threshold'] = 0.0;
                        $entry['days_to_threshold_label'] = __('Seuil de saturation atteint', 'backup-jlg');
                        $entry['projection_intent'] = 'critical';
                    } elseif ($daily_delta > 0) {
                        $remaining = max(0, $threshold_bytes - (int) $entry['used_bytes']);
                        $days = $remaining / $daily_delta;
                        if ($days < 0) {
                            $days = 0.0;
                        }
                        $entry['days_to_threshold'] = $days;
                        $entry['days_to_threshold_label'] = sprintf(
                            __('Saturation estimée dans %s', 'backup-jlg'),
                            self::format_days_label($days)
                        );
                        if ($days <= 1) {
                            $entry['projection_intent'] = 'critical';
                        } elseif ($days <= 3) {
                            $entry['projection_intent'] = 'warning';
                        } else {
                            $entry['projection_intent'] = 'watch';
                        }
                    } elseif ($daily_delta < 0) {
                        $entry['projection_intent'] = 'success';
                        $entry['days_to_threshold_label'] = __('Consommation en baisse', 'backup-jlg');
                    } else {
                        $entry['days_to_threshold_label'] = __('Consommation stable', 'backup-jlg');
                    }
                }
            }
        }

        self::maybe_dispatch_error_alert($destination_id, $entry);

        return $entry;
    }

    /**
     * Nettoie une valeur de taille.
     *
     * @param mixed $value
     */
    private static function sanitize_bytes($value): ?int {
        if (is_numeric($value)) {
            $numeric = (float) $value;
            if (!is_finite($numeric)) {
                return null;
            }

            return (int) max(0, $numeric);
        }

        return null;
    }

<<<<<<< HEAD
    /**
     * Déclenche un hook lorsque des erreurs de collecte sont détectées.
     */
    private static function maybe_dispatch_error_alert(string $destination_id, array $entry): void
    {
        if (empty($entry['errors'])) {
            return;
        }

        /**
         * Signale qu'une destination a rencontré des erreurs lors de la collecte des métriques distantes.
         *
         * @param array<string, mixed> $context {
         *     @type string      $destination_id Identifiant de la destination.
         *     @type string      $name           Nom lisible de la destination.
         *     @type string[]    $errors         Liste des erreurs normalisées.
         *     @type int|null    $latency_ms     Latence observée en millisecondes.
         *     @type int         $timestamp      Horodatage de la collecte.
         * }
         */
        do_action('bjlg_remote_storage_metrics_error', [
            'destination_id' => $destination_id,
            'name' => $entry['name'],
            'errors' => $entry['errors'],
            'latency_ms' => $entry['latency_ms'],
            'timestamp' => isset($entry['refreshed_at']) ? (int) $entry['refreshed_at'] : self::now(),
        ]);
=======
    private static function format_daily_delta_label(?float $bytes_per_day): string {
        if ($bytes_per_day === null) {
            return '';
        }

        if (abs($bytes_per_day) < 1) {
            return __('Variation négligeable', 'backup-jlg');
        }

        $label = size_format((int) max(1, round(abs($bytes_per_day))));

        if ($bytes_per_day > 0) {
            return sprintf(__('Croissance de %s par jour', 'backup-jlg'), $label);
        }

        return sprintf(__('Réduction de %s par jour', 'backup-jlg'), $label);
    }

    private static function format_days_label(float $days): string {
        if ($days <= 0) {
            return __('moins d\'un jour', 'backup-jlg');
        }

        if ($days < 1) {
            $hours = (int) max(1, ceil($days * 24));

            return sprintf(_n('%s heure', '%s heures', $hours, 'backup-jlg'), number_format_i18n($hours));
        }

        $rounded = (int) ceil($days);

        return sprintf(_n('%s jour', '%s jours', $rounded, 'backup-jlg'), number_format_i18n($rounded));
>>>>>>> aa34f424
    }
}<|MERGE_RESOLUTION|>--- conflicted
+++ resolved
@@ -322,21 +322,11 @@
             $entry['free_human'] = size_format((int) $entry['free_bytes']);
         }
 
-<<<<<<< HEAD
         if (!method_exists($destination, 'list_remote_backups')) {
             self::maybe_dispatch_error_alert($destination_id, $entry);
 
             return $entry;
         }
-=======
-        if (method_exists($destination, 'list_remote_backups')) {
-            try {
-                $backups = $destination->list_remote_backups();
-            } catch (\Throwable $exception) {
-                $entry['errors'][] = $exception->getMessage();
-                $backups = [];
-            }
->>>>>>> aa34f424
 
             if (is_array($backups)) {
                 $entry['backups_count'] = count($backups);
@@ -421,7 +411,6 @@
         return null;
     }
 
-<<<<<<< HEAD
     /**
      * Déclenche un hook lorsque des erreurs de collecte sont détectées.
      */
@@ -449,39 +438,5 @@
             'latency_ms' => $entry['latency_ms'],
             'timestamp' => isset($entry['refreshed_at']) ? (int) $entry['refreshed_at'] : self::now(),
         ]);
-=======
-    private static function format_daily_delta_label(?float $bytes_per_day): string {
-        if ($bytes_per_day === null) {
-            return '';
-        }
-
-        if (abs($bytes_per_day) < 1) {
-            return __('Variation négligeable', 'backup-jlg');
-        }
-
-        $label = size_format((int) max(1, round(abs($bytes_per_day))));
-
-        if ($bytes_per_day > 0) {
-            return sprintf(__('Croissance de %s par jour', 'backup-jlg'), $label);
-        }
-
-        return sprintf(__('Réduction de %s par jour', 'backup-jlg'), $label);
-    }
-
-    private static function format_days_label(float $days): string {
-        if ($days <= 0) {
-            return __('moins d\'un jour', 'backup-jlg');
-        }
-
-        if ($days < 1) {
-            $hours = (int) max(1, ceil($days * 24));
-
-            return sprintf(_n('%s heure', '%s heures', $hours, 'backup-jlg'), number_format_i18n($hours));
-        }
-
-        $rounded = (int) ceil($days);
-
-        return sprintf(_n('%s jour', '%s jours', $rounded, 'backup-jlg'), number_format_i18n($rounded));
->>>>>>> aa34f424
     }
 }