--- conflicted
+++ resolved
@@ -237,22 +237,12 @@
             'errors' => [],
             'refreshed_at' => $now,
             'latency_ms' => null,
-<<<<<<< HEAD
             'daily_delta_bytes' => null,
             'daily_delta_label' => '',
             'forecast_label' => '',
             'days_to_threshold' => null,
             'days_to_threshold_label' => '',
             'projection_intent' => 'neutral',
-=======
-            'normalized_payload' => [
-                'type' => 'remote',
-                'destination_id' => $destination_id,
-                'ratio' => null,
-                'quota_bytes' => null,
-                'free_bytes' => null,
-            ],
->>>>>>> fa8a6bd2
         ];
 
         if (!$entry['connected']) {
@@ -335,7 +325,6 @@
             }
         }
 
-<<<<<<< HEAD
         if ($entry['used_bytes'] !== null && is_array($previous_entry)) {
             $previous_used = isset($previous_entry['used_bytes']) ? self::sanitize_bytes($previous_entry['used_bytes']) : null;
             $previous_refreshed = isset($previous_entry['refreshed_at']) ? (int) $previous_entry['refreshed_at'] : 0;
@@ -382,27 +371,6 @@
             }
         }
 
-=======
-        $quota_bytes = $entry['quota_bytes'];
-        $free_bytes = $entry['free_bytes'];
-        if ($quota_bytes !== null) {
-            $quota_bytes = (int) $quota_bytes;
-        }
-        if ($free_bytes !== null) {
-            $free_bytes = (int) $free_bytes;
-        }
-
-        $ratio = null;
-        if ($entry['quota_bytes'] !== null && $entry['quota_bytes'] > 0 && $entry['used_bytes'] !== null) {
-            $ratio = max(0.0, min(1.0, (int) $entry['used_bytes'] / max(1, (int) $entry['quota_bytes'])));
-        }
-
-        $entry['utilization_ratio'] = $ratio;
-        $entry['normalized_payload']['ratio'] = $ratio;
-        $entry['normalized_payload']['quota_bytes'] = $quota_bytes;
-        $entry['normalized_payload']['free_bytes'] = $free_bytes;
-
->>>>>>> fa8a6bd2
         return $entry;
     }
 
@@ -424,7 +392,6 @@
         return null;
     }
 
-<<<<<<< HEAD
     private static function format_daily_delta_label(?float $bytes_per_day): string {
         if ($bytes_per_day === null) {
             return '';
@@ -457,58 +424,5 @@
         $rounded = (int) ceil($days);
 
         return sprintf(_n('%s jour', '%s jours', $rounded, 'backup-jlg'), number_format_i18n($rounded));
-=======
-    /**
-     * Retourne la dernière mesure de quota collectée via la purge distante.
-     */
-    private static function get_quota_sample_for_destination(string $destination_id): array
-    {
-        if (!function_exists('bjlg_get_option')) {
-            return [];
-        }
-
-        $metrics = \bjlg_get_option('bjlg_remote_purge_sla_metrics', []);
-        if (!is_array($metrics) || empty($metrics['quotas']) || !is_array($metrics['quotas'])) {
-            return [];
-        }
-
-        $quotas = $metrics['quotas'];
-        if (empty($quotas['destinations']) || !is_array($quotas['destinations'])) {
-            return [];
-        }
-
-        $destination_metrics = $quotas['destinations'][$destination_id] ?? null;
-        if (!is_array($destination_metrics)) {
-            return [];
-        }
-
-        $used = isset($destination_metrics['used_bytes']) ? self::sanitize_bytes($destination_metrics['used_bytes']) : null;
-        $quota = isset($destination_metrics['quota_bytes']) ? self::sanitize_bytes($destination_metrics['quota_bytes']) : null;
-        $free = isset($destination_metrics['free_bytes']) ? self::sanitize_bytes($destination_metrics['free_bytes']) : null;
-
-        if ($free === null && $used !== null && $quota !== null) {
-            $free = max(0, $quota - $used);
-        }
-
-        if ($used === null && $quota === null && $free === null) {
-            return [];
-        }
-
-        $ratio = isset($destination_metrics['usage_ratio']) ? (float) $destination_metrics['usage_ratio'] : null;
-        if ($ratio !== null) {
-            $ratio = max(0.0, min(1.0, $ratio));
-        }
-
-        return [
-            'used_bytes' => $used,
-            'quota_bytes' => $quota,
-            'free_bytes' => $free,
-            'usage_ratio' => $ratio,
-            'average_usage_ratio' => isset($destination_metrics['average_usage_ratio']) ? (float) $destination_metrics['average_usage_ratio'] : null,
-            'last_seen_at' => isset($destination_metrics['last_seen_at']) ? (int) $destination_metrics['last_seen_at'] : 0,
-            'samples' => isset($destination_metrics['samples']) ? (int) $destination_metrics['samples'] : 0,
-            'source' => 'remote_purge',
-        ];
->>>>>>> fa8a6bd2
     }
 }