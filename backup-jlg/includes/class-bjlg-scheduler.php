--- conflicted
+++ resolved
@@ -103,7 +103,6 @@
             wp_schedule_event($start, $recurrence, $hook);
         }
 
-<<<<<<< HEAD
         $sandbox_hook = self::SANDBOX_VALIDATION_HOOK;
         if (!wp_next_scheduled($sandbox_hook)) {
             $start = time() + (int) apply_filters('bjlg_sandbox_validation_delay', DAY_IN_SECONDS);
@@ -116,9 +115,6 @@
         }
 
         self::sync_sandbox_automation_schedule();
-=======
-        self::instance()->maybe_schedule_sandbox_validation();
->>>>>>> 28e9025d
     }
 
         if (isset($events[$hook]) && is_array($events[$hook])) {
@@ -223,39 +219,7 @@
         try {
             $restore = new BJLG_Restore();
             $report = $restore->run_sandbox_validation($args);
-<<<<<<< HEAD
             $this->dispatch_sandbox_report($report, ['source' => 'scheduler']);
-=======
-            $status = isset($report['status']) ? (string) $report['status'] : 'failure';
-
-            $metadata = [
-                'report' => isset($report['report']) && is_array($report['report']) ? $report['report'] : [],
-                'timings' => isset($report['timings']) && is_array($report['timings']) ? $report['timings'] : [],
-                'objectives' => isset($report['objectives']) && is_array($report['objectives']) ? $report['objectives'] : [],
-                'components' => isset($report['components']) && is_array($report['components']) ? $report['components'] : [],
-                'sandbox' => isset($report['sandbox']) && is_array($report['sandbox']) ? $report['sandbox'] : [],
-                'log_excerpt' => array_slice(isset($report['log']) && is_array($report['log']) ? $report['log'] : [], -5),
-                'triggered_at' => time(),
-                'source' => $source,
-            ];
-
-            $summary = $this->summarize_sandbox_report($report);
-            $base_message = isset($report['message']) ? (string) $report['message'] : '';
-            if ($status === 'success') {
-                $message = $summary !== '' ? $summary : ($base_message !== '' ? $base_message : __('Validation sandbox réussie.', 'backup-jlg'));
-                $entry_id = BJLG_History::log('sandbox_restore_validation', 'success', $message, null, null, $metadata);
-                do_action('bjlg_sandbox_restore_validation_passed', $report);
-            } else {
-                $failure_message = $base_message !== '' ? $base_message : __('Validation sandbox échouée.', 'backup-jlg');
-                $message = $summary !== '' ? $summary . ' | ' . $failure_message : $failure_message;
-                $entry_id = BJLG_History::log('sandbox_restore_validation', 'failure', $message, null, null, $metadata);
-                do_action('bjlg_sandbox_restore_validation_failed', $report);
-            }
-
-            if (!empty($entry_id) && isset($metadata['report']['id'])) {
-                BJLG_Restore::attach_sandbox_report_to_history((string) $metadata['report']['id'], (int) $entry_id);
-            }
->>>>>>> 28e9025d
         } catch (Throwable $throwable) {
             $status = 'failure';
             $message = 'Validation sandbox échouée : ' . $throwable->getMessage();
@@ -403,7 +367,6 @@
         return implode(' | ', $parts);
     }
 
-<<<<<<< HEAD
     /**
      * Enregistre et distribue un rapport de validation sandbox.
      *
@@ -525,332 +488,6 @@
         if (class_exists(__NAMESPACE__ . '\\BJLG_Debug')) {
             BJLG_Debug::log('[Sandbox automation] ' . $message, $level);
         }
-=======
-    public static function get_default_sandbox_schedule_settings(): array
-    {
-        return [
-            'enabled' => false,
-            'recurrence' => 'weekly',
-            'custom_interval' => 3 * DAY_IN_SECONDS,
-            'initial_delay' => HOUR_IN_SECONDS,
-            'components' => ['db', 'plugins', 'themes', 'uploads'],
-            'sandbox_path' => '',
-            'last_run_at' => null,
-            'last_status' => null,
-            'last_report_id' => null,
-            'schedule_signature' => '',
-            'last_scheduled_at' => null,
-        ];
-    }
-
-    public static function sanitize_sandbox_schedule_settings($raw, ?array $base = null): array
-    {
-        $defaults = $base ?? self::get_default_sandbox_schedule_settings();
-        $settings = $defaults;
-
-        if (!is_array($raw)) {
-            return $settings;
-        }
-
-        $settings['enabled'] = !empty($raw['enabled']);
-
-        $recurrence = isset($raw['recurrence']) ? sanitize_key((string) $raw['recurrence']) : $defaults['recurrence'];
-        $allowed_recurrences = ['hourly', 'twice_daily', 'daily', 'weekly', 'monthly', 'custom'];
-        if (!in_array($recurrence, $allowed_recurrences, true)) {
-            $recurrence = $defaults['recurrence'];
-        }
-        $settings['recurrence'] = $recurrence;
-
-        $custom_interval = $defaults['custom_interval'];
-        if (isset($raw['custom_interval_minutes'])) {
-            $custom_interval = (int) $raw['custom_interval_minutes'] * MINUTE_IN_SECONDS;
-        } elseif (isset($raw['custom_interval'])) {
-            $custom_interval = (int) $raw['custom_interval'];
-        }
-        if ($custom_interval < self::MIN_CUSTOM_CRON_INTERVAL) {
-            $custom_interval = self::MIN_CUSTOM_CRON_INTERVAL;
-        }
-        $settings['custom_interval'] = $custom_interval;
-
-        $initial_delay = $defaults['initial_delay'];
-        if (isset($raw['initial_delay_minutes'])) {
-            $initial_delay = (int) $raw['initial_delay_minutes'] * MINUTE_IN_SECONDS;
-        } elseif (isset($raw['initial_delay'])) {
-            $initial_delay = (int) $raw['initial_delay'];
-        }
-        if ($initial_delay < self::MIN_CUSTOM_CRON_INTERVAL) {
-            $initial_delay = self::MIN_CUSTOM_CRON_INTERVAL;
-        }
-        $settings['initial_delay'] = $initial_delay;
-
-        $components = $defaults['components'];
-        if (isset($raw['components'])) {
-            $component_candidates = is_array($raw['components']) ? $raw['components'] : [$raw['components']];
-            if (class_exists(BJLG_Settings::class)) {
-                $components = BJLG_Settings::sanitize_schedule_components($component_candidates);
-            } else {
-                $components = [];
-                foreach ((array) $component_candidates as $component) {
-                    if (!is_string($component)) {
-                        continue;
-                    }
-                    $normalized = sanitize_key($component);
-                    if ($normalized !== '') {
-                        $components[] = $normalized;
-                    }
-                }
-            }
-        }
-        if (empty($components)) {
-            $components = $defaults['components'];
-        }
-        $settings['components'] = array_values(array_unique($components));
-
-        $sandbox_path = isset($raw['sandbox_path']) ? (string) $raw['sandbox_path'] : $defaults['sandbox_path'];
-        $settings['sandbox_path'] = function_exists('sanitize_text_field')
-            ? sanitize_text_field($sandbox_path)
-            : trim(strip_tags($sandbox_path));
-
-        $persisted_fields = ['last_run_at', 'last_status', 'last_report_id', 'schedule_signature', 'last_scheduled_at'];
-        foreach ($persisted_fields as $field) {
-            if (!array_key_exists($field, $raw)) {
-                continue;
-            }
-            $value = $raw[$field];
-            if ($field === 'last_run_at' || $field === 'last_scheduled_at') {
-                $settings[$field] = is_numeric($value) ? (int) $value : null;
-            } elseif ($field === 'last_report_id') {
-                $settings[$field] = is_string($value) ? sanitize_text_field($value) : null;
-            } elseif ($field === 'schedule_signature') {
-                $settings[$field] = is_string($value) ? $value : '';
-            } else {
-                $settings[$field] = is_string($value) ? sanitize_text_field($value) : null;
-            }
-        }
-
-        if ($settings['recurrence'] !== 'custom') {
-            $settings['custom_interval'] = max(self::MIN_CUSTOM_CRON_INTERVAL, $settings['custom_interval']);
-        }
-
-        return $settings;
-    }
-
-    public function get_sandbox_schedule_settings(): array
-    {
-        if (self::$sandbox_schedule_cache !== null) {
-            return self::$sandbox_schedule_cache;
-        }
-
-        $stored = \bjlg_get_option(self::SANDBOX_SCHEDULE_OPTION, []);
-        if (!is_array($stored) || empty($stored)) {
-            $stored = get_option(self::SANDBOX_SCHEDULE_OPTION, []);
-        }
-
-        $defaults = self::get_default_sandbox_schedule_settings();
-        if (is_array($stored)) {
-            $defaults = array_merge($defaults, array_intersect_key($stored, $defaults));
-        }
-
-        $settings = self::sanitize_sandbox_schedule_settings($stored, $defaults);
-        self::$sandbox_schedule_cache = $settings;
-
-        return $settings;
-    }
-
-    public function save_sandbox_schedule_settings(array $raw): array
-    {
-        $current = $this->get_sandbox_schedule_settings();
-        $settings = self::sanitize_sandbox_schedule_settings($raw, $current);
-        $settings['schedule_signature'] = '';
-        $this->persist_sandbox_schedule_settings($settings);
-        $this->maybe_schedule_sandbox_validation();
-
-        return $settings;
-    }
-
-    public function get_sandbox_next_run_summary(): array
-    {
-        $settings = $this->get_sandbox_schedule_settings();
-        $next_run = wp_next_scheduled(self::SANDBOX_VALIDATION_HOOK);
-        $formatted = null;
-        $relative = null;
-
-        if ($next_run) {
-            $formatted = date_i18n(get_option('date_format') . ' ' . get_option('time_format'), $next_run);
-            $relative = function_exists('human_time_diff')
-                ? sprintf(__('Dans %s', 'backup-jlg'), human_time_diff(time(), $next_run))
-                : null;
-        }
-
-        $frequency = $this->describe_sandbox_frequency($settings);
-
-        return [
-            'enabled' => !empty($settings['enabled']),
-            'recurrence' => $settings['recurrence'],
-            'frequency_label' => $frequency,
-            'custom_interval' => $settings['custom_interval'],
-            'next_run' => $next_run ?: null,
-            'next_run_formatted' => $formatted,
-            'next_run_relative' => $relative,
-            'last_run_at' => $settings['last_run_at'],
-            'last_status' => $settings['last_status'],
-            'last_report_id' => $settings['last_report_id'],
-        ];
-    }
-
-    private function describe_sandbox_frequency(array $settings): string
-    {
-        $recurrence = isset($settings['recurrence']) ? (string) $settings['recurrence'] : 'weekly';
-        $labels = [
-            'hourly' => __('Toutes les heures', 'backup-jlg'),
-            'twice_daily' => __('Deux fois par jour', 'backup-jlg'),
-            'daily' => __('Chaque jour', 'backup-jlg'),
-            'weekly' => __('Hebdomadaire', 'backup-jlg'),
-            'monthly' => __('Mensuelle', 'backup-jlg'),
-        ];
-
-        if ($recurrence === 'custom') {
-            $interval = isset($settings['custom_interval']) ? (int) $settings['custom_interval'] : DAY_IN_SECONDS;
-            $label = $this->format_interval_label($interval);
-
-            return sprintf(__('Intervalle personnalisé (%s)', 'backup-jlg'), $label);
-        }
-
-        return $labels[$recurrence] ?? ucfirst(str_replace('_', ' ', $recurrence));
-    }
-
-    private static function get_sandbox_custom_schedule_slug(int $interval): string
-    {
-        $interval = max(self::MIN_CUSTOM_CRON_INTERVAL, $interval);
-
-        return 'bjlg_sandbox_custom_' . $interval;
-    }
-
-    private function resolve_sandbox_schedule_slug(array $settings): array
-    {
-        $recurrence = isset($settings['recurrence']) ? (string) $settings['recurrence'] : 'weekly';
-
-        if ($recurrence === 'custom') {
-            $interval = isset($settings['custom_interval']) ? (int) $settings['custom_interval'] : DAY_IN_SECONDS;
-            $interval = max(self::MIN_CUSTOM_CRON_INTERVAL, $interval);
-
-            return [
-                'slug' => self::get_sandbox_custom_schedule_slug($interval),
-                'interval' => $interval,
-            ];
-        }
-
-        if ($recurrence === '') {
-            $recurrence = 'weekly';
-        }
-
-        return [
-            'slug' => $recurrence,
-            'interval' => null,
-        ];
-    }
-
-    private function persist_sandbox_schedule_settings(array $settings): void
-    {
-        update_option(self::SANDBOX_SCHEDULE_OPTION, $settings, false);
-        self::$sandbox_schedule_cache = $settings;
-    }
-
-    private function clear_sandbox_schedule(): void
-    {
-        if (function_exists('wp_clear_scheduled_hook')) {
-            wp_clear_scheduled_hook(self::SANDBOX_VALIDATION_HOOK);
-
-            return;
-        }
-
-        $timestamp = wp_next_scheduled(self::SANDBOX_VALIDATION_HOOK);
-        while ($timestamp !== false) {
-            wp_unschedule_event($timestamp, self::SANDBOX_VALIDATION_HOOK);
-            $timestamp = wp_next_scheduled(self::SANDBOX_VALIDATION_HOOK);
-        }
-    }
-
-    private function maybe_schedule_sandbox_validation(): void
-    {
-        $settings = $this->get_sandbox_schedule_settings();
-        $settings = apply_filters('bjlg_sandbox_validation_schedule_settings', $settings);
-        $hook = self::SANDBOX_VALIDATION_HOOK;
-        $next_run = wp_next_scheduled($hook);
-
-        if (empty($settings['enabled'])) {
-            if ($next_run !== false) {
-                $this->clear_sandbox_schedule();
-            }
-
-            if (!empty($settings['schedule_signature'])) {
-                $settings['schedule_signature'] = '';
-                $this->persist_sandbox_schedule_settings($settings);
-            }
-
-            return;
-        }
-
-        $target = $this->resolve_sandbox_schedule_slug($settings);
-        $signature = md5($target['slug'] . '|' . ($target['interval'] ?? '0'));
-        $stored_signature = isset($settings['schedule_signature']) ? (string) $settings['schedule_signature'] : '';
-
-        if ($next_run !== false && $stored_signature === $signature) {
-            return;
-        }
-
-        $this->clear_sandbox_schedule();
-
-        if ($target['interval'] !== null) {
-            self::$sandbox_custom_schedule = $target;
-        } else {
-            self::$sandbox_custom_schedule = null;
-        }
-
-        $delay = isset($settings['initial_delay']) ? (int) $settings['initial_delay'] : HOUR_IN_SECONDS;
-        if ($delay < self::MIN_CUSTOM_CRON_INTERVAL) {
-            $delay = self::MIN_CUSTOM_CRON_INTERVAL;
-        }
-
-        $delay = (int) apply_filters('bjlg_sandbox_validation_delay', $delay, $settings);
-        if ($delay < self::MIN_CUSTOM_CRON_INTERVAL) {
-            $delay = self::MIN_CUSTOM_CRON_INTERVAL;
-        }
-
-        $recurrence = apply_filters('bjlg_sandbox_validation_recurrence', $target['slug'], $settings);
-        if (!is_string($recurrence) || $recurrence === '') {
-            $recurrence = $target['slug'];
-        }
-
-        $start = time() + $delay;
-        $scheduled = wp_schedule_event($start, $recurrence, $hook);
-
-        if ($scheduled === false || is_wp_error($scheduled)) {
-            if (class_exists(BJLG_Debug::class)) {
-                $error_message = is_wp_error($scheduled) ? $scheduled->get_error_message() : 'unknown';
-                BJLG_Debug::log('[Scheduler] Impossible de planifier la validation sandbox : ' . $error_message, 'error');
-            }
-
-            return;
-        }
-
-        $settings['schedule_signature'] = $signature;
-        $settings['last_scheduled_at'] = time();
-        $this->persist_sandbox_schedule_settings($settings);
-    }
-
-    private function update_sandbox_schedule_state(string $status, array $report): void
-    {
-        $settings = $this->get_sandbox_schedule_settings();
-        $settings['last_run_at'] = time();
-        $settings['last_status'] = $status;
-
-        if (isset($report['report']['id']) && is_string($report['report']['id'])) {
-            $settings['last_report_id'] = $report['report']['id'];
-        }
-
-        $this->persist_sandbox_schedule_settings($settings);
->>>>>>> 28e9025d
     }
 
     private function __construct() {
