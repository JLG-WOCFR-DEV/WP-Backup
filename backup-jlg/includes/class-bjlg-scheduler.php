--- conflicted
+++ resolved
@@ -201,11 +201,7 @@
 
         $collection['schedules'] = $schedules;
 
-<<<<<<< HEAD
         \bjlg_update_option('bjlg_schedule_settings', $collection);
-=======
-        bjlg_update_option('bjlg_schedule_settings', $collection);
->>>>>>> 7344cd55
 
         $primary = $this->get_primary_schedule($schedules);
         $aggregated_secondary = array_values(array_unique($all_secondary));
@@ -1024,19 +1020,11 @@
     }
 
     public function get_schedule_settings() {
-<<<<<<< HEAD
         $stored = \bjlg_get_option('bjlg_schedule_settings', []);
         $collection = BJLG_Settings::sanitize_schedule_collection($stored);
 
         if ($stored !== $collection) {
             \bjlg_update_option('bjlg_schedule_settings', $collection);
-=======
-        $stored = bjlg_get_option('bjlg_schedule_settings', []);
-        $collection = BJLG_Settings::sanitize_schedule_collection($stored);
-
-        if ($stored !== $collection) {
-            bjlg_update_option('bjlg_schedule_settings', $collection);
->>>>>>> 7344cd55
         }
 
         return $collection;
@@ -1099,11 +1087,7 @@
         }
 
         $collection = BJLG_Settings::sanitize_schedule_collection(['schedules' => $schedules]);
-<<<<<<< HEAD
         \bjlg_update_option('bjlg_schedule_settings', $collection);
-=======
-        bjlg_update_option('bjlg_schedule_settings', $collection);
->>>>>>> 7344cd55
 
         $this->sync_schedules($collection['schedules']);
         $next_runs = $this->get_next_runs_summary($collection['schedules']);
@@ -1155,11 +1139,7 @@
         $schedules[] = $duplicate;
 
         $collection = BJLG_Settings::sanitize_schedule_collection(['schedules' => $schedules]);
-<<<<<<< HEAD
         \bjlg_update_option('bjlg_schedule_settings', $collection);
-=======
-        bjlg_update_option('bjlg_schedule_settings', $collection);
->>>>>>> 7344cd55
 
         $this->sync_schedules($collection['schedules']);
         $next_runs = $this->get_next_runs_summary($collection['schedules']);
