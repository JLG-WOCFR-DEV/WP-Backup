--- conflicted
+++ resolved
@@ -101,90 +101,7 @@
             wp_schedule_event($start, $recurrence, $hook);
         }
 
-<<<<<<< HEAD
         self::instance()->maybe_schedule_sandbox_validation();
-=======
-        $sandbox_hook = self::SANDBOX_VALIDATION_HOOK;
-        if (!wp_next_scheduled($sandbox_hook)) {
-            $start = time() + (int) apply_filters('bjlg_sandbox_validation_delay', DAY_IN_SECONDS);
-            $recurrence = apply_filters('bjlg_sandbox_validation_recurrence', 'daily');
-            if (!is_string($recurrence) || $recurrence === '') {
-                $recurrence = 'daily';
-            }
-
-            wp_schedule_event($start, $recurrence, $sandbox_hook);
-        }
-
-        self::instance()->ensure_restore_check_schedule();
-    }
-
-    private function ensure_restore_check_schedule(): void {
-        $settings = $this->get_restore_check_settings();
-        $this->schedule_restore_check_event($settings, false);
-    }
-
-    private function schedule_restore_check_event(array $settings, bool $force_reschedule): ?int
-    {
-        $hook = self::RESTORE_CHECK_HOOK;
-
-        if (empty($settings['enabled'])) {
-            if ($force_reschedule) {
-                wp_clear_scheduled_hook($hook);
-            }
-
-            return null;
-        }
-
-        if (!$force_reschedule) {
-            $existing = wp_next_scheduled($hook);
-            if ($existing) {
-                return (int) $existing;
-            }
-        } else {
-            wp_clear_scheduled_hook($hook);
-        }
-
-        $next_run = $this->calculate_restore_check_first_run($settings);
-        if (!$next_run) {
-            BJLG_Debug::log('ERREUR : Impossible de planifier la vérification de restauration programmée.');
-
-            return null;
-        }
-
-        $recurrence = $settings['recurrence'] ?? 'weekly';
-        $scheduled = wp_schedule_event($next_run, $recurrence, $hook);
-
-        if (!$scheduled) {
-            BJLG_Debug::log('ERREUR : Impossible de planifier la vérification de restauration programmée.');
-
-            return null;
-        }
-
-        BJLG_Debug::log(sprintf(
-            'Vérification de restauration programmée (%s) pour %s.',
-            $recurrence,
-            get_date_from_gmt($this->format_gmt_datetime($next_run), 'd/m/Y H:i:s')
-        ));
-
-        return $next_run;
-    }
-
-    private function calculate_restore_check_first_run(array $settings): ?int
-    {
-        $recurrence = isset($settings['recurrence']) ? (string) $settings['recurrence'] : 'weekly';
-        if ($recurrence === 'disabled') {
-            return null;
-        }
-
-        $fake_schedule = [
-            'recurrence' => $recurrence,
-            'time' => isset($settings['time']) ? (string) $settings['time'] : '02:00',
-            'day' => isset($settings['day']) ? (string) $settings['day'] : 'monday',
-            'day_of_month' => isset($settings['day_of_month']) ? (int) $settings['day_of_month'] : 1,
-        ];
-
-        return $this->calculate_first_run($fake_schedule) ?: null;
->>>>>>> 7329f0fc
     }
 
     /**
@@ -229,7 +146,6 @@
             return;
         }
 
-<<<<<<< HEAD
         $schedule_settings = $this->get_sandbox_schedule_settings();
         if (empty($schedule_settings['enabled'])) {
             return;
@@ -267,26 +183,6 @@
             if (is_string($password_override) && $password_override !== '') {
                 $args['password'] = $password_override;
             }
-=======
-        $args = [];
-        if (!empty($settings['components'])) {
-            $args['components'] = $settings['components'];
-        }
-
-        if (!empty($settings['sandbox_path'])) {
-            $args['sandbox_path'] = $settings['sandbox_path'];
-        }
-
-        $result = $this->execute_restore_validation_job($args, 'restore_check', ['settings' => $settings]);
-
-        $this->update_restore_check_state([
-            'last_run' => time(),
-            'last_status' => $result['status'],
-            'last_message' => $result['message'],
-            'last_report' => is_array($result['report']) ? $result['report'] : null,
-        ]);
-    }
->>>>>>> 7329f0fc
 
     private function execute_restore_validation_job(array $args, string $source, array $context = []): array
     {
@@ -303,11 +199,7 @@
         try {
             $restore = new BJLG_Restore();
             $report = $restore->run_sandbox_validation($args);
-<<<<<<< HEAD
             $status = isset($report['status']) ? (string) $report['status'] : 'failure';
-=======
-            $result['report'] = $report;
->>>>>>> 7329f0fc
 
             $metadata = [
                 'report' => isset($report['report']) && is_array($report['report']) ? $report['report'] : [],
@@ -320,41 +212,16 @@
                 'source' => $source,
             ];
 
-<<<<<<< HEAD
             $summary = $this->summarize_sandbox_report($report);
             $base_message = isset($report['message']) ? (string) $report['message'] : '';
             if ($status === 'success') {
                 $message = $summary !== '' ? $summary : ($base_message !== '' ? $base_message : __('Validation sandbox réussie.', 'backup-jlg'));
                 $entry_id = BJLG_History::log('sandbox_restore_validation', 'success', $message, null, null, $metadata);
-=======
-            if (!empty($context)) {
-                $metadata['context'] = $context;
-            }
-
-            $status = isset($report['status']) ? (string) $report['status'] : 'failure';
-            $result['status'] = $status;
-
-            $summary = $this->summarize_sandbox_report($report);
-            $base_message = isset($report['message']) ? (string) $report['message'] : '';
-
-            if ($status === 'success') {
-                $message = $summary !== ''
-                    ? $summary
-                    : ($base_message !== '' ? $base_message : __('Validation sandbox réussie.', 'backup-jlg'));
-
-                $result['message'] = $message;
-                BJLG_History::log('sandbox_restore_validation', 'success', $message, null, null, $metadata);
->>>>>>> 7329f0fc
                 do_action('bjlg_sandbox_restore_validation_passed', $report);
             } else {
                 $failure_message = $base_message !== '' ? $base_message : __('Validation sandbox échouée.', 'backup-jlg');
                 $message = $summary !== '' ? $summary . ' | ' . $failure_message : $failure_message;
-<<<<<<< HEAD
                 $entry_id = BJLG_History::log('sandbox_restore_validation', 'failure', $message, null, null, $metadata);
-=======
-                $result['message'] = $message;
-                BJLG_History::log('sandbox_restore_validation', 'failure', $message, null, null, $metadata);
->>>>>>> 7329f0fc
                 do_action('bjlg_sandbox_restore_validation_failed', $report);
             }
 
@@ -391,11 +258,7 @@
             do_action('bjlg_sandbox_restore_validation_failed', $report);
         }
 
-<<<<<<< HEAD
         $this->update_sandbox_schedule_state($status, $report);
-=======
-        return $result;
->>>>>>> 7329f0fc
     }
 
     /**
