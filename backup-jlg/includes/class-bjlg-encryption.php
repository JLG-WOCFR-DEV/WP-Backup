--- conflicted
+++ resolved
@@ -1,1247 +1,1189 @@
-<?php
-namespace BJLG;
-
-/**
- * Classe de chiffrement AES-256 pour sécuriser les sauvegardes
- * Fichier : includes/class-bjlg-encryption.php
- */
-
-use Exception;
-
-if (!defined('ABSPATH')) {
-    exit;
-}
-
-class BJLG_Encryption {
-    
-    const CIPHER_METHOD = 'aes-256-cbc';
-    const KEY_LENGTH = 32; // 256 bits
-    const IV_LENGTH = 16;  // 128 bits
-    const FILE_MAGIC = 'BJLGENC1';
-    const FILE_VERSION = 2;
-    const FILE_FLAG_PASSWORD = 0x01;
-    const HMAC_LENGTH = 32;
-    const PASSWORD_SALT_LENGTH = 16;
-    const STRING_MAGIC = 'BJLGS1';
-    const STRING_VERSION = 1;
-    
-    private $encryption_key;
-    private $is_enabled;
-    
-    public function __construct() {
-        $this->load_settings();
-        
-        // Hooks pour le chiffrement/déchiffrement automatique
-        add_filter('bjlg_before_backup_save', [$this, 'encrypt_backup_file'], 10, 2);
-        add_filter('bjlg_before_restore', [$this, 'decrypt_backup_file'], 10, 2);
-        
-        // Ajax pour la gestion des clés
-        add_action('wp_ajax_bjlg_generate_encryption_key', [$this, 'ajax_generate_key']);
-        add_action('wp_ajax_bjlg_test_encryption', [$this, 'ajax_test_encryption']);
-        add_action('wp_ajax_bjlg_verify_password', [$this, 'ajax_verify_password']);
-    }
-
-<<<<<<< HEAD
-    /**
-     * Charge les paramètres de chiffrement
-     */
-    private function load_settings() {
-        $settings = \bjlg_get_option('bjlg_encryption_settings', []);
-        $this->is_enabled = $settings['enabled'] ?? false;
-        
-        // Récupérer la clé depuis un endroit sécurisé
-        $this->encryption_key = $this->get_encryption_key();
-    }
-    
-    /**
-     * Récupère ou génère la clé de chiffrement
-     */
-    private function get_encryption_key() {
-        // Option 1: Depuis wp-config.php (recommandé)
-=======
-    /**
-     * Charge les paramètres de chiffrement
-     */
-    private function load_settings() {
-        $settings = bjlg_get_option('bjlg_encryption_settings', []);
-        $this->is_enabled = $settings['enabled'] ?? false;
-        
-        // Récupérer la clé depuis un endroit sécurisé
-        $this->encryption_key = $this->get_encryption_key();
-    }
-    
-    /**
-     * Récupère ou génère la clé de chiffrement
-     */
-    private function get_encryption_key() {
-        // Option 1: Depuis wp-config.php (recommandé)
->>>>>>> 7344cd55
-        if (defined('BJLG_ENCRYPTION_KEY')) {
-            $key = $this->decode_encryption_key(BJLG_ENCRYPTION_KEY, 'BJLG_ENCRYPTION_KEY');
-            if ($key !== null) {
-                return $key;
-            }
-        }
-
-        // Option 2: Depuis la base de données (moins sécurisé)
-<<<<<<< HEAD
-        $stored_key = \bjlg_get_option('bjlg_encryption_key');
-=======
-        $stored_key = bjlg_get_option('bjlg_encryption_key');
->>>>>>> 7344cd55
-        if ($stored_key) {
-            $key = $this->decode_encryption_key($stored_key, 'bjlg_encryption_key');
-            if ($key !== null) {
-                return $key;
-            }
-        }
-
-        // Option 3: Générer une nouvelle clé
-        return $this->generate_encryption_key();
-    }
-
-    /**
-     * Décode une clé de chiffrement encodée en base64.
-     *
-     * @param string $encoded_key
-     * @param string $source
-     * @return string|null
-     */
-    private function decode_encryption_key($encoded_key, $source) {
-        if (!is_string($encoded_key) || $encoded_key === '') {
-            $this->handle_invalid_encryption_key($source, 'clé vide.');
-            return null;
-        }
-
-        $normalized_key = trim($encoded_key);
-        if (strpos($normalized_key, 'base64:') === 0) {
-            $normalized_key = substr($normalized_key, 7);
-        }
-
-        $decoded_key = base64_decode($normalized_key, true);
-        if ($decoded_key === false) {
-            $this->handle_invalid_encryption_key($source, 'décodage base64 impossible.');
-            return null;
-        }
-
-        if (strlen($decoded_key) !== self::KEY_LENGTH) {
-            $this->handle_invalid_encryption_key(
-                $source,
-                sprintf(
-                    'longueur incorrecte (%d octets reçus, %d attendus).',
-                    strlen($decoded_key),
-                    self::KEY_LENGTH
-                )
-            );
-            return null;
-        }
-
-        return $decoded_key;
-    }
-
-    /**
-     * Gère une clé de chiffrement invalide en journalisant l'erreur.
-     *
-     * @param string $source
-     * @param string $reason
-     * @return void
-     */
-    private function handle_invalid_encryption_key($source, $reason) {
-        $message = sprintf(
-            "Clé de chiffrement invalide détectée dans %s : %s Une nouvelle clé sera générée si nécessaire.",
-            $source,
-            $reason
-        );
-
-        BJLG_Debug::error($message);
-        BJLG_History::log('invalid_encryption_key', 'error', $message);
-    }
-<<<<<<< HEAD
-    
-    /**
-     * Génère une nouvelle clé de chiffrement sécurisée
-     */
-    public function generate_encryption_key() {
-        if (function_exists('random_bytes')) {
-            $key = random_bytes(self::KEY_LENGTH);
-        } else {
-            // Fallback pour PHP < 7.0
-            $key = openssl_random_pseudo_bytes(self::KEY_LENGTH);
-        }
-        
-        // Sauvegarder la clé
-        \bjlg_update_option('bjlg_encryption_key', base64_encode($key));
-        
-        // Log l'événement
-        BJLG_History::log('encryption_key_generated', 'info', 'Nouvelle clé de chiffrement générée');
-        BJLG_Debug::log("Nouvelle clé de chiffrement AES-256 générée");
-        
-        return $key;
-    }
-    
-    /**
-     * Chiffre un fichier de sauvegarde
-     */
-=======
-    
-    /**
-     * Génère une nouvelle clé de chiffrement sécurisée
-     */
-    public function generate_encryption_key() {
-        if (function_exists('random_bytes')) {
-            $key = random_bytes(self::KEY_LENGTH);
-        } else {
-            // Fallback pour PHP < 7.0
-            $key = openssl_random_pseudo_bytes(self::KEY_LENGTH);
-        }
-        
-        // Sauvegarder la clé
-        bjlg_update_option('bjlg_encryption_key', base64_encode($key));
-        
-        // Log l'événement
-        BJLG_History::log('encryption_key_generated', 'info', 'Nouvelle clé de chiffrement générée');
-        BJLG_Debug::log("Nouvelle clé de chiffrement AES-256 générée");
-        
-        return $key;
-    }
-    
-    /**
-     * Chiffre un fichier de sauvegarde
-     */
->>>>>>> 7344cd55
-    public function encrypt_backup_file($filepath, $password = null) {
-        if (!$this->is_enabled || !file_exists($filepath)) {
-            return $filepath;
-        }
-
-        $input_handle = null;
-        $output_handle = null;
-        $encrypted_filepath = $filepath . '.enc';
-        $delete_on_failure = false;
-
-        try {
-            BJLG_Debug::log("Début du chiffrement du fichier : " . basename($filepath));
-
-            $original_size = @filesize($filepath);
-            if ($original_size === false) {
-                $original_size = 0;
-            }
-
-            $input_handle = fopen($filepath, 'rb');
-            if ($input_handle === false) {
-                throw new Exception("Impossible de lire le fichier");
-            }
-
-            $output_handle = fopen($encrypted_filepath, 'wb');
-            if ($output_handle === false) {
-                throw new Exception("Impossible de créer le fichier chiffré");
-            }
-            $delete_on_failure = true;
-
-            $iv = function_exists('random_bytes')
-                ? random_bytes(self::IV_LENGTH)
-                : openssl_random_pseudo_bytes(self::IV_LENGTH);
-
-            if ($iv === false || strlen($iv) !== self::IV_LENGTH) {
-                throw new Exception("Impossible de générer l'IV");
-            }
-
-            $uses_password = is_string($password) && $password !== '';
-            $salt = '';
-
-            if ($uses_password) {
-                $salt = $this->generate_password_salt();
-                if ($salt === false || strlen($salt) !== self::PASSWORD_SALT_LENGTH) {
-                    throw new Exception("Impossible de générer le sel de mot de passe");
-                }
-            }
-
-            $key = $uses_password
-                ? $this->derive_key_from_password($password, $salt)
-                : $this->encryption_key;
-
-            $block_size = openssl_cipher_iv_length(self::CIPHER_METHOD);
-            if (!$block_size) {
-                $block_size = self::IV_LENGTH;
-            }
-            $chunk_size = $block_size * 4096; // Lecture par blocs (64 Ko)
-
-            $hmac_context = hash_init('sha256', HASH_HMAC, $key);
-
-            $flags = 0;
-
-            if ($uses_password) {
-                $flags |= self::FILE_FLAG_PASSWORD;
-            }
-
-            $header = self::FILE_MAGIC . chr(self::FILE_VERSION) . chr($flags) . $iv;
-
-            if ($uses_password) {
-                $salt_length = strlen($salt);
-                if ($salt_length > 255) {
-                    throw new Exception("Sel de mot de passe trop long");
-                }
-                $header .= chr($salt_length) . $salt;
-            }
-
-            if (fwrite($output_handle, $header) !== strlen($header)) {
-                throw new Exception("Impossible d'écrire l'en-tête du fichier chiffré");
-            }
-
-            $hmac_position = ftell($output_handle);
-            if ($hmac_position === false) {
-                throw new Exception("Impossible de préparer l'écriture du HMAC");
-            }
-
-            if (fwrite($output_handle, str_repeat("\0", self::HMAC_LENGTH)) !== self::HMAC_LENGTH) {
-                throw new Exception("Impossible de réserver l'espace pour le HMAC");
-            }
-
-            $buffer = '';
-            $current_iv = $iv;
-
-            while (!feof($input_handle)) {
-                $data = fread($input_handle, $chunk_size);
-                if ($data === false) {
-                    throw new Exception("Erreur lors de la lecture du fichier");
-                }
-                if ($data === '') {
-                    break;
-                }
-
-                $buffer .= $data;
-                $blocks_in_buffer = intdiv(strlen($buffer), $block_size);
-
-                if ($blocks_in_buffer > 1) {
-                    $blocks_to_process = $blocks_in_buffer - 1;
-                    $length_to_process = $blocks_to_process * $block_size;
-
-                    $plain_chunk = substr($buffer, 0, $length_to_process);
-                    $buffer = substr($buffer, $length_to_process);
-
-                    if ($plain_chunk !== '') {
-                        $encrypted_chunk = openssl_encrypt(
-                            $plain_chunk,
-                            self::CIPHER_METHOD,
-                            $key,
-                            OPENSSL_RAW_DATA | OPENSSL_ZERO_PADDING,
-                            $current_iv
-                        );
-
-                        if ($encrypted_chunk === false) {
-                            throw new Exception("Échec du chiffrement OpenSSL");
-                        }
-
-                        if (fwrite($output_handle, $encrypted_chunk) !== strlen($encrypted_chunk)) {
-                            throw new Exception("Impossible d'écrire les données chiffrées");
-                        }
-
-                        hash_update($hmac_context, $encrypted_chunk);
-                        $current_iv = substr($encrypted_chunk, -$block_size);
-                    }
-                }
-            }
-
-            $padding_length = $block_size - (strlen($buffer) % $block_size);
-            if ($padding_length <= 0 || $padding_length > $block_size) {
-                $padding_length = $block_size;
-            }
-            $buffer .= str_repeat(chr($padding_length), $padding_length);
-
-            $final_chunk = openssl_encrypt(
-                $buffer,
-                self::CIPHER_METHOD,
-                $key,
-                OPENSSL_RAW_DATA | OPENSSL_ZERO_PADDING,
-                $current_iv
-            );
-
-            if ($final_chunk === false) {
-                throw new Exception("Échec du chiffrement OpenSSL");
-            }
-
-            if (fwrite($output_handle, $final_chunk) !== strlen($final_chunk)) {
-                throw new Exception("Impossible d'écrire les données chiffrées");
-            }
-
-            hash_update($hmac_context, $final_chunk);
-            $hmac = hash_final($hmac_context, true);
-
-            if (fseek($output_handle, $hmac_position) !== 0) {
-                throw new Exception("Impossible d'écrire le HMAC");
-            }
-
-            if (fwrite($output_handle, $hmac) !== strlen($hmac)) {
-                throw new Exception("Impossible d'écrire le HMAC");
-            }
-
-            $delete_on_failure = false;
-
-            if (is_resource($input_handle)) {
-                fclose($input_handle);
-                $input_handle = null;
-            }
-            if (is_resource($output_handle)) {
-                fflush($output_handle);
-                fclose($output_handle);
-                $output_handle = null;
-            }
-
-            if (!@unlink($filepath)) {
-                BJLG_Debug::log("Impossible de supprimer le fichier source après chiffrement : " . basename($filepath));
-            }
-
-            $encrypted_size = @filesize($encrypted_filepath);
-            if ($encrypted_size === false) {
-                $encrypted_size = 0;
-            }
-
-            $overhead = $original_size > 0
-                ? (($encrypted_size - $original_size) / $original_size) * 100
-                : 0;
-
-            BJLG_Debug::log(sprintf(
-                "Fichier chiffré avec succès. Taille originale: %s, Taille chiffrée: %s (overhead: %.2f%%)",
-                function_exists('size_format') ? size_format($original_size) : $original_size . ' bytes',
-                function_exists('size_format') ? size_format($encrypted_size) : $encrypted_size . ' bytes',
-                $overhead
-            ));
-
-            BJLG_History::log('backup_encrypted', 'success',
-                'Fichier: ' . basename($encrypted_filepath) . ' | Méthode: AES-256-CBC');
-
-            unset($buffer);
-            unset($final_chunk);
-
-            return $encrypted_filepath;
-
-    } catch (Exception $e) {
-        if (is_resource($input_handle)) {
-            fclose($input_handle);
-        }
-        if (is_resource($output_handle)) {
-            fclose($output_handle);
-        }
-        if ($delete_on_failure && file_exists($encrypted_filepath)) {
-            @unlink($encrypted_filepath);
-        }
-
-        BJLG_Debug::log("ERREUR de chiffrement : " . $e->getMessage());
-        BJLG_History::log('backup_encrypted', 'failure', $e->getMessage());
-
-        return $filepath;
-    }
-    }
-    
-    /**
-     * Déchiffre un fichier chiffré vers une copie temporaire sans modifier l'original.
-     *
-     * @param string $filepath
-     * @param string|null $password
-     * @return array{path:string,directory:string}
-     * @throws Exception
-     */
-    public function decrypt_to_temporary_copy($filepath, $password = null) {
-        if (!file_exists($filepath) || substr($filepath, -4) !== '.enc') {
-            throw new Exception("Fichier chiffré introuvable pour la copie temporaire.");
-        }
-
-        $header_handle = fopen($filepath, 'rb');
-        if ($header_handle === false) {
-            throw new Exception("Impossible de lire le fichier chiffré pour la copie temporaire.");
-        }
-
-        try {
-            $header = $this->read_encrypted_file_header($header_handle);
-        } finally {
-            fclose($header_handle);
-        }
-
-        $requires_password = $header['version'] >= 2
-            && (($header['flags'] ?? 0) & self::FILE_FLAG_PASSWORD) === self::FILE_FLAG_PASSWORD;
-
-        if ($requires_password && (!is_string($password) || $password === '')) {
-            throw new Exception('Mot de passe requis pour vérifier cette sauvegarde chiffrée.');
-        }
-
-        $temporary_directory = rtrim(sys_get_temp_dir(), DIRECTORY_SEPARATOR) . DIRECTORY_SEPARATOR
-            . 'bjlg-decrypt-' . uniqid('', true);
-
-        if (!@mkdir($temporary_directory, 0777, true) && !is_dir($temporary_directory)) {
-            throw new Exception("Impossible de créer le répertoire temporaire pour le déchiffrement.");
-        }
-
-        $temporary_encrypted = $temporary_directory . DIRECTORY_SEPARATOR . basename($filepath);
-
-        if (!@copy($filepath, $temporary_encrypted)) {
-            $this->cleanup_temporary_directory($temporary_directory);
-            throw new Exception("Impossible de préparer la copie chiffrée temporaire.");
-        }
-
-        try {
-            $decrypted_path = $this->decrypt_backup_file($temporary_encrypted, $password);
-
-            if (!is_string($decrypted_path) || !file_exists($decrypted_path)) {
-                throw new Exception("La copie déchiffrée n'a pas pu être générée.");
-            }
-
-            if (file_exists($temporary_encrypted)) {
-                @unlink($temporary_encrypted);
-            }
-
-            return [
-                'path' => $decrypted_path,
-                'directory' => $temporary_directory,
-            ];
-        } catch (Exception $exception) {
-            if (file_exists($temporary_encrypted)) {
-                @unlink($temporary_encrypted);
-            }
-
-            $this->cleanup_temporary_directory($temporary_directory);
-
-            throw $exception;
-        }
-    }
-
-    /**
-     * Déchiffre un fichier de sauvegarde
-     */
-    public function decrypt_backup_file($filepath, $password = null) {
-        if (!file_exists($filepath) || substr($filepath, -4) !== '.enc') {
-            return $filepath;
-        }
-
-        $input_handle = null;
-        $output_handle = null;
-        $temp_filepath = null;
-
-        try {
-            BJLG_Debug::log("Début du déchiffrement du fichier : " . basename($filepath));
-
-            $input_handle = fopen($filepath, 'rb');
-            if ($input_handle === false) {
-                throw new Exception("Impossible de lire le fichier chiffré");
-            }
-
-            $header = $this->read_encrypted_file_header($input_handle);
-
-            $version = $header['version'];
-            $flags = $header['flags'];
-            $iv = $header['iv'];
-            $salt = $header['salt'];
-            $stored_hmac = $header['hmac'];
-
-            $uses_password = $version >= 2
-                ? (($flags & self::FILE_FLAG_PASSWORD) === self::FILE_FLAG_PASSWORD)
-                : (is_string($password) && $password !== '');
-
-            if ($uses_password && (!is_string($password) || $password === '')) {
-                throw new Exception("Mot de passe requis pour ce fichier chiffré");
-            }
-
-            $key = $uses_password
-                ? $this->derive_key_from_password($password, $version >= 2 ? $salt : null)
-                : $this->encryption_key;
-
-            $block_size = openssl_cipher_iv_length(self::CIPHER_METHOD);
-            if (!$block_size) {
-                $block_size = self::IV_LENGTH;
-            }
-            $chunk_size = $block_size * 4096;
-
-            $decrypted_filepath = substr($filepath, 0, -4);
-            $temp_filepath = $decrypted_filepath . '.tmp';
-
-            $output_handle = fopen($temp_filepath, 'wb');
-            if ($output_handle === false) {
-                throw new Exception("Impossible d'écrire le fichier déchiffré");
-            }
-
-            $hmac_context = hash_init('sha256', HASH_HMAC, $key);
-
-            $buffer = '';
-            $current_iv = $iv;
-
-            while (!feof($input_handle)) {
-                $data = fread($input_handle, $chunk_size);
-                if ($data === false) {
-                    throw new Exception("Erreur lors de la lecture du fichier chiffré");
-                }
-                if ($data === '') {
-                    break;
-                }
-
-                $buffer .= $data;
-                $blocks_in_buffer = intdiv(strlen($buffer), $block_size);
-
-                if ($blocks_in_buffer > 1) {
-                    $blocks_to_process = $blocks_in_buffer - 1;
-                    $length_to_process = $blocks_to_process * $block_size;
-
-                    $cipher_chunk = substr($buffer, 0, $length_to_process);
-                    $buffer = substr($buffer, $length_to_process);
-
-                    if ($cipher_chunk !== '') {
-                        hash_update($hmac_context, $cipher_chunk);
-
-                        $decrypted_chunk = openssl_decrypt(
-                            $cipher_chunk,
-                            self::CIPHER_METHOD,
-                            $key,
-                            OPENSSL_RAW_DATA | OPENSSL_ZERO_PADDING,
-                            $current_iv
-                        );
-
-                        if ($decrypted_chunk === false) {
-                            throw new Exception("Échec du déchiffrement - clé incorrecte ?");
-                        }
-
-                        $current_iv = substr($cipher_chunk, -$block_size);
-
-                        if (fwrite($output_handle, $decrypted_chunk) !== strlen($decrypted_chunk)) {
-                            throw new Exception("Impossible d'écrire le fichier déchiffré");
-                        }
-                    }
-                }
-            }
-
-            if ($buffer === '') {
-                throw new Exception("Données chiffrées manquantes");
-            }
-
-            hash_update($hmac_context, $buffer);
-            $calculated_hmac = hash_final($hmac_context, true);
-            if (!hash_equals($stored_hmac, $calculated_hmac)) {
-                throw new Exception("Vérification d'intégrité échouée - fichier possiblement corrompu");
-            }
-
-            $final_chunk = openssl_decrypt(
-                $buffer,
-                self::CIPHER_METHOD,
-                $key,
-                OPENSSL_RAW_DATA | OPENSSL_ZERO_PADDING,
-                $current_iv
-            );
-
-            if ($final_chunk === false) {
-                throw new Exception("Échec du déchiffrement - clé incorrecte ?");
-            }
-
-            $padding_length = ord(substr($final_chunk, -1));
-            if ($padding_length < 1 || $padding_length > $block_size) {
-                throw new Exception("Padding invalide détecté");
-            }
-
-            $padding = substr($final_chunk, -$padding_length);
-            if ($padding !== str_repeat(chr($padding_length), $padding_length)) {
-                throw new Exception("Padding invalide détecté");
-            }
-
-            $final_chunk = substr($final_chunk, 0, -$padding_length);
-
-            if ($final_chunk !== '') {
-                if (fwrite($output_handle, $final_chunk) !== strlen($final_chunk)) {
-                    throw new Exception("Impossible d'écrire le fichier déchiffré");
-                }
-            }
-
-            fflush($output_handle);
-            fclose($output_handle);
-            $output_handle = null;
-
-            fclose($input_handle);
-            $input_handle = null;
-
-            if (file_exists($decrypted_filepath) && !@unlink($decrypted_filepath)) {
-                @unlink($temp_filepath);
-                throw new Exception("Impossible de finaliser le fichier déchiffré");
-            }
-
-            if (!@rename($temp_filepath, $decrypted_filepath)) {
-                @unlink($temp_filepath);
-                throw new Exception("Impossible de finaliser le fichier déchiffré");
-            }
-
-            BJLG_Debug::log("Fichier déchiffré avec succès : " . basename($decrypted_filepath));
-            BJLG_History::log('backup_decrypted', 'success', 'Fichier: ' . basename($decrypted_filepath));
-
-            unset($buffer);
-            unset($final_chunk);
-
-            return $decrypted_filepath;
-
-        } catch (Exception $e) {
-            if (is_resource($output_handle)) {
-                fclose($output_handle);
-            }
-            if ($temp_filepath && file_exists($temp_filepath)) {
-                @unlink($temp_filepath);
-            }
-            if (is_resource($input_handle)) {
-                fclose($input_handle);
-            }
-
-            BJLG_Debug::log("ERREUR de déchiffrement : " . $e->getMessage());
-            BJLG_History::log('backup_decrypted', 'failure', $e->getMessage());
-            throw $e; // Propager l'erreur car la restauration ne peut pas continuer
-        }
-    }
-
-    /**
-     * Supprime récursivement un répertoire temporaire utilisé pendant le déchiffrement.
-     *
-     * @param string $directory
-     * @return void
-     */
-    private function cleanup_temporary_directory($directory) {
-        if (!is_string($directory) || $directory === '' || !is_dir($directory)) {
-            return;
-        }
-
-        $items = scandir($directory);
-        if (!is_array($items)) {
-            return;
-        }
-
-        foreach ($items as $item) {
-            if ($item === '.' || $item === '..') {
-                continue;
-            }
-
-            $path = $directory . DIRECTORY_SEPARATOR . $item;
-
-            if (is_dir($path)) {
-                $this->cleanup_temporary_directory($path);
-            } elseif (file_exists($path)) {
-                @unlink($path);
-            }
-        }
-
-        @rmdir($directory);
-    }
-
-    /**
-     * Lit et valide l'en-tête d'un fichier chiffré.
-     *
-     * @param resource $handle
-     * @return array{version:int,flags:int,iv:string,salt:string,hmac:string}
-     * @throws Exception
-     */
-    private function read_encrypted_file_header($handle) {
-        $magic = fread($handle, strlen(self::FILE_MAGIC));
-        if ($magic === false || strlen($magic) !== strlen(self::FILE_MAGIC) || $magic !== self::FILE_MAGIC) {
-            throw new Exception("Format de fichier invalide");
-        }
-
-        $version_data = fread($handle, 1);
-        if ($version_data === false || strlen($version_data) !== 1) {
-            throw new Exception("Version de chiffrement non supportée");
-        }
-
-        $version = ord($version_data);
-        if ($version < 1 || $version > self::FILE_VERSION) {
-            throw new Exception("Version de chiffrement non supportée");
-        }
-
-        $flags = 0;
-
-        if ($version >= 2) {
-            $flags_data = fread($handle, 1);
-            if ($flags_data === false || strlen($flags_data) !== 1) {
-                throw new Exception("En-tête de chiffrement corrompu");
-            }
-
-            $flags = ord($flags_data);
-        }
-
-        $iv = fread($handle, self::IV_LENGTH);
-        if ($iv === false || strlen($iv) !== self::IV_LENGTH) {
-            throw new Exception("IV manquant ou corrompu");
-        }
-
-        $salt = '';
-
-        if ($version >= 2 && ($flags & self::FILE_FLAG_PASSWORD)) {
-            $salt_length_data = fread($handle, 1);
-            if ($salt_length_data === false || strlen($salt_length_data) !== 1) {
-                throw new Exception("Sel de mot de passe manquant ou corrompu");
-            }
-
-            $salt_length = ord($salt_length_data);
-
-            if ($salt_length <= 0) {
-                throw new Exception("Sel de mot de passe invalide");
-            }
-
-            $salt = fread($handle, $salt_length);
-            if ($salt === false || strlen($salt) !== $salt_length) {
-                throw new Exception("Sel de mot de passe corrompu");
-            }
-        }
-
-        $stored_hmac = fread($handle, self::HMAC_LENGTH);
-        if ($stored_hmac === false || strlen($stored_hmac) !== self::HMAC_LENGTH) {
-            throw new Exception("HMAC manquant ou corrompu");
-        }
-
-        return [
-            'version' => $version,
-            'flags' => $flags,
-            'iv' => $iv,
-            'salt' => $salt,
-            'hmac' => $stored_hmac,
-        ];
-    }
-
-    /**
-     * Génère un sel sécurisé pour la dérivation de mot de passe.
-     *
-     * @return string|false
-     */
-    private function generate_password_salt() {
-        $salt = function_exists('random_bytes')
-            ? random_bytes(self::PASSWORD_SALT_LENGTH)
-            : openssl_random_pseudo_bytes(self::PASSWORD_SALT_LENGTH);
-
-        if ($salt === false || strlen($salt) !== self::PASSWORD_SALT_LENGTH) {
-            return false;
-        }
-
-        return $salt;
-    }
-
-    /**
-     * Dérive une clé à partir d'un mot de passe
-     */
-    private function derive_key_from_password($password, $salt = null) {
-        if ($salt === null) {
-<<<<<<< HEAD
-            $salt = \bjlg_get_option('bjlg_encryption_salt');
-            if (!$salt) {
-                $salt = openssl_random_pseudo_bytes(self::PASSWORD_SALT_LENGTH);
-                \bjlg_update_option('bjlg_encryption_salt', $salt);
-=======
-            $salt = bjlg_get_option('bjlg_encryption_salt');
-            if (!$salt) {
-                $salt = openssl_random_pseudo_bytes(self::PASSWORD_SALT_LENGTH);
-                bjlg_update_option('bjlg_encryption_salt', $salt);
->>>>>>> 7344cd55
-            }
-        }
-
-        if (!is_string($salt) || $salt === '') {
-            throw new Exception("Sel de dérivation de clé invalide");
-        }
-
-        // Utiliser PBKDF2 pour dériver la clé
-        return hash_pbkdf2('sha256', $password, $salt, 10000, self::KEY_LENGTH, true);
-    }
-    
-    /**
-     * Chiffre une chaîne de texte (pour les mots de passe, tokens, etc.)
-     */
-    public function encrypt_string($plaintext) {
-        if (!$this->is_enabled) {
-            return $plaintext;
-        }
-
-        $iv = function_exists('random_bytes')
-            ? random_bytes(self::IV_LENGTH)
-            : openssl_random_pseudo_bytes(self::IV_LENGTH);
-
-        if ($iv === false || strlen($iv) !== self::IV_LENGTH) {
-            return false;
-        }
-
-        $ciphertext = openssl_encrypt(
-            $plaintext,
-            self::CIPHER_METHOD,
-            $this->encryption_key,
-            OPENSSL_RAW_DATA,
-            $iv
-        );
-
-        if ($ciphertext === false) {
-            return false;
-        }
-
-        $hmac = hash_hmac('sha256', $iv . $ciphertext, $this->encryption_key, true);
-
-        $payload = self::STRING_MAGIC . chr(self::STRING_VERSION) . $iv . $hmac . $ciphertext;
-
-        return base64_encode($payload);
-    }
-    
-    /**
-     * Déchiffre une chaîne de texte
-     */
-    public function decrypt_string($encrypted) {
-        if (!$this->is_enabled) {
-            return $encrypted;
-        }
-        
-        $data = base64_decode($encrypted, true);
-
-        if ($data === false) {
-            return false;
-        }
-
-        $magic_length = strlen(self::STRING_MAGIC);
-
-        if (strncmp($data, self::STRING_MAGIC, $magic_length) === 0) {
-            $offset = $magic_length;
-
-            if (strlen($data) < $offset + 1 + self::IV_LENGTH + self::HMAC_LENGTH) {
-                return false;
-            }
-
-            $version = ord($data[$offset]);
-            $offset++;
-
-            if ($version !== self::STRING_VERSION) {
-                return false;
-            }
-
-            $iv = substr($data, $offset, self::IV_LENGTH);
-            $offset += self::IV_LENGTH;
-
-            $stored_hmac = substr($data, $offset, self::HMAC_LENGTH);
-            $offset += self::HMAC_LENGTH;
-
-            $ciphertext = substr($data, $offset);
-
-            $calculated_hmac = hash_hmac('sha256', $iv . $ciphertext, $this->encryption_key, true);
-
-            if (!hash_equals($stored_hmac, $calculated_hmac)) {
-                return false;
-            }
-        } else {
-            if (strlen($data) <= self::IV_LENGTH) {
-                return false;
-            }
-
-            $iv = substr($data, 0, self::IV_LENGTH);
-            $ciphertext = substr($data, self::IV_LENGTH);
-        }
-
-        return openssl_decrypt(
-            $ciphertext,
-            self::CIPHER_METHOD,
-            $this->encryption_key,
-            OPENSSL_RAW_DATA,
-            $iv
-        );
-    }
-    
-    /**
-     * AJAX: Génère une nouvelle clé
-     */
-    public function ajax_generate_key() {
-        if (!\bjlg_can_manage_settings()) {
-            wp_send_json_error(['message' => 'Permission refusée']);
-        }
-        check_ajax_referer('bjlg_nonce', 'nonce');
-        
-        $key = $this->generate_encryption_key();
-        $key_base64 = base64_encode($key);
-        
-        // Instruction pour wp-config.php
-        $config_line = "define('BJLG_ENCRYPTION_KEY', '{$key_base64}');";
-        
-        wp_send_json_success([
-            'message' => 'Clé générée avec succès',
-            'key_preview' => substr($key_base64, 0, 20) . '...',
-            'config_line' => $config_line,
-            'instructions' => 'Ajoutez cette ligne à votre wp-config.php pour une sécurité maximale'
-        ]);
-    }
-    
-    /**
-     * AJAX: Test du chiffrement
-     */
-    public function ajax_test_encryption() {
-        if (!\bjlg_can_manage_settings()) {
-            wp_send_json_error(['message' => 'Permission refusée']);
-        }
-        check_ajax_referer('bjlg_nonce', 'nonce');
-
-        try {
-            // Créer un fichier test
-            $test_content = "Test de chiffrement AES-256 - " . date('Y-m-d H:i:s');
-            $test_file = BJLG_BACKUP_DIR . 'test_encryption_' . uniqid() . '.txt';
-            
-            file_put_contents($test_file, $test_content);
-            
-            // Tester le chiffrement
-            $encrypted_file = $this->encrypt_backup_file($test_file);
-            
-            if (!file_exists($encrypted_file)) {
-                throw new Exception("Le fichier chiffré n'a pas été créé");
-            }
-            
-            // Tester le déchiffrement
-            $decrypted_file = $this->decrypt_backup_file($encrypted_file);
-            
-            $decrypted_content = file_get_contents($decrypted_file);
-            
-            // Vérifier que le contenu est identique
-            if ($decrypted_content !== $test_content) {
-                throw new Exception("Le contenu déchiffré ne correspond pas à l'original");
-            }
-            
-            // Nettoyer
-            @unlink($encrypted_file);
-            @unlink($decrypted_file);
-            
-            wp_send_json_success([
-                'message' => 'Test de chiffrement réussi !',
-                'details' => [
-                    'Méthode' => 'AES-256-CBC',
-                    'Taille de clé' => '256 bits',
-                    'Intégrité' => 'HMAC-SHA256',
-                    'Test' => 'Chiffrement et déchiffrement validés'
-                ]
-            ]);
-
-        } catch (Exception $e) {
-            wp_send_json_error([
-                'message' => 'Test échoué : ' . $e->getMessage()
-            ]);
-        }
-    }
-
-    /**
-     * AJAX: Vérifie si un mot de passe peut déchiffrer un fichier donné.
-     */
-    public function ajax_verify_password() {
-        if (!\bjlg_can_manage_settings()) {
-            wp_send_json_error(['message' => 'Permission refusée']);
-        }
-
-        check_ajax_referer('bjlg_nonce', 'nonce');
-
-        $password = '';
-        if (isset($_POST['password'])) {
-            $maybe_password = wp_unslash($_POST['password']);
-            if (is_string($maybe_password)) {
-                $password = $maybe_password;
-            }
-        }
-
-        if ($password === '') {
-            wp_send_json_error(['message' => 'Mot de passe manquant']);
-        }
-
-        $file_param = isset($_POST['file']) ? wp_unslash($_POST['file']) : '';
-        $file_param = is_string($file_param) ? trim($file_param) : '';
-
-        if ($file_param === '') {
-            wp_send_json_error(['message' => 'Aucun fichier fourni pour la vérification']);
-        }
-
-        $file_param = sanitize_text_field($file_param);
-        $base_dir = wp_normalize_path(BJLG_BACKUP_DIR);
-        if (substr($base_dir, -1) !== '/') {
-            $base_dir .= '/';
-        }
-
-        $candidate = wp_normalize_path($file_param);
-        if (strpos($candidate, '..') !== false) {
-            wp_send_json_error(['message' => 'Chemin de fichier invalide']);
-        }
-
-        if (strpos($candidate, $base_dir) === 0) {
-            $full_path = $candidate;
-        } else {
-            $full_path = $base_dir . ltrim($candidate, '/');
-        }
-
-        $real_path = realpath($full_path);
-        if ($real_path === false) {
-            wp_send_json_error(['message' => 'Fichier introuvable']);
-        }
-
-        $normalized_real = wp_normalize_path($real_path);
-        if (strpos($normalized_real, $base_dir) !== 0) {
-            wp_send_json_error(['message' => 'Fichier non autorisé']);
-        }
-
-        if (!$this->is_encrypted_file($real_path)) {
-            wp_send_json_error(['message' => 'Le fichier spécifié n\'est pas chiffré']);
-        }
-
-        $handle = @fopen($real_path, 'rb');
-        if ($handle === false) {
-            wp_send_json_error(['message' => 'Impossible de lire le fichier chiffré']);
-        }
-
-        try {
-            $header = $this->read_encrypted_file_header($handle);
-
-            $version = $header['version'];
-            $flags = $header['flags'];
-
-            if ($version >= 2 && ($flags & self::FILE_FLAG_PASSWORD) === 0) {
-                throw new Exception('Ce fichier n\'est pas protégé par mot de passe');
-            }
-
-            $iv = $header['iv'];
-            $stored_hmac = $header['hmac'];
-            $salt = $header['salt'];
-
-            $key = $this->derive_key_from_password($password, $version >= 2 ? $salt : null);
-
-            $block_size = openssl_cipher_iv_length(self::CIPHER_METHOD);
-            if (!$block_size) {
-                $block_size = self::IV_LENGTH;
-            }
-
-            $chunk_size = $block_size * 4096;
-            $hmac_context = hash_init('sha256', HASH_HMAC, $key);
-            $buffer = '';
-            $current_iv = $iv;
-
-            while (!feof($handle)) {
-                $data = fread($handle, $chunk_size);
-                if ($data === false) {
-                    throw new Exception('Erreur lors de la lecture du fichier chiffré');
-                }
-
-                if ($data === '') {
-                    break;
-                }
-
-                $buffer .= $data;
-                $blocks_in_buffer = intdiv(strlen($buffer), $block_size);
-
-                if ($blocks_in_buffer > 1) {
-                    $blocks_to_process = $blocks_in_buffer - 1;
-                    $length_to_process = $blocks_to_process * $block_size;
-
-                    $cipher_chunk = substr($buffer, 0, $length_to_process);
-                    $buffer = substr($buffer, $length_to_process);
-
-                    if ($cipher_chunk !== '') {
-                        hash_update($hmac_context, $cipher_chunk);
-
-                        $decrypted_chunk = openssl_decrypt(
-                            $cipher_chunk,
-                            self::CIPHER_METHOD,
-                            $key,
-                            OPENSSL_RAW_DATA | OPENSSL_ZERO_PADDING,
-                            $current_iv
-                        );
-
-                        if ($decrypted_chunk === false) {
-                            throw new Exception('Mot de passe incorrect ou données corrompues');
-                        }
-
-                        $current_iv = substr($cipher_chunk, -$block_size);
-                    }
-                }
-            }
-
-            if ($buffer === '') {
-                throw new Exception('Données chiffrées manquantes');
-            }
-
-            hash_update($hmac_context, $buffer);
-            $calculated_hmac = hash_final($hmac_context, true);
-            if (!hash_equals($stored_hmac, $calculated_hmac)) {
-                throw new Exception('Mot de passe incorrect ou fichier corrompu (HMAC)');
-            }
-
-            $final_chunk = openssl_decrypt(
-                $buffer,
-                self::CIPHER_METHOD,
-                $key,
-                OPENSSL_RAW_DATA | OPENSSL_ZERO_PADDING,
-                $current_iv
-            );
-
-            if ($final_chunk === false) {
-                throw new Exception('Mot de passe incorrect ou données corrompues');
-            }
-
-            $padding_length = ord(substr($final_chunk, -1));
-            if ($padding_length < 1 || $padding_length > $block_size) {
-                throw new Exception('Padding invalide détecté');
-            }
-
-            $padding = substr($final_chunk, -$padding_length);
-            if ($padding !== str_repeat(chr($padding_length), $padding_length)) {
-                throw new Exception('Padding invalide détecté');
-            }
-
-            BJLG_Debug::log('Mot de passe de chiffrement validé pour ' . basename($real_path));
-
-            fclose($handle);
-
-            wp_send_json_success([
-                'message' => 'Mot de passe valide',
-                'file' => basename($real_path)
-            ]);
-        } catch (Exception $e) {
-            BJLG_Debug::log('Échec de validation du mot de passe : ' . $e->getMessage());
-            if (is_resource($handle)) {
-                fclose($handle);
-            }
-
-            wp_send_json_error([
-                'message' => $e->getMessage()
-            ]);
-        }
-    }
-
-    /**
-     * Vérifie si un fichier est chiffré
-     */
-    public function is_encrypted_file($filepath) {
-        if (!file_exists($filepath)) {
-            return false;
-        }
-        
-        // Vérifier l'extension
-        if (substr($filepath, -4) === '.enc') {
-            return true;
-        }
-        
-        // Vérifier le header magique
-        $handle = fopen($filepath, 'rb');
-        if ($handle) {
-            $header = fread($handle, strlen(self::FILE_MAGIC));
-            fclose($handle);
-            return $header === self::FILE_MAGIC;
-        }
-        
-        return false;
-    }
-    
-    /**
-     * Retourne les statistiques de chiffrement
-     */
-    public function get_encryption_stats() {
-        $backups = glob(BJLG_BACKUP_DIR . '*.zip*') ?: [];
-        $encrypted = 0;
-        $unencrypted = 0;
-        $total_encrypted_size = 0;
-        
-        foreach ($backups as $backup) {
-            if ($this->is_encrypted_file($backup)) {
-                $encrypted++;
-                $total_encrypted_size += filesize($backup);
-            } else {
-                $unencrypted++;
-            }
-        }
-        
-        return [
-            'encrypted_count' => $encrypted,
-            'unencrypted_count' => $unencrypted,
-            'total_encrypted_size' => size_format($total_encrypted_size),
-            'encryption_enabled' => $this->is_enabled,
-            'encryption_method' => self::CIPHER_METHOD
-        ];
-    }
+<?php
+namespace BJLG;
+
+/**
+ * Classe de chiffrement AES-256 pour sécuriser les sauvegardes
+ * Fichier : includes/class-bjlg-encryption.php
+ */
+
+use Exception;
+
+if (!defined('ABSPATH')) {
+    exit;
+}
+
+class BJLG_Encryption {
+    
+    const CIPHER_METHOD = 'aes-256-cbc';
+    const KEY_LENGTH = 32; // 256 bits
+    const IV_LENGTH = 16;  // 128 bits
+    const FILE_MAGIC = 'BJLGENC1';
+    const FILE_VERSION = 2;
+    const FILE_FLAG_PASSWORD = 0x01;
+    const HMAC_LENGTH = 32;
+    const PASSWORD_SALT_LENGTH = 16;
+    const STRING_MAGIC = 'BJLGS1';
+    const STRING_VERSION = 1;
+    
+    private $encryption_key;
+    private $is_enabled;
+    
+    public function __construct() {
+        $this->load_settings();
+        
+        // Hooks pour le chiffrement/déchiffrement automatique
+        add_filter('bjlg_before_backup_save', [$this, 'encrypt_backup_file'], 10, 2);
+        add_filter('bjlg_before_restore', [$this, 'decrypt_backup_file'], 10, 2);
+        
+        // Ajax pour la gestion des clés
+        add_action('wp_ajax_bjlg_generate_encryption_key', [$this, 'ajax_generate_key']);
+        add_action('wp_ajax_bjlg_test_encryption', [$this, 'ajax_test_encryption']);
+        add_action('wp_ajax_bjlg_verify_password', [$this, 'ajax_verify_password']);
+    }
+
+    /**
+     * Charge les paramètres de chiffrement
+     */
+    private function load_settings() {
+        $settings = \bjlg_get_option('bjlg_encryption_settings', []);
+        $this->is_enabled = $settings['enabled'] ?? false;
+        
+        // Récupérer la clé depuis un endroit sécurisé
+        $this->encryption_key = $this->get_encryption_key();
+    }
+    
+    /**
+     * Récupère ou génère la clé de chiffrement
+     */
+    private function get_encryption_key() {
+        // Option 1: Depuis wp-config.php (recommandé)
+        if (defined('BJLG_ENCRYPTION_KEY')) {
+            $key = $this->decode_encryption_key(BJLG_ENCRYPTION_KEY, 'BJLG_ENCRYPTION_KEY');
+            if ($key !== null) {
+                return $key;
+            }
+        }
+
+        // Option 2: Depuis la base de données (moins sécurisé)
+        $stored_key = \bjlg_get_option('bjlg_encryption_key');
+        if ($stored_key) {
+            $key = $this->decode_encryption_key($stored_key, 'bjlg_encryption_key');
+            if ($key !== null) {
+                return $key;
+            }
+        }
+
+        // Option 3: Générer une nouvelle clé
+        return $this->generate_encryption_key();
+    }
+
+    /**
+     * Décode une clé de chiffrement encodée en base64.
+     *
+     * @param string $encoded_key
+     * @param string $source
+     * @return string|null
+     */
+    private function decode_encryption_key($encoded_key, $source) {
+        if (!is_string($encoded_key) || $encoded_key === '') {
+            $this->handle_invalid_encryption_key($source, 'clé vide.');
+            return null;
+        }
+
+        $normalized_key = trim($encoded_key);
+        if (strpos($normalized_key, 'base64:') === 0) {
+            $normalized_key = substr($normalized_key, 7);
+        }
+
+        $decoded_key = base64_decode($normalized_key, true);
+        if ($decoded_key === false) {
+            $this->handle_invalid_encryption_key($source, 'décodage base64 impossible.');
+            return null;
+        }
+
+        if (strlen($decoded_key) !== self::KEY_LENGTH) {
+            $this->handle_invalid_encryption_key(
+                $source,
+                sprintf(
+                    'longueur incorrecte (%d octets reçus, %d attendus).',
+                    strlen($decoded_key),
+                    self::KEY_LENGTH
+                )
+            );
+            return null;
+        }
+
+        return $decoded_key;
+    }
+
+    /**
+     * Gère une clé de chiffrement invalide en journalisant l'erreur.
+     *
+     * @param string $source
+     * @param string $reason
+     * @return void
+     */
+    private function handle_invalid_encryption_key($source, $reason) {
+        $message = sprintf(
+            "Clé de chiffrement invalide détectée dans %s : %s Une nouvelle clé sera générée si nécessaire.",
+            $source,
+            $reason
+        );
+
+        BJLG_Debug::error($message);
+        BJLG_History::log('invalid_encryption_key', 'error', $message);
+    }
+    
+    /**
+     * Génère une nouvelle clé de chiffrement sécurisée
+     */
+    public function generate_encryption_key() {
+        if (function_exists('random_bytes')) {
+            $key = random_bytes(self::KEY_LENGTH);
+        } else {
+            // Fallback pour PHP < 7.0
+            $key = openssl_random_pseudo_bytes(self::KEY_LENGTH);
+        }
+        
+        // Sauvegarder la clé
+        \bjlg_update_option('bjlg_encryption_key', base64_encode($key));
+        
+        // Log l'événement
+        BJLG_History::log('encryption_key_generated', 'info', 'Nouvelle clé de chiffrement générée');
+        BJLG_Debug::log("Nouvelle clé de chiffrement AES-256 générée");
+        
+        return $key;
+    }
+    
+    /**
+     * Chiffre un fichier de sauvegarde
+     */
+    public function encrypt_backup_file($filepath, $password = null) {
+        if (!$this->is_enabled || !file_exists($filepath)) {
+            return $filepath;
+        }
+
+        $input_handle = null;
+        $output_handle = null;
+        $encrypted_filepath = $filepath . '.enc';
+        $delete_on_failure = false;
+
+        try {
+            BJLG_Debug::log("Début du chiffrement du fichier : " . basename($filepath));
+
+            $original_size = @filesize($filepath);
+            if ($original_size === false) {
+                $original_size = 0;
+            }
+
+            $input_handle = fopen($filepath, 'rb');
+            if ($input_handle === false) {
+                throw new Exception("Impossible de lire le fichier");
+            }
+
+            $output_handle = fopen($encrypted_filepath, 'wb');
+            if ($output_handle === false) {
+                throw new Exception("Impossible de créer le fichier chiffré");
+            }
+            $delete_on_failure = true;
+
+            $iv = function_exists('random_bytes')
+                ? random_bytes(self::IV_LENGTH)
+                : openssl_random_pseudo_bytes(self::IV_LENGTH);
+
+            if ($iv === false || strlen($iv) !== self::IV_LENGTH) {
+                throw new Exception("Impossible de générer l'IV");
+            }
+
+            $uses_password = is_string($password) && $password !== '';
+            $salt = '';
+
+            if ($uses_password) {
+                $salt = $this->generate_password_salt();
+                if ($salt === false || strlen($salt) !== self::PASSWORD_SALT_LENGTH) {
+                    throw new Exception("Impossible de générer le sel de mot de passe");
+                }
+            }
+
+            $key = $uses_password
+                ? $this->derive_key_from_password($password, $salt)
+                : $this->encryption_key;
+
+            $block_size = openssl_cipher_iv_length(self::CIPHER_METHOD);
+            if (!$block_size) {
+                $block_size = self::IV_LENGTH;
+            }
+            $chunk_size = $block_size * 4096; // Lecture par blocs (64 Ko)
+
+            $hmac_context = hash_init('sha256', HASH_HMAC, $key);
+
+            $flags = 0;
+
+            if ($uses_password) {
+                $flags |= self::FILE_FLAG_PASSWORD;
+            }
+
+            $header = self::FILE_MAGIC . chr(self::FILE_VERSION) . chr($flags) . $iv;
+
+            if ($uses_password) {
+                $salt_length = strlen($salt);
+                if ($salt_length > 255) {
+                    throw new Exception("Sel de mot de passe trop long");
+                }
+                $header .= chr($salt_length) . $salt;
+            }
+
+            if (fwrite($output_handle, $header) !== strlen($header)) {
+                throw new Exception("Impossible d'écrire l'en-tête du fichier chiffré");
+            }
+
+            $hmac_position = ftell($output_handle);
+            if ($hmac_position === false) {
+                throw new Exception("Impossible de préparer l'écriture du HMAC");
+            }
+
+            if (fwrite($output_handle, str_repeat("\0", self::HMAC_LENGTH)) !== self::HMAC_LENGTH) {
+                throw new Exception("Impossible de réserver l'espace pour le HMAC");
+            }
+
+            $buffer = '';
+            $current_iv = $iv;
+
+            while (!feof($input_handle)) {
+                $data = fread($input_handle, $chunk_size);
+                if ($data === false) {
+                    throw new Exception("Erreur lors de la lecture du fichier");
+                }
+                if ($data === '') {
+                    break;
+                }
+
+                $buffer .= $data;
+                $blocks_in_buffer = intdiv(strlen($buffer), $block_size);
+
+                if ($blocks_in_buffer > 1) {
+                    $blocks_to_process = $blocks_in_buffer - 1;
+                    $length_to_process = $blocks_to_process * $block_size;
+
+                    $plain_chunk = substr($buffer, 0, $length_to_process);
+                    $buffer = substr($buffer, $length_to_process);
+
+                    if ($plain_chunk !== '') {
+                        $encrypted_chunk = openssl_encrypt(
+                            $plain_chunk,
+                            self::CIPHER_METHOD,
+                            $key,
+                            OPENSSL_RAW_DATA | OPENSSL_ZERO_PADDING,
+                            $current_iv
+                        );
+
+                        if ($encrypted_chunk === false) {
+                            throw new Exception("Échec du chiffrement OpenSSL");
+                        }
+
+                        if (fwrite($output_handle, $encrypted_chunk) !== strlen($encrypted_chunk)) {
+                            throw new Exception("Impossible d'écrire les données chiffrées");
+                        }
+
+                        hash_update($hmac_context, $encrypted_chunk);
+                        $current_iv = substr($encrypted_chunk, -$block_size);
+                    }
+                }
+            }
+
+            $padding_length = $block_size - (strlen($buffer) % $block_size);
+            if ($padding_length <= 0 || $padding_length > $block_size) {
+                $padding_length = $block_size;
+            }
+            $buffer .= str_repeat(chr($padding_length), $padding_length);
+
+            $final_chunk = openssl_encrypt(
+                $buffer,
+                self::CIPHER_METHOD,
+                $key,
+                OPENSSL_RAW_DATA | OPENSSL_ZERO_PADDING,
+                $current_iv
+            );
+
+            if ($final_chunk === false) {
+                throw new Exception("Échec du chiffrement OpenSSL");
+            }
+
+            if (fwrite($output_handle, $final_chunk) !== strlen($final_chunk)) {
+                throw new Exception("Impossible d'écrire les données chiffrées");
+            }
+
+            hash_update($hmac_context, $final_chunk);
+            $hmac = hash_final($hmac_context, true);
+
+            if (fseek($output_handle, $hmac_position) !== 0) {
+                throw new Exception("Impossible d'écrire le HMAC");
+            }
+
+            if (fwrite($output_handle, $hmac) !== strlen($hmac)) {
+                throw new Exception("Impossible d'écrire le HMAC");
+            }
+
+            $delete_on_failure = false;
+
+            if (is_resource($input_handle)) {
+                fclose($input_handle);
+                $input_handle = null;
+            }
+            if (is_resource($output_handle)) {
+                fflush($output_handle);
+                fclose($output_handle);
+                $output_handle = null;
+            }
+
+            if (!@unlink($filepath)) {
+                BJLG_Debug::log("Impossible de supprimer le fichier source après chiffrement : " . basename($filepath));
+            }
+
+            $encrypted_size = @filesize($encrypted_filepath);
+            if ($encrypted_size === false) {
+                $encrypted_size = 0;
+            }
+
+            $overhead = $original_size > 0
+                ? (($encrypted_size - $original_size) / $original_size) * 100
+                : 0;
+
+            BJLG_Debug::log(sprintf(
+                "Fichier chiffré avec succès. Taille originale: %s, Taille chiffrée: %s (overhead: %.2f%%)",
+                function_exists('size_format') ? size_format($original_size) : $original_size . ' bytes',
+                function_exists('size_format') ? size_format($encrypted_size) : $encrypted_size . ' bytes',
+                $overhead
+            ));
+
+            BJLG_History::log('backup_encrypted', 'success',
+                'Fichier: ' . basename($encrypted_filepath) . ' | Méthode: AES-256-CBC');
+
+            unset($buffer);
+            unset($final_chunk);
+
+            return $encrypted_filepath;
+
+    } catch (Exception $e) {
+        if (is_resource($input_handle)) {
+            fclose($input_handle);
+        }
+        if (is_resource($output_handle)) {
+            fclose($output_handle);
+        }
+        if ($delete_on_failure && file_exists($encrypted_filepath)) {
+            @unlink($encrypted_filepath);
+        }
+
+        BJLG_Debug::log("ERREUR de chiffrement : " . $e->getMessage());
+        BJLG_History::log('backup_encrypted', 'failure', $e->getMessage());
+
+        return $filepath;
+    }
+    }
+    
+    /**
+     * Déchiffre un fichier chiffré vers une copie temporaire sans modifier l'original.
+     *
+     * @param string $filepath
+     * @param string|null $password
+     * @return array{path:string,directory:string}
+     * @throws Exception
+     */
+    public function decrypt_to_temporary_copy($filepath, $password = null) {
+        if (!file_exists($filepath) || substr($filepath, -4) !== '.enc') {
+            throw new Exception("Fichier chiffré introuvable pour la copie temporaire.");
+        }
+
+        $header_handle = fopen($filepath, 'rb');
+        if ($header_handle === false) {
+            throw new Exception("Impossible de lire le fichier chiffré pour la copie temporaire.");
+        }
+
+        try {
+            $header = $this->read_encrypted_file_header($header_handle);
+        } finally {
+            fclose($header_handle);
+        }
+
+        $requires_password = $header['version'] >= 2
+            && (($header['flags'] ?? 0) & self::FILE_FLAG_PASSWORD) === self::FILE_FLAG_PASSWORD;
+
+        if ($requires_password && (!is_string($password) || $password === '')) {
+            throw new Exception('Mot de passe requis pour vérifier cette sauvegarde chiffrée.');
+        }
+
+        $temporary_directory = rtrim(sys_get_temp_dir(), DIRECTORY_SEPARATOR) . DIRECTORY_SEPARATOR
+            . 'bjlg-decrypt-' . uniqid('', true);
+
+        if (!@mkdir($temporary_directory, 0777, true) && !is_dir($temporary_directory)) {
+            throw new Exception("Impossible de créer le répertoire temporaire pour le déchiffrement.");
+        }
+
+        $temporary_encrypted = $temporary_directory . DIRECTORY_SEPARATOR . basename($filepath);
+
+        if (!@copy($filepath, $temporary_encrypted)) {
+            $this->cleanup_temporary_directory($temporary_directory);
+            throw new Exception("Impossible de préparer la copie chiffrée temporaire.");
+        }
+
+        try {
+            $decrypted_path = $this->decrypt_backup_file($temporary_encrypted, $password);
+
+            if (!is_string($decrypted_path) || !file_exists($decrypted_path)) {
+                throw new Exception("La copie déchiffrée n'a pas pu être générée.");
+            }
+
+            if (file_exists($temporary_encrypted)) {
+                @unlink($temporary_encrypted);
+            }
+
+            return [
+                'path' => $decrypted_path,
+                'directory' => $temporary_directory,
+            ];
+        } catch (Exception $exception) {
+            if (file_exists($temporary_encrypted)) {
+                @unlink($temporary_encrypted);
+            }
+
+            $this->cleanup_temporary_directory($temporary_directory);
+
+            throw $exception;
+        }
+    }
+
+    /**
+     * Déchiffre un fichier de sauvegarde
+     */
+    public function decrypt_backup_file($filepath, $password = null) {
+        if (!file_exists($filepath) || substr($filepath, -4) !== '.enc') {
+            return $filepath;
+        }
+
+        $input_handle = null;
+        $output_handle = null;
+        $temp_filepath = null;
+
+        try {
+            BJLG_Debug::log("Début du déchiffrement du fichier : " . basename($filepath));
+
+            $input_handle = fopen($filepath, 'rb');
+            if ($input_handle === false) {
+                throw new Exception("Impossible de lire le fichier chiffré");
+            }
+
+            $header = $this->read_encrypted_file_header($input_handle);
+
+            $version = $header['version'];
+            $flags = $header['flags'];
+            $iv = $header['iv'];
+            $salt = $header['salt'];
+            $stored_hmac = $header['hmac'];
+
+            $uses_password = $version >= 2
+                ? (($flags & self::FILE_FLAG_PASSWORD) === self::FILE_FLAG_PASSWORD)
+                : (is_string($password) && $password !== '');
+
+            if ($uses_password && (!is_string($password) || $password === '')) {
+                throw new Exception("Mot de passe requis pour ce fichier chiffré");
+            }
+
+            $key = $uses_password
+                ? $this->derive_key_from_password($password, $version >= 2 ? $salt : null)
+                : $this->encryption_key;
+
+            $block_size = openssl_cipher_iv_length(self::CIPHER_METHOD);
+            if (!$block_size) {
+                $block_size = self::IV_LENGTH;
+            }
+            $chunk_size = $block_size * 4096;
+
+            $decrypted_filepath = substr($filepath, 0, -4);
+            $temp_filepath = $decrypted_filepath . '.tmp';
+
+            $output_handle = fopen($temp_filepath, 'wb');
+            if ($output_handle === false) {
+                throw new Exception("Impossible d'écrire le fichier déchiffré");
+            }
+
+            $hmac_context = hash_init('sha256', HASH_HMAC, $key);
+
+            $buffer = '';
+            $current_iv = $iv;
+
+            while (!feof($input_handle)) {
+                $data = fread($input_handle, $chunk_size);
+                if ($data === false) {
+                    throw new Exception("Erreur lors de la lecture du fichier chiffré");
+                }
+                if ($data === '') {
+                    break;
+                }
+
+                $buffer .= $data;
+                $blocks_in_buffer = intdiv(strlen($buffer), $block_size);
+
+                if ($blocks_in_buffer > 1) {
+                    $blocks_to_process = $blocks_in_buffer - 1;
+                    $length_to_process = $blocks_to_process * $block_size;
+
+                    $cipher_chunk = substr($buffer, 0, $length_to_process);
+                    $buffer = substr($buffer, $length_to_process);
+
+                    if ($cipher_chunk !== '') {
+                        hash_update($hmac_context, $cipher_chunk);
+
+                        $decrypted_chunk = openssl_decrypt(
+                            $cipher_chunk,
+                            self::CIPHER_METHOD,
+                            $key,
+                            OPENSSL_RAW_DATA | OPENSSL_ZERO_PADDING,
+                            $current_iv
+                        );
+
+                        if ($decrypted_chunk === false) {
+                            throw new Exception("Échec du déchiffrement - clé incorrecte ?");
+                        }
+
+                        $current_iv = substr($cipher_chunk, -$block_size);
+
+                        if (fwrite($output_handle, $decrypted_chunk) !== strlen($decrypted_chunk)) {
+                            throw new Exception("Impossible d'écrire le fichier déchiffré");
+                        }
+                    }
+                }
+            }
+
+            if ($buffer === '') {
+                throw new Exception("Données chiffrées manquantes");
+            }
+
+            hash_update($hmac_context, $buffer);
+            $calculated_hmac = hash_final($hmac_context, true);
+            if (!hash_equals($stored_hmac, $calculated_hmac)) {
+                throw new Exception("Vérification d'intégrité échouée - fichier possiblement corrompu");
+            }
+
+            $final_chunk = openssl_decrypt(
+                $buffer,
+                self::CIPHER_METHOD,
+                $key,
+                OPENSSL_RAW_DATA | OPENSSL_ZERO_PADDING,
+                $current_iv
+            );
+
+            if ($final_chunk === false) {
+                throw new Exception("Échec du déchiffrement - clé incorrecte ?");
+            }
+
+            $padding_length = ord(substr($final_chunk, -1));
+            if ($padding_length < 1 || $padding_length > $block_size) {
+                throw new Exception("Padding invalide détecté");
+            }
+
+            $padding = substr($final_chunk, -$padding_length);
+            if ($padding !== str_repeat(chr($padding_length), $padding_length)) {
+                throw new Exception("Padding invalide détecté");
+            }
+
+            $final_chunk = substr($final_chunk, 0, -$padding_length);
+
+            if ($final_chunk !== '') {
+                if (fwrite($output_handle, $final_chunk) !== strlen($final_chunk)) {
+                    throw new Exception("Impossible d'écrire le fichier déchiffré");
+                }
+            }
+
+            fflush($output_handle);
+            fclose($output_handle);
+            $output_handle = null;
+
+            fclose($input_handle);
+            $input_handle = null;
+
+            if (file_exists($decrypted_filepath) && !@unlink($decrypted_filepath)) {
+                @unlink($temp_filepath);
+                throw new Exception("Impossible de finaliser le fichier déchiffré");
+            }
+
+            if (!@rename($temp_filepath, $decrypted_filepath)) {
+                @unlink($temp_filepath);
+                throw new Exception("Impossible de finaliser le fichier déchiffré");
+            }
+
+            BJLG_Debug::log("Fichier déchiffré avec succès : " . basename($decrypted_filepath));
+            BJLG_History::log('backup_decrypted', 'success', 'Fichier: ' . basename($decrypted_filepath));
+
+            unset($buffer);
+            unset($final_chunk);
+
+            return $decrypted_filepath;
+
+        } catch (Exception $e) {
+            if (is_resource($output_handle)) {
+                fclose($output_handle);
+            }
+            if ($temp_filepath && file_exists($temp_filepath)) {
+                @unlink($temp_filepath);
+            }
+            if (is_resource($input_handle)) {
+                fclose($input_handle);
+            }
+
+            BJLG_Debug::log("ERREUR de déchiffrement : " . $e->getMessage());
+            BJLG_History::log('backup_decrypted', 'failure', $e->getMessage());
+            throw $e; // Propager l'erreur car la restauration ne peut pas continuer
+        }
+    }
+
+    /**
+     * Supprime récursivement un répertoire temporaire utilisé pendant le déchiffrement.
+     *
+     * @param string $directory
+     * @return void
+     */
+    private function cleanup_temporary_directory($directory) {
+        if (!is_string($directory) || $directory === '' || !is_dir($directory)) {
+            return;
+        }
+
+        $items = scandir($directory);
+        if (!is_array($items)) {
+            return;
+        }
+
+        foreach ($items as $item) {
+            if ($item === '.' || $item === '..') {
+                continue;
+            }
+
+            $path = $directory . DIRECTORY_SEPARATOR . $item;
+
+            if (is_dir($path)) {
+                $this->cleanup_temporary_directory($path);
+            } elseif (file_exists($path)) {
+                @unlink($path);
+            }
+        }
+
+        @rmdir($directory);
+    }
+
+    /**
+     * Lit et valide l'en-tête d'un fichier chiffré.
+     *
+     * @param resource $handle
+     * @return array{version:int,flags:int,iv:string,salt:string,hmac:string}
+     * @throws Exception
+     */
+    private function read_encrypted_file_header($handle) {
+        $magic = fread($handle, strlen(self::FILE_MAGIC));
+        if ($magic === false || strlen($magic) !== strlen(self::FILE_MAGIC) || $magic !== self::FILE_MAGIC) {
+            throw new Exception("Format de fichier invalide");
+        }
+
+        $version_data = fread($handle, 1);
+        if ($version_data === false || strlen($version_data) !== 1) {
+            throw new Exception("Version de chiffrement non supportée");
+        }
+
+        $version = ord($version_data);
+        if ($version < 1 || $version > self::FILE_VERSION) {
+            throw new Exception("Version de chiffrement non supportée");
+        }
+
+        $flags = 0;
+
+        if ($version >= 2) {
+            $flags_data = fread($handle, 1);
+            if ($flags_data === false || strlen($flags_data) !== 1) {
+                throw new Exception("En-tête de chiffrement corrompu");
+            }
+
+            $flags = ord($flags_data);
+        }
+
+        $iv = fread($handle, self::IV_LENGTH);
+        if ($iv === false || strlen($iv) !== self::IV_LENGTH) {
+            throw new Exception("IV manquant ou corrompu");
+        }
+
+        $salt = '';
+
+        if ($version >= 2 && ($flags & self::FILE_FLAG_PASSWORD)) {
+            $salt_length_data = fread($handle, 1);
+            if ($salt_length_data === false || strlen($salt_length_data) !== 1) {
+                throw new Exception("Sel de mot de passe manquant ou corrompu");
+            }
+
+            $salt_length = ord($salt_length_data);
+
+            if ($salt_length <= 0) {
+                throw new Exception("Sel de mot de passe invalide");
+            }
+
+            $salt = fread($handle, $salt_length);
+            if ($salt === false || strlen($salt) !== $salt_length) {
+                throw new Exception("Sel de mot de passe corrompu");
+            }
+        }
+
+        $stored_hmac = fread($handle, self::HMAC_LENGTH);
+        if ($stored_hmac === false || strlen($stored_hmac) !== self::HMAC_LENGTH) {
+            throw new Exception("HMAC manquant ou corrompu");
+        }
+
+        return [
+            'version' => $version,
+            'flags' => $flags,
+            'iv' => $iv,
+            'salt' => $salt,
+            'hmac' => $stored_hmac,
+        ];
+    }
+
+    /**
+     * Génère un sel sécurisé pour la dérivation de mot de passe.
+     *
+     * @return string|false
+     */
+    private function generate_password_salt() {
+        $salt = function_exists('random_bytes')
+            ? random_bytes(self::PASSWORD_SALT_LENGTH)
+            : openssl_random_pseudo_bytes(self::PASSWORD_SALT_LENGTH);
+
+        if ($salt === false || strlen($salt) !== self::PASSWORD_SALT_LENGTH) {
+            return false;
+        }
+
+        return $salt;
+    }
+
+    /**
+     * Dérive une clé à partir d'un mot de passe
+     */
+    private function derive_key_from_password($password, $salt = null) {
+        if ($salt === null) {
+            $salt = \bjlg_get_option('bjlg_encryption_salt');
+            if (!$salt) {
+                $salt = openssl_random_pseudo_bytes(self::PASSWORD_SALT_LENGTH);
+                \bjlg_update_option('bjlg_encryption_salt', $salt);
+            }
+        }
+
+        if (!is_string($salt) || $salt === '') {
+            throw new Exception("Sel de dérivation de clé invalide");
+        }
+
+        // Utiliser PBKDF2 pour dériver la clé
+        return hash_pbkdf2('sha256', $password, $salt, 10000, self::KEY_LENGTH, true);
+    }
+    
+    /**
+     * Chiffre une chaîne de texte (pour les mots de passe, tokens, etc.)
+     */
+    public function encrypt_string($plaintext) {
+        if (!$this->is_enabled) {
+            return $plaintext;
+        }
+
+        $iv = function_exists('random_bytes')
+            ? random_bytes(self::IV_LENGTH)
+            : openssl_random_pseudo_bytes(self::IV_LENGTH);
+
+        if ($iv === false || strlen($iv) !== self::IV_LENGTH) {
+            return false;
+        }
+
+        $ciphertext = openssl_encrypt(
+            $plaintext,
+            self::CIPHER_METHOD,
+            $this->encryption_key,
+            OPENSSL_RAW_DATA,
+            $iv
+        );
+
+        if ($ciphertext === false) {
+            return false;
+        }
+
+        $hmac = hash_hmac('sha256', $iv . $ciphertext, $this->encryption_key, true);
+
+        $payload = self::STRING_MAGIC . chr(self::STRING_VERSION) . $iv . $hmac . $ciphertext;
+
+        return base64_encode($payload);
+    }
+    
+    /**
+     * Déchiffre une chaîne de texte
+     */
+    public function decrypt_string($encrypted) {
+        if (!$this->is_enabled) {
+            return $encrypted;
+        }
+        
+        $data = base64_decode($encrypted, true);
+
+        if ($data === false) {
+            return false;
+        }
+
+        $magic_length = strlen(self::STRING_MAGIC);
+
+        if (strncmp($data, self::STRING_MAGIC, $magic_length) === 0) {
+            $offset = $magic_length;
+
+            if (strlen($data) < $offset + 1 + self::IV_LENGTH + self::HMAC_LENGTH) {
+                return false;
+            }
+
+            $version = ord($data[$offset]);
+            $offset++;
+
+            if ($version !== self::STRING_VERSION) {
+                return false;
+            }
+
+            $iv = substr($data, $offset, self::IV_LENGTH);
+            $offset += self::IV_LENGTH;
+
+            $stored_hmac = substr($data, $offset, self::HMAC_LENGTH);
+            $offset += self::HMAC_LENGTH;
+
+            $ciphertext = substr($data, $offset);
+
+            $calculated_hmac = hash_hmac('sha256', $iv . $ciphertext, $this->encryption_key, true);
+
+            if (!hash_equals($stored_hmac, $calculated_hmac)) {
+                return false;
+            }
+        } else {
+            if (strlen($data) <= self::IV_LENGTH) {
+                return false;
+            }
+
+            $iv = substr($data, 0, self::IV_LENGTH);
+            $ciphertext = substr($data, self::IV_LENGTH);
+        }
+
+        return openssl_decrypt(
+            $ciphertext,
+            self::CIPHER_METHOD,
+            $this->encryption_key,
+            OPENSSL_RAW_DATA,
+            $iv
+        );
+    }
+    
+    /**
+     * AJAX: Génère une nouvelle clé
+     */
+    public function ajax_generate_key() {
+        if (!\bjlg_can_manage_settings()) {
+            wp_send_json_error(['message' => 'Permission refusée']);
+        }
+        check_ajax_referer('bjlg_nonce', 'nonce');
+        
+        $key = $this->generate_encryption_key();
+        $key_base64 = base64_encode($key);
+        
+        // Instruction pour wp-config.php
+        $config_line = "define('BJLG_ENCRYPTION_KEY', '{$key_base64}');";
+        
+        wp_send_json_success([
+            'message' => 'Clé générée avec succès',
+            'key_preview' => substr($key_base64, 0, 20) . '...',
+            'config_line' => $config_line,
+            'instructions' => 'Ajoutez cette ligne à votre wp-config.php pour une sécurité maximale'
+        ]);
+    }
+    
+    /**
+     * AJAX: Test du chiffrement
+     */
+    public function ajax_test_encryption() {
+        if (!\bjlg_can_manage_settings()) {
+            wp_send_json_error(['message' => 'Permission refusée']);
+        }
+        check_ajax_referer('bjlg_nonce', 'nonce');
+
+        try {
+            // Créer un fichier test
+            $test_content = "Test de chiffrement AES-256 - " . date('Y-m-d H:i:s');
+            $test_file = BJLG_BACKUP_DIR . 'test_encryption_' . uniqid() . '.txt';
+            
+            file_put_contents($test_file, $test_content);
+            
+            // Tester le chiffrement
+            $encrypted_file = $this->encrypt_backup_file($test_file);
+            
+            if (!file_exists($encrypted_file)) {
+                throw new Exception("Le fichier chiffré n'a pas été créé");
+            }
+            
+            // Tester le déchiffrement
+            $decrypted_file = $this->decrypt_backup_file($encrypted_file);
+            
+            $decrypted_content = file_get_contents($decrypted_file);
+            
+            // Vérifier que le contenu est identique
+            if ($decrypted_content !== $test_content) {
+                throw new Exception("Le contenu déchiffré ne correspond pas à l'original");
+            }
+            
+            // Nettoyer
+            @unlink($encrypted_file);
+            @unlink($decrypted_file);
+            
+            wp_send_json_success([
+                'message' => 'Test de chiffrement réussi !',
+                'details' => [
+                    'Méthode' => 'AES-256-CBC',
+                    'Taille de clé' => '256 bits',
+                    'Intégrité' => 'HMAC-SHA256',
+                    'Test' => 'Chiffrement et déchiffrement validés'
+                ]
+            ]);
+
+        } catch (Exception $e) {
+            wp_send_json_error([
+                'message' => 'Test échoué : ' . $e->getMessage()
+            ]);
+        }
+    }
+
+    /**
+     * AJAX: Vérifie si un mot de passe peut déchiffrer un fichier donné.
+     */
+    public function ajax_verify_password() {
+        if (!\bjlg_can_manage_settings()) {
+            wp_send_json_error(['message' => 'Permission refusée']);
+        }
+
+        check_ajax_referer('bjlg_nonce', 'nonce');
+
+        $password = '';
+        if (isset($_POST['password'])) {
+            $maybe_password = wp_unslash($_POST['password']);
+            if (is_string($maybe_password)) {
+                $password = $maybe_password;
+            }
+        }
+
+        if ($password === '') {
+            wp_send_json_error(['message' => 'Mot de passe manquant']);
+        }
+
+        $file_param = isset($_POST['file']) ? wp_unslash($_POST['file']) : '';
+        $file_param = is_string($file_param) ? trim($file_param) : '';
+
+        if ($file_param === '') {
+            wp_send_json_error(['message' => 'Aucun fichier fourni pour la vérification']);
+        }
+
+        $file_param = sanitize_text_field($file_param);
+        $base_dir = wp_normalize_path(BJLG_BACKUP_DIR);
+        if (substr($base_dir, -1) !== '/') {
+            $base_dir .= '/';
+        }
+
+        $candidate = wp_normalize_path($file_param);
+        if (strpos($candidate, '..') !== false) {
+            wp_send_json_error(['message' => 'Chemin de fichier invalide']);
+        }
+
+        if (strpos($candidate, $base_dir) === 0) {
+            $full_path = $candidate;
+        } else {
+            $full_path = $base_dir . ltrim($candidate, '/');
+        }
+
+        $real_path = realpath($full_path);
+        if ($real_path === false) {
+            wp_send_json_error(['message' => 'Fichier introuvable']);
+        }
+
+        $normalized_real = wp_normalize_path($real_path);
+        if (strpos($normalized_real, $base_dir) !== 0) {
+            wp_send_json_error(['message' => 'Fichier non autorisé']);
+        }
+
+        if (!$this->is_encrypted_file($real_path)) {
+            wp_send_json_error(['message' => 'Le fichier spécifié n\'est pas chiffré']);
+        }
+
+        $handle = @fopen($real_path, 'rb');
+        if ($handle === false) {
+            wp_send_json_error(['message' => 'Impossible de lire le fichier chiffré']);
+        }
+
+        try {
+            $header = $this->read_encrypted_file_header($handle);
+
+            $version = $header['version'];
+            $flags = $header['flags'];
+
+            if ($version >= 2 && ($flags & self::FILE_FLAG_PASSWORD) === 0) {
+                throw new Exception('Ce fichier n\'est pas protégé par mot de passe');
+            }
+
+            $iv = $header['iv'];
+            $stored_hmac = $header['hmac'];
+            $salt = $header['salt'];
+
+            $key = $this->derive_key_from_password($password, $version >= 2 ? $salt : null);
+
+            $block_size = openssl_cipher_iv_length(self::CIPHER_METHOD);
+            if (!$block_size) {
+                $block_size = self::IV_LENGTH;
+            }
+
+            $chunk_size = $block_size * 4096;
+            $hmac_context = hash_init('sha256', HASH_HMAC, $key);
+            $buffer = '';
+            $current_iv = $iv;
+
+            while (!feof($handle)) {
+                $data = fread($handle, $chunk_size);
+                if ($data === false) {
+                    throw new Exception('Erreur lors de la lecture du fichier chiffré');
+                }
+
+                if ($data === '') {
+                    break;
+                }
+
+                $buffer .= $data;
+                $blocks_in_buffer = intdiv(strlen($buffer), $block_size);
+
+                if ($blocks_in_buffer > 1) {
+                    $blocks_to_process = $blocks_in_buffer - 1;
+                    $length_to_process = $blocks_to_process * $block_size;
+
+                    $cipher_chunk = substr($buffer, 0, $length_to_process);
+                    $buffer = substr($buffer, $length_to_process);
+
+                    if ($cipher_chunk !== '') {
+                        hash_update($hmac_context, $cipher_chunk);
+
+                        $decrypted_chunk = openssl_decrypt(
+                            $cipher_chunk,
+                            self::CIPHER_METHOD,
+                            $key,
+                            OPENSSL_RAW_DATA | OPENSSL_ZERO_PADDING,
+                            $current_iv
+                        );
+
+                        if ($decrypted_chunk === false) {
+                            throw new Exception('Mot de passe incorrect ou données corrompues');
+                        }
+
+                        $current_iv = substr($cipher_chunk, -$block_size);
+                    }
+                }
+            }
+
+            if ($buffer === '') {
+                throw new Exception('Données chiffrées manquantes');
+            }
+
+            hash_update($hmac_context, $buffer);
+            $calculated_hmac = hash_final($hmac_context, true);
+            if (!hash_equals($stored_hmac, $calculated_hmac)) {
+                throw new Exception('Mot de passe incorrect ou fichier corrompu (HMAC)');
+            }
+
+            $final_chunk = openssl_decrypt(
+                $buffer,
+                self::CIPHER_METHOD,
+                $key,
+                OPENSSL_RAW_DATA | OPENSSL_ZERO_PADDING,
+                $current_iv
+            );
+
+            if ($final_chunk === false) {
+                throw new Exception('Mot de passe incorrect ou données corrompues');
+            }
+
+            $padding_length = ord(substr($final_chunk, -1));
+            if ($padding_length < 1 || $padding_length > $block_size) {
+                throw new Exception('Padding invalide détecté');
+            }
+
+            $padding = substr($final_chunk, -$padding_length);
+            if ($padding !== str_repeat(chr($padding_length), $padding_length)) {
+                throw new Exception('Padding invalide détecté');
+            }
+
+            BJLG_Debug::log('Mot de passe de chiffrement validé pour ' . basename($real_path));
+
+            fclose($handle);
+
+            wp_send_json_success([
+                'message' => 'Mot de passe valide',
+                'file' => basename($real_path)
+            ]);
+        } catch (Exception $e) {
+            BJLG_Debug::log('Échec de validation du mot de passe : ' . $e->getMessage());
+            if (is_resource($handle)) {
+                fclose($handle);
+            }
+
+            wp_send_json_error([
+                'message' => $e->getMessage()
+            ]);
+        }
+    }
+
+    /**
+     * Vérifie si un fichier est chiffré
+     */
+    public function is_encrypted_file($filepath) {
+        if (!file_exists($filepath)) {
+            return false;
+        }
+        
+        // Vérifier l'extension
+        if (substr($filepath, -4) === '.enc') {
+            return true;
+        }
+        
+        // Vérifier le header magique
+        $handle = fopen($filepath, 'rb');
+        if ($handle) {
+            $header = fread($handle, strlen(self::FILE_MAGIC));
+            fclose($handle);
+            return $header === self::FILE_MAGIC;
+        }
+        
+        return false;
+    }
+    
+    /**
+     * Retourne les statistiques de chiffrement
+     */
+    public function get_encryption_stats() {
+        $backups = glob(BJLG_BACKUP_DIR . '*.zip*') ?: [];
+        $encrypted = 0;
+        $unencrypted = 0;
+        $total_encrypted_size = 0;
+        
+        foreach ($backups as $backup) {
+            if ($this->is_encrypted_file($backup)) {
+                $encrypted++;
+                $total_encrypted_size += filesize($backup);
+            } else {
+                $unencrypted++;
+            }
+        }
+        
+        return [
+            'encrypted_count' => $encrypted,
+            'unencrypted_count' => $unencrypted,
+            'total_encrypted_size' => size_format($total_encrypted_size),
+            'encryption_enabled' => $this->is_enabled,
+            'encryption_method' => self::CIPHER_METHOD
+        ];
+    }
 }