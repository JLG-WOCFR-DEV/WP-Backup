--- conflicted
+++ resolved
@@ -743,7 +743,6 @@
         return is_array($decoded) ? $decoded : [];
     }
 
-<<<<<<< HEAD
     private static function format_duration_human($seconds): string
     {
         if ($seconds === null) {
@@ -777,69 +776,5 @@
         }
 
         return (int) round($seconds) . 's';
-=======
-    /**
-     * @param array<string,mixed> $metadata
-     */
-    private static function format_restore_validation_metadata(array $metadata): string
-    {
-        if (empty($metadata['report']) || !is_array($metadata['report'])) {
-            return '';
-        }
-
-        $report = $metadata['report'];
-        $parts = [];
-
-        if (!empty($report['backup_file']) && is_string($report['backup_file'])) {
-            $parts[] = sprintf(__('Archive : %s', 'backup-jlg'), basename($report['backup_file']));
-        }
-
-        if (!empty($report['objectives']['rto_human']) && is_string($report['objectives']['rto_human'])) {
-            $parts[] = sprintf(__('RTO ≈ %s', 'backup-jlg'), $report['objectives']['rto_human']);
-        }
-
-        if (!empty($report['objectives']['rpo_human']) && is_string($report['objectives']['rpo_human'])) {
-            $parts[] = sprintf(__('RPO ≈ %s', 'backup-jlg'), $report['objectives']['rpo_human']);
-        }
-
-        if (!empty($report['health']['summary']) && is_string($report['health']['summary'])) {
-            $parts[] = sprintf(__('Santé : %s', 'backup-jlg'), $report['health']['summary']);
-        }
-
-        if (!empty($report['issues']) && is_array($report['issues'])) {
-            $error_count = 0;
-            $warning_count = 0;
-
-            foreach ($report['issues'] as $issue) {
-                if (!is_array($issue)) {
-                    continue;
-                }
-
-                $type = isset($issue['type']) ? (string) $issue['type'] : '';
-
-                if (in_array($type, ['error', 'failure', 'exception', 'cleanup'], true)) {
-                    $error_count++;
-                } elseif ($type === 'warning') {
-                    $warning_count++;
-                }
-            }
-
-            if ($error_count > 0) {
-                $parts[] = sprintf(
-                    _n('%s incident critique', '%s incidents critiques', $error_count, 'backup-jlg'),
-                    number_format_i18n($error_count)
-                );
-            }
-
-            if ($warning_count > 0) {
-                $parts[] = sprintf(
-                    _n('%s avertissement', '%s avertissements', $warning_count, 'backup-jlg'),
-                    number_format_i18n($warning_count)
-                );
-            }
-        }
-
-        return implode(' | ', array_filter($parts));
->>>>>>> 7329f0fc
     }
 }