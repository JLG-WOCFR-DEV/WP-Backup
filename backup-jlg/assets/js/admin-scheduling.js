jQuery(function($) {
    'use strict';

// --- GESTIONNAIRE DE PLANIFICATION ---
(function setupScheduleManager() {
    const $scheduleForm = $('#bjlg-schedule-form');
    if (!$scheduleForm.length || typeof bjlg_ajax !== 'object') {
        return;
    }

    const $scheduleList = $scheduleForm.find('.bjlg-schedule-list');
    const $template = $scheduleList.find('.bjlg-schedule-item--template').first();
    if (!$template.length) {
        return;
    }

    const recurrenceLabels = {
        disabled: 'Désactivée',
        every_five_minutes: 'Toutes les 5 minutes',
        every_fifteen_minutes: 'Toutes les 15 minutes',
        hourly: 'Toutes les heures',
        twice_daily: 'Deux fois par jour',
        daily: 'Journalière',
        weekly: 'Hebdomadaire',
        monthly: 'Mensuelle',
        custom: 'Expression Cron'
    };

    const cronPresets = [
        { expression: '0 * * * *', label: 'Toutes les heures', description: 'Déclenchement à chaque début d\'heure' },
        { expression: '0 */6 * * *', label: 'Toutes les 6 heures', description: 'Exécution toutes les six heures' },
        { expression: '30 2 * * *', label: 'Chaque jour à 02:30', description: 'Sauvegarde nocturne quotidienne' },
        { expression: '0 3 * * mon-fri', label: 'Jours ouvrés à 03:00', description: 'Du lundi au vendredi à 03:00' },
        { expression: '0 22 * * sun', label: 'Dimanche 22:00', description: 'Chaque dimanche soir' }
    ];

    const cronMonthTokens = [
        { value: 'jan', label: 'Janvier (jan)' },
        { value: 'feb', label: 'Février (feb)' },
        { value: 'mar', label: 'Mars (mar)' },
        { value: 'apr', label: 'Avril (apr)' },
        { value: 'may', label: 'Mai (may)' },
        { value: 'jun', label: 'Juin (jun)' },
        { value: 'jul', label: 'Juillet (jul)' },
        { value: 'aug', label: 'Août (aug)' },
        { value: 'sep', label: 'Septembre (sep)' },
        { value: 'oct', label: 'Octobre (oct)' },
        { value: 'nov', label: 'Novembre (nov)' },
        { value: 'dec', label: 'Décembre (dec)' }
    ];

    const cronDayTokens = [
        { value: 'sun', label: 'Dimanche (sun)' },
        { value: 'mon', label: 'Lundi (mon)' },
        { value: 'tue', label: 'Mardi (tue)' },
        { value: 'wed', label: 'Mercredi (wed)' },
        { value: 'thu', label: 'Jeudi (thu)' },
        { value: 'fri', label: 'Vendredi (fri)' },
        { value: 'sat', label: 'Samedi (sat)' }
    ];

    const cronFieldTokens = {
        0: [
            { value: '0', label: 'Minute 00' },
            { value: '15', label: 'Minute 15' },
            { value: '30', label: 'Minute 30' },
            { value: '45', label: 'Minute 45' },
            { value: '*/5', label: 'Toutes les 5 minutes' },
            { value: '*/15', label: 'Toutes les 15 minutes' }
        ],
        1: [
            { value: '*', label: 'Chaque heure' },
            { value: '*/2', label: 'Toutes les 2 heures' },
            { value: '*/4', label: 'Toutes les 4 heures' },
            { value: '*/6', label: 'Toutes les 6 heures' },
            { value: '*/12', label: 'Toutes les 12 heures' }
        ],
        2: [
            { value: '1', label: '1er jour du mois' },
            { value: '1,15', label: '1er et 15 du mois' },
            { value: '*/2', label: 'Un jour sur deux' },
            { value: '*/7', label: 'Tous les 7 jours' }
        ],
        3: cronMonthTokens,
        4: cronDayTokens
    };

    const cronMonthSet = new Set(cronMonthTokens.map(function(token) { return token.value; }));
    const cronDaySet = new Set(cronDayTokens.map(function(token) { return token.value; }));

    const cronDayDisplay = {
        sun: 'dimanche',
        mon: 'lundi',
        tue: 'mardi',
        wed: 'mercredi',
        thu: 'jeudi',
        fri: 'vendredi',
        sat: 'samedi'
    };

    const cronFieldCount = 5;
    const cronAllowedPattern = /^[\d\*\-,\/A-Za-z\s]+$/;

    const componentLabels = {
        db: { label: 'Base de données', color: '#6366f1' },
        plugins: { label: 'Extensions', color: '#f59e0b' },
        themes: { label: 'Thèmes', color: '#10b981' },
        uploads: { label: 'Médias', color: '#3b82f6' }
    };

    const defaultNextRunSummary = { next_run_formatted: 'Non planifié', next_run_relative: '' };
    const defaultScheduleData = parseJSONAttr($scheduleForm.attr('data-default-schedule')) || {};
    const initialNextRuns = parseJSONAttr($scheduleForm.attr('data-next-runs')) || {};
    let newScheduleCounter = 0;

    const destinationLabels = {};
    const $timeline = $('#bjlg-schedule-timeline');
    const initialSchedules = parseJSONAttr($scheduleForm.attr('data-schedules')) || [];
    const state = {
        schedules: Array.isArray(initialSchedules) ? initialSchedules : [],
        nextRuns: initialNextRuns,
        timelineView: 'week',
        timezone: $timeline.length ? ($timeline.data('timezone') || '').toString() : '',
        timezoneOffset: $timeline.length ? parseFloat($timeline.data('offset')) || 0 : 0
    };
    const timelineRanges = { week: 7, month: 30 };
    const statusLabels = {
        active: { label: 'Active', className: 'bjlg-status-badge--active' },
        pending: { label: 'En attente', className: 'bjlg-status-badge--pending' },
        paused: { label: 'En pause', className: 'bjlg-status-badge--paused' }
    };

    const cronPreviewCache = new Map();
    let cronPreviewRequest = null;
    let cronPreviewTimer = null;

    $scheduleForm.find('[data-field="secondary_destinations"]').each(function() {
        const value = ($(this).val() || '').toString();
        if (!value || destinationLabels[value]) {
            return;
        }
        const labelText = ($(this).closest('label').text() || value).replace(/\s+/g, ' ').trim();
        destinationLabels[value] = labelText || value;
    });

    const $feedback = $('#bjlg-schedule-feedback');

    function parseJSONAttr(raw) {
        if (typeof raw !== 'string' || raw.trim() === '') {
            return null;
        }
        try {
            return JSON.parse(raw);
        } catch (error) {
            return null;
        }
    }

    function resetScheduleFeedback() {
        if (!$feedback.length) {
            return;
        }
        $feedback.removeClass('notice-success notice-error notice-info')
            .hide()
            .empty()
            .removeAttr('role');
    }

    function renderScheduleFeedback(type, message, details) {
        if (!$feedback.length) {
            return;
        }

        const classes = ['notice'];
        if (type === 'success') {
            classes.push('notice-success');
        } else if (type === 'error') {
            classes.push('notice-error');
        } else if (type === 'info') {
            classes.push('notice-info');
        }

        $feedback.attr('class', classes.join(' '));

        if (message && message.trim() !== '') {
            $('<p/>').text(message).appendTo($feedback);
        }

        if (Array.isArray(details) && details.length) {
            const $list = $('<ul/>');
            details.forEach(function(item) {
                $('<li/>').text(item).appendTo($list);
            });
            $feedback.append($list);
        }

        $feedback.attr('role', 'alert').show();
    }

    function normalizeErrorList(raw) {
        const messages = [];
        const seen = new Set();

        function push(value) {
            if (typeof value !== 'string') {
                return;
            }
            const trimmed = value.trim();
            if (!trimmed || seen.has(trimmed)) {
                return;
            }
            seen.add(trimmed);
            messages.push(trimmed);
        }

        (function walk(value) {
            if (value === undefined || value === null) {
                return;
            }
            if (typeof value === 'string') {
                push(value);
                return;
            }
            if (Array.isArray(value)) {
                value.forEach(walk);
                return;
            }
            if (typeof value === 'object') {
                if (typeof value.message === 'string') {
                    push(value.message);
                }
                Object.keys(value).forEach(function(key) {
                    if (key === 'message') {
                        return;
                    }
                    walk(value[key]);
                });
            }
        })(raw);

        return messages;
    }

    function safeJson(value) {
        try {
            return JSON.stringify(value);
        } catch (error) {
            return null;
        }
    }

    function getScheduleStatusKey(schedule, info) {
        const recurrence = (schedule && schedule.recurrence ? schedule.recurrence : 'disabled').toString();
        if (recurrence === 'disabled') {
            return 'paused';
        }

        if (info && typeof info.enabled === 'boolean' && !info.enabled) {
            return 'paused';
        }

        let rawNextRun = info && Object.prototype.hasOwnProperty.call(info, 'next_run') ? info.next_run : null;
        if (rawNextRun === null && info && Object.prototype.hasOwnProperty.call(info, 'nextRun')) {
            rawNextRun = info.nextRun;
        }

        const nextRunTimestamp = parseInt(rawNextRun, 10);
        if (Number.isFinite(nextRunTimestamp) && nextRunTimestamp > 0) {
            return 'active';
        }

        return 'pending';
    }

    function getStatusDescriptor(status) {
        return statusLabels[status] || statusLabels.pending;
    }

    function parseTimeParts(schedule) {
        const raw = schedule && schedule.time ? schedule.time.toString() : '23:59';
        const parts = raw.split(':');
        const hour = parseInt(parts[0], 10);
        const minute = parseInt(parts[1], 10);

        return {
            hour: Number.isFinite(hour) ? Math.min(Math.max(hour, 0), 23) : 23,
            minute: Number.isFinite(minute) ? Math.min(Math.max(minute, 0), 59) : 59
        };
    }

    function getIntervalMs(recurrence) {
        switch ((recurrence || '').toString()) {
            case 'every_five_minutes':
                return 5 * 60 * 1000;
            case 'every_fifteen_minutes':
                return 15 * 60 * 1000;
            case 'hourly':
                return 60 * 60 * 1000;
            case 'twice_daily':
                return 12 * 60 * 60 * 1000;
            case 'daily':
                return 24 * 60 * 60 * 1000;
            case 'weekly':
                return 7 * 24 * 60 * 60 * 1000;
            default:
                return 0;
        }
    }

    function addMonths(date, count) {
        const next = new Date(date.getTime());
        next.setMonth(next.getMonth() + count);
        return next;
    }

    function clampDayOfMonth(value) {
        if (value === undefined || value === null) {
            return null;
        }
        const parsed = parseInt(value, 10);
        if (!Number.isFinite(parsed)) {
            return null;
        }
        return Math.min(Math.max(parsed, 1), 31);
    }

    function getScheduleDayOfMonth(schedule) {
        if (schedule && Object.prototype.hasOwnProperty.call(schedule, 'day_of_month')) {
            const normalized = clampDayOfMonth(schedule.day_of_month);
            if (normalized !== null) {
                return normalized;
            }
        }

        const fallback = clampDayOfMonth(defaultScheduleData.day_of_month);
        if (fallback !== null) {
            return fallback;
        }

        return 1;
    }

    function getDaysInMonth(year, monthIndex) {
        return new Date(year, monthIndex + 1, 0).getDate();
    }

    function resolveMonthlyOccurrence(baseDate, dayOfMonth, hour, minute) {
        const occurrence = new Date(baseDate.getTime());
        occurrence.setHours(hour, minute, 0, 0);
        occurrence.setDate(1);
        const year = occurrence.getFullYear();
        const monthIndex = occurrence.getMonth();
        const daysInMonth = getDaysInMonth(year, monthIndex);
        occurrence.setDate(Math.min(dayOfMonth, daysInMonth));
        occurrence.setHours(hour, minute, 0, 0);
        return occurrence;
    }

    function computeFallbackNextTimestamp(schedule, referenceSeconds) {
        const recurrence = (schedule && schedule.recurrence ? schedule.recurrence : 'disabled').toString();
        if (recurrence === 'disabled') {
            return null;
        }

        const reference = Number.isFinite(referenceSeconds) ? referenceSeconds : Math.floor(Date.now() / 1000);
        const referenceDate = new Date(reference * 1000);
        const timeParts = parseTimeParts(schedule);

        if (recurrence === 'every_five_minutes' || recurrence === 'every_fifteen_minutes') {
            const intervalMinutes = recurrence === 'every_five_minutes' ? 5 : 15;
            const occurrence = new Date(referenceDate.getTime());
            occurrence.setHours(timeParts.hour, timeParts.minute, 0, 0);
            while (occurrence.getTime() / 1000 <= reference) {
                occurrence.setMinutes(occurrence.getMinutes() + intervalMinutes);
            }
            return Math.floor(occurrence.getTime() / 1000);
        }

        if (recurrence === 'hourly') {
            const occurrence = new Date(referenceDate.getTime());
            occurrence.setMinutes(timeParts.minute, 0, 0);
            if (occurrence.getTime() / 1000 <= reference) {
                occurrence.setHours(occurrence.getHours() + 1);
            }
            return Math.floor(occurrence.getTime() / 1000);
        }

        const occurrence = new Date(referenceDate.getTime());
        occurrence.setHours(timeParts.hour, timeParts.minute, 0, 0);

        if (recurrence === 'twice_daily') {
            while (occurrence.getTime() / 1000 <= reference) {
                occurrence.setHours(occurrence.getHours() + 12);
                if (occurrence.getTime() / 1000 - reference > 12 * 60 * 60) {
                    break;
                }
            }
            return Math.floor(occurrence.getTime() / 1000);
        }

        if (recurrence === 'daily') {
            if (occurrence.getTime() / 1000 <= reference) {
                occurrence.setDate(occurrence.getDate() + 1);
            }
            return Math.floor(occurrence.getTime() / 1000);
        }

        if (recurrence === 'weekly') {
            const days = ['sunday', 'monday', 'tuesday', 'wednesday', 'thursday', 'friday', 'saturday'];
            const dayKey = (schedule && schedule.day ? schedule.day : 'sunday').toString().toLowerCase();
            const targetIndex = days.indexOf(dayKey);
            const currentIndex = occurrence.getDay();

            let diff = targetIndex - currentIndex;
            if (diff < 0 || (diff === 0 && occurrence.getTime() / 1000 <= reference)) {
                diff += 7;
            }
            occurrence.setDate(occurrence.getDate() + diff);
            if (occurrence.getTime() / 1000 <= reference) {
                occurrence.setDate(occurrence.getDate() + 7);
            }
            return Math.floor(occurrence.getTime() / 1000);
        }

        if (recurrence === 'monthly') {
            const dayOfMonth = getScheduleDayOfMonth(schedule);
            let monthlyOccurrence = resolveMonthlyOccurrence(referenceDate, dayOfMonth, timeParts.hour, timeParts.minute);
            if (monthlyOccurrence.getTime() / 1000 <= reference) {
                const nextBase = addMonths(monthlyOccurrence, 1);
                monthlyOccurrence = resolveMonthlyOccurrence(nextBase, dayOfMonth, timeParts.hour, timeParts.minute);
            }
            return Math.floor(monthlyOccurrence.getTime() / 1000);
        }

        return null;
    }

    function buildTimelineEvents(schedules, nextRuns, view) {
        if (!Array.isArray(schedules) || !schedules.length) {
            return [];
        }

        const events = [];
        const start = new Date();
        const end = new Date(start.getTime() + (timelineRanges[view] || timelineRanges.week) * 24 * 60 * 60 * 1000);
        const nextRunsMap = nextRuns && typeof nextRuns === 'object' ? nextRuns : {};

        schedules.forEach(function(schedule) {
            if (!schedule || typeof schedule !== 'object') {
                return;
            }
            const recurrence = (schedule.recurrence || 'disabled').toString();
            if (recurrence === 'disabled') {
                return;
            }

            const scheduleId = (schedule.id || '').toString();
            const info = nextRunsMap[scheduleId];

            let baseTimestamp = info && info.next_run ? parseInt(info.next_run, 10) : NaN;
            if (!Number.isFinite(baseTimestamp) || baseTimestamp <= 0) {
                baseTimestamp = computeFallbackNextTimestamp(schedule, Math.floor(start.getTime() / 1000));
            }

            if (!Number.isFinite(baseTimestamp) || !baseTimestamp) {
                return;
            }

            let occurrence = new Date(baseTimestamp * 1000);
            const timeParts = parseTimeParts(schedule);
            const dayOfMonth = getScheduleDayOfMonth(schedule);
            if (recurrence === 'monthly') {
                occurrence = resolveMonthlyOccurrence(occurrence, dayOfMonth, timeParts.hour, timeParts.minute);
            }
            const interval = getIntervalMs(recurrence);
            let guard = 0;

            if (occurrence < start && (interval > 0 || recurrence === 'monthly')) {
                while (occurrence < start && guard < 200) {
                    if (recurrence === 'monthly') {
                        const nextBase = addMonths(occurrence, 1);
                        occurrence = resolveMonthlyOccurrence(nextBase, dayOfMonth, timeParts.hour, timeParts.minute);
                    } else {
                        occurrence = new Date(occurrence.getTime() + interval);
                    }
                    guard++;
                }
            }

            guard = 0;
            while (occurrence <= end && guard < 200) {
                events.push({
                    schedule: schedule,
                    info: info,
                    timestamp: Math.floor(occurrence.getTime() / 1000),
                    status: getScheduleStatusKey(schedule, info)
                });

                if (recurrence === 'monthly') {
                    const nextBase = addMonths(occurrence, 1);
                    occurrence = resolveMonthlyOccurrence(nextBase, dayOfMonth, timeParts.hour, timeParts.minute);
                } else if (interval > 0) {
                    occurrence = new Date(occurrence.getTime() + interval);
                } else {
                    break;
                }

                guard++;
            }
        });

        events.sort(function(a, b) {
            return a.timestamp - b.timestamp;
        });

        return events;
    }

    function renderTimeline() {
        if (!$timeline.length) {
            return;
        }

        const view = state.timelineView || 'week';
        const schedules = Array.isArray(state.schedules) ? state.schedules : [];
        const nextRuns = state.nextRuns || {};

        const $grid = $timeline.find('[data-role="timeline-grid"]');
        const $list = $timeline.find('[data-role="timeline-list"]');
        const $empty = $timeline.find('[data-role="timeline-empty"]');

        if (!$grid.length || !$list.length || !$empty.length) {
            return;
        }

        $grid.empty();
        $list.empty();

        const events = buildTimelineEvents(schedules, nextRuns, view);
        const rangeDays = timelineRanges[view] || timelineRanges.week;
        const startDay = new Date();
        startDay.setHours(0, 0, 0, 0);

        const buckets = new Map();
        events.forEach(function(event) {
            const date = new Date(event.timestamp * 1000);
            const key = date.toISOString().slice(0, 10);
            if (!buckets.has(key)) {
                buckets.set(key, []);
            }
            buckets.get(key).push(event);
        });

        let dayFormatter;
        let timeFormatter;
        try {
            dayFormatter = new Intl.DateTimeFormat(undefined, { weekday: 'short', day: 'numeric', month: 'numeric' });
            timeFormatter = new Intl.DateTimeFormat(undefined, { hour: '2-digit', minute: '2-digit' });
        } catch (error) {
            dayFormatter = null;
            timeFormatter = null;
        }

        const $gridInner = $('<div/>', { class: 'bjlg-schedule-timeline__grid-inner' });
        for (let dayIndex = 0; dayIndex < rangeDays; dayIndex++) {
            const dayDate = new Date(startDay.getTime() + dayIndex * 24 * 60 * 60 * 1000);
            const key = dayDate.toISOString().slice(0, 10);
            const entries = (buckets.get(key) || []).slice().sort(function(a, b) {
                return a.timestamp - b.timestamp;
            });

            const $column = $('<div/>', { class: 'bjlg-schedule-timeline__column' });
            const heading = dayFormatter ? dayFormatter.format(dayDate) : dayDate.toLocaleDateString();
            $('<div/>', { class: 'bjlg-schedule-timeline__column-header', text: heading }).appendTo($column);

            if (!entries.length) {
                $('<div/>', { class: 'bjlg-schedule-timeline__event bjlg-schedule-timeline__event--empty', text: '—' }).appendTo($column);
            } else {
                entries.forEach(function(entry) {
                    const schedule = entry.schedule || {};
                    const descriptor = getStatusDescriptor(entry.status);
                    const recurrence = (schedule.recurrence || '').toString();
                    const eventDate = new Date(entry.timestamp * 1000);
                    const $event = $('<div/>', {
                        class: 'bjlg-schedule-timeline__event bjlg-schedule-timeline__event--' + entry.status,
                        'data-schedule-id': schedule.id || ''
                    });

                    $('<strong/>', {
                        class: 'bjlg-schedule-timeline__event-label',
                        text: schedule.label || schedule.id || 'Planification'
                    }).appendTo($event);

                    const timeText = timeFormatter ? timeFormatter.format(eventDate) : eventDate.toLocaleTimeString();
                    $('<span/>', { class: 'bjlg-schedule-timeline__event-time', text: timeText }).appendTo($event);
                    $('<span/>', {
                        class: 'bjlg-schedule-timeline__event-meta',
                        text: recurrenceLabels[recurrence] || recurrence || '—'
                    }).appendTo($event);
                    $('<span/>', {
                        class: 'bjlg-status-badge ' + descriptor.className,
                        text: descriptor.label
                    }).appendTo($event);

                    $column.append($event);
                });
            }

            $gridInner.append($column);
        }

        $grid.append($gridInner);

        events.forEach(function(entry) {
            const schedule = entry.schedule || {};
            const descriptor = getStatusDescriptor(entry.status);
            const eventDate = new Date(entry.timestamp * 1000);
            const $item = $('<li/>', {
                class: 'bjlg-schedule-timeline__list-item bjlg-schedule-timeline__list-item--' + entry.status,
                'data-schedule-id': schedule.id || ''
            });

            const $header = $('<div/>', { class: 'bjlg-schedule-timeline__list-header' }).appendTo($item);
            $('<strong/>', { text: schedule.label || schedule.id || 'Planification' }).appendTo($header);
            $('<span/>', { class: 'bjlg-status-badge ' + descriptor.className, text: descriptor.label }).appendTo($header);

            const $meta = $('<div/>', { class: 'bjlg-schedule-timeline__list-meta' }).appendTo($item);
            const dateText = dayFormatter ? dayFormatter.format(eventDate) : eventDate.toLocaleDateString();
            const timeText = timeFormatter ? timeFormatter.format(eventDate) : eventDate.toLocaleTimeString();
            const recurrenceText = recurrenceLabels[(schedule.recurrence || '').toString()] || schedule.recurrence || '—';
            $meta.text(dateText + ' • ' + timeText + ' • ' + recurrenceText);

            $list.append($item);
        });

        $empty.prop('hidden', events.length > 0);

        $timeline.find('[data-role="timeline-view"]').removeClass('is-active');
        $timeline.find('[data-role="timeline-view"][data-view="' + view + '"]').addClass('is-active');
    }

    function updateState(schedules, nextRuns, options) {
        options = options || {};

        if (Array.isArray(schedules)) {
            state.schedules = schedules.slice();
        }

        if (nextRuns && typeof nextRuns === 'object') {
            state.nextRuns = $.extend(true, {}, nextRuns);
        }

        const schedulesJson = safeJson(state.schedules);
        if (schedulesJson) {
            $scheduleForm.attr('data-schedules', schedulesJson);
            $('#bjlg-schedule-overview').attr('data-schedules', schedulesJson);
            if ($timeline.length) {
                $timeline.attr('data-schedules', schedulesJson);
            }
        }

        const nextRunsJson = safeJson(state.nextRuns);
        if (nextRunsJson) {
            $scheduleForm.attr('data-next-runs', nextRunsJson);
            $('#bjlg-schedule-overview').attr('data-next-runs', nextRunsJson);
            if ($timeline.length) {
                $timeline.attr('data-next-runs', nextRunsJson);
            }
        }

        if ($timeline.length && !options.skipTimeline) {
            renderTimeline();
        }
    }

    function findScheduleById(scheduleId) {
        if (!Array.isArray(state.schedules) || !state.schedules.length) {
            return null;
        }
        const target = (scheduleId || '').toString();
        for (let index = 0; index < state.schedules.length; index += 1) {
            const schedule = state.schedules[index];
            if (schedule && (schedule.id || '').toString() === target) {
                return schedule;
            }
        }
        return null;
    }

    function scheduleItems() {
        return $scheduleList.find('.bjlg-schedule-item').not('.bjlg-schedule-item--template');
    }

    function cloneTemplate() {
        const $clone = $template.clone();
        $clone.removeClass('bjlg-schedule-item--template');
        $clone.removeAttr('data-template');
        $clone.removeAttr('style');
        return $clone;
    }

    function assignFieldPrefix($item, prefix) {
        $item.find('[name]').each(function() {
            const $field = $(this);
            const name = $field.attr('name');
            if (!name) {
                return;
            }
            const updated = name.replace(/schedules\[[^\]]+\]/, 'schedules[' + prefix + ']');
            $field.attr('name', updated);
        });

        const $labelField = $item.find('[data-field="label"]');
        if ($labelField.length) {
            const oldId = $labelField.attr('id');
            const newId = 'bjlg-schedule-label-' + prefix;
            $labelField.attr('id', newId);
            if (typeof oldId === 'string') {
                $item.find('label[for="' + oldId + '"]').attr('for', newId);
            }
            $item.find('label[for^="bjlg-schedule-label-"]').attr('for', newId);
        }

        $item.find('[data-id-template]').each(function() {
            const $node = $(this);
            const template = $node.attr('data-id-template');
            if (typeof template !== 'string' || !template.includes('%s')) {
                return;
            }
            const newId = template.replace('%s', prefix);
            $node.attr('id', newId);
        });

        $item.find('[data-for-template]').each(function() {
            const $label = $(this);
            const template = $label.attr('data-for-template');
            if (typeof template !== 'string' || !template.includes('%s')) {
                return;
            }
            const newFor = template.replace('%s', prefix);
            $label.attr('for', newFor);
        });

        $item.find('[data-describedby-template]').each(function() {
            const $node = $(this);
            const template = $node.attr('data-describedby-template');
            if (typeof template !== 'string' || !template.includes('%s')) {
                return;
            }
            const newValue = template.replace('%s', prefix);
            $node.attr('aria-describedby', newValue);
        });
    }

    function setScheduleId($item, scheduleId) {
        $item.attr('data-schedule-id', scheduleId || '');
        $item.find('[data-field="id"]').val(scheduleId || '');
        updateRunButtonState($item);
    }

    function updateRunButtonState($item) {
        const $button = $item.find('.bjlg-run-schedule-now');
        if (!$button.length) {
            return;
        }
        const scheduleId = ($item.find('[data-field="id"]').val() || '').toString();
        $button.prop('disabled', !scheduleId);
    }

    function toggleScheduleRows($item) {
        const recurrence = ($item.find('[data-field="recurrence"]').val() || '').toString();
        const $weekly = $item.find('.bjlg-schedule-weekly-options');
        const $monthly = $item.find('.bjlg-schedule-monthly-options');
        const $time = $item.find('.bjlg-schedule-time-options');
        const $custom = $item.find('.bjlg-schedule-custom-options');

        if ($weekly.length) {
            if (recurrence === 'weekly') {
                $weekly.show().attr('aria-hidden', 'false');
            } else {
                $weekly.hide().attr('aria-hidden', 'true');
            }
        }

        if ($monthly.length) {
            if (recurrence === 'monthly') {
                $monthly.show().attr('aria-hidden', 'false');
            } else {
                $monthly.hide().attr('aria-hidden', 'true');
            }
        }

        if ($time.length) {
            if (recurrence === 'disabled' || recurrence === 'custom') {
                $time.hide().attr('aria-hidden', 'true');
            } else {
                $time.show().attr('aria-hidden', 'false');
            }
        }

        if ($custom.length) {
            if (recurrence === 'custom') {
                $custom.show().attr('aria-hidden', 'false');
                initCronAssistant($item);
            } else {
                $custom.hide().attr('aria-hidden', 'true');
                resetCronAssistant($item);
            }
        }
    }

    function normalizePatterns(value) {
        if (Array.isArray(value)) {
            return value.map(function(entry) {
                return (entry || '').toString().trim();
            }).filter(Boolean);
        }
        if (typeof value !== 'string') {
            return [];
        }
        return value.split(/[\r\n,]+/).map(function(entry) {
            return entry.trim();
        }).filter(Boolean);
    }

    function patternsToTextarea(value) {
        if (Array.isArray(value)) {
            return value.join('\n');
        }
        if (typeof value === 'string') {
            return value;
        }
        return '';
    }

    function normalizePostChecks(value) {
        const normalized = { checksum: false, dry_run: false };
        if (Array.isArray(value)) {
            value.forEach(function(entry) {
                const key = (entry || '').toString().toLowerCase();
                if (key === 'checksum' || key === 'dry_run') {
                    normalized[key] = true;
                }
            });
            return normalized;
        }
        if (value && typeof value === 'object') {
            normalized.checksum = !!value.checksum;
            normalized.dry_run = !!value.dry_run;
        }
        return normalized;
    }

    function tokenizeCronExpression(value) {
        const tokens = [];
        if (typeof value !== 'string' || value.trim() === '') {
            return tokens;
        }
        const pattern = /\S+/g;
        let match;
        while ((match = pattern.exec(value)) !== null) {
            tokens.push({
                value: match[0],
                start: match.index,
                end: match.index + match[0].length
            });
        }
        return tokens;
    }

    function getCronCursorContext(input, tokens) {
        const element = input && input.nodeType === 1 ? input : null;
        if (!element) {
            return { fieldIndex: 0, tokenValue: '', tokenStart: 0, tokenEnd: 0, partial: '', selectionStart: 0 };
        }
        const value = element.value || '';
        const cursor = typeof element.selectionStart === 'number' ? element.selectionStart : value.length;
        const tokenList = Array.isArray(tokens) ? tokens : tokenizeCronExpression(value);
        if (!tokenList.length) {
            return { fieldIndex: 0, tokenValue: '', tokenStart: cursor, tokenEnd: cursor, partial: '', selectionStart: cursor };
        }
        for (let index = 0; index < tokenList.length; index += 1) {
            const token = tokenList[index];
            if (cursor < token.start) {
                return {
                    fieldIndex: Math.min(index, cronFieldCount - 1),
                    tokenValue: '',
                    tokenStart: cursor,
                    tokenEnd: cursor,
                    partial: '',
                    selectionStart: cursor
                };
            }
            if (cursor <= token.end) {
                const partialLength = Math.max(0, cursor - token.start);
                return {
                    fieldIndex: Math.min(index, cronFieldCount - 1),
                    tokenValue: token.value,
                    tokenStart: token.start,
                    tokenEnd: token.end,
                    partial: token.value.slice(0, partialLength),
                    selectionStart: cursor
                };
            }
        }
        return {
            fieldIndex: Math.min(tokenList.length, cronFieldCount - 1),
            tokenValue: '',
            tokenStart: cursor,
            tokenEnd: cursor,
            partial: '',
            selectionStart: cursor
        };
    }

    function normalizeCronExpressionSpacing(value) {
        if (typeof value !== 'string') {
            return '';
        }
        return value.replace(/\s+/g, ' ').trim();
    }

    function renderCronPresets($container) {
        if (!$container || !$container.length || $container.data('initialized')) {
            return;
        }
        const fragment = $(document.createDocumentFragment());
        cronPresets.forEach(function(preset) {
            const $button = $('<button/>', {
                type: 'button',
                class: 'button button-secondary bjlg-cron-preset',
                text: preset.label,
                'data-cron-preset': preset.expression
            });
            const ariaLabel = preset.description ? preset.label + ' – ' + preset.description : preset.label;
            $button.attr('aria-label', ariaLabel);
            $button.attr('title', preset.description ? preset.description + ' (' + preset.expression + ')' : preset.expression);
            fragment.append($button);
        });
        $container.append(fragment).data('initialized', true);
    }

    function computeFieldSuggestions(fieldIndex, partial) {
        const tokens = cronFieldTokens[fieldIndex];
        if (!tokens) {
            return [];
        }
        const normalized = (partial || '').toString().toLowerCase();
        if (!normalized) {
            return tokens.slice(0, 6);
        }
        return tokens.filter(function(entry) {
            const value = entry.value.toLowerCase();
            const label = (entry.label || '').toLowerCase();
            return value.indexOf(normalized) === 0 || label.indexOf(normalized) !== -1;
        }).slice(0, 6);
    }

    function renderCronSuggestions($container, suggestions) {
        if (!$container || !$container.length) {
            return;
        }
        $container.empty();
        if (!Array.isArray(suggestions) || !suggestions.length) {
            $container.attr('aria-hidden', 'true');
            return;
        }
        const fragment = $(document.createDocumentFragment());
        suggestions.forEach(function(entry) {
            const $button = $('<button/>', {
                type: 'button',
                class: 'bjlg-cron-suggestion button-link',
                text: entry.label || entry.value,
                'data-cron-suggestion': entry.value,
                role: 'option'
            });
            $button.attr('title', entry.value);
            fragment.append($button);
        });
        $container.attr('aria-hidden', 'false').append(fragment);
    }

    function applyCronExpression($input, expression) {
        if (!$input || !$input.length) {
            return;
        }
        const normalized = normalizeCronExpressionSpacing(expression || '');
        $input.val(normalized);
        const element = $input.get(0);
        if (element && typeof element.focus === 'function') {
            element.focus();
        }
        if (element && typeof element.setSelectionRange === 'function') {
            const caret = normalized.length;
            element.setSelectionRange(caret, caret);
        }
        $input.trigger('input');
        $input.trigger('change');
    }

    function applyCronSuggestion($input, suggestion) {
        if (!$input || !$input.length || !suggestion) {
            return;
        }
        const element = $input.get(0);
        const value = ($input.val() || '').toString();
        const tokens = tokenizeCronExpression(value);
        const context = $input.data('cronAssistantContext') || getCronCursorContext(element, tokens);
        const values = tokens.map(function(token) { return token.value; });
        const index = Math.max(0, Math.min(context.fieldIndex || 0, cronFieldCount - 1));
        if (context.tokenValue && index < values.length) {
            values[index] = suggestion;
        } else {
            values.splice(index, 0, suggestion);
        }
        const newValue = values.join(' ');
        $input.val(newValue);
        if (element && typeof element.focus === 'function') {
            element.focus();
        }
        if (element && typeof element.setSelectionRange === 'function') {
            let caret = 0;
            for (let i = 0; i <= index && i < values.length; i += 1) {
                if (i > 0) {
                    caret += 1;
                }
                caret += values[i].length;
            }
            element.setSelectionRange(caret, caret);
        }
        $input.trigger('input');
        $input.trigger('change');
    }

    function extractInvalidNames(field, allowedSet) {
        if (!field || typeof field !== 'string') {
            return [];
        }
        const matches = field.match(/[A-Za-z]+/g) || [];
        const invalid = [];
        matches.forEach(function(name) {
            const normalized = name.toLowerCase();
            if (!allowedSet.has(normalized) && invalid.indexOf(name) === -1) {
                invalid.push(name);
            }
        });
        return invalid;
    }

    function extractOutOfRange(field, min, max, options) {
        if (!field || typeof field !== 'string') {
            return [];
        }
        const opts = options || {};
        const numbers = field.match(/\d+/g) || [];
        const invalid = [];
        numbers.forEach(function(entry) {
            const value = parseInt(entry, 10);
            if (!Number.isFinite(value)) {
                return;
            }
            if (opts.allowSevenForSunday && value === 7) {
                return;
            }
            if (value < min || value > max) {
                if (invalid.indexOf(entry) === -1) {
                    invalid.push(entry);
                }
            }
        });
        return invalid;
    }

    function describeDaysOfWeek(field) {
        if (!field || typeof field !== 'string') {
            return '';
        }
        const value = field.toLowerCase();
        if (value.indexOf('-') !== -1) {
            const parts = value.split('-');
            if (parts.length === 2 && cronDayDisplay[parts[0]] && cronDayDisplay[parts[1]]) {
                return 'du ' + cronDayDisplay[parts[0]] + ' au ' + cronDayDisplay[parts[1]];
            }
        }
        const tokens = value.split(',');
        const labels = tokens.map(function(token) {
            const name = token.trim();
            return cronDayDisplay[name] || name;
        }).filter(Boolean);
        if (!labels.length) {
            return value;
        }
        if (labels.length === 1) {
            return labels[0];
        }
        return labels.slice(0, -1).join(', ') + ' et ' + labels[labels.length - 1];
    }

    function describeDaysOfMonth(field) {
        if (!field || typeof field !== 'string') {
            return '';
        }
        if (field === '*') {
            return 'chaque jour du mois';
        }
        const stepMatch = field.match(/^\*\/(\d+)$/);
        if (stepMatch) {
            const stepValue = parseInt(stepMatch[1], 10);
            if (Number.isFinite(stepValue) && stepValue > 0) {
                return 'tous les ' + stepValue + ' jours du mois';
            }
        }
        if (field.indexOf('-') !== -1) {
            const parts = field.split('-');
            if (parts.length === 2) {
                return 'du ' + parts[0] + ' au ' + parts[1];
            }
        }
        const tokens = field.split(',').map(function(entry) { return entry.trim(); }).filter(Boolean);
        if (!tokens.length) {
            return field;
        }
        if (tokens.length === 1) {
            return 'le ' + tokens[0];
        }
        return 'les jours ' + tokens.slice(0, -1).join(', ') + ' et ' + tokens[tokens.length - 1];
    }

    function formatCronTime(hour, minute) {
        const hh = Number.isFinite(hour) ? (hour < 10 ? '0' + hour : String(hour)) : '00';
        const mm = Number.isFinite(minute) ? (minute < 10 ? '0' + minute : String(minute)) : '00';
        return hh + 'h' + mm;
    }

    function computeFrequencyHint(fields) {
        if (!Array.isArray(fields) || fields.length !== cronFieldCount) {
            return '';
        }
        const minuteField = fields[0];
        const hourField = fields[1];
        const domField = fields[2];
        const dowField = fields[4];

        if ((minuteField === '*' || minuteField === '*/1') && (hourField === '*' || hourField === '*/1')) {
            return 'Fréquence estimée : toutes les minutes.';
        }

        const minuteStepMatch = minuteField.match(/^\*\/(\d+)$/);
        if (minuteStepMatch && (hourField === '*' || hourField === '*/1')) {
            const stepValue = parseInt(minuteStepMatch[1], 10);
            if (Number.isFinite(stepValue) && stepValue > 1) {
                return 'Fréquence estimée : toutes les ' + stepValue + ' minutes.';
            }
        }

        const minuteValue = parseInt(minuteField, 10);
        const hourValue = parseInt(hourField, 10);
        const hourStepMatch = hourField.match(/^\*\/(\d+)$/);
        if (hourStepMatch && Number.isFinite(minuteValue)) {
            const stepValue = parseInt(hourStepMatch[1], 10);
            if (Number.isFinite(stepValue) && stepValue > 0) {
                const minuteDisplay = minuteValue < 10 ? '0' + minuteValue : String(minuteValue);
                return 'Fréquence estimée : toutes les ' + stepValue + ' heures (à ' + minuteDisplay + ' min).';
            }
        }

        if (Number.isFinite(hourValue) && Number.isFinite(minuteValue)) {
            if (domField === '*' && dowField === '*') {
                return 'Fréquence estimée : tous les jours à ' + formatCronTime(hourValue, minuteValue) + '.';
            }
            if (dowField !== '*') {
                return 'Fréquence estimée : chaque ' + describeDaysOfWeek(dowField) + ' à ' + formatCronTime(hourValue, minuteValue) + '.';
            }
            if (domField !== '*') {
                return 'Fréquence estimée : ' + describeDaysOfMonth(domField) + ' à ' + formatCronTime(hourValue, minuteValue) + '.';
            }
        }

        if (minuteField === '0' && hourField === '*') {
            return 'Fréquence estimée : au début de chaque heure.';
        }

        return '';
    }

    function evaluateCronExpression(expression) {
        const result = { normalized: '', errors: [], warnings: [], frequencyHint: '' };
        const value = typeof expression === 'string' ? expression.trim() : '';
        if (value === '') {
            return result;
        }
        const normalized = normalizeCronExpressionSpacing(value);
        if (normalized === '') {
            result.errors.push('Expression Cron invalide.');
            return result;
        }
        if (!cronAllowedPattern.test(normalized)) {
            result.errors.push('Seuls les caractères 0-9, *, -, /, , et les abréviations sont autorisés.');
            return result;
        }
        const fields = normalized.split(' ');
        if (fields.length !== cronFieldCount) {
            result.errors.push('Le format doit contenir 5 champs : minute, heure, jour du mois, mois et jour de semaine.');
            return result;
        }

        const minuteField = fields[0];
        const hourField = fields[1];
        const domField = fields[2];
        const monthField = fields[3];
        const dowField = fields[4];

        const invalidMonths = extractInvalidNames(monthField, cronMonthSet);
        if (invalidMonths.length) {
            result.errors.push('Mois invalide : ' + invalidMonths.join(', ') + '.');
        }

        const invalidDays = extractInvalidNames(dowField, cronDaySet);
        if (invalidDays.length) {
            result.errors.push('Jour de semaine invalide : ' + invalidDays.join(', ') + '.');
        }

        const minuteOut = extractOutOfRange(minuteField, 0, 59);
        if (minuteOut.length) {
            result.errors.push('Minutes hors plage : ' + minuteOut.join(', ') + '.');
        }

        const hourOut = extractOutOfRange(hourField, 0, 23);
        if (hourOut.length) {
            result.errors.push('Heures hors plage : ' + hourOut.join(', ') + '.');
        }

        const domOut = extractOutOfRange(domField, 1, 31);
        if (domOut.length) {
            result.errors.push('Jours du mois hors plage : ' + domOut.join(', ') + '.');
        }

        const monthOut = extractOutOfRange(monthField, 1, 12);
        if (monthOut.length) {
            result.errors.push('Mois hors plage : ' + monthOut.join(', ') + '.');
        }

        const dowOut = extractOutOfRange(dowField, 0, 6, { allowSevenForSunday: true });
        if (dowOut.length) {
            result.errors.push('Jours de semaine hors plage : ' + dowOut.join(', ') + '.');
        }

        if (domField !== '*' && dowField !== '*') {
            result.warnings.push('Définir à la fois le jour du mois et le jour de semaine peut empêcher l\'exécution.');
        }

        const minuteStepMatch = minuteField.match(/^\*\/(\d+)$/);
        if ((minuteField === '*' || minuteField === '*/1') && (hourField === '*' || hourField === '*/1')) {
            result.warnings.push('Cette expression déclenche une exécution toutes les minutes.');
        } else if (minuteStepMatch && (hourField === '*' || hourField === '*/1')) {
            const stepValue = parseInt(minuteStepMatch[1], 10);
            if (Number.isFinite(stepValue) && stepValue > 0 && stepValue < 5) {
                result.warnings.push('Cette expression planifie plus de 12 exécutions par heure.');
            }
        } else if (minuteField.split(',').length >= 6 && (hourField === '*' || hourField === '*/1')) {
            result.warnings.push('Beaucoup de minutes listées : vérifiez que la fréquence reste supportable.');
        }

        result.normalized = normalized;
        result.frequencyHint = computeFrequencyHint(fields);
        return result;
    }

    function updateCronAssistantState($input) {
        if (!$input || !$input.length) {
            return;
        }
        const $helper = $input.closest('td').find('[data-cron-helper]');
        if (!$helper.length) {
            return;
        }
        const $message = $helper.find('[data-cron-message]');
        const $frequency = $helper.find('[data-cron-frequency]');
        const $suggestions = $helper.find('[data-cron-suggestions]');
        $message.removeClass('is-error is-warning is-success is-neutral');
        const value = ($input.val() || '').toString();
        const element = $input.get(0);
        const context = getCronCursorContext(element);
        const fieldIndex = Math.max(0, Math.min(context.fieldIndex || 0, cronFieldCount - 1));
        $input.data('cronAssistantContext', context);
        renderCronSuggestions($suggestions, computeFieldSuggestions(fieldIndex, context.partial));

        const trimmed = value.trim();
        $frequency.text('');
        $input.removeClass('bjlg-cron-input--error bjlg-cron-input--warning bjlg-cron-input--success');
        if (!trimmed) {
            $message.addClass('is-neutral').text('Saisissez une expression Cron complète (5 champs).');
            return;
        }

        const evaluation = evaluateCronExpression(trimmed);
        if (evaluation.errors.length) {
            $message.addClass('is-error').text(evaluation.errors[0]);
            $input.addClass('bjlg-cron-input--error');
        } else if (evaluation.warnings.length) {
            $message.addClass('is-warning').text(evaluation.warnings[0]);
            $input.addClass('bjlg-cron-input--warning');
        } else {
            $message.addClass('is-success').text('Expression valide.');
            $input.addClass('bjlg-cron-input--success');
        }

        if (evaluation.frequencyHint) {
            $frequency.text(evaluation.frequencyHint);
        }
    }

    function setupCronAssistantForItem($item) {
        if (!$item || !$item.length) {
            return;
        }
        const $input = $item.find('[data-field="custom_cron"]');
        const $helper = $item.find('[data-cron-helper]');
        if (!$input.length || !$helper.length) {
            return;
        }
        if ($input.data('cronAssistantReady')) {
            updateCronAssistantState($input);
            return;
        }

        $input.data('cronAssistantReady', true);
        const $presets = $helper.find('[data-cron-presets]');
        renderCronPresets($presets);

        $helper.on('mousedown', '[data-cron-preset]', function(event) {
            event.preventDefault();
            const expression = ($(this).data('cron-preset') || $(this).attr('data-cron-preset') || '').toString();
            if (!expression) {
                return;
            }
            applyCronExpression($input, expression);
        });

        $helper.on('mousedown', '[data-cron-suggestion]', function(event) {
            event.preventDefault();
            const suggestion = ($(this).data('cron-suggestion') || $(this).attr('data-cron-suggestion') || '').toString();
            if (!suggestion) {
                return;
            }
            applyCronSuggestion($input, suggestion);
        });

        $input.on('focus input keyup click', function() {
            updateCronAssistantState($input);
        });

        $input.on('change', function() {
            updateCronAssistantState($input);
        });

        updateCronAssistantState($input);
    }

    const badgeStyles = {
        display: 'inline-flex',
        alignItems: 'center',
        justifyContent: 'center',
        borderRadius: '4px',
        padding: '2px 6px',
        fontSize: '0.8em',
        fontWeight: '600',
        color: '#ffffff',
        marginRight: '4px',
        marginTop: '2px'
    };

    const groupStyles = {
        display: 'flex',
        flexWrap: 'wrap',
        alignItems: 'center',
        gap: '4px',
        marginBottom: '6px'
    };

    function createScheduleBadgeElement(badge) {
        const classes = Array.isArray(badge.classes) ? badge.classes.slice() : [];
        classes.unshift('bjlg-badge');
        const $badge = $('<span/>', { class: classes.join(' '), text: badge.label });
        const styles = $.extend({}, badgeStyles, { backgroundColor: badge.color || '#4b5563' });
        $badge.css(styles);
        return $badge;
    }

    function renderScheduleBadgeGroups($target, groups) {
        if (!$target || !$target.length) {
            return;
        }
        const fragment = $(document.createDocumentFragment());
        groups.forEach(function(group) {
            const $group = $('<div/>', { class: 'bjlg-badge-group' }).css(groupStyles);
            $('<strong/>', { class: 'bjlg-badge-group-title', text: group.title + ' :' }).appendTo($group);
            group.badges.forEach(function(badge) {
                $group.append(createScheduleBadgeElement(badge));
            });
            fragment.append($group);
        });
        $target.empty().append(fragment);
    }

    function getCronFieldElements($input) {
        const $field = $input.closest('[data-cron-field]');
        if (!$field.length) {
            return null;
        }
        const $panel = $field.find('[data-cron-helper]').first();
        const $previewList = $field.find('[data-cron-preview-list]').first();
        const $warnings = $field.find('[data-cron-warnings]').first();
        const $toggle = $field.find('.bjlg-cron-helper-toggle').first();

        return {
            field: $field,
            panel: $panel,
            previewList: $previewList,
            warnings: $warnings,
            toggle: $toggle
        };
    }

    function getCronDefaultMessage($list) {
        if (!$list || !$list.length) {
            return '';
        }
        const stored = $list.attr('data-default-message');
        return typeof stored === 'string' ? stored : '';
    }

    function setCronPanelVisibility(elements, visible) {
        if (!elements) {
            return;
        }
        const $panel = elements.panel;
        const $toggle = elements.toggle;

        if ($panel && $panel.length) {
            if (visible) {
                $panel.removeClass('bjlg-hidden');
            } else {
                $panel.addClass('bjlg-hidden');
            }
        }

        if ($toggle && $toggle.length) {
            const showLabel = ($toggle.attr('data-label-show') || '').toString();
            const hideLabel = ($toggle.attr('data-label-hide') || '').toString();
            if (visible) {
                $toggle.attr('aria-expanded', 'true');
                if (hideLabel) {
                    $toggle.text(hideLabel);
                }
            } else {
                $toggle.attr('aria-expanded', 'false');
                if (showLabel) {
                    $toggle.text(showLabel);
                }
            }
        }
    }

    function setCronPreviewLoading(elements) {
        if (!elements) {
            return;
        }
        if (elements.previewList && elements.previewList.length) {
            elements.previewList.empty().append(
                $('<li/>', { class: 'description', text: 'Analyse de l’expression…' })
            );
        }
        if (elements.warnings && elements.warnings.length) {
            elements.warnings.empty();
        }
    }

    function renderCronWarnings(elements, messages, level) {
        if (!elements || !elements.warnings || !elements.warnings.length) {
            return;
        }
        const $warnings = elements.warnings;
        $warnings.empty();

        const entries = [];
        if (Array.isArray(messages)) {
            messages.forEach(function(message) {
                if (typeof message === 'string') {
                    const trimmed = message.trim();
                    if (trimmed) {
                        entries.push(trimmed);
                    }
                }
            });
        }

        if (!entries.length) {
            return;
        }

        const baseClass = level === 'error' ? 'bjlg-cron-warning--error' : 'bjlg-cron-warning--warning';
        entries.forEach(function(entry) {
            $('<p/>', {
                class: 'bjlg-cron-warning ' + baseClass,
                text: entry
            }).appendTo($warnings);
        });
    }

    function clearCronPreview(elements) {
        if (!elements) {
            return;
        }
        if (elements.previewList && elements.previewList.length) {
            const defaultMessage = getCronDefaultMessage(elements.previewList);
            elements.previewList.empty();
            if (defaultMessage) {
                $('<li/>', { class: 'description', text: defaultMessage }).appendTo(elements.previewList);
            }
        }
        if (elements.warnings && elements.warnings.length) {
            elements.warnings.empty();
        }
    }

    function renderCronPreviewData(elements, data) {
        if (!elements || !elements.previewList || !elements.previewList.length) {
            return;
        }

        const occurrences = Array.isArray(data && data.occurrences) ? data.occurrences : [];
        const warnings = Array.isArray(data && data.warnings) ? data.warnings : [];

        elements.previewList.empty();

        if (!occurrences.length) {
            elements.previewList.append(
                $('<li/>', { class: 'description', text: 'Aucune occurrence calculée.' })
            );
        } else {
            occurrences.forEach(function(entry) {
                const formatted = entry && entry.formatted ? entry.formatted.toString() : '';
                const relative = entry && entry.relative ? entry.relative.toString() : '';
                const $item = $('<li/>', { class: 'bjlg-cron-preview-item' });
                if (formatted) {
                    $('<span/>', { class: 'bjlg-cron-preview-date', text: formatted }).appendTo($item);
                }
                if (relative) {
                    $('<span/>', { class: 'bjlg-cron-preview-relative', text: '≈ ' + relative }).appendTo($item);
                }
                elements.previewList.append($item);
            });
        }

        renderCronWarnings(elements, warnings, warnings.length ? 'warning' : 'info');

        if (warnings.length) {
            setCronPanelVisibility(elements, true);
        }
    }

    function renderCronPreviewError(elements, message, details) {
        if (!elements || !elements.previewList || !elements.previewList.length) {
            return;
        }

        const messages = [];
        if (typeof message === 'string' && message.trim()) {
            messages.push(message.trim());
        }
        if (Array.isArray(details)) {
            details.forEach(function(entry) {
                if (typeof entry === 'string') {
                    const trimmed = entry.trim();
                    if (trimmed && messages.indexOf(trimmed) === -1) {
                        messages.push(trimmed);
                    }
                }
            });
        }

        const display = messages.length ? messages[0] : 'Analyse impossible.';
        elements.previewList.empty().append(
            $('<li/>', { class: 'description', text: display })
        );

        renderCronWarnings(elements, messages, 'error');
        setCronPanelVisibility(elements, true);
    }

    function recurrenceIsCustom($input) {
        const $item = $input.closest('.bjlg-schedule-item');
        if (!$item.length) {
            return true;
        }
        const recurrence = ($item.find('[data-field="recurrence"]').val() || '').toString();
        return recurrence === 'custom';
    }

    function scheduleCronPreview($input, immediate) {
        if (!$input || !$input.length) {
            return;
        }
        const elements = getCronFieldElements($input);
        if (!elements) {
            return;
        }

        const rawValue = ($input.val() || '').toString();
        const expression = rawValue.trim();

        if (!recurrenceIsCustom($input)) {
            resetCronAssistant($input.closest('.bjlg-schedule-item'));
            return;
        }

        if (expression === '') {
            clearCronPreview(elements);
            return;
        }

        if (cronPreviewTimer) {
            clearTimeout(cronPreviewTimer);
        }

        const runner = function() {
            requestCronPreview(expression, elements);
        };

        if (immediate) {
            runner();
        } else {
            cronPreviewTimer = setTimeout(runner, 320);
        }
    }

    function requestCronPreview(expression, elements) {
        if (!expression) {
            clearCronPreview(elements);
            return;
        }

        if (cronPreviewRequest && typeof cronPreviewRequest.abort === 'function') {
            cronPreviewRequest.abort();
        }

        if (cronPreviewCache.has(expression)) {
            renderCronPreviewData(elements, cronPreviewCache.get(expression));
            return;
        }

        setCronPreviewLoading(elements);

        cronPreviewRequest = $.ajax({
            url: bjlg_ajax.ajax_url,
            method: 'POST',
            dataType: 'json',
            data: {
                action: 'bjlg_preview_cron_expression',
                nonce: bjlg_ajax.nonce,
                expression: expression
            }
        }).done(function(response) {
            if (!response) {
                renderCronPreviewError(elements, 'Réponse inattendue du serveur.', []);
                return;
            }
            if (response.success) {
                const data = response.data || {};
                cronPreviewCache.set(expression, data);
                renderCronPreviewData(elements, data);
            } else {
                const payload = response.data || response || {};
                const message = payload && typeof payload.message === 'string' ? payload.message : 'Expression Cron invalide.';
                const details = normalizeErrorList(payload && (payload.errors || payload.validation_errors || payload.field_errors));
                renderCronPreviewError(elements, message, details);
            }
        }).fail(function(jqXHR, textStatus) {
            if (textStatus === 'abort') {
                return;
            }
            let message = 'Erreur de communication avec le serveur.';
            let details = [];
            if (jqXHR && jqXHR.responseJSON) {
                const data = jqXHR.responseJSON.data || jqXHR.responseJSON;
                if (data && typeof data.message === 'string') {
                    message = data.message;
                }
                details = normalizeErrorList(data && (data.errors || data.validation_errors || data.field_errors));
            }
            renderCronPreviewError(elements, message, details);
        }).always(function() {
            cronPreviewRequest = null;
        });
    }

    function initCronAssistant($scope) {
        if (!$scope || !$scope.length) {
            return;
        }

        $scope.find('.bjlg-cron-input').each(function() {
            const $input = $(this);
            if ($input.data('cronAssistantReady')) {
                return;
            }
            $input.data('cronAssistantReady', true);

            const elements = getCronFieldElements($input);
            if (!elements) {
                return;
            }

            setCronPanelVisibility(elements, false);
            clearCronPreview(elements);

            if (elements.toggle && elements.toggle.length) {
                elements.toggle.on('click', function(event) {
                    event.preventDefault();
                    const $button = $(this);
                    const expanded = $button.attr('aria-expanded') === 'true';
                    setCronPanelVisibility(elements, !expanded);
                    if (!expanded) {
                        scheduleCronPreview($input, true);
                    }
                });
            }

            if (elements.field && elements.field.length) {
                elements.field.on('click', '.bjlg-cron-example', function(event) {
                    event.preventDefault();
                    const value = ($(this).attr('data-expression') || '').toString();
                    if (!value) {
                        return;
                    }
                    $input.val(value).trigger('input');
                    setCronPanelVisibility(elements, true);
                    scheduleCronPreview($input, true);
                });
            }

            $input.on('input', function() {
                scheduleCronPreview($input, false);
            });

            $input.on('blur', function() {
                if (($input.val() || '').toString().trim() === '') {
                    clearCronPreview(elements);
                }
            });

            if (($input.val() || '').toString().trim() !== '' && recurrenceIsCustom($input)) {
                scheduleCronPreview($input, false);
            }
        });
    }

    function resetCronAssistant($scope) {
        if (!$scope || !$scope.length) {
            return;
        }
        $scope.find('.bjlg-cron-input').each(function() {
            const $input = $(this);
            const elements = getCronFieldElements($input);
            if (!elements) {
                return;
            }
            clearCronPreview(elements);
            setCronPanelVisibility(elements, false);
        });
    }

    function buildSummaryGroupsFromData(data) {
        const recurrence = (data.recurrence || 'disabled').toString();
        const frequencyBadges = [];
        if (recurrence === 'custom') {
            const expression = (data.custom_cron || '').toString().trim();
            const label = expression || 'Expression requise';
            const classes = ['bjlg-badge-recurrence', 'bjlg-badge-recurrence-custom'];
            if (!expression) {
                classes.push('bjlg-badge-state-off');
            }
            frequencyBadges.push({
                label: label,
                color: expression ? '#f59e0b' : '#f43f5e',
                classes: classes
            });
        } else {
            const label = recurrenceLabels[recurrence] || recurrence || '—';
            const classes = ['bjlg-badge-recurrence'];
            let color = '#0ea5e9';
            if (recurrence === 'disabled') {
                color = '#4b5563';
                classes.push('bjlg-badge-state-off');
            }
            frequencyBadges.push({ label: label, color: color, classes: classes });

            if (recurrence === 'daily' || recurrence === 'weekly' || recurrence === 'monthly' || recurrence === 'twice_daily') {
                const timeLabel = (data.time || '').toString();
                if (timeLabel) {
                    frequencyBadges.push({ label: 'Heure ' + timeLabel, color: '#3b82f6', classes: ['bjlg-badge-time'] });
                }
            }
        }

        const components = Array.isArray(data.components) ? data.components : [];
        const componentBadges = [];
        const seenComponents = new Set();
        components.forEach(function(component) {
            const key = (component || '').toString();
            if (!key || seenComponents.has(key)) {
                return;
            }
            seenComponents.add(key);
            const config = componentLabels[key] || { label: key, color: '#4b5563' };
            componentBadges.push({ label: config.label, color: config.color, classes: ['bjlg-badge-component'] });
        });
        if (!componentBadges.length) {
            componentBadges.push({ label: 'Aucun composant', color: '#4b5563', classes: ['bjlg-badge-component', 'bjlg-badge-empty'] });
        }

        const optionBadges = [
            {
                label: data.encrypt ? 'Chiffrée' : 'Non chiffrée',
                color: data.encrypt ? '#7c3aed' : '#4b5563',
                classes: ['bjlg-badge-encrypted']
            },
            {
                label: data.incremental ? 'Incrémentale' : 'Complète',
                color: data.incremental ? '#2563eb' : '#6b7280',
                classes: ['bjlg-badge-incremental']
            }
        ];

        const includePatterns = normalizePatterns(data.include_patterns);
        const includeBadges = includePatterns.length
            ? [{ label: includePatterns.length + ' motif(s)', color: '#0ea5e9', classes: ['bjlg-badge-include'] }]
            : [{ label: 'Tout le contenu', color: '#10b981', classes: ['bjlg-badge-include'] }];

        const excludePatterns = normalizePatterns(data.exclude_patterns);
        const excludeBadges = excludePatterns.length
            ? [{ label: excludePatterns.length + ' exclusion(s)', color: '#f97316', classes: ['bjlg-badge-exclude'] }]
            : [{ label: 'Aucune', color: '#4b5563', classes: ['bjlg-badge-exclude'] }];

        const postChecks = normalizePostChecks(data.post_checks);
        const controlBadges = [];
        if (postChecks.checksum) {
            controlBadges.push({ label: 'Checksum', color: '#2563eb', classes: ['bjlg-badge-checksum'] });
        }
        if (postChecks.dry_run) {
            controlBadges.push({ label: 'Test restauration', color: '#7c3aed', classes: ['bjlg-badge-restore'] });
        }
        if (!controlBadges.length) {
            controlBadges.push({ label: 'Aucun contrôle', color: '#4b5563', classes: ['bjlg-badge-control'] });
        }

        const destinationBadges = [];
        const destinations = Array.isArray(data.secondary_destinations) ? data.secondary_destinations : [];
        const seenDestinations = new Set();
        destinations.forEach(function(destination) {
            const key = (destination || '').toString();
            if (!key || seenDestinations.has(key)) {
                return;
            }
            seenDestinations.add(key);
            const label = destinationLabels[key] || key;
            destinationBadges.push({ label: label, color: '#0ea5e9', classes: ['bjlg-badge-destination'] });
        });
        if (!destinationBadges.length) {
            destinationBadges.push({ label: 'Stockage local', color: '#4b5563', classes: ['bjlg-badge-destination'] });
        }

        return [
            { title: 'Fréquence', badges: frequencyBadges.length ? frequencyBadges : [{ label: '—', color: '#4b5563', classes: ['bjlg-badge-recurrence'] }] },
            { title: 'Composants', badges: componentBadges },
            { title: 'Options', badges: optionBadges },
            { title: 'Inclusions', badges: includeBadges },
            { title: 'Exclusions', badges: excludeBadges },
            { title: 'Contrôles', badges: controlBadges },
            { title: 'Destinations', badges: destinationBadges }
        ];
    }

    function collectScheduleData($item, forSummary) {
        const id = ($item.find('[data-field="id"]').val() || '').toString();
        const label = ($item.find('[data-field="label"]').val() || '').toString();
        const recurrence = ($item.find('[data-field="recurrence"]').val() || 'disabled').toString();
        const day = ($item.find('[data-field="day"]').val() || 'sunday').toString();
        const time = ($item.find('[data-field="time"]').val() || '23:59').toString();
        const dayOfMonthRaw = ($item.find('[data-field="day_of_month"]').val() || '').toString();
        const customCronRaw = ($item.find('[data-field="custom_cron"]').val() || '').toString();
        let dayOfMonth = clampDayOfMonth(dayOfMonthRaw);
        if (dayOfMonth === null) {
            dayOfMonth = getScheduleDayOfMonth({});
        }
        const previousRecurrence = ($item.find('[data-field="previous_recurrence"]').val() || '').toString();

        const components = [];
        $item.find('[data-field="components"]').each(function() {
            const value = ($(this).val() || '').toString();
            if ($(this).is(':checked') && value) {
                components.push(value);
            }
        });

        const encrypt = $item.find('[data-field="encrypt"]').is(':checked');
        const incremental = $item.find('[data-field="incremental"]').is(':checked');

        const includeRaw = ($item.find('[data-field="include_patterns"]').val() || '').toString();
        const excludeRaw = ($item.find('[data-field="exclude_patterns"]').val() || '').toString();

        const postChecksValues = [];
        $item.find('[data-field="post_checks"]:checked').each(function() {
            const value = ($(this).val() || '').toString();
            if (value) {
                postChecksValues.push(value);
            }
        });

        const destinations = [];
        $item.find('[data-field="secondary_destinations"]:checked').each(function() {
            const value = ($(this).val() || '').toString();
            if (value) {
                destinations.push(value);
            }
        });

        const customCronValue = recurrence === 'custom' ? customCronRaw.toString() : '';
        const trimmedCron = customCronValue.trim();

        const data = {
            id: id,
            label: label,
            recurrence: recurrence,
            previous_recurrence: previousRecurrence,
            day: day,
            day_of_month: dayOfMonth,
            time: time,
            custom_cron: recurrence === 'custom' ? (forSummary ? trimmedCron : customCronValue) : '',
            components: components,
            encrypt: encrypt,
            incremental: incremental,
            post_checks: postChecksValues,
            secondary_destinations: destinations
        };

        if (forSummary) {
            data.include_patterns = normalizePatterns(includeRaw);
            data.exclude_patterns = normalizePatterns(excludeRaw);
        } else {
            data.include_patterns = includeRaw;
            data.exclude_patterns = excludeRaw;
        }

        return data;
    }

    function updateScheduleSummaryForItem($item) {
        const summaryData = collectScheduleData($item, true);
        const $summary = $item.find('[data-field="summary"]');
        renderScheduleBadgeGroups($summary, buildSummaryGroupsFromData(summaryData));
    }

    function populateScheduleItem($item, schedule, nextRun, index) {
        const prefix = schedule && schedule.id ? schedule.id : 'schedule_' + (index + 1);
        assignFieldPrefix($item, prefix);
        const scheduleId = schedule && schedule.id ? schedule.id : '';
        setScheduleId($item, scheduleId);

        $item.find('[data-field="previous_recurrence"]').val(schedule && schedule.previous_recurrence ? schedule.previous_recurrence : '');

        $item.find('[data-field="label"]').val(schedule && schedule.label ? schedule.label : '');

        $item.find('[data-field="recurrence"]').val(schedule && schedule.recurrence ? schedule.recurrence : 'disabled');
        $item.find('[data-field="day"]').val(schedule && schedule.day ? schedule.day : 'sunday');
        $item.find('[data-field="time"]').val(schedule && schedule.time ? schedule.time : '23:59');
        $item.find('[data-field="custom_cron"]').val(schedule && schedule.custom_cron ? schedule.custom_cron : '');
        $item.find('[data-field="day_of_month"]').val(getScheduleDayOfMonth(schedule));

        const components = Array.isArray(schedule && schedule.components) ? schedule.components : (defaultScheduleData.components || []);
        $item.find('[data-field="components"]').each(function() {
            const value = ($(this).val() || '').toString();
            $(this).prop('checked', components.indexOf(value) !== -1);
        });

        $item.find('[data-field="encrypt"]').prop('checked', !!(schedule && schedule.encrypt));
        $item.find('[data-field="incremental"]').prop('checked', !!(schedule && schedule.incremental));

        const includeValue = schedule && schedule.include_patterns ? schedule.include_patterns : (defaultScheduleData.include_patterns || []);
        const excludeValue = schedule && schedule.exclude_patterns ? schedule.exclude_patterns : (defaultScheduleData.exclude_patterns || []);
        $item.find('[data-field="include_patterns"]').val(patternsToTextarea(includeValue));
        $item.find('[data-field="exclude_patterns"]').val(patternsToTextarea(excludeValue));

        const postChecks = normalizePostChecks(schedule && schedule.post_checks);
        $item.find('[data-field="post_checks"]').each(function() {
            const value = ($(this).val() || '').toString();
            if (value === 'checksum') {
                $(this).prop('checked', postChecks.checksum);
            } else if (value === 'dry_run') {
                $(this).prop('checked', postChecks.dry_run);
            } else {
                $(this).prop('checked', postChecks[value] || false);
            }
        });

        const destinations = Array.isArray(schedule && schedule.secondary_destinations) ? schedule.secondary_destinations : (defaultScheduleData.secondary_destinations || []);
        $item.find('[data-field="secondary_destinations"]').each(function() {
            const value = ($(this).val() || '').toString();
            $(this).prop('checked', destinations.indexOf(value) !== -1);
        });

        const info = nextRun && typeof nextRun === 'object' ? nextRun : defaultNextRunSummary;
        const $nextRunValue = $item.find('.bjlg-next-run-value');
        if ($nextRunValue.length) {
            $nextRunValue.text(info.next_run_formatted || 'Non planifié');
        }
        const $nextRunRelative = $item.find('.bjlg-next-run-relative');
        if ($nextRunRelative.length) {
            if (info.next_run_relative) {
                $nextRunRelative.text('(' + info.next_run_relative + ')').show();
            } else {
                $nextRunRelative.text('').hide();
            }
        }

<<<<<<< HEAD
        initCronAssistant($item);
=======
        setupCronAssistantForItem($item);
>>>>>>> c8b2a537
        toggleScheduleRows($item);
        updateScheduleSummaryForItem($item);
        updateRunButtonState($item);
    }

    function rebuildScheduleItems(schedules, nextRuns) {
        scheduleItems().remove();

        if (!Array.isArray(schedules) || !schedules.length) {
            const $item = cloneTemplate();
            populateScheduleItem($item, defaultScheduleData, defaultNextRunSummary, 0);
            $item.insertBefore($template);
            return;
        }

        schedules.forEach(function(schedule, index) {
            if (!schedule || typeof schedule !== 'object') {
                return;
            }
            const scheduleId = schedule.id || 'schedule_' + (index + 1);
            const nextRun = nextRuns && typeof nextRuns === 'object' ? nextRuns[scheduleId] : null;
            const $item = cloneTemplate();
            populateScheduleItem($item, schedule, nextRun, index);
            $item.insertBefore($template);
        });
    }

    function rebuildOverview(schedules, nextRuns) {
        const $overview = $('#bjlg-schedule-overview');
        if (!$overview.length) {
            return;
        }
        const $list = $overview.find('.bjlg-schedule-overview-list');
        if (!$list.length) {
            return;
        }

        $list.empty();

        if (!Array.isArray(schedules) || !schedules.length) {
            $('<p/>', { class: 'description', text: 'Aucune planification active pour le moment.' }).appendTo($list);
            return;
        }

        schedules.forEach(function(schedule, index) {
            if (!schedule || typeof schedule !== 'object') {
                return;
            }

            const scheduleId = schedule.id || 'schedule_' + (index + 1);
            const label = schedule.label || ('Planification #' + (index + 1));
            const recurrence = schedule.recurrence || 'disabled';
            const recurrenceLabel = recurrenceLabels[recurrence] || recurrence || '—';
            const info = nextRuns && typeof nextRuns === 'object' ? nextRuns[scheduleId] : null;
            const nextRun = info && typeof info === 'object' ? info : defaultNextRunSummary;
            const statusKey = getScheduleStatusKey(schedule, nextRun);
            const descriptor = getStatusDescriptor(statusKey);
            const toggleLabel = statusKey === 'paused' ? 'Reprendre' : 'Mettre en pause';
            const toggleTarget = statusKey === 'paused' ? 'resume' : 'pause';

            const $card = $('<article/>', {
                class: 'bjlg-schedule-overview-card',
                'data-schedule-id': scheduleId,
                'data-recurrence': recurrence,
                'data-status': statusKey
            });

            const $header = $('<header/>', { class: 'bjlg-schedule-overview-card__header' }).appendTo($card);
            $('<h4/>', { class: 'bjlg-schedule-overview-card__title', text: label }).appendTo($header);

            const $frequency = $('<p/>', {
                class: 'bjlg-schedule-overview-frequency',
                text: 'Fréquence : ' + recurrenceLabel
            }).appendTo($header);
            $frequency.attr('data-prefix', 'Fréquence : ');

            const $nextRun = $('<p/>', { class: 'bjlg-schedule-overview-next-run' }).appendTo($header);
            $('<strong/>').text('Prochaine exécution :').appendTo($nextRun);
            $('<span/>', {
                class: 'bjlg-next-run-value',
                text: nextRun.next_run_formatted || 'Non planifié'
            }).appendTo($nextRun);
            const $relative = $('<span/>', { class: 'bjlg-next-run-relative' }).appendTo($nextRun);
            if (nextRun.next_run_relative) {
                $relative.text('(' + nextRun.next_run_relative + ')');
            } else {
                $relative.hide();
            }

            $('<p/>', { class: 'bjlg-schedule-overview-status' })
                .append($('<span/>', { class: 'bjlg-status-badge ' + descriptor.className, text: descriptor.label }))
                .appendTo($header);

            const $summary = $('<div/>', { class: 'bjlg-schedule-overview-card__summary' }).appendTo($card);
            renderScheduleBadgeGroups($summary, buildSummaryGroupsFromData(schedule));

            const $footer = $('<footer/>', { class: 'bjlg-schedule-overview-card__footer' }).appendTo($card);
            const $actions = $('<div/>', {
                class: 'bjlg-schedule-overview-card__actions',
                role: 'group',
                'aria-label': 'Actions de planification'
            }).appendTo($footer);

            $('<button/>', {
                type: 'button',
                class: 'button button-primary button-small bjlg-schedule-action',
                'data-action': 'run',
                'data-schedule-id': scheduleId,
                text: 'Exécuter'
            }).appendTo($actions);

            $('<button/>', {
                type: 'button',
                class: 'button button-secondary button-small bjlg-schedule-action',
                'data-action': 'toggle',
                'data-target-state': toggleTarget,
                'data-schedule-id': scheduleId,
                text: toggleLabel
            }).appendTo($actions);

            $('<button/>', {
                type: 'button',
                class: 'button button-secondary button-small bjlg-schedule-action',
                'data-action': 'duplicate',
                'data-schedule-id': scheduleId,
                text: 'Dupliquer'
            }).appendTo($actions);

            $list.append($card);
        });
    }

    function updateOverviewFromNextRuns(nextRuns) {
        if (!nextRuns || typeof nextRuns !== 'object') {
            return;
        }
        const $overview = $('#bjlg-schedule-overview');
        if (!$overview.length) {
            return;
        }

        updateState(null, nextRuns, { skipTimeline: true });

        Object.keys(nextRuns).forEach(function(scheduleId) {
            const info = nextRuns[scheduleId];
            if (!info || typeof info !== 'object') {
                return;
            }
            const $card = $overview.find('[data-schedule-id="' + scheduleId + '"]');
            if (!$card.length) {
                return;
            }

            const recurrence = info.recurrence || 'disabled';
            const recurrenceLabel = recurrenceLabels[recurrence] || recurrence || '—';
            $card.attr('data-recurrence', recurrence);

            const $frequency = $card.find('.bjlg-schedule-overview-frequency');
            if ($frequency.length) {
                const prefix = ($frequency.data('prefix') || 'Fréquence : ').toString();
                $frequency.text(prefix + recurrenceLabel);
            }

            const $nextRunValue = $card.find('.bjlg-next-run-value');
            if ($nextRunValue.length) {
                $nextRunValue.text(info.next_run_formatted || 'Non planifié');
            }

            const $relative = $card.find('.bjlg-next-run-relative');
            if ($relative.length) {
                if (info.next_run_relative) {
                    $relative.text('(' + info.next_run_relative + ')').show();
                } else {
                    $relative.text('').hide();
                }
            }

            const schedule = findScheduleById(scheduleId) || { recurrence: recurrence };
            const statusKey = getScheduleStatusKey(schedule, info);
            const descriptor = getStatusDescriptor(statusKey);
            $card.attr('data-status', statusKey);

            const $statusBadge = $card.find('.bjlg-schedule-overview-status .bjlg-status-badge');
            if ($statusBadge.length) {
                $statusBadge.attr('class', 'bjlg-status-badge ' + descriptor.className).text(descriptor.label);
            }

            const $toggleButton = $card.find('.bjlg-schedule-overview-card__actions [data-action="toggle"]');
            if ($toggleButton.length) {
                const targetState = statusKey === 'paused' ? 'resume' : 'pause';
                const label = statusKey === 'paused' ? 'Reprendre' : 'Mettre en pause';
                $toggleButton.text(label).attr('data-target-state', targetState);
            }
        });

        if ($timeline.length) {
            renderTimeline();
        }
    }

    function collectSchedulesForRequest() {
        const schedules = [];
        scheduleItems().each(function() {
            schedules.push(collectScheduleData($(this), false));
        });
        return schedules;
    }

    function submitRunSchedule(scheduleId, $button, $item) {
        if (!scheduleId) {
            renderScheduleFeedback('error', 'Enregistrez cette planification avant de l\'exécuter.', []);
            return $.Deferred().reject().promise();
        }

        if ($button && $button.length) {
            $button.prop('disabled', true);
        }

        return $.ajax({
            url: bjlg_ajax.ajax_url,
            method: 'POST',
            data: {
                action: 'bjlg_run_scheduled_now',
                nonce: bjlg_ajax.nonce,
                schedule_id: scheduleId
            }
        }).done(function(response) {
            if (response && response.success) {
                const data = response.data || {};
                renderScheduleFeedback('success', typeof data.message === 'string' ? data.message : 'Sauvegarde planifiée lancée.', []);
                if (data.next_runs && typeof data.next_runs === 'object') {
                    updateOverviewFromNextRuns(data.next_runs);
                }
            } else {
                const data = response && response.data ? response.data : response;
                const message = data && typeof data.message === 'string' ? data.message : 'Impossible d\'exécuter la planification.';
                const details = normalizeErrorList(data && (data.errors || data.validation_errors || data.field_errors));
                renderScheduleFeedback('error', message, details);
                if (data && data.next_runs) {
                    updateOverviewFromNextRuns(data.next_runs);
                }
            }
        }).fail(function(jqXHR) {
            let message = 'Erreur de communication avec le serveur.';
            let details = [];
            if (jqXHR && jqXHR.responseJSON) {
                const data = jqXHR.responseJSON.data || jqXHR.responseJSON;
                if (data && typeof data.message === 'string') {
                    message = data.message;
                }
                details = normalizeErrorList(data && (data.errors || data.validation_errors || data.field_errors));
            }
            renderScheduleFeedback('error', message, details);
        }).always(function() {
            if ($button && $button.length) {
                $button.prop('disabled', false);
            }
            if ($item && $item.length) {
                updateRunButtonState($item);
            }
        });
    }

    function toggleScheduleState(scheduleId, targetState, $button) {
        if (!scheduleId || !targetState) {
            renderScheduleFeedback('error', 'Action de planification invalide.', []);
            return;
        }

        if ($button && $button.length) {
            $button.prop('disabled', true);
        }

        $.ajax({
            url: bjlg_ajax.ajax_url,
            method: 'POST',
            data: {
                action: 'bjlg_toggle_schedule_state',
                nonce: bjlg_ajax.nonce,
                schedule_id: scheduleId,
                state: targetState
            }
        }).done(function(response) {
            const data = response && typeof response === 'object' ? response.data || {} : {};

            if (response && response.success) {
                const schedulesData = Array.isArray(data.schedules) ? data.schedules : [];
                const nextRuns = data.next_runs && typeof data.next_runs === 'object' ? data.next_runs : {};
                renderScheduleFeedback('success', typeof data.message === 'string' ? data.message : 'Planification mise à jour.', []);
                rebuildScheduleItems(schedulesData, nextRuns);
                rebuildOverview(schedulesData, nextRuns);
                updateState(schedulesData, nextRuns);
            } else {
                const payload = Object.keys(data).length ? data : (response && response.data) || response;
                const message = payload && typeof payload.message === 'string' ? payload.message : 'Impossible de modifier la planification.';
                const details = normalizeErrorList(payload && (payload.errors || payload.validation_errors || payload.field_errors));
                renderScheduleFeedback('error', message, details);
                if (payload && payload.next_runs) {
                    updateOverviewFromNextRuns(payload.next_runs);
                }
            }
        }).fail(function(jqXHR) {
            let message = 'Erreur de communication avec le serveur.';
            let details = [];
            if (jqXHR && jqXHR.responseJSON) {
                const data = jqXHR.responseJSON.data || jqXHR.responseJSON;
                if (data && typeof data.message === 'string') {
                    message = data.message;
                }
                details = normalizeErrorList(data && (data.errors || data.validation_errors || data.field_errors));
            }
            renderScheduleFeedback('error', message, details);
        }).always(function() {
            if ($button && $button.length) {
                $button.prop('disabled', false);
            }
        });
    }

    function duplicateScheduleRequest(scheduleId, $button) {
        if (!scheduleId) {
            renderScheduleFeedback('error', 'Planification introuvable.', []);
            return;
        }

        if ($button && $button.length) {
            $button.prop('disabled', true);
        }

        $.ajax({
            url: bjlg_ajax.ajax_url,
            method: 'POST',
            data: {
                action: 'bjlg_duplicate_schedule',
                nonce: bjlg_ajax.nonce,
                schedule_id: scheduleId
            }
        }).done(function(response) {
            const data = response && typeof response === 'object' ? response.data || {} : {};

            if (response && response.success) {
                const schedulesData = Array.isArray(data.schedules) ? data.schedules : [];
                const nextRuns = data.next_runs && typeof data.next_runs === 'object' ? data.next_runs : {};
                renderScheduleFeedback('success', typeof data.message === 'string' ? data.message : 'Planification dupliquée.', []);
                rebuildScheduleItems(schedulesData, nextRuns);
                rebuildOverview(schedulesData, nextRuns);
                updateState(schedulesData, nextRuns);
            } else {
                const payload = Object.keys(data).length ? data : (response && response.data) || response;
                const message = payload && typeof payload.message === 'string' ? payload.message : 'Impossible de dupliquer la planification.';
                const details = normalizeErrorList(payload && (payload.errors || payload.validation_errors || payload.field_errors));
                renderScheduleFeedback('error', message, details);
                if (payload && payload.next_runs) {
                    updateOverviewFromNextRuns(payload.next_runs);
                }
            }
        }).fail(function(jqXHR) {
            let message = 'Erreur de communication avec le serveur.';
            let details = [];
            if (jqXHR && jqXHR.responseJSON) {
                const data = jqXHR.responseJSON.data || jqXHR.responseJSON;
                if (data && typeof data.message === 'string') {
                    message = data.message;
                }
                details = normalizeErrorList(data && (data.errors || data.validation_errors || data.field_errors));
            }
            renderScheduleFeedback('error', message, details);
        }).always(function() {
            if ($button && $button.length) {
                $button.prop('disabled', false);
            }
        });
    }

    // Initialisation des planifications existantes
    scheduleItems().each(function(index) {
        const $item = $(this);
        const scheduleId = ($item.find('[data-field="id"]').val() || '').toString();
        const nextRun = scheduleId && initialNextRuns[scheduleId] ? initialNextRuns[scheduleId] : defaultNextRunSummary;
        populateScheduleItem($item, collectScheduleData($item, true), nextRun, index);
    });

    updateState(collectSchedulesForRequest(), state.nextRuns);

    // Gestion des événements de champ
    $scheduleForm.on('change', '.bjlg-schedule-item [data-field="recurrence"]', function() {
        const $item = $(this).closest('.bjlg-schedule-item');
        toggleScheduleRows($item);
        updateScheduleSummaryForItem($item);
        updateState(collectSchedulesForRequest(), state.nextRuns);
    });

    $scheduleForm.on('change', '.bjlg-schedule-item [data-field="components"], .bjlg-schedule-item [data-field="encrypt"], .bjlg-schedule-item [data-field="incremental"], .bjlg-schedule-item [data-field="day"], .bjlg-schedule-item [data-field="day_of_month"], .bjlg-schedule-item [data-field="time"], .bjlg-schedule-item [data-field="custom_cron"], .bjlg-schedule-item [data-field="post_checks"], .bjlg-schedule-item [data-field="secondary_destinations"]', function() {
        updateScheduleSummaryForItem($(this).closest('.bjlg-schedule-item'));
        updateState(collectSchedulesForRequest(), state.nextRuns);
    });

    $scheduleForm.on('input', '.bjlg-schedule-item [data-field="label"], .bjlg-schedule-item textarea[data-field], .bjlg-schedule-item [data-field="custom_cron"]', function() {
        updateScheduleSummaryForItem($(this).closest('.bjlg-schedule-item'));
        updateState(collectSchedulesForRequest(), state.nextRuns);
    });

    scheduleItems().each(function() {
        setupCronAssistantForItem($(this));
    });

    // Ajout d'une planification
    $scheduleForm.on('click', '.bjlg-add-schedule', function(event) {
        event.preventDefault();
        resetScheduleFeedback();
        const $item = cloneTemplate();
        const prefix = 'new_' + (++newScheduleCounter);
        assignFieldPrefix($item, prefix);
        setScheduleId($item, '');
        populateScheduleItem($item, defaultScheduleData, defaultNextRunSummary, scheduleItems().length);
        $item.insertBefore($template);
        renderScheduleFeedback('info', 'Nouvelle planification ajoutée. Enregistrez pour la synchroniser.', []);
        updateState(collectSchedulesForRequest(), state.nextRuns);
    });

    // Suppression d'une planification
    $scheduleForm.on('click', '.bjlg-remove-schedule', function(event) {
        event.preventDefault();
        resetScheduleFeedback();
        const $item = $(this).closest('.bjlg-schedule-item');
        if ($item.hasClass('bjlg-schedule-item--template')) {
            return;
        }
        if (scheduleItems().length <= 1) {
            renderScheduleFeedback('error', 'Vous devez conserver au moins une planification active.', []);
            return;
        }
        $item.slideUp(150, function() {
            $(this).remove();
            updateState(collectSchedulesForRequest(), state.nextRuns);
        });
    });

    // Exécution manuelle d'une planification
    $scheduleForm.on('click', '.bjlg-run-schedule-now', function(event) {
        event.preventDefault();
        resetScheduleFeedback();
        const $button = $(this);
        const $item = $button.closest('.bjlg-schedule-item');
        const scheduleId = ($item.find('[data-field="id"]').val() || '').toString();
        submitRunSchedule(scheduleId, $button, $item);
    });

    // Soumission du formulaire
    $scheduleForm.on('submit', function(event) {
        event.preventDefault();
        resetScheduleFeedback();

        const schedules = collectSchedulesForRequest();
        if (!schedules.length) {
            renderScheduleFeedback('error', 'Aucune planification valide fournie.', []);
            return;
        }

        const payload = {
            action: 'bjlg_save_schedule_settings',
            nonce: bjlg_ajax.nonce,
            schedules: JSON.stringify(schedules)
        };

        const $submitButton = $scheduleForm.find('button[type="submit"]').first();
        $submitButton.prop('disabled', true);

        $.ajax({
            url: bjlg_ajax.ajax_url,
            method: 'POST',
            data: payload
        }).done(function(response) {
            const data = response && typeof response === 'object' ? response.data || {} : {};

            if (response && response.success) {
                const schedulesData = Array.isArray(data.schedules) ? data.schedules : [];
                const nextRuns = data.next_runs && typeof data.next_runs === 'object' ? data.next_runs : {};

                renderScheduleFeedback('success', typeof data.message === 'string' ? data.message : 'Planifications enregistrées !', []);

                rebuildScheduleItems(schedulesData, nextRuns);
                rebuildOverview(schedulesData, nextRuns);
                updateState(schedulesData, nextRuns);
                return;
            }

            const payloadData = Object.keys(data).length ? data : (response && response.data) || response;
            const message = payloadData && typeof payloadData.message === 'string'
                ? payloadData.message
                : 'Impossible d\'enregistrer les planifications.';
            const details = normalizeErrorList(payloadData && (payloadData.errors || payloadData.validation_errors || payloadData.field_errors));
            renderScheduleFeedback('error', message, details);
            if (payloadData && payloadData.next_runs) {
                updateOverviewFromNextRuns(payloadData.next_runs);
            }
        }).fail(function(jqXHR) {
            let message = 'Erreur de communication avec le serveur.';
            let details = [];

            if (jqXHR && jqXHR.responseJSON) {
                const data = jqXHR.responseJSON.data || jqXHR.responseJSON;
                if (data && typeof data.message === 'string') {
                    message = data.message;
                }
                details = normalizeErrorList(data && (data.errors || data.validation_errors || data.field_errors));
            }

            renderScheduleFeedback('error', message, details);
        }).always(function() {
            $submitButton.prop('disabled', false);
        });
    });

    const $overview = $('#bjlg-schedule-overview');
    if ($overview.length) {
        $overview.on('click', '.bjlg-schedule-action', function(event) {
            event.preventDefault();
            resetScheduleFeedback();

            const $button = $(this);
            const action = ($button.data('action') || '').toString();
            const scheduleId = ($button.data('schedule-id') || '').toString();

            if (action === 'run') {
                submitRunSchedule(scheduleId, $button);
                return;
            }

            if (action === 'toggle') {
                const targetState = ($button.data('target-state') || '').toString();
                toggleScheduleState(scheduleId, targetState, $button);
                return;
            }

            if (action === 'duplicate') {
                duplicateScheduleRequest(scheduleId, $button);
            }
        });
    }

    if ($timeline.length) {
        $timeline.on('click', '[data-role="timeline-view"]', function(event) {
            event.preventDefault();
            const view = ($(this).data('view') || '').toString();
            if (!view || !Object.prototype.hasOwnProperty.call(timelineRanges, view)) {
                return;
            }
            if (state.timelineView === view) {
                return;
            }
            state.timelineView = view;
            renderTimeline();
        });
    }
})();
});<|MERGE_RESOLUTION|>--- conflicted
+++ resolved
@@ -2024,11 +2024,7 @@
             }
         }
 
-<<<<<<< HEAD
         initCronAssistant($item);
-=======
-        setupCronAssistantForItem($item);
->>>>>>> c8b2a537
         toggleScheduleRows($item);
         updateScheduleSummaryForItem($item);
         updateRunButtonState($item);
