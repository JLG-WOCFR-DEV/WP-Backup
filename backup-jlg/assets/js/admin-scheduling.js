jQuery(function($) {
    'use strict';

// --- GESTIONNAIRE DE PLANIFICATION ---
(function setupScheduleManager() {
    const wpI18n = window.wp && window.wp.i18n ? window.wp.i18n : null;
    const __ = wpI18n && typeof wpI18n.__ === 'function' ? wpI18n.__ : function(text) { return text; };

    function debounce(fn, wait) {
        let timer = null;
        const delay = typeof wait === 'number' && wait >= 0 ? wait : 200;

        return function debounced() {
            const context = this;
            const args = arguments;
            if (timer) {
                clearTimeout(timer);
            }
            timer = setTimeout(function() {
                timer = null;
                fn.apply(context, args);
            }, delay);
        };
    }

    if (typeof window !== 'undefined') {
        window.__BJLG_SCHEDULING_TEST__ = window.__BJLG_SCHEDULING_TEST__ || {};
        window.__BJLG_SCHEDULING_TEST__.summarizeForecast = summarizeForecastForDisplay;
    }

    const $scheduleForm = $('#bjlg-schedule-form');
    if (!$scheduleForm.length || typeof bjlg_ajax !== 'object') {
        return;
    }

    const $scheduleList = $scheduleForm.find('.bjlg-schedule-list');
    const $template = $scheduleList.find('.bjlg-schedule-item--template').first();
    if (!$template.length) {
        return;
    }

    const recurrenceLabels = {
        disabled: 'Désactivée',
        every_five_minutes: 'Toutes les 5 minutes',
        every_fifteen_minutes: 'Toutes les 15 minutes',
        hourly: 'Toutes les heures',
        twice_daily: 'Deux fois par jour',
        daily: 'Journalière',
        weekly: 'Hebdomadaire',
        monthly: 'Mensuelle',
        custom: 'Expression Cron'
    };

    const cronPresets = [
        { expression: '0 * * * *', label: 'Toutes les heures', description: 'Déclenchement à chaque début d\'heure' },
        { expression: '0 */6 * * *', label: 'Toutes les 6 heures', description: 'Exécution toutes les six heures' },
        { expression: '30 2 * * *', label: 'Chaque jour à 02:30', description: 'Sauvegarde nocturne quotidienne' },
        { expression: '0 3 * * mon-fri', label: 'Jours ouvrés à 03:00', description: 'Du lundi au vendredi à 03:00' },
        { expression: '0 22 * * sun', label: 'Dimanche 22:00', description: 'Chaque dimanche soir' }
    ];

    const defaultCronScenarios = [
        {
            id: 'pre_deploy',
            label: 'Snapshot pré-déploiement',
            description: 'Rafraîchit la base, les extensions et les thèmes toutes les 10 minutes pendant une fenêtre de changement.',
            expression: '*/10 * * * *',
            analysis: {},
            adjustments: {
                label: 'Snapshot pré-déploiement',
                components: ['db', 'plugins', 'themes'],
                incremental: false,
                encrypt: true,
                post_checks: ['checksum', 'dry_run']
            }
        },
        {
            id: 'nightly_full',
            label: 'Archive complète nocturne',
            description: 'Capture intégrale chaque nuit à 02:30 avec chiffrement et vérification.',
            expression: '30 2 * * *',
            analysis: {},
            adjustments: {
                label: 'Archive nocturne',
                components: ['db', 'plugins', 'themes', 'uploads'],
                incremental: false,
                encrypt: true,
                post_checks: ['checksum']
            }
        },
        {
            id: 'weekly_media',
            label: 'Médias hebdomadaires',
            description: 'Synchronise spécifiquement les médias chaque dimanche à 04:00 en incrémental.',
            expression: '0 4 * * sun',
            analysis: {},
            adjustments: {
                label: 'Médias hebdomadaires',
                components: ['uploads'],
                incremental: true,
                encrypt: false,
                post_checks: []
            }
        }
    ];

    const schedulingData = typeof window !== 'undefined' && window.bjlgSchedulingData && typeof window.bjlgSchedulingData === 'object'
        ? window.bjlgSchedulingData
        : {};
    const schedulingAssistant = schedulingData.cron_assistant && typeof schedulingData.cron_assistant === 'object'
        ? schedulingData.cron_assistant
        : {};

    function mergeCronExamples(overrides, defaults) {
        const map = new Map();
        (Array.isArray(overrides) ? overrides : []).forEach(function(entry) {
            if (!entry || typeof entry !== 'object') {
                return;
            }
            const expression = (entry.expression || '').toString();
            if (!expression) {
                return;
            }
            map.set(expression, entry);
        });
        (Array.isArray(defaults) ? defaults : []).forEach(function(entry) {
            if (!entry || typeof entry !== 'object') {
                return;
            }
            const expression = (entry.expression || '').toString();
            if (!expression || map.has(expression)) {
                return;
            }
            map.set(expression, entry);
        });
        return Array.from(map.values());
    }

    function mergeCronScenarios(overrides, defaults) {
        const map = new Map();
        const pushScenario = function(entry) {
            if (!entry || typeof entry !== 'object') {
                return;
            }
            const key = (entry.id || entry.expression || entry.label || '').toString() || ('scenario_' + map.size);
            if (map.has(key)) {
                return;
            }
            map.set(key, entry);
        };

        (Array.isArray(overrides) ? overrides : []).forEach(pushScenario);
        (Array.isArray(defaults) ? defaults : []).forEach(pushScenario);

        return Array.from(map.values());
    }

    const cronMonthTokens = [
        { value: 'jan', label: 'Janvier (jan)' },
        { value: 'feb', label: 'Février (feb)' },
        { value: 'mar', label: 'Mars (mar)' },
        { value: 'apr', label: 'Avril (apr)' },
        { value: 'may', label: 'Mai (may)' },
        { value: 'jun', label: 'Juin (jun)' },
        { value: 'jul', label: 'Juillet (jul)' },
        { value: 'aug', label: 'Août (aug)' },
        { value: 'sep', label: 'Septembre (sep)' },
        { value: 'oct', label: 'Octobre (oct)' },
        { value: 'nov', label: 'Novembre (nov)' },
        { value: 'dec', label: 'Décembre (dec)' }
    ];

    const cronDayTokens = [
        { value: 'sun', label: 'Dimanche (sun)' },
        { value: 'mon', label: 'Lundi (mon)' },
        { value: 'tue', label: 'Mardi (tue)' },
        { value: 'wed', label: 'Mercredi (wed)' },
        { value: 'thu', label: 'Jeudi (thu)' },
        { value: 'fri', label: 'Vendredi (fri)' },
        { value: 'sat', label: 'Samedi (sat)' }
    ];

    const cronFieldTokens = {
        0: [
            { value: '0', label: 'Minute 00' },
            { value: '15', label: 'Minute 15' },
            { value: '30', label: 'Minute 30' },
            { value: '45', label: 'Minute 45' },
            { value: '*/5', label: 'Toutes les 5 minutes' },
            { value: '*/15', label: 'Toutes les 15 minutes' }
        ],
        1: [
            { value: '*', label: 'Chaque heure' },
            { value: '*/2', label: 'Toutes les 2 heures' },
            { value: '*/4', label: 'Toutes les 4 heures' },
            { value: '*/6', label: 'Toutes les 6 heures' },
            { value: '*/12', label: 'Toutes les 12 heures' }
        ],
        2: [
            { value: '1', label: '1er jour du mois' },
            { value: '1,15', label: '1er et 15 du mois' },
            { value: '*/2', label: 'Un jour sur deux' },
            { value: '*/7', label: 'Tous les 7 jours' }
        ],
        3: cronMonthTokens,
        4: cronDayTokens
    };

    const cronMonthSet = new Set(cronMonthTokens.map(function(token) { return token.value; }));
    const cronDaySet = new Set(cronDayTokens.map(function(token) { return token.value; }));
    const cronFieldLabels = {
        0: 'Minutes',
        1: 'Heures',
        2: 'Jour du mois',
        3: 'Mois',
        4: 'Jour de semaine'
    };

    const cronDayDisplay = {
        sun: 'dimanche',
        mon: 'lundi',
        tue: 'mardi',
        wed: 'mercredi',
        thu: 'jeudi',
        fri: 'vendredi',
        sat: 'samedi'
    };

    const cronFieldCount = 5;
    const cronAllowedPattern = /^[\d\*\-,\/A-Za-z\s\?#LW]+$/;

    function extractAlphaSegments(field, minLength) {
        if (typeof field !== 'string') {
            return [];
        }
        const matches = field.match(/[A-Za-z]+/g);
        if (!matches || !matches.length) {
            return [];
        }
        const threshold = typeof minLength === 'number' && minLength > 0 ? minLength : 1;
        return matches.map(function(segment) {
            return segment.toLowerCase();
        }).filter(function(segment) {
            return segment.length >= threshold;
        });
    }

    function getCronStepValue(field) {
        if (typeof field !== 'string') {
            return null;
        }
        const stepMatch = field.match(/\/(\d+)/);
        if (stepMatch && stepMatch[1]) {
            const parsed = parseInt(stepMatch[1], 10);
            return !isNaN(parsed) && isFinite(parsed) && parsed > 0 ? parsed : null;
        }
        return null;
    }

    function collectOutOfRangeNumbers(field, min, max) {
        if (typeof field !== 'string') {
            return [];
        }
        const matches = field.match(/\d+/g);
        if (!matches || !matches.length) {
            return [];
        }
        const invalid = [];
        matches.forEach(function(match) {
            const value = parseInt(match, 10);
            if (isNaN(value) || !isFinite(value)) {
                return;
            }
            if (value < min || value > max) {
                if (invalid.indexOf(value) === -1) {
                    invalid.push(value);
                }
            }
        });
        return invalid;
    }

    function collectInvalidSteps(field) {
        if (typeof field !== 'string') {
            return [];
        }
        const matches = field.match(/\/(\d+)/g);
        if (!matches || !matches.length) {
            return [];
        }
        const invalid = [];
        matches.forEach(function(match) {
            const stepValue = parseInt(match.slice(1), 10);
            if (!stepValue || stepValue < 1) {
                if (invalid.indexOf(stepValue) === -1) {
                    invalid.push(stepValue);
                }
            }
        });
        return invalid;
    }

    function analyzeCronExpression(expression) {
        const result = { errors: [], warnings: [] };
        const sanitized = (expression || '').toString().trim();

        if (!sanitized) {
            return result;
        }

        if (sanitized.charAt(0) === '@') {
            return result;
        }

        if (!cronAllowedPattern.test(sanitized)) {
            result.errors.push('L’expression contient des caractères non pris en charge. Utilisez uniquement les chiffres, espaces et symboles Cron classiques (* , - /).');
            return result;
        }

        const parts = sanitized.split(/\s+/);

        if (parts.length !== cronFieldCount) {
            if (parts.length < cronFieldCount) {
                result.errors.push('Expression incomplète : 5 segments sont requis (minute, heure, jour du mois, mois, jour de semaine).');
            } else {
                result.errors.push('Expression trop longue : limitez-vous à 5 segments (minute, heure, jour du mois, mois, jour de semaine).');
            }
            return result;
        }

        const minuteField = parts[0];
        const hourField = parts[1];
        const dayOfMonthField = parts[2];
        const monthField = parts[3];
        const dayOfWeekField = parts[4];

        const invalidMonths = extractAlphaSegments(monthField, 2).filter(function(token) {
            return !cronMonthSet.has(token);
        });
        if (invalidMonths.length) {
            result.errors.push('Mois non reconnus : ' + invalidMonths.join(', ') + '. Utilisez jan–dec ou leurs équivalents numériques.');
        }

        const invalidDays = extractAlphaSegments(dayOfWeekField, 2).filter(function(token) {
            return !cronDaySet.has(token);
        });
        if (invalidDays.length) {
            result.errors.push('Jours de semaine non reconnus : ' + invalidDays.join(', ') + '. Utilisez sun–sat ou leurs équivalents numériques.');
        }

        if (result.errors.length) {
            return result;
        }

        const invalidMinuteValues = collectOutOfRangeNumbers(minuteField, 0, 59);
        if (invalidMinuteValues.length) {
            result.errors.push('Segment minutes : valeurs hors plage 0–59 détectées (' + invalidMinuteValues.join(', ') + ').');
        }

        const invalidHourValues = collectOutOfRangeNumbers(hourField, 0, 23);
        if (invalidHourValues.length) {
            result.errors.push('Segment heures : valeurs hors plage 0–23 détectées (' + invalidHourValues.join(', ') + ').');
        }

        const invalidDayOfMonthValues = collectOutOfRangeNumbers(dayOfMonthField.replace(/L-?/gi, ''), 1, 31);
        if (invalidDayOfMonthValues.length) {
            result.errors.push('Segment jours du mois : valeurs hors plage 1–31 détectées (' + invalidDayOfMonthValues.join(', ') + ').');
        }

        const invalidMonthValues = collectOutOfRangeNumbers(monthField, 1, 12);
        if (invalidMonthValues.length) {
            result.errors.push('Segment mois : valeurs hors plage 1–12 détectées (' + invalidMonthValues.join(', ') + ').');
        }

        const invalidDayOfWeekValues = collectOutOfRangeNumbers(dayOfWeekField, 0, 7);
        if (invalidDayOfWeekValues.length) {
            result.errors.push('Segment jours de semaine : valeurs hors plage 0–7 détectées (' + invalidDayOfWeekValues.join(', ') + ').');
        }

        const invalidSteps = []
            .concat(collectInvalidSteps(minuteField))
            .concat(collectInvalidSteps(hourField))
            .concat(collectInvalidSteps(dayOfMonthField))
            .concat(collectInvalidSteps(monthField))
            .concat(collectInvalidSteps(dayOfWeekField));
        if (invalidSteps.length) {
            result.errors.push('Les pas doivent être supérieurs ou égaux à 1 : vérifiez les segments contenant "/0" ou similaires.');
        }

        const minuteHasWildcard = minuteField.indexOf('*') !== -1;
        const minuteStep = getCronStepValue(minuteField);
        const minuteCadence = minuteHasWildcard ? (minuteStep || 1) : null;

        if (minuteCadence && minuteCadence < 5) {
            result.warnings.push('Cadence très fréquente : l’expression s’exécute plus d’une fois toutes les 5 minutes.');
        }

        if (minuteHasWildcard && hourField.indexOf('*') !== -1 && !minuteStep) {
            result.warnings.push('Expression exécutée chaque minute en continu : vérifiez que la charge serveur reste acceptable.');
        }

        if (dayOfMonthField !== '*' && dayOfMonthField !== '?' && dayOfWeekField !== '*' && dayOfWeekField !== '?') {
            result.warnings.push('Jour du mois et jour de semaine sont définis : Cron interprète ces segments avec un OU logique.');
        }

        return result;
    }

    const componentLabels = {
        db: { label: 'Base de données', color: '#6366f1' },
        plugins: { label: 'Extensions', color: '#f59e0b' },
        themes: { label: 'Thèmes', color: '#10b981' },
        uploads: { label: 'Médias', color: '#3b82f6' }
    };

    const defaultNextRunSummary = { next_run_formatted: 'Non planifié', next_run_relative: '' };
    const defaultScheduleData = parseJSONAttr($scheduleForm.attr('data-default-schedule')) || {};
    const initialNextRuns = parseJSONAttr($scheduleForm.attr('data-next-runs')) || {};
    let newScheduleCounter = 0;

    const cronAssistant = typeof bjlg_ajax.cron_assistant === 'object' && bjlg_ajax.cron_assistant
        ? bjlg_ajax.cron_assistant
        : {};
    const assistantExamples = Array.isArray(cronAssistant.examples) ? cronAssistant.examples : [];
    const schedulingExamples = Array.isArray(schedulingAssistant.examples) ? schedulingAssistant.examples : [];
    const cronExamples = mergeCronExamples(schedulingExamples, assistantExamples);
    const cronLabels = $.extend({},
        cronAssistant.labels && typeof cronAssistant.labels === 'object' ? cronAssistant.labels : {},
        schedulingAssistant.labels && typeof schedulingAssistant.labels === 'object' ? schedulingAssistant.labels : {}
    );
    const cronScenarios = mergeCronScenarios(schedulingAssistant.scenarios, defaultCronScenarios);
    const cronCatalog = Array.isArray(schedulingAssistant.catalog) ? schedulingAssistant.catalog : [];
    const cronRiskThresholds = schedulingAssistant.risk_thresholds && typeof schedulingAssistant.risk_thresholds === 'object'
        ? schedulingAssistant.risk_thresholds
        : {};
    const riskLevelLabels = {
        low: cronLabels.risk_low || 'Risque faible',
        medium: cronLabels.risk_medium || 'Risque modéré',
        high: cronLabels.risk_high || 'Risque élevé',
        unknown: cronLabels.risk_unknown || 'Risque indéterminé'
    };
    const suggestionsTitle = cronLabels.suggestions_title || 'Suggestions recommandées';
    const suggestionsEmptyLabel = cronLabels.suggestions_empty || 'Sélectionnez des composants pour obtenir des suggestions.';
    const suggestionsMissingTemplate = cronLabels.suggestions_missing || 'Ajoute %s';
    const cronScenarioMap = new Map();
    cronScenarios.forEach(function(entry) {
        if (!entry || typeof entry !== 'object') {
            return;
        }
        const key = (entry.id || entry.expression || entry.label || '').toString();
        if (key) {
            cronScenarioMap.set(key, entry);
        }
    });
    const shareMacroLabel = cronLabels.share_macro || 'Partager';
    const shareMacroSuccess = cronLabels.share_macro_success || 'Macro copiée dans le presse-papiers.';
    const shareMacroFailure = cronLabels.share_macro_failure || 'Impossible de copier automatiquement la macro. Copiez la configuration suivante : %s';
    const catalogTitleLabel = cronLabels.catalog_title || 'Catalogue d’exemples';
    const catalogEmptyLabel = cronLabels.catalog_empty || 'Aucun exemple enregistré pour le moment.';
    const presetApplyLabel = cronLabels.preset_apply || 'Appliquer ce preset';
    const presetAppliedMessage = cronLabels.preset_applied || 'Preset appliqué à la planification active.';
    const presetEmptyLabel = cronLabels.preset_empty || 'Aucun preset n’est disponible pour le moment.';
    const relativeFutureTemplate = cronLabels.relative_future || 'dans %s';
    const relativePastTemplate = cronLabels.relative_past || 'il y a %s';
    const cronPreviewCache = new Map();
    let cronPreviewTimer = null;
    let cronPreviewRequest = null;

    const destinationLabels = {};
    const $timeline = $('#bjlg-schedule-timeline');
    const initialSchedules = parseJSONAttr($scheduleForm.attr('data-schedules')) || [];
    const initialEventTriggers = parseJSONAttr($scheduleForm.attr('data-event-triggers')) || {};
    const eventTriggerDefaults = parseJSONAttr($scheduleForm.attr('data-event-defaults')) || {};
    const state = {
        schedules: Array.isArray(initialSchedules) ? initialSchedules : [],
        nextRuns: initialNextRuns,
        timelineView: 'week',
        timezone: $timeline.length ? ($timeline.data('timezone') || '').toString() : '',
        timezoneOffset: $timeline.length ? parseFloat($timeline.data('offset')) || 0 : 0,
        eventTriggers: normalizeEventTriggerState(initialEventTriggers)
    };
    const timelineRanges = { week: 7, month: 30 };
    const statusLabels = {
        active: { label: 'Active', className: 'bjlg-status-badge--active' },
        pending: { label: 'En attente', className: 'bjlg-status-badge--pending' },
        paused: { label: 'En pause', className: 'bjlg-status-badge--paused' }
    };

    $scheduleForm.find('[data-field="secondary_destinations"]').each(function() {
        const value = ($(this).val() || '').toString();
        if (!value || destinationLabels[value]) {
            return;
        }
        const labelText = ($(this).closest('label').text() || value).replace(/\s+/g, ' ').trim();
        destinationLabels[value] = labelText || value;
    });

    const $feedback = $('#bjlg-schedule-feedback');
    const $eventTriggerList = $scheduleForm.find('[data-role="event-trigger-list"]');
    let lastFocusedScheduleItem = null;

    function parseJSONAttr(raw) {
        if (typeof raw !== 'string' || raw.trim() === '') {
            return null;
        }
        try {
            return JSON.parse(raw);
        } catch (error) {
            return null;
        }
    }

    function canUseLocalStorage() {
        try {
            return typeof window !== 'undefined' && typeof window.localStorage !== 'undefined';
        } catch (error) {
            return false;
        }
    }

    function normalizeCronExpression(expression) {
        return (expression || '').toString().replace(/\s+/g, ' ').trim();
    }

    function copyTextToClipboard(text) {
        const value = (text || '').toString();
        if (value === '') {
            return Promise.reject(new Error('empty-text'));
        }

        if (typeof navigator !== 'undefined' && navigator.clipboard && typeof navigator.clipboard.writeText === 'function') {
            return navigator.clipboard.writeText(value);
        }

        return new Promise(function(resolve, reject) {
            const $temp = $('<textarea/>', {
                class: 'bjlg-visually-hidden',
                text: value
            }).css({ position: 'fixed', top: '-200px', left: '-200px' });
            $(document.body).append($temp);
            const node = $temp.get(0);
            let succeeded = false;
            if (node && node.select) {
                node.select();
                try {
                    succeeded = document.execCommand('copy');
                } catch (error) {
                    succeeded = false;
                }
            }
            $temp.remove();
            if (succeeded) {
                resolve();
            } else {
                reject(new Error('copy-unavailable'));
            }
        });
    }

    function loadCronHistoryEntries() {
        if (!canUseLocalStorage()) {
            return [];
        }
        try {
            const raw = window.localStorage.getItem(cronHistoryStorageKey);
            if (typeof raw !== 'string' || raw === '') {
                return [];
            }
            const parsed = JSON.parse(raw);
            if (!Array.isArray(parsed)) {
                return [];
            }
            return parsed.map(function(entry) {
                if (entry && typeof entry === 'object') {
                    return {
                        expression: normalizeCronExpression(entry.expression),
                        lastUsed: typeof entry.lastUsed === 'number' ? entry.lastUsed : Date.now()
                    };
                }
                return { expression: normalizeCronExpression(entry), lastUsed: Date.now() };
            }).filter(function(entry) {
                return entry.expression && cronAllowedPattern.test(entry.expression);
            });
        } catch (error) {
            return [];
        }
    }

    function saveCronHistoryEntries(entries) {
        if (!canUseLocalStorage()) {
            return;
        }
        try {
            window.localStorage.setItem(cronHistoryStorageKey, JSON.stringify(entries));
        } catch (error) {
            // Ignore storage failures (private mode, quota exceeded, etc.)
        }
    }

    function clearCronHistoryEntries() {
        if (!canUseLocalStorage()) {
            return;
        }
        try {
            window.localStorage.removeItem(cronHistoryStorageKey);
        } catch (error) {
            // Ignore storage failures
        }
    }

    function upsertCronHistoryExpression(expression) {
        const normalized = normalizeCronExpression(expression);
        if (!normalized || !cronAllowedPattern.test(normalized) || !canUseLocalStorage()) {
            return null;
        }
        const entries = loadCronHistoryEntries();
        const filtered = entries.filter(function(entry) {
            return entry.expression !== normalized;
        });
        filtered.unshift({ expression: normalized, lastUsed: Date.now() });
        const trimmed = filtered.slice(0, cronHistoryMaxEntries);
        saveCronHistoryEntries(trimmed);
        return trimmed;
    }

    function resetScheduleFeedback() {
        if (!$feedback.length) {
            return;
        }
        $feedback.removeClass('notice-success notice-error notice-info')
            .hide()
            .empty()
            .removeAttr('role');
    }

    function renderScheduleFeedback(type, message, details) {
        if (!$feedback.length) {
            return;
        }

        const classes = ['notice'];
        if (type === 'success') {
            classes.push('notice-success');
        } else if (type === 'error') {
            classes.push('notice-error');
        } else if (type === 'info') {
            classes.push('notice-info');
        }

        $feedback.attr('class', classes.join(' '));

        if (message && message.trim() !== '') {
            $('<p/>').text(message).appendTo($feedback);
        }

        if (Array.isArray(details) && details.length) {
            const $list = $('<ul/>');
            details.forEach(function(item) {
                $('<li/>').text(item).appendTo($list);
            });
            $feedback.append($list);
        }

        $feedback.attr('role', 'alert').show();
    }

    function normalizeErrorList(raw) {
        const messages = [];
        const seen = new Set();

        function push(value) {
            if (typeof value !== 'string') {
                return;
            }
            const trimmed = value.trim();
            if (!trimmed || seen.has(trimmed)) {
                return;
            }
            seen.add(trimmed);
            messages.push(trimmed);
        }

        (function walk(value) {
            if (value === undefined || value === null) {
                return;
            }
            if (typeof value === 'string') {
                push(value);
                return;
            }
            if (Array.isArray(value)) {
                value.forEach(walk);
                return;
            }
            if (typeof value === 'object') {
                if (typeof value.message === 'string') {
                    push(value.message);
                }
                Object.keys(value).forEach(function(key) {
                    if (key === 'message') {
                        return;
                    }
                    walk(value[key]);
                });
            }
        })(raw);

        return messages;
    }

    function safeJson(value) {
        try {
            return JSON.stringify(value);
        } catch (error) {
            return null;
        }
    }

    function toNonNegativeInt(value, fallback) {
        const number = parseInt(value, 10);
        if (Number.isFinite(number) && number >= 0) {
            return number;
        }
        const fallbackNumber = parseInt(fallback, 10);
        if (Number.isFinite(fallbackNumber) && fallbackNumber >= 0) {
            return fallbackNumber;
        }
        return 0;
    }

    function sanitizeTimeInput(value, fallback) {
        const defaultValue = typeof fallback === 'string' && fallback ? fallback : '00:00';
        let raw = typeof value === 'string' ? value.trim() : '';
        const match = /^([0-9]{1,2}):([0-9]{1,2})$/.exec(raw);
        if (!match) {
            raw = defaultValue;
        }
        const parts = /^([0-9]{1,2}):([0-9]{1,2})$/.exec(raw);
        const hour = parts ? Math.min(Math.max(parseInt(parts[1], 10) || 0, 0), 23) : 0;
        const minute = parts ? Math.min(Math.max(parseInt(parts[2], 10) || 0, 0), 59) : 0;

        return hour.toString().padStart(2, '0') + ':' + minute.toString().padStart(2, '0');
    }

    function sanitizeTimezoneInput(value, fallback) {
        const raw = typeof value === 'string' ? value.trim() : '';
        if (raw !== '') {
            return raw;
        }

        return typeof fallback === 'string' && fallback.trim() !== '' ? fallback.trim() : 'site';
    }

    function normalizeQuietHours(source, base) {
        const defaults = base && typeof base === 'object' ? base : {};
        const raw = source && typeof source === 'object' ? source : {};

        const enabled = !!raw.enabled;
        const start = sanitizeTimeInput(raw.start, defaults.start || '00:00');
        const end = sanitizeTimeInput(raw.end, defaults.end || '00:00');
        const timezone = sanitizeTimezoneInput(raw.timezone, defaults.timezone || 'site');

        return { enabled, start, end, timezone };
    }

    function normalizeEventTriggerState(raw) {
        const defaults = eventTriggerDefaults && typeof eventTriggerDefaults === 'object' ? eventTriggerDefaults : {};
        const normalized = {};

        Object.keys(defaults).forEach(function(key) {
            const base = defaults[key] && typeof defaults[key] === 'object' ? defaults[key] : {};
            const source = raw && typeof raw === 'object' && raw[key] ? raw[key] : {};
            const quietBase = base.quiet_hours && typeof base.quiet_hours === 'object' ? base.quiet_hours : {};
            const quietSource = source.quiet_hours && typeof source.quiet_hours === 'object'
                ? source.quiet_hours
                : (source.quietHours && typeof source.quietHours === 'object' ? source.quietHours : {});

            normalized[key] = {
                enabled: !!source.enabled,
                cooldown: toNonNegativeInt(source.cooldown, base.cooldown || 0),
                batch_window: toNonNegativeInt(source.batch_window, base.batch_window || 0),
                max_batch: Math.max(1, toNonNegativeInt(source.max_batch, base.max_batch || 1)),
                quiet_hours: normalizeQuietHours(quietSource, quietBase)
            };
        });

        return normalized;
    }

    function syncEventTriggerUI() {
        if (!$eventTriggerList.length) {
            return;
        }

        const defaults = eventTriggerDefaults && typeof eventTriggerDefaults === 'object' ? eventTriggerDefaults : {};

        Object.keys(state.eventTriggers).forEach(function(key) {
            const config = state.eventTriggers[key] || {};
            const base = defaults[key] && typeof defaults[key] === 'object' ? defaults[key] : {};
            const enabled = !!config.enabled;
            const cooldown = toNonNegativeInt(config.cooldown, base.cooldown || 0);
            const batchWindow = toNonNegativeInt(config.batch_window, base.batch_window || 0);
            const maxBatch = Math.max(1, toNonNegativeInt(config.max_batch, base.max_batch || 1));
            const quietBase = base.quiet_hours && typeof base.quiet_hours === 'object' ? base.quiet_hours : {};
            const quietConfig = config.quiet_hours && typeof config.quiet_hours === 'object' ? config.quiet_hours : {};
            const quietSettings = normalizeQuietHours(quietConfig, quietBase);
            const $fieldset = $eventTriggerList.find('[data-event-trigger="' + key + '"]');

            if (!$fieldset.length) {
                return;
            }

            $fieldset.find('[data-field="event-enabled"]').prop('checked', enabled);
            $fieldset.find('[data-field="event-cooldown"]').val(cooldown).prop('disabled', !enabled);
            $fieldset.find('[data-field="event-batch-window"]').val(batchWindow).prop('disabled', !enabled);
            $fieldset.find('[data-field="event-max-batch"]').val(maxBatch).prop('disabled', !enabled);
            $fieldset.find('[data-field="event-quiet-enabled"]').prop('checked', quietSettings.enabled).prop('disabled', !enabled);
            $fieldset.find('[data-field="event-quiet-start"]').val(quietSettings.start).prop('disabled', !enabled || !quietSettings.enabled);
            $fieldset.find('[data-field="event-quiet-end"]').val(quietSettings.end).prop('disabled', !enabled || !quietSettings.enabled);
            $fieldset.find('[data-field="event-quiet-timezone"]').val(quietSettings.timezone).prop('disabled', !enabled || !quietSettings.enabled);
        });
    }

    function setEventTriggerState(triggers, options) {
        state.eventTriggers = normalizeEventTriggerState(triggers);
        const triggersJson = safeJson(state.eventTriggers);
        if (triggersJson) {
            $scheduleForm.attr('data-event-triggers', triggersJson);
        }

        if (!options || options.sync !== false) {
            syncEventTriggerUI();
        }
    }

    function collectEventTriggersForRequest() {
        if (!$eventTriggerList.length) {
            return normalizeEventTriggerState(state.eventTriggers);
        }

        const defaults = eventTriggerDefaults && typeof eventTriggerDefaults === 'object' ? eventTriggerDefaults : {};
        const collected = {};

        $eventTriggerList.find('[data-event-trigger]').each(function() {
            const $fieldset = $(this);
            const key = ($fieldset.data('event-trigger') || '').toString();

            if (!key) {
                return;
            }

            const base = defaults[key] && typeof defaults[key] === 'object' ? defaults[key] : {};
            const enabled = $fieldset.find('[data-field="event-enabled"]').is(':checked');
            const cooldown = toNonNegativeInt($fieldset.find('[data-field="event-cooldown"]').val(), base.cooldown || 0);
            const batchWindow = toNonNegativeInt($fieldset.find('[data-field="event-batch-window"]').val(), base.batch_window || 0);
            const maxBatch = Math.max(1, toNonNegativeInt($fieldset.find('[data-field="event-max-batch"]').val(), base.max_batch || 1));
            const quietBase = base.quiet_hours && typeof base.quiet_hours === 'object' ? base.quiet_hours : {};
            const quietEnabled = $fieldset.find('[data-field="event-quiet-enabled"]').is(':checked') && enabled;
            const quietStart = sanitizeTimeInput($fieldset.find('[data-field="event-quiet-start"]').val(), quietBase.start || '00:00');
            const quietEnd = sanitizeTimeInput($fieldset.find('[data-field="event-quiet-end"]').val(), quietBase.end || '00:00');
            const quietTimezone = sanitizeTimezoneInput($fieldset.find('[data-field="event-quiet-timezone"]').val(), quietBase.timezone || 'site');

            collected[key] = {
                enabled: enabled,
                cooldown: cooldown,
                batch_window: batchWindow,
                max_batch: maxBatch,
                quiet_hours: {
                    enabled: quietEnabled,
                    start: quietStart,
                    end: quietEnd,
                    timezone: quietTimezone
                }
            };
        });

        return normalizeEventTriggerState(collected);
    }

    function getScheduleStatusKey(schedule, info) {
        const recurrence = (schedule && schedule.recurrence ? schedule.recurrence : 'disabled').toString();
        if (recurrence === 'disabled') {
            return 'paused';
        }

        if (info && typeof info.enabled === 'boolean' && !info.enabled) {
            return 'paused';
        }

        let rawNextRun = info && Object.prototype.hasOwnProperty.call(info, 'next_run') ? info.next_run : null;
        if (rawNextRun === null && info && Object.prototype.hasOwnProperty.call(info, 'nextRun')) {
            rawNextRun = info.nextRun;
        }

        const nextRunTimestamp = parseInt(rawNextRun, 10);
        if (Number.isFinite(nextRunTimestamp) && nextRunTimestamp > 0) {
            return 'active';
        }

        return 'pending';
    }

    function getStatusDescriptor(status) {
        return statusLabels[status] || statusLabels.pending;
    }

    function parseTimeParts(schedule) {
        const raw = schedule && schedule.time ? schedule.time.toString() : '23:59';
        const parts = raw.split(':');
        const hour = parseInt(parts[0], 10);
        const minute = parseInt(parts[1], 10);

        return {
            hour: Number.isFinite(hour) ? Math.min(Math.max(hour, 0), 23) : 23,
            minute: Number.isFinite(minute) ? Math.min(Math.max(minute, 0), 59) : 59
        };
    }

    function getIntervalMs(recurrence) {
        switch ((recurrence || '').toString()) {
            case 'every_five_minutes':
                return 5 * 60 * 1000;
            case 'every_fifteen_minutes':
                return 15 * 60 * 1000;
            case 'hourly':
                return 60 * 60 * 1000;
            case 'twice_daily':
                return 12 * 60 * 60 * 1000;
            case 'daily':
                return 24 * 60 * 60 * 1000;
            case 'weekly':
                return 7 * 24 * 60 * 60 * 1000;
            default:
                return 0;
        }
    }

    function addMonths(date, count) {
        const next = new Date(date.getTime());
        next.setMonth(next.getMonth() + count);
        return next;
    }

    function clampDayOfMonth(value) {
        if (value === undefined || value === null) {
            return null;
        }
        const parsed = parseInt(value, 10);
        if (!Number.isFinite(parsed)) {
            return null;
        }
        return Math.min(Math.max(parsed, 1), 31);
    }

    function getScheduleDayOfMonth(schedule) {
        if (schedule && Object.prototype.hasOwnProperty.call(schedule, 'day_of_month')) {
            const normalized = clampDayOfMonth(schedule.day_of_month);
            if (normalized !== null) {
                return normalized;
            }
        }

        const fallback = clampDayOfMonth(defaultScheduleData.day_of_month);
        if (fallback !== null) {
            return fallback;
        }

        return 1;
    }

    function getDaysInMonth(year, monthIndex) {
        return new Date(year, monthIndex + 1, 0).getDate();
    }

    function resolveMonthlyOccurrence(baseDate, dayOfMonth, hour, minute) {
        const occurrence = new Date(baseDate.getTime());
        occurrence.setHours(hour, minute, 0, 0);
        occurrence.setDate(1);
        const year = occurrence.getFullYear();
        const monthIndex = occurrence.getMonth();
        const daysInMonth = getDaysInMonth(year, monthIndex);
        occurrence.setDate(Math.min(dayOfMonth, daysInMonth));
        occurrence.setHours(hour, minute, 0, 0);
        return occurrence;
    }

    function computeFallbackNextTimestamp(schedule, referenceSeconds) {
        const recurrence = (schedule && schedule.recurrence ? schedule.recurrence : 'disabled').toString();
        if (recurrence === 'disabled') {
            return null;
        }

        const reference = Number.isFinite(referenceSeconds) ? referenceSeconds : Math.floor(Date.now() / 1000);
        const referenceDate = new Date(reference * 1000);
        const timeParts = parseTimeParts(schedule);

        if (recurrence === 'every_five_minutes' || recurrence === 'every_fifteen_minutes') {
            const intervalMinutes = recurrence === 'every_five_minutes' ? 5 : 15;
            const occurrence = new Date(referenceDate.getTime());
            occurrence.setHours(timeParts.hour, timeParts.minute, 0, 0);
            while (occurrence.getTime() / 1000 <= reference) {
                occurrence.setMinutes(occurrence.getMinutes() + intervalMinutes);
            }
            return Math.floor(occurrence.getTime() / 1000);
        }

        if (recurrence === 'hourly') {
            const occurrence = new Date(referenceDate.getTime());
            occurrence.setMinutes(timeParts.minute, 0, 0);
            if (occurrence.getTime() / 1000 <= reference) {
                occurrence.setHours(occurrence.getHours() + 1);
            }
            return Math.floor(occurrence.getTime() / 1000);
        }

        const occurrence = new Date(referenceDate.getTime());
        occurrence.setHours(timeParts.hour, timeParts.minute, 0, 0);

        if (recurrence === 'twice_daily') {
            while (occurrence.getTime() / 1000 <= reference) {
                occurrence.setHours(occurrence.getHours() + 12);
                if (occurrence.getTime() / 1000 - reference > 12 * 60 * 60) {
                    break;
                }
            }
            return Math.floor(occurrence.getTime() / 1000);
        }

        if (recurrence === 'daily') {
            if (occurrence.getTime() / 1000 <= reference) {
                occurrence.setDate(occurrence.getDate() + 1);
            }
            return Math.floor(occurrence.getTime() / 1000);
        }

        if (recurrence === 'weekly') {
            const days = ['sunday', 'monday', 'tuesday', 'wednesday', 'thursday', 'friday', 'saturday'];
            const dayKey = (schedule && schedule.day ? schedule.day : 'sunday').toString().toLowerCase();
            const targetIndex = days.indexOf(dayKey);
            const currentIndex = occurrence.getDay();

            let diff = targetIndex - currentIndex;
            if (diff < 0 || (diff === 0 && occurrence.getTime() / 1000 <= reference)) {
                diff += 7;
            }
            occurrence.setDate(occurrence.getDate() + diff);
            if (occurrence.getTime() / 1000 <= reference) {
                occurrence.setDate(occurrence.getDate() + 7);
            }
            return Math.floor(occurrence.getTime() / 1000);
        }

        if (recurrence === 'monthly') {
            const dayOfMonth = getScheduleDayOfMonth(schedule);
            let monthlyOccurrence = resolveMonthlyOccurrence(referenceDate, dayOfMonth, timeParts.hour, timeParts.minute);
            if (monthlyOccurrence.getTime() / 1000 <= reference) {
                const nextBase = addMonths(monthlyOccurrence, 1);
                monthlyOccurrence = resolveMonthlyOccurrence(nextBase, dayOfMonth, timeParts.hour, timeParts.minute);
            }
            return Math.floor(monthlyOccurrence.getTime() / 1000);
        }

        return null;
    }

    function formatDurationLabelFromMinutes(minutes) {
        if (!Number.isFinite(minutes) || minutes <= 0) {
            return '1 min';
        }
        if (minutes < 60) {
            return Math.max(1, Math.round(minutes)) + ' min';
        }
        if (minutes < 1440) {
            return Math.max(1, Math.round(minutes / 60)) + ' h';
        }
        return Math.max(1, Math.round(minutes / 1440)) + ' j';
    }

    function formatRelativeLabel(diffMs) {
        const future = diffMs >= 0;
        const minutes = Math.abs(diffMs) / 60000;
        const label = formatDurationLabelFromMinutes(minutes);
        const template = future ? relativeFutureTemplate : relativePastTemplate;
        return template.replace('%s', label);
    }

    function formatNextRunPreviewFromTimestamp(timestamp) {
        const date = new Date(timestamp * 1000);
        let formatted;
        try {
            if (state.timezone) {
                formatted = new Intl.DateTimeFormat(undefined, { dateStyle: 'medium', timeStyle: 'short', timeZone: state.timezone }).format(date);
            } else {
                formatted = date.toLocaleString();
            }
        } catch (error) {
            formatted = date.toLocaleString();
        }
        return {
            formatted: formatted,
            relative: formatRelativeLabel(date.getTime() - Date.now())
        };
    }

    function markScheduleDirty($item) {
        if ($item && $item.length) {
            $item.data('bjlgDirty', true);
        }
    }

    function updateNextRunPreviewForItem($item, force) {
        if (!$item || !$item.length) {
            return;
        }

        const recurrenceData = collectScheduleData($item, true);
        if (!recurrenceData || typeof recurrenceData !== 'object') {
            return;
        }

        const recurrence = (recurrenceData.recurrence || 'disabled').toString();
        const $value = $item.find('.bjlg-next-run-value');
        const $relative = $item.find('.bjlg-next-run-relative');
        if (!$value.length && !$relative.length) {
            return;
        }

        let preview = null;
        if (recurrence === 'custom') {
            const storedRuns = $item.data('cronNextRuns');
            if (Array.isArray(storedRuns) && storedRuns.length) {
                const first = storedRuns[0] || {};
                let timestamp = Number(first.timestamp);
                if (!Number.isFinite(timestamp) && first.iso) {
                    const parsedIso = Date.parse(first.iso);
                    if (!Number.isNaN(parsedIso)) {
                        timestamp = parsedIso / 1000;
                    }
                }
                if (Number.isFinite(timestamp) && timestamp > 0) {
                    preview = formatNextRunPreviewFromTimestamp(timestamp);
                } else if (first.formatted) {
                    preview = {
                        formatted: first.formatted,
                        relative: (first.relative || '').toString()
                    };
                }
            }
        } else if (force || $item.data('bjlgDirty')) {
            const nextTimestamp = computeFallbackNextTimestamp(recurrenceData, Math.floor(Date.now() / 1000));
            if (Number.isFinite(nextTimestamp) && nextTimestamp > 0) {
                preview = formatNextRunPreviewFromTimestamp(nextTimestamp);
            }
        }

        if (preview) {
            if ($value.length) {
                $value.text(preview.formatted || defaultNextRunSummary.next_run_formatted);
            }
            if ($relative.length) {
                if (preview.relative) {
                    $relative.text('(' + preview.relative + ')').show();
                } else {
                    $relative.text('').hide();
                }
            }
            return;
        }

        if (force && $value.length) {
            $value.text(defaultNextRunSummary.next_run_formatted);
        }
        if ($relative.length) {
            $relative.text('').hide();
        }
    }

    function ensureScheduleTargetForPreset($referenceItem) {
        if ($referenceItem && $referenceItem.length && !$referenceItem.hasClass('bjlg-schedule-item--template')) {
            return $referenceItem;
        }
        if (lastFocusedScheduleItem && lastFocusedScheduleItem.length && lastFocusedScheduleItem.closest('body').length) {
            return lastFocusedScheduleItem;
        }

        let $target = scheduleItems().first();
        if ($target.length) {
            return $target;
        }

        const $newItem = cloneTemplate();
        const prefix = 'preset_' + (++newScheduleCounter);
        assignFieldPrefix($newItem, prefix);
        setScheduleId($newItem, '');
        populateScheduleItem($newItem, defaultScheduleData, defaultNextRunSummary, scheduleItems().length);
        $newItem.insertBefore($template);
        initCronAssistant($newItem);
        markScheduleDirty($newItem);
        scheduleRecommendationRefresh($newItem, true);
        updateState(collectSchedulesForRequest(), state.nextRuns);
        lastFocusedScheduleItem = $newItem;
        return $newItem;
    }

    function buildTimelineEvents(schedules, nextRuns, view) {
        if (!Array.isArray(schedules) || !schedules.length) {
            return [];
        }

        const events = [];
        const start = new Date();
        const end = new Date(start.getTime() + (timelineRanges[view] || timelineRanges.week) * 24 * 60 * 60 * 1000);
        const nextRunsMap = nextRuns && typeof nextRuns === 'object' ? nextRuns : {};

        schedules.forEach(function(schedule) {
            if (!schedule || typeof schedule !== 'object') {
                return;
            }
            const recurrence = (schedule.recurrence || 'disabled').toString();
            if (recurrence === 'disabled') {
                return;
            }

            const scheduleId = (schedule.id || '').toString();
            const info = nextRunsMap[scheduleId];

            let baseTimestamp = info && info.next_run ? parseInt(info.next_run, 10) : NaN;
            if (!Number.isFinite(baseTimestamp) || baseTimestamp <= 0) {
                baseTimestamp = computeFallbackNextTimestamp(schedule, Math.floor(start.getTime() / 1000));
            }

            if (!Number.isFinite(baseTimestamp) || !baseTimestamp) {
                return;
            }

            let occurrence = new Date(baseTimestamp * 1000);
            const timeParts = parseTimeParts(schedule);
            const dayOfMonth = getScheduleDayOfMonth(schedule);
            if (recurrence === 'monthly') {
                occurrence = resolveMonthlyOccurrence(occurrence, dayOfMonth, timeParts.hour, timeParts.minute);
            }
            const interval = getIntervalMs(recurrence);
            let guard = 0;

            if (occurrence < start && (interval > 0 || recurrence === 'monthly')) {
                while (occurrence < start && guard < 200) {
                    if (recurrence === 'monthly') {
                        const nextBase = addMonths(occurrence, 1);
                        occurrence = resolveMonthlyOccurrence(nextBase, dayOfMonth, timeParts.hour, timeParts.minute);
                    } else {
                        occurrence = new Date(occurrence.getTime() + interval);
                    }
                    guard++;
                }
            }

            guard = 0;
            while (occurrence <= end && guard < 200) {
                events.push({
                    schedule: schedule,
                    info: info,
                    timestamp: Math.floor(occurrence.getTime() / 1000),
                    status: getScheduleStatusKey(schedule, info)
                });

                if (recurrence === 'monthly') {
                    const nextBase = addMonths(occurrence, 1);
                    occurrence = resolveMonthlyOccurrence(nextBase, dayOfMonth, timeParts.hour, timeParts.minute);
                } else if (interval > 0) {
                    occurrence = new Date(occurrence.getTime() + interval);
                } else {
                    break;
                }

                guard++;
            }
        });

        events.sort(function(a, b) {
            return a.timestamp - b.timestamp;
        });

        return events;
    }

<<<<<<< HEAD
    function syncTimelineViewButtons(view) {
=======
    function syncTimelineViewButtons(activeView) {
>>>>>>> 8ead31f5
        if (!$timeline.length) {
            return;
        }

<<<<<<< HEAD
        const $buttons = $timeline.find('[data-role="timeline-view"]');
        if (!$buttons.length) {
            return;
        }

        $buttons.removeClass('is-active').attr('aria-pressed', 'false');

        let $activeButton = $buttons.filter('[data-view="' + view + '"]').first();
        if (!$activeButton.length && $buttons.length) {
            $activeButton = $buttons.first();
        }

        if ($activeButton.length) {
            $activeButton.addClass('is-active').attr('aria-pressed', 'true');
        }
=======
        $timeline.find('[data-role="timeline-view"]').each(function() {
            const $button = $(this);
            const buttonView = ($button.data('view') || '').toString();
            const isActive = buttonView === activeView;

            $button.toggleClass('is-active', isActive);
            $button.attr('aria-pressed', isActive ? 'true' : 'false');
        });
>>>>>>> 8ead31f5
    }

    function renderTimeline() {
        if (!$timeline.length) {
            return;
        }

        const view = state.timelineView || 'week';
        syncTimelineViewButtons(view);
        const schedules = Array.isArray(state.schedules) ? state.schedules : [];
        const nextRuns = state.nextRuns || {};

        const $grid = $timeline.find('[data-role="timeline-grid"]');
        const $list = $timeline.find('[data-role="timeline-list"]');
        const $empty = $timeline.find('[data-role="timeline-empty"]');

        if (!$grid.length || !$list.length || !$empty.length) {
            return;
        }

        $grid.empty();
        $list.empty();

        const events = buildTimelineEvents(schedules, nextRuns, view);
        const rangeDays = timelineRanges[view] || timelineRanges.week;
        const startDay = new Date();
        startDay.setHours(0, 0, 0, 0);

        const buckets = new Map();
        events.forEach(function(event) {
            const date = new Date(event.timestamp * 1000);
            const key = date.toISOString().slice(0, 10);
            if (!buckets.has(key)) {
                buckets.set(key, []);
            }
            buckets.get(key).push(event);
        });

        let dayFormatter;
        let timeFormatter;
        try {
            dayFormatter = new Intl.DateTimeFormat(undefined, { weekday: 'short', day: 'numeric', month: 'numeric' });
            timeFormatter = new Intl.DateTimeFormat(undefined, { hour: '2-digit', minute: '2-digit' });
        } catch (error) {
            dayFormatter = null;
            timeFormatter = null;
        }

        const $gridInner = $('<div/>', { class: 'bjlg-schedule-timeline__grid-inner' });
        for (let dayIndex = 0; dayIndex < rangeDays; dayIndex++) {
            const dayDate = new Date(startDay.getTime() + dayIndex * 24 * 60 * 60 * 1000);
            const key = dayDate.toISOString().slice(0, 10);
            const entries = (buckets.get(key) || []).slice().sort(function(a, b) {
                return a.timestamp - b.timestamp;
            });

            const $column = $('<div/>', { class: 'bjlg-schedule-timeline__column' });
            const heading = dayFormatter ? dayFormatter.format(dayDate) : dayDate.toLocaleDateString();
            $('<div/>', { class: 'bjlg-schedule-timeline__column-header', text: heading }).appendTo($column);

            if (!entries.length) {
                $('<div/>', { class: 'bjlg-schedule-timeline__event bjlg-schedule-timeline__event--empty', text: '—' }).appendTo($column);
            } else {
                entries.forEach(function(entry) {
                    const schedule = entry.schedule || {};
                    const descriptor = getStatusDescriptor(entry.status);
                    const recurrence = (schedule.recurrence || '').toString();
                    const eventDate = new Date(entry.timestamp * 1000);
                    const $event = $('<div/>', {
                        class: 'bjlg-schedule-timeline__event bjlg-schedule-timeline__event--' + entry.status,
                        'data-schedule-id': schedule.id || ''
                    });

                    $('<strong/>', {
                        class: 'bjlg-schedule-timeline__event-label',
                        text: schedule.label || schedule.id || 'Planification'
                    }).appendTo($event);

                    const timeText = timeFormatter ? timeFormatter.format(eventDate) : eventDate.toLocaleTimeString();
                    $('<span/>', { class: 'bjlg-schedule-timeline__event-time', text: timeText }).appendTo($event);
                    $('<span/>', {
                        class: 'bjlg-schedule-timeline__event-meta',
                        text: recurrenceLabels[recurrence] || recurrence || '—'
                    }).appendTo($event);
                    $('<span/>', {
                        class: 'bjlg-status-badge ' + descriptor.className,
                        text: descriptor.label
                    }).appendTo($event);

                    $column.append($event);
                });
            }

            $gridInner.append($column);
        }

        $grid.append($gridInner);

        events.forEach(function(entry) {
            const schedule = entry.schedule || {};
            const descriptor = getStatusDescriptor(entry.status);
            const eventDate = new Date(entry.timestamp * 1000);
            const $item = $('<li/>', {
                class: 'bjlg-schedule-timeline__list-item bjlg-schedule-timeline__list-item--' + entry.status,
                'data-schedule-id': schedule.id || ''
            });

            const $header = $('<div/>', { class: 'bjlg-schedule-timeline__list-header' }).appendTo($item);
            $('<strong/>', { text: schedule.label || schedule.id || 'Planification' }).appendTo($header);
            $('<span/>', { class: 'bjlg-status-badge ' + descriptor.className, text: descriptor.label }).appendTo($header);

            const $meta = $('<div/>', { class: 'bjlg-schedule-timeline__list-meta' }).appendTo($item);
            const dateText = dayFormatter ? dayFormatter.format(eventDate) : eventDate.toLocaleDateString();
            const timeText = timeFormatter ? timeFormatter.format(eventDate) : eventDate.toLocaleTimeString();
            const recurrenceText = recurrenceLabels[(schedule.recurrence || '').toString()] || schedule.recurrence || '—';
            $meta.text(dateText + ' • ' + timeText + ' • ' + recurrenceText);

            $list.append($item);
        });

        $empty.prop('hidden', events.length > 0);

        syncTimelineViewButtons(view);
    }

    function updateState(schedules, nextRuns, options) {
        options = options || {};

        if (Array.isArray(schedules)) {
            state.schedules = schedules.slice();
        }

        if (nextRuns && typeof nextRuns === 'object') {
            state.nextRuns = $.extend(true, {}, nextRuns);
        }

        if (options.eventTriggers && typeof options.eventTriggers === 'object') {
            setEventTriggerState(options.eventTriggers);
        }

        const schedulesJson = safeJson(state.schedules);
        if (schedulesJson) {
            $scheduleForm.attr('data-schedules', schedulesJson);
            $('#bjlg-schedule-overview').attr('data-schedules', schedulesJson);
            if ($timeline.length) {
                $timeline.attr('data-schedules', schedulesJson);
            }
        }

        const nextRunsJson = safeJson(state.nextRuns);
        if (nextRunsJson) {
            $scheduleForm.attr('data-next-runs', nextRunsJson);
            $('#bjlg-schedule-overview').attr('data-next-runs', nextRunsJson);
            if ($timeline.length) {
                $timeline.attr('data-next-runs', nextRunsJson);
            }
        }

        if ($timeline.length && !options.skipTimeline) {
            renderTimeline();
        }
    }

    function findScheduleById(scheduleId) {
        if (!Array.isArray(state.schedules) || !state.schedules.length) {
            return null;
        }
        const target = (scheduleId || '').toString();
        for (let index = 0; index < state.schedules.length; index += 1) {
            const schedule = state.schedules[index];
            if (schedule && (schedule.id || '').toString() === target) {
                return schedule;
            }
        }
        return null;
    }

    function scheduleItems() {
        return $scheduleList.find('.bjlg-schedule-item').not('.bjlg-schedule-item--template');
    }

    function cloneTemplate() {
        const $clone = $template.clone();
        $clone.removeClass('bjlg-schedule-item--template');
        $clone.removeAttr('data-template');
        $clone.removeAttr('style');
        return $clone;
    }

    function assignFieldPrefix($item, prefix) {
        $item.find('[name]').each(function() {
            const $field = $(this);
            const name = $field.attr('name');
            if (!name) {
                return;
            }
            const updated = name.replace(/schedules\[[^\]]+\]/, 'schedules[' + prefix + ']');
            $field.attr('name', updated);
        });

        const $labelField = $item.find('[data-field="label"]');
        if ($labelField.length) {
            const oldId = $labelField.attr('id');
            const newId = 'bjlg-schedule-label-' + prefix;
            $labelField.attr('id', newId);
            if (typeof oldId === 'string') {
                $item.find('label[for="' + oldId + '"]').attr('for', newId);
            }
            $item.find('label[for^="bjlg-schedule-label-"]').attr('for', newId);
        }

        $item.find('[data-id-template]').each(function() {
            const $node = $(this);
            const template = $node.attr('data-id-template');
            if (typeof template !== 'string' || !template.includes('%s')) {
                return;
            }
            const newId = template.replace('%s', prefix);
            $node.attr('id', newId);
        });

        $item.find('[data-for-template]').each(function() {
            const $label = $(this);
            const template = $label.attr('data-for-template');
            if (typeof template !== 'string' || !template.includes('%s')) {
                return;
            }
            const newFor = template.replace('%s', prefix);
            $label.attr('for', newFor);
        });

        $item.find('[data-describedby-template]').each(function() {
            const $node = $(this);
            const template = $node.attr('data-describedby-template');
            if (typeof template !== 'string' || !template.includes('%s')) {
                return;
            }
            const newValue = template.replace('%s', prefix);
            $node.attr('aria-describedby', newValue);
        });
    }

    function setScheduleId($item, scheduleId) {
        $item.attr('data-schedule-id', scheduleId || '');
        $item.find('[data-field="id"]').val(scheduleId || '');
        updateRunButtonState($item);
    }

    function updateRunButtonState($item) {
        const $button = $item.find('.bjlg-run-schedule-now');
        if (!$button.length) {
            return;
        }
        const scheduleId = ($item.find('[data-field="id"]').val() || '').toString();
        $button.prop('disabled', !scheduleId);
    }

    function toggleScheduleRows($item) {
        const recurrence = ($item.find('[data-field="recurrence"]').val() || '').toString();
        const $weekly = $item.find('.bjlg-schedule-weekly-options');
        const $monthly = $item.find('.bjlg-schedule-monthly-options');
        const $time = $item.find('.bjlg-schedule-time-options');
        const $custom = $item.find('.bjlg-schedule-custom-options');

        if ($weekly.length) {
            if (recurrence === 'weekly') {
                $weekly.show().attr('aria-hidden', 'false');
            } else {
                $weekly.hide().attr('aria-hidden', 'true');
            }
        }

        if ($monthly.length) {
            if (recurrence === 'monthly') {
                $monthly.show().attr('aria-hidden', 'false');
            } else {
                $monthly.hide().attr('aria-hidden', 'true');
            }
        }

        if ($time.length) {
            if (recurrence === 'disabled' || recurrence === 'custom') {
                $time.hide().attr('aria-hidden', 'true');
            } else {
                $time.show().attr('aria-hidden', 'false');
            }
        }

        if ($custom.length) {
            if (recurrence === 'custom') {
                $custom.show().attr('aria-hidden', 'false');
                initCronAssistant($item);
            } else {
                $custom.hide().attr('aria-hidden', 'true');
                resetCronAssistant($item);
            }
        }

        if (recurrence === 'custom') {
            refreshCronAssistant($item, true);
        } else {
            clearCronAssistant($item);
        }
    }

    function normalizePatterns(value) {
        if (Array.isArray(value)) {
            return value.map(function(entry) {
                return (entry || '').toString().trim();
            }).filter(Boolean);
        }
        if (typeof value !== 'string') {
            return [];
        }
        return value.split(/[\r\n,]+/).map(function(entry) {
            return entry.trim();
        }).filter(Boolean);
    }

    function patternsToTextarea(value) {
        if (Array.isArray(value)) {
            return value.join('\n');
        }
        if (typeof value === 'string') {
            return value;
        }
        return '';
    }

    function normalizePostChecks(value) {
        const normalized = { checksum: false, dry_run: false };
        if (Array.isArray(value)) {
            value.forEach(function(entry) {
                const key = (entry || '').toString().toLowerCase();
                if (key === 'checksum' || key === 'dry_run') {
                    normalized[key] = true;
                }
            });
            return normalized;
        }
        if (value && typeof value === 'object') {
            normalized.checksum = !!value.checksum;
            normalized.dry_run = !!value.dry_run;
        }
        return normalized;
    }

    function getDefaultCronFieldValue(index) {
        switch (index) {
            case 0:
                return '0';
            case 1:
                return '*';
            default:
                return '*';
        }
    }

    function parseCronFields(expression) {
        const trimmed = (expression || '').toString().trim();
        if (!trimmed) {
            return [];
        }
        return trimmed.split(/\s+/).slice(0, cronFieldCount);
    }

    function applyCronToken($input, fieldIndex, tokenValue) {
        if (!$input || !$input.length) {
            return;
        }
        const index = parseInt(fieldIndex, 10);
        if (Number.isNaN(index) || index < 0 || index >= cronFieldCount) {
            return;
        }
        const value = (tokenValue || '').toString();
        if (!value) {
            return;
        }

        const currentFields = parseCronFields($input.val());
        const fields = [];
        for (let i = 0; i < cronFieldCount; i += 1) {
            fields[i] = typeof currentFields[i] !== 'undefined'
                ? currentFields[i]
                : getDefaultCronFieldValue(i);
        }
        fields[index] = value;

        const updated = fields.join(' ').replace(/\s+/g, ' ').trim();
        $input.val(updated).trigger('input').trigger('change');
        $input.focus();
    }

    function buildCronTokenPanel($container, $item) {
        if (!$container || !$container.length || $container.data('initialized')) {
            return;
        }

        const $input = $item.find('[data-field="custom_cron"]');
        if (!$input.length) {
            return;
        }

        const fragment = $(document.createDocumentFragment());
        Object.keys(cronFieldTokens).forEach(function(key) {
            const fieldIndex = parseInt(key, 10);
            const tokens = cronFieldTokens[fieldIndex];
            if (!Array.isArray(tokens) || !tokens.length) {
                return;
            }

            const $group = $('<div/>', {
                class: 'bjlg-cron-assistant__tokens-group',
                'data-cron-token-group': fieldIndex
            });
            const label = cronFieldLabels[fieldIndex] || ('Champ #' + (fieldIndex + 1));
            $('<span/>', { class: 'bjlg-cron-assistant__tokens-title', text: label }).appendTo($group);

            const $buttons = $('<div/>', { class: 'bjlg-cron-assistant__tokens-buttons' });
            tokens.forEach(function(token) {
                if (!token || typeof token !== 'object') {
                    return;
                }
                const value = (token.value || '').toString();
                if (!value) {
                    return;
                }
                const buttonLabel = (token.label || value).toString();
                $('<button/>', {
                    type: 'button',
                    class: 'bjlg-cron-token',
                    text: buttonLabel,
                    'data-cron-token': value,
                    'data-cron-token-field': fieldIndex,
                }).appendTo($buttons);
            });

            if ($buttons.children().length) {
                $group.append($buttons);
                fragment.append($group);
            }
        });

        if (!fragment.children().length) {
            return;
        }

        $container.empty().append(fragment);
        $container.on('click', '[data-cron-token]', function(event) {
            event.preventDefault();
            const $button = $(this);
            applyCronToken($input, $button.attr('data-cron-token-field'), $button.attr('data-cron-token'));
        });

        $container.data('initialized', '1');
    }

    function getCronFieldIndexFromCaret($input) {
        if (!$input || !$input.length) {
            return 0;
        }
        const element = $input.get(0);
        if (!element) {
            return 0;
        }
        const value = (element.value || '').toString();
        if (!value) {
            return 0;
        }
        const caret = typeof element.selectionStart === 'number' ? element.selectionStart : value.length;
        const beforeCaret = value.slice(0, caret);
        const segments = beforeCaret.split(/\s+/).filter(function(entry) { return entry !== ''; });
        let index = segments.length - 1;
        if (/\s$/.test(beforeCaret)) {
            index += 1;
        }
        if (index < 0) {
            index = 0;
        }
        if (index >= cronFieldCount) {
            index = cronFieldCount - 1;
        }
        return index;
    }

    function getCronFieldBoundaries(value) {
        const bounds = [];
        const raw = (value || '').toString();
        const length = raw.length;
        let inToken = false;
        let tokenStart = 0;

        for (let i = 0; i < length; i += 1) {
            const char = raw.charAt(i);
            if (/\s/.test(char)) {
                if (inToken) {
                    bounds.push({ start: tokenStart, end: i });
                    inToken = false;
                    if (bounds.length >= cronFieldCount) {
                        break;
                    }
                }
            } else if (!inToken) {
                tokenStart = i;
                inToken = true;
            }
        }

        if (inToken && bounds.length < cronFieldCount) {
            bounds.push({ start: tokenStart, end: length });
        }

        return bounds;
    }

    function focusCronFieldSegment($input, index) {
        if (!$input || !$input.length) {
            return;
        }
        const element = $input.get(0);
        if (!element) {
            return;
        }
        const bounds = getCronFieldBoundaries(element.value || '');
        let start = element.value ? element.value.length : 0;
        let end = start;
        if (bounds[index]) {
            start = bounds[index].start;
            end = bounds[index].end;
        }
        window.requestAnimationFrame(function() {
            element.focus();
            if (typeof element.setSelectionRange === 'function') {
                element.setSelectionRange(start, end);
            }
        });
    }

    function highlightCronTokenGroups(helper, activeIndex) {
        if (!helper || !helper.tokens || !helper.tokens.length) {
            return;
        }
        helper.tokens.find('[data-cron-token-group]').each(function() {
            const $group = $(this);
            const fieldIndex = parseInt($group.attr('data-cron-token-group'), 10);
            if (!Number.isNaN(fieldIndex) && fieldIndex === activeIndex) {
                $group.addClass('is-active');
            } else {
                $group.removeClass('is-active');
            }
        });
    }

    function renderCronFieldGuidance(helper, expression, activeIndex, $input) {
        if (!helper || !helper.guidance || !helper.guidance.length) {
            return;
        }

        const fields = parseCronFields(expression);
        const normalized = [];
        for (let i = 0; i < cronFieldCount; i += 1) {
            normalized[i] = typeof fields[i] !== 'undefined' ? fields[i] : '';
        }

        const fragment = $(document.createDocumentFragment());
        normalized.forEach(function(value, index) {
            const label = cronFieldLabels[index] || ('Champ #' + (index + 1));
            const $field = $('<button/>', {
                type: 'button',
                class: 'bjlg-cron-assistant__field',
                'data-cron-guidance-index': index
            });
            if (index === activeIndex) {
                $field.addClass('is-active');
            }
            $('<span/>', { class: 'bjlg-cron-assistant__field-label', text: label }).appendTo($field);
            const display = value ? value : 'À compléter';
            const valueClass = value ? 'bjlg-cron-assistant__field-value' : 'bjlg-cron-assistant__field-value bjlg-cron-assistant__field-empty';
            $('<span/>', { class: valueClass, text: display }).appendTo($field);
            fragment.append($field);
        });

        helper.guidance.empty().append(fragment);

        if (!helper.guidance.data('listeners')) {
            helper.guidance.on('click', '[data-cron-guidance-index]', function(event) {
                event.preventDefault();
                const index = parseInt($(this).attr('data-cron-guidance-index'), 10);
                if (Number.isNaN(index)) {
                    return;
                }
                focusCronFieldSegment($input, index);
            });
            helper.guidance.data('listeners', '1');
        }
    }

    function markActiveScenario(helper, expression, $item) {
        if (!helper || !helper.scenarios || !helper.scenarios.length) {
            return;
        }
        const trimmed = (expression || '').toString().trim();
        const selectedMacro = $item && $item.length ? ($item.data('bjlgSelectedMacro') || '').toString() : '';
        helper.scenarios.find('[data-cron-scenario]').each(function() {
            const $button = $(this);
            const scenarioExpression = ($button.attr('data-cron-scenario-expression') || '').toString();
            const scenarioId = ($button.attr('data-cron-scenario') || '').toString();
            const isMatch = (selectedMacro && scenarioId === selectedMacro) || (trimmed && trimmed === scenarioExpression);
            if (isMatch) {
                $button.addClass('is-active');
            } else {
                $button.removeClass('is-active');
            }
        });
    }

    function matchScenarioByExpression(expression) {
        const trimmed = (expression || '').toString().trim();
        if (!trimmed || !Array.isArray(cronScenarios)) {
            return null;
        }
        for (let index = 0; index < cronScenarios.length; index += 1) {
            const scenario = cronScenarios[index];
            if (!scenario || typeof scenario !== 'object') {
                continue;
            }
            if ((scenario.expression || '').toString().trim() === trimmed) {
                return scenario;
            }
        }
        return null;
    }

    function setScheduleMacro($item, macroId) {
        const value = (macroId || '').toString();
        const $macroField = $item.find('[data-field="macro"]');
        if ($macroField.length) {
            $macroField.val(value);
        }
        if (value) {
            $item.data('bjlgSelectedMacro', value);
        } else {
            $item.removeData('bjlgSelectedMacro');
        }
    }

    function syncMacroFromExpression($item, expression) {
        const scenario = matchScenarioByExpression(expression);
        const macroId = scenario && scenario.id ? scenario.id.toString() : '';
        setScheduleMacro($item, macroId);
        const helper = ensureCronAssistant($item);
        if (helper) {
            markActiveScenario(helper, (expression || '').toString().trim(), $item);
        }
    }

    function markRecommendedScenario(helper, scenarioId) {
        if (!helper || !helper.scenarios || !helper.scenarios.length) {
            return;
        }

        const suffix = ' ' + __('(recommandé)', 'backup-jlg');

        helper.scenarios.find('[data-cron-scenario]').each(function() {
            const $button = $(this);
            const identifier = ($button.attr('data-cron-scenario') || '').toString();
            const isMatch = scenarioId && identifier === scenarioId;
            const $title = $button.find('.bjlg-cron-scenario__title');
            if ($title.length && typeof $title.data('original-text') === 'undefined') {
                $title.data('original-text', $title.text());
            }
            const baseText = $title.length ? ($title.data('original-text') || $title.text()) : '';

            $button.toggleClass('is-recommended', !!isMatch);

            if ($title.length) {
                if (isMatch) {
                    $title.text(baseText + suffix);
                } else {
                    $title.text(baseText);
                }
            }
        });
    }

    function applyCronScenario($item, scenario) {
        if (!$item || !scenario || typeof scenario !== 'object') {
            return;
        }
        const $input = $item.find('[data-field="custom_cron"]');
        if (!$input.length) {
            return;
        }

        const expression = (scenario.expression || '').toString();
        const analysis = scenario.analysis && typeof scenario.analysis === 'object' ? scenario.analysis : null;
        if (expression) {
            $input.val(expression).trigger('input').trigger('change');
        }

        const $recurrence = $item.find('[data-field="recurrence"]');
        if ($recurrence.length && $recurrence.val() !== 'custom') {
            const current = ($recurrence.val() || '').toString();
            $item.find('[data-field="previous_recurrence"]').val(current);
            $recurrence.val('custom').trigger('change');
        }

        const adjustments = scenario.adjustments || {};
        const $labelInput = $item.find('[data-field="label"]');
        if ($labelInput.length) {
            const currentLabel = ($labelInput.val() || '').toString().trim();
            const desiredLabel = (adjustments.label || scenario.label || '').toString();
            if (!currentLabel && desiredLabel) {
                $labelInput.val(desiredLabel).trigger('input');
            }
        }

        if (Array.isArray(adjustments.components)) {
            const desiredComponents = new Set(adjustments.components.map(function(entry) { return entry.toString(); }));
            $item.find('[data-field="components"]').each(function() {
                const $checkbox = $(this);
                const value = ($checkbox.val() || '').toString();
                $checkbox.prop('checked', desiredComponents.has(value));
            }).trigger('change');
        }

        if (typeof adjustments.incremental === 'boolean') {
            const $incremental = $item.find('[data-field="incremental"]');
            if ($incremental.length) {
                $incremental.prop('checked', adjustments.incremental).trigger('change');
            }
        }

        if (typeof adjustments.encrypt === 'boolean') {
            const $encrypt = $item.find('[data-field="encrypt"]');
            if ($encrypt.length) {
                $encrypt.prop('checked', adjustments.encrypt).trigger('change');
            }
        }

        if (Array.isArray(adjustments.post_checks)) {
            const desiredChecks = new Set(adjustments.post_checks.map(function(entry) { return entry.toString(); }));
            $item.find('[data-field="post_checks"]').each(function() {
                const $checkbox = $(this);
                const value = ($checkbox.val() || '').toString();
                $checkbox.prop('checked', desiredChecks.has(value));
            }).trigger('change');
        }

        setScheduleMacro($item, scenario.id || '');
        markScheduleDirty($item);
        const helper = ensureCronAssistant($item);
        if (helper) {
            markActiveScenario(helper, expression, $item);
            const elements = getCronFieldElements($input);
            if (elements) {
                setCronPanelVisibility(elements, true);
            }
            if (helper.status && helper.status.length && analysis) {
                const infoParts = [];
                if (analysis.frequency_label) {
                    infoParts.push((analysis.frequency_label || '').toString());
                }
                if (analysis.next_run_relative) {
                    infoParts.push((analysis.next_run_relative || '').toString());
                } else if (analysis.next_run_formatted) {
                    infoParts.push((analysis.next_run_formatted || '').toString());
                }
                if (infoParts.length) {
                    helper.status.text(infoParts.join(' • '));
                }
            }
        }

        updateCronAssistantContext($input);
        refreshCronAssistant($item, true);
        updateNextRunPreviewForItem($item, true);
    }

    function buildCronScenarioPanel($container, $item) {
        if (!$container || !$container.length || $container.data('initialized')) {
            return;
        }
        if (!Array.isArray(cronScenarios) || !cronScenarios.length) {
            $container.hide();
            return;
        }

        const helper = getCronAssistantHelper($item);
        const fragment = $(document.createDocumentFragment());
        cronScenarios.forEach(function(scenario) {
            if (!scenario || typeof scenario !== 'object') {
                return;
            }
            const expression = (scenario.expression || '').toString();
            const label = (scenario.label || expression).toString();
            const description = (scenario.description || '').toString();
            const analysis = scenario.analysis && typeof scenario.analysis === 'object' ? scenario.analysis : {};
            const metaParts = [];
            if (scenario.category_label) {
                metaParts.push(scenario.category_label.toString());
            }
            if (analysis.frequency_label) {
                metaParts.push(analysis.frequency_label.toString());
            }
            if (analysis.next_run_relative) {
                metaParts.push(analysis.next_run_relative.toString());
            } else if (analysis.next_run_formatted) {
                metaParts.push(analysis.next_run_formatted.toString());
            }
            const $row = $('<div/>', { class: 'bjlg-cron-scenario__item', role: 'listitem' });
            const $button = $('<button/>', {
                type: 'button',
                class: 'bjlg-cron-scenario',
                'data-cron-scenario': scenario.id || label,
                'data-cron-scenario-expression': expression
            });
            $('<span/>', { class: 'bjlg-cron-scenario__title', text: label }).appendTo($button);
            if (description) {
                $('<span/>', { class: 'bjlg-cron-scenario__description', text: description }).appendTo($button);
            }
            if (metaParts.length) {
                $('<span/>', { class: 'bjlg-cron-scenario__meta', text: metaParts.join(' • ') }).appendTo($button);
            }
            $button.on('click', function(event) {
                event.preventDefault();
                applyCronScenario($item, scenario);
            });
            const $actions = $('<div/>', { class: 'bjlg-cron-scenario__actions' });
            $('<button/>', {
                type: 'button',
                class: 'button-link bjlg-cron-scenario__share',
                text: shareMacroLabel
            }).on('click', function(event) {
                event.preventDefault();
                event.stopPropagation();
                shareScenario(scenario, helper);
            }).appendTo($actions);
            $row.append($button).append($actions);
            fragment.append($row);
        });

        $container.empty().append(fragment).data('initialized', '1');
    }

    function buildCronCatalogPanel(helper, $item) {
        if (!helper || !helper.catalog || !helper.catalog.length || helper.catalog.data('initialized')) {
            return;
        }

        const $wrapper = helper.catalog;
        const $list = helper.catalogList;
        const $empty = helper.catalogEmpty;

        if (!$list || !$list.length) {
            $wrapper.hide();
            return;
        }

        if (!Array.isArray(cronCatalog) || !cronCatalog.length) {
            if ($empty && $empty.length) {
                $empty.text(catalogEmptyLabel).removeAttr('hidden').show();
            }
            $wrapper.removeAttr('hidden').show();
            $wrapper.data('initialized', '1');
            return;
        }

        const fragment = $(document.createDocumentFragment());
        cronCatalog.forEach(function(group) {
            if (!group || !Array.isArray(group.macros) || !group.macros.length) {
                return;
            }
            const groupLabel = (group.label || '').toString() || catalogTitleLabel;
            const $group = $('<li/>', { class: 'bjlg-cron-catalog__group', role: 'listitem' });
            $('<strong/>', { class: 'bjlg-cron-catalog__title', text: groupLabel }).appendTo($group);
            if (group.description) {
                $('<p/>', { class: 'bjlg-cron-catalog__description', text: group.description }).appendTo($group);
            }
            const $macroContainer = $('<div/>', { class: 'bjlg-cron-catalog__macros' });
            group.macros.forEach(function(entry) {
                if (!entry || typeof entry !== 'object') {
                    return;
                }
                const key = (entry.id || entry.expression || entry.label || '').toString();
                const scenario = cronScenarioMap.get(key) || cronScenarioMap.get(entry.expression || '') || entry;
                const $macro = $('<article/>', { class: 'bjlg-cron-catalog__macro' });
                $('<h6/>', { class: 'bjlg-cron-catalog__macro-title', text: entry.label || entry.expression || key }).appendTo($macro);
                if (entry.description) {
                    $('<p/>', { class: 'description', text: entry.description }).appendTo($macro);
                }
                const $actions = $('<div/>', { class: 'bjlg-cron-catalog__macro-actions' });
                $('<button/>', {
                    type: 'button',
                    class: 'button button-secondary',
                    'data-action': 'apply-catalog-macro',
                    'data-macro-id': key,
                    text: presetApplyLabel
                }).data('cronScenario', scenario).appendTo($actions);
                $('<button/>', {
                    type: 'button',
                    class: 'button-link',
                    'data-action': 'share-catalog-macro',
                    'data-macro-id': key,
                    text: shareMacroLabel
                }).data('cronScenario', scenario).appendTo($actions);
                $macro.append($actions);
                $macroContainer.append($macro);
            });
            $group.append($macroContainer);
            fragment.append($group);
        });

        $list.empty().append(fragment);
        if ($empty && $empty.length) {
            $empty.attr('hidden', 'hidden').hide();
        }
        $wrapper.removeAttr('hidden').show();
        $wrapper.data('initialized', '1');

        if (!$list.data('listeners')) {
            $list.on('click', '[data-action="apply-catalog-macro"]', function(event) {
                event.preventDefault();
                const $button = $(this);
                const macroId = ($button.attr('data-macro-id') || '').toString();
                const scenario = $button.data('cronScenario') || cronScenarioMap.get(macroId);
                if (!scenario) {
                    return;
                }
                const $target = ensureScheduleTargetForPreset($item);
                applyCronScenario($target, scenario);
                renderScheduleFeedback('info', presetAppliedMessage, []);
            });
            $list.on('click', '[data-action="share-catalog-macro"]', function(event) {
                event.preventDefault();
                const $button = $(this);
                const macroId = ($button.attr('data-macro-id') || '').toString();
                const scenario = $button.data('cronScenario') || cronScenarioMap.get(macroId);
                shareScenario(scenario, helper);
            });
            $list.data('listeners', '1');
        }
    }

    function initGlobalPresetPanel() {
        const $panel = $scheduleForm.find('[data-role="schedule-presets"]');
        if (!$panel.length) {
            return;
        }

        const $list = $panel.find('[data-role="schedule-presets-list"]');
        if (!$list.length) {
            return;
        }

        if (!Array.isArray(cronScenarios) || !cronScenarios.length) {
            $panel.removeAttr('hidden').show();
            if (!$panel.find('.bjlg-schedule-presets__empty').length) {
                $('<p/>', { class: 'bjlg-schedule-presets__empty description', text: presetEmptyLabel }).appendTo($panel);
            }
            return;
        }

        const fragment = $(document.createDocumentFragment());
        cronScenarios.forEach(function(scenario) {
            if (!scenario || typeof scenario !== 'object') {
                return;
            }
            const key = (scenario.id || scenario.expression || scenario.label || '').toString();
            const $card = $('<article/>', { class: 'bjlg-schedule-preset', 'data-preset-id': key });
            $('<h5/>', { class: 'bjlg-schedule-preset__title', text: scenario.label || scenario.expression || key }).appendTo($card);
            if (scenario.description) {
                $('<p/>', { class: 'description', text: scenario.description }).appendTo($card);
            }
            const metaParts = [];
            const analysis = scenario.analysis && typeof scenario.analysis === 'object' ? scenario.analysis : {};
            if (analysis.frequency_label) {
                metaParts.push(analysis.frequency_label.toString());
            }
            if (analysis.next_run_relative) {
                metaParts.push(analysis.next_run_relative.toString());
            } else if (analysis.next_run_formatted) {
                metaParts.push(analysis.next_run_formatted.toString());
            }
            if (metaParts.length) {
                $('<p/>', { class: 'bjlg-schedule-preset__meta', text: metaParts.join(' • ') }).appendTo($card);
            }
            const $actions = $('<div/>', { class: 'bjlg-schedule-preset__actions' });
            $('<button/>', {
                type: 'button',
                class: 'button button-secondary',
                'data-action': 'apply-global-preset',
                'data-preset-id': key,
                text: presetApplyLabel
            }).data('cronScenario', scenario).appendTo($actions);
            $('<button/>', {
                type: 'button',
                class: 'button-link',
                'data-action': 'share-global-preset',
                'data-preset-id': key,
                text: shareMacroLabel
            }).data('cronScenario', scenario).appendTo($actions);
            $card.append($actions);
            fragment.append($card);
        });

        $list.empty().append(fragment);
        $panel.removeAttr('hidden').show();

        if (!$panel.data('listeners')) {
            $panel.on('click', '[data-action="apply-global-preset"]', function(event) {
                event.preventDefault();
                const $button = $(this);
                const presetId = ($button.attr('data-preset-id') || '').toString();
                const scenario = $button.data('cronScenario') || cronScenarioMap.get(presetId);
                if (!scenario) {
                    return;
                }
                const $target = ensureScheduleTargetForPreset(lastFocusedScheduleItem);
                applyCronScenario($target, scenario);
                renderScheduleFeedback('info', presetAppliedMessage, []);
                lastFocusedScheduleItem = $target;
            });
            $panel.on('click', '[data-action="share-global-preset"]', function(event) {
                event.preventDefault();
                const $button = $(this);
                const presetId = ($button.attr('data-preset-id') || '').toString();
                const scenario = $button.data('cronScenario') || cronScenarioMap.get(presetId);
                shareScenario(scenario, null);
            });
            $panel.data('listeners', '1');
        }
    }

    function updateCronAssistantContext($input) {
        if (!$input || !$input.length) {
            return;
        }
        const $item = $input.closest('.bjlg-schedule-item');
        const helper = ensureCronAssistant($item);
        if (!helper) {
            return;
        }
        const expression = ($input.val() || '').toString();
        const activeIndex = getCronFieldIndexFromCaret($input);
        renderCronFieldGuidance(helper, expression, activeIndex, $input);
        highlightCronTokenGroups(helper, activeIndex);
        markActiveScenario(helper, expression, $item);
    }

    function isWildcardCronField(value) {
        const normalized = (value || '').toString().trim().toLowerCase();
        return normalized === '*' || normalized === '?'
            || normalized.indexOf('*/') === 0
            || normalized === '0-59'
            || normalized === '0-23';
    }

    function estimateMinuteInterval(value) {
        const normalized = (value || '').toString().trim().toLowerCase();
        if (!normalized) {
            return null;
        }

        if (normalized === '*' || normalized === '*/1' || normalized === '*/01' || normalized === '0-59') {
            return 1;
        }

        let match = normalized.match(/^\*\/(\d+)$/);
        if (!match) {
            match = normalized.match(/^0\/(\d+)$/);
        }
        if (!match) {
            match = normalized.match(/^[0-5]?\d-[0-5]?\d\/(\d+)$/);
        }
        if (match) {
            const step = parseInt(match[1], 10);
            if (!Number.isNaN(step) && step > 0) {
                return step;
            }
        }

        if (normalized.indexOf(',') !== -1) {
            const values = normalized.split(',').map(function(entry) {
                const parsed = parseInt(entry, 10);
                return Number.isNaN(parsed) ? null : parsed;
            }).filter(function(entry) { return entry !== null; });

            if (values.length > 1) {
                values.sort(function(a, b) { return a - b; });
                let minDiff = 60;
                for (let i = 1; i < values.length; i += 1) {
                    minDiff = Math.min(minDiff, values[i] - values[i - 1]);
                }
                const wrapDiff = (values[0] + 60) - values[values.length - 1];
                minDiff = Math.min(minDiff, wrapDiff);
                if (minDiff > 0 && minDiff < 60) {
                    return minDiff;
                }
            }
        }

        return null;
    }

    function analyzeCronExpression(expression) {
        const result = { severity: 'success', messages: [] };
        const trimmed = (expression || '').toString().trim();
        if (!trimmed) {
            return result;
        }

        if (!cronAllowedPattern.test(trimmed)) {
            result.severity = 'error';
            result.messages.push('Certains caractères ne sont pas pris en charge.');
            return result;
        }

        const fields = trimmed.split(/\s+/);
        if (fields.length !== cronFieldCount) {
            result.severity = 'error';
            result.messages.push('Utilisez exactement cinq champs (minute, heure, jour, mois, jour de semaine).');
            return result;
        }

        const minuteField = fields[0];
        const hourField = fields[1];
        const dayOfMonthField = fields[2];
        const dayOfWeekField = fields[4];

        const minuteInterval = estimateMinuteInterval(minuteField);
        const isHourWildcard = isWildcardCronField(hourField);

        if (minuteInterval !== null && minuteInterval < 5 && isHourWildcard) {
            const label = minuteInterval === 1 ? 'toutes les minutes' : 'toutes les ' + minuteInterval + ' minutes';
            result.messages.push('L’expression exécute la sauvegarde ' + label + '. Vérifiez que l’environnement peut absorber cette cadence.');
        }

        const isDayOfMonthRestricted = !isWildcardCronField(dayOfMonthField) && dayOfMonthField !== '*';
        const isDayOfWeekRestricted = !isWildcardCronField(dayOfWeekField) && dayOfWeekField !== '*';

        if (isDayOfMonthRestricted && isDayOfWeekRestricted) {
            result.messages.push('Les champs « jour du mois » et « jour de semaine » sont tous deux filtrés. La sauvegarde ne s’exécutera que lorsque les deux conditions sont réunies.');
        }

        if (result.messages.length) {
            result.severity = result.messages.some(function(message) {
                return /ne s’exécutera/.test(message);
            }) ? 'warning' : 'warning';
        }

        return result;
    }

    function renderCronLocalWarnings($item, expression) {
        const helper = getCronAssistantHelper($item);
        if (!helper || !helper.container.length) {
            return 'success';
        }

        const $warnings = helper.container.find('[data-cron-warnings]');
        if (!$warnings.length) {
            return 'success';
        }

        const analysis = analyzeCronExpression(expression);
        $warnings.empty();

        if (!expression || !analysis.messages.length) {
            return 'success';
        }

        const cssClass = analysis.severity === 'error' ? 'bjlg-cron-warning--error' : 'bjlg-cron-warning--warning';
        analysis.messages.forEach(function(message) {
            $('<p/>', {
                class: 'bjlg-cron-warning ' + cssClass,
                text: message
            }).appendTo($warnings);
        });

        return analysis.severity;
    }

    function formatShareFailureMessage(shareText) {
        const snippet = (shareText || '').toString().split('\n')[0].trim();
        const trimmed = snippet.length > 80 ? snippet.slice(0, 77) + '…' : snippet;
        return shareMacroFailure.replace('%s', trimmed || shareText);
    }

    function getScenarioShareText(scenario) {
        if (!scenario || typeof scenario !== 'object') {
            return '';
        }
        if (typeof scenario.share_text === 'string' && scenario.share_text.trim() !== '') {
            return scenario.share_text;
        }
        if (scenario.share_payload) {
            try {
                return JSON.stringify(scenario.share_payload, null, 2);
            } catch (error) {
                return JSON.stringify(scenario.share_payload);
            }
        }
        return (scenario.expression || '').toString();
    }

    function setCronAssistantStatus(helper, message, variant) {
        if (!helper || !helper.status || !helper.status.length) {
            return false;
        }
        helper.status
            .text(message || '')
            .removeClass('bjlg-cron-status--success bjlg-cron-status--warning bjlg-cron-status--error');
        if (variant) {
            helper.status.addClass('bjlg-cron-status--' + variant);
        }
        return true;
    }

    function shareScenario(scenario, helper) {
        if (!scenario) {
            return;
        }
        const shareText = getScenarioShareText(scenario);
        if (!shareText) {
            return;
        }
        copyTextToClipboard(shareText).then(function() {
            if (!setCronAssistantStatus(helper, shareMacroSuccess, 'success')) {
                renderScheduleFeedback('info', shareMacroSuccess, []);
            }
        }).catch(function() {
            const message = formatShareFailureMessage(shareText);
            if (!setCronAssistantStatus(helper, message, 'warning')) {
                renderScheduleFeedback('info', message, []);
            }
        });
    }

    function getCronAssistantHelper($item) {
        if (!$item || !$item.length) {
            return null;
        }
        const $assistant = $item.find('[data-cron-assistant]');
        if (!$assistant.length) {
            return null;
        }
        return {
            container: $assistant,
            tokens: $assistant.find('[data-cron-tokens]'),
            guidance: $assistant.find('[data-cron-guidance]'),
            scenarios: $assistant.find('[data-cron-scenarios]'),
            suggestionsTitle: $assistant.find('[data-cron-suggestions-title]'),
            suggestionsPanel: $assistant.find('[data-cron-suggestions]'),
            suggestionsList: $assistant.find('[data-cron-suggestions-list]'),
            suggestionsEmpty: $assistant.find('[data-cron-suggestions-empty]'),
            history: $assistant.find('[data-cron-history]'),
            historyList: $assistant.find('[data-cron-history-list]'),
            historyEmpty: $assistant.find('[data-cron-history-empty]'),
            historyClear: $assistant.find('[data-cron-history-clear]'),
            examples: $assistant.find('[data-cron-examples]'),
            preview: $assistant.find('[data-cron-preview]'),
            list: $assistant.find('[data-cron-preview-list]'),
            status: $assistant.find('[data-cron-status]'),
            empty: $assistant.find('[data-cron-empty]'),
            risk: $assistant.find('[data-cron-risk]'),
            riskLabel: $assistant.find('[data-cron-risk-label]'),
            riskMessage: $assistant.find('[data-cron-risk-message]'),
            catalog: $assistant.find('[data-cron-catalog]'),
            catalogList: $assistant.find('[data-cron-catalog-list]'),
            catalogEmpty: $assistant.find('[data-cron-catalog-empty]'),
        };
    }

    function renderCronHistory(helper, entries) {
        if (!helper || !helper.history || !helper.history.length) {
            return;
        }

        if (!canUseLocalStorage()) {
            helper.history.hide();
            return;
        }

        const listEntries = Array.isArray(entries) ? entries : loadCronHistoryEntries();
        const sorted = listEntries.slice().sort(function(a, b) {
            return (b && b.lastUsed ? b.lastUsed : 0) - (a && a.lastUsed ? a.lastUsed : 0);
        }).filter(function(entry) {
            return entry && entry.expression;
        });

        if (helper.historyList && helper.historyList.length) {
            helper.historyList.empty();
        }

        if (!sorted.length) {
            if (helper.historyEmpty && helper.historyEmpty.length) {
                helper.historyEmpty.removeAttr('hidden').show();
            }
            if (helper.historyClear && helper.historyClear.length) {
                helper.historyClear.prop('disabled', true);
            }
            helper.history.show();
            return;
        }

        sorted.forEach(function(entry) {
            const expression = entry.expression;
            const $chip = $('<button/>', {
                type: 'button',
                class: 'bjlg-cron-history__chip',
                text: expression,
                'data-cron-history-expression': expression,
                'aria-label': 'Réutiliser l’expression « ' + expression + ' »'
            });
            if (helper.historyList && helper.historyList.length) {
                $('<div/>', {
                    class: 'bjlg-cron-history__item',
                    role: 'listitem'
                }).append($chip).appendTo(helper.historyList);
            }
        });

        if (helper.historyEmpty && helper.historyEmpty.length) {
            helper.historyEmpty.attr('hidden', 'hidden').hide();
        }
        if (helper.historyClear && helper.historyClear.length) {
            helper.historyClear.prop('disabled', false);
        }
        helper.history.show();
    }

    function collectSelectedComponents($item) {
        if (!$item || !$item.length) {
            return [];
        }
        const values = [];
        $item.find('[data-field="components"]:checked').each(function() {
            const value = ($(this).val() || '').toString();
            if (value && values.indexOf(value) === -1) {
                values.push(value);
            }
        });
        return values;
    }

    function formatComponentLabel(component) {
        const info = componentLabels[component];
        return info && info.label ? info.label : component;
    }

    function buildScenarioSuggestionsForComponents(components) {
        const normalized = Array.isArray(components)
            ? components.map(function(entry) { return entry.toString(); })
            : [];

        if (!normalized.length || !Array.isArray(cronScenarios) || !cronScenarios.length) {
            return [];
        }

        const selectedSet = new Set(normalized);
        const suggestions = [];

        cronScenarios.forEach(function(scenario) {
            if (!scenario || typeof scenario !== 'object') {
                return;
            }
            const adjustments = scenario.adjustments && typeof scenario.adjustments === 'object'
                ? scenario.adjustments
                : {};
            const rawComponents = Array.isArray(adjustments.components)
                ? adjustments.components
                : [];
            if (!rawComponents.length) {
                return;
            }

            const scenarioComponents = rawComponents.map(function(entry) { return entry.toString(); });
            const desiredSet = new Set(scenarioComponents);
            let matchCount = 0;
            const missing = [];

            desiredSet.forEach(function(component) {
                if (selectedSet.has(component)) {
                    matchCount += 1;
                } else {
                    missing.push(component);
                }
            });

            if (matchCount === 0) {
                return;
            }

            const coverage = matchCount / desiredSet.size;
            const extraCount = normalized.filter(function(component) { return !desiredSet.has(component); }).length;
            const score = (coverage * scenarioComponents.length) - (extraCount * 0.1);

            suggestions.push({
                scenario: scenario,
                score: score,
                coverage: coverage,
                missing: missing
            });
        });

        suggestions.sort(function(a, b) {
            if (b.score !== a.score) {
                return b.score - a.score;
            }
            const labelA = (a.scenario.label || a.scenario.expression || '').toString();
            const labelB = (b.scenario.label || b.scenario.expression || '').toString();
            return labelA.localeCompare(labelB);
        });

        return suggestions.slice(0, 3);
    }

    function formatDurationLabel(seconds) {
        const total = Number(seconds);
        if (!Number.isFinite(total) || total <= 0) {
            return '0 s';
        }
        if (total < 60) {
            return Math.round(total) + ' s';
        }
        const minutes = Math.floor(total / 60);
        const remainingSeconds = Math.round(total % 60);
        if (minutes < 60) {
            return remainingSeconds > 0
                ? minutes + ' min ' + remainingSeconds + ' s'
                : minutes + ' min';
        }
        const hours = Math.floor(minutes / 60);
        const remainingMinutes = minutes % 60;
        let label = hours + ' h';
        if (remainingMinutes > 0) {
            label += ' ' + remainingMinutes + ' min';
        }
        return label;
    }

    function updateCronRiskDisplay(helper, impact) {
        if (!helper || !helper.risk || !helper.risk.length) {
            return;
        }

        const $container = helper.risk;
        const $label = helper.riskLabel;
        const $message = helper.riskMessage;

        if (!impact || !impact.risk || !impact.risk.level) {
            if ($message && $message.length) {
                $message.text('');
            }
            if ($label && $label.length) {
                $label.text('').removeClass('is-low is-medium is-high is-unknown');
            }
            $container.attr('hidden', 'hidden').hide();
            return;
        }

        const level = (impact.risk.level || '').toString();
        const labelText = riskLevelLabels[level] || riskLevelLabels.unknown;

        if ($label && $label.length) {
            $label.text(labelText)
                .removeClass('is-low is-medium is-high is-unknown')
                .addClass('is-' + (level || 'unknown'));
        }

        const details = [];
        if (typeof impact.runs_per_day === 'number' && impact.runs_per_day > 0) {
            details.push(impact.runs_per_day + ' exécutions / 24h');
        }
        if (typeof impact.average_duration === 'number' && impact.average_duration > 0) {
            details.push('durée moyenne ' + formatDurationLabel(impact.average_duration));
        }
        if (impact.risk && Array.isArray(impact.risk.reasons)) {
            impact.risk.reasons.forEach(function(reason) {
                if (typeof reason === 'string') {
                    const trimmed = reason.trim();
                    if (trimmed) {
                        details.push(trimmed);
                    }
                }
            });
        }

        if ($message && $message.length) {
            $message.text(details.length ? details.join(' · ') : '');
        }

        $container.removeAttr('hidden').show();
    }

    function renderCronSuggestions($item) {
        const helper = getCronAssistantHelper($item);
        if (!helper || !helper.suggestionsPanel || !helper.suggestionsPanel.length) {
            return;
        }

        if (helper.suggestionsTitle && helper.suggestionsTitle.length) {
            helper.suggestionsTitle.text(suggestionsTitle);
        }

        const $panel = helper.suggestionsPanel;
        const $list = helper.suggestionsList;
        const $empty = helper.suggestionsEmpty;

        if (!$list || !$list.length) {
            return;
        }

        const components = collectSelectedComponents($item);
        const suggestions = buildScenarioSuggestionsForComponents(components);

        $list.empty();

        if (!suggestions.length) {
            if ($empty && $empty.length) {
                $empty.text(suggestionsEmptyLabel).removeAttr('hidden').show();
            }
            $panel.attr('hidden', 'hidden').hide();
            return;
        }

        if ($empty && $empty.length) {
            $empty.attr('hidden', 'hidden').hide();
        }

        suggestions.forEach(function(entry) {
            const scenario = entry.scenario;
            const key = (scenario.id || scenario.expression || scenario.label || '').toString();
            const label = (scenario.label || scenario.expression || key).toString();
            const $button = $('<button/>', {
                type: 'button',
                class: 'bjlg-cron-suggestion',
                'data-cron-suggestion': key || label,
            });
            $('<span/>', { class: 'bjlg-cron-suggestion__title', text: label }).appendTo($button);
            const descriptionParts = [];
            if (scenario.description) {
                descriptionParts.push(scenario.description.toString());
            }
            if (entry.missing && entry.missing.length) {
                const missingLabel = entry.missing.map(formatComponentLabel).join(', ');
                descriptionParts.push(suggestionsMissingTemplate.replace('%s', missingLabel));
            }
            if (descriptionParts.length) {
                $('<span/>', { class: 'bjlg-cron-suggestion__description', text: descriptionParts.join(' • ') }).appendTo($button);
            }
            $button.data('cronScenario', scenario);
            $list.append($button);
        });

        if (!$list.data('listeners')) {
            $list.on('click', '[data-cron-suggestion]', function(event) {
                event.preventDefault();
                const $button = $(this);
                const scenarioData = $button.data('cronScenario');
                const key = ($button.attr('data-cron-suggestion') || '').toString();
                const scenario = scenarioData || cronScenarioMap.get(key);
                if (scenario) {
                    applyCronScenario($item, scenario);
                }
            });
            $list.data('listeners', '1');
        }

        $panel.removeAttr('hidden').show();
    }

    function refreshCronInsights($item, impact) {
        ensureCronAssistant($item);
        renderCronSuggestions($item);
        const helper = getCronAssistantHelper($item);
        if (!helper) {
            return;
        }
        const storedImpact = $item && typeof $item.data === 'function' ? $item.data('cronImpact') : null;
        const resolvedImpact = typeof impact !== 'undefined' ? impact : storedImpact;
        updateCronRiskDisplay(helper, resolvedImpact || null);
    }

    function initializeCronHistory(helper, $item) {
        if (!helper || !helper.history || !helper.history.length || helper.history.data('initialized')) {
            return;
        }

        if (!canUseLocalStorage()) {
            helper.history.hide();
            helper.history.data('initialized', '1');
            return;
        }

        helper.history.data('initialized', '1');
        renderCronHistory(helper);

        if (helper.historyList && helper.historyList.length && !helper.historyList.data('listeners')) {
            helper.historyList.on('click', '[data-cron-history-expression]', function(event) {
                event.preventDefault();
                const expression = ($(this).attr('data-cron-history-expression') || '').toString();
                if (!expression) {
                    return;
                }
                const $input = $item.find('[data-field="custom_cron"]');
                if ($input.length) {
                    $input.val(expression).trigger('input').trigger('change');
                    $input.focus();
                }
            });
            helper.historyList.data('listeners', '1');
        }

        if (helper.historyClear && helper.historyClear.length && !helper.historyClear.data('listeners')) {
            helper.historyClear.on('click', function(event) {
                event.preventDefault();
                clearCronHistoryEntries();
                renderCronHistory(helper, []);
            });
            helper.historyClear.data('listeners', '1');
        }
    }

    function ensureCronAssistant($item) {
        const helper = getCronAssistantHelper($item);
        if (!helper) {
            return null;
        }

        initializeCronHistory(helper, $item);
        buildCronCatalogPanel(helper, $item);

        if (!helper.examples.length || helper.examples.data('initialized')) {
            if (helper.status.length && typeof helper.status.data('default') === 'undefined') {
                helper.status.data('default', helper.status.text());
            }
            return helper;
        }

        helper.examples.data('initialized', '1');
        if (helper.status.length && typeof helper.status.data('default') === 'undefined') {
            helper.status.data('default', helper.status.text());
        }
        cronExamples.forEach(function(example) {
            if (!example || typeof example !== 'object') {
                return;
            }
            const expression = (example.expression || '').toString();
            if (!expression) {
                return;
            }
            const label = (example.label || expression).toString();
            const $button = $('<button/>', {
                type: 'button',
                class: 'bjlg-cron-example',
                text: label,
            });
            if (cronLabels.apply_example) {
                $button.attr('aria-label', cronLabels.apply_example.replace('%s', label));
            }
            $button.on('click', function() {
                const $input = $item.find('[data-field="custom_cron"]');
                $input.val(expression).trigger('input').trigger('change');
                $input.focus();
            });
            helper.examples.append($button);
        });

        buildCronTokenPanel(helper.tokens, $item);
        buildCronScenarioPanel(helper.scenarios, $item);
        const suggestedScenario = ($item.data('bjlgSuggestedScenario') || '').toString();
        if (suggestedScenario) {
            markRecommendedScenario(helper, suggestedScenario);
        }
        initializeCronHistory(helper, $item);
        buildCronCatalogPanel(helper, $item);

        if (helper.suggestionsTitle && helper.suggestionsTitle.length && !helper.suggestionsTitle.data('initialized')) {
            helper.suggestionsTitle.text(suggestionsTitle);
            helper.suggestionsTitle.data('initialized', '1');
        }

        if (helper.suggestionsEmpty && helper.suggestionsEmpty.length && typeof helper.suggestionsEmpty.data('default') === 'undefined') {
            helper.suggestionsEmpty.text(suggestionsEmptyLabel);
            helper.suggestionsEmpty.data('default', suggestionsEmptyLabel);
        }

        return helper;
    }

    function renderCronPreviewState($item, payload) {
        const helper = getCronAssistantHelper($item);
        if (!helper) {
            return;
        }

        const $input = $item.find('[data-field="custom_cron"]');
        const $status = helper.status;
        const $preview = helper.preview;
        const $list = helper.list;
        const $empty = helper.empty;

        const expression = payload && payload.expression ? payload.expression : '';
        const impactData = payload && payload.impact ? payload.impact : null;

        if ($item && typeof $item.data === 'function') {
            $item.data('cronImpact', impactData);
            if (payload && Array.isArray(payload.next_runs) && payload.next_runs.length) {
                $item.data('cronNextRuns', payload.next_runs);
            } else if (payload && payload.expression) {
                $item.removeData('cronNextRuns');
            }
        }

        if ($input.length) {
            updateCronAssistantContext($input);
        }
        const localSeverity = renderCronLocalWarnings($item, expression);
        updateCronRiskDisplay(helper, impactData);

        if (!payload || !payload.expression) {
            if ($preview.length) {
                $preview.attr('hidden', 'hidden');
            }
            if ($list.length) {
                $list.empty();
            }
            if ($status.length) {
                const message = cronLabels.empty || $status.data('default') || $status.text() || '';
                $status.text(message)
                    .removeClass('bjlg-cron-status--success bjlg-cron-status--warning bjlg-cron-status--error');
            }
            if ($empty.length) {
                $empty.show();
            }
            if ($input.length) {
                $input
                    .removeClass('bjlg-field-error bjlg-cron-input--success bjlg-cron-input--warning bjlg-cron-input--error')
                    .removeAttr('aria-invalid');
            }
            if ($item && typeof $item.removeData === 'function') {
                $item.removeData('cronNextRuns');
            }
            updateNextRunPreviewForItem($item, true);
            return;
        }

        if ($empty.length) {
            $empty.hide();
        }

        if (payload.loading) {
            if ($status.length) {
                $status.text(cronLabels.loading || 'Analyse en cours…')
                    .removeClass('bjlg-cron-status--success bjlg-cron-status--warning bjlg-cron-status--error');
            }
            if ($preview.length) {
                $preview.attr('hidden', 'hidden');
            }
            if ($list.length) {
                $list.empty();
            }
            if ($input.length) {
                $input.removeClass('bjlg-field-error').removeAttr('aria-invalid');
            }
            return;
        }

        const severity = payload.severity || (Array.isArray(payload.errors) && payload.errors.length ? 'error' : (Array.isArray(payload.warnings) && payload.warnings.length ? 'warning' : 'success'));
        const severityRank = { success: 0, warning: 1, error: 2 };
        const combinedSeverity = severityRank[localSeverity] > severityRank[severity] ? localSeverity : severity;
        let message = typeof payload.message === 'string' ? payload.message : '';

        if (!message) {
            if (combinedSeverity === 'error' && Array.isArray(payload.errors) && payload.errors.length) {
                message = payload.errors[0];
            } else if (Array.isArray(payload.warnings) && payload.warnings.length) {
                message = payload.warnings[0];
            } else if (combinedSeverity === 'error' && cronLabels.error) {
                message = cronLabels.error;
            }
        }

        if ($status.length) {
            $status
                .text(message || '')
                .removeClass('bjlg-cron-status--success bjlg-cron-status--warning bjlg-cron-status--error');
            if (message) {
                $status.addClass('bjlg-cron-status--' + combinedSeverity);
            }
        }

        if ($input.length) {
            $input.removeClass('bjlg-cron-input--success bjlg-cron-input--warning bjlg-cron-input--error');
            if (combinedSeverity === 'error') {
                $input.addClass('bjlg-field-error bjlg-cron-input--error').attr('aria-invalid', 'true');
            } else {
                $input.removeClass('bjlg-field-error').removeAttr('aria-invalid');
                if (combinedSeverity === 'warning') {
                    $input.addClass('bjlg-cron-input--warning');
                } else {
                    $input.addClass('bjlg-cron-input--success');
                }
            }
        }

        const runs = Array.isArray(payload.next_runs) ? payload.next_runs : [];
        if ($preview.length) {
            if (runs.length) {
                $preview.removeAttr('hidden');
            } else {
                $preview.attr('hidden', 'hidden');
            }
        }
        if ($list.length) {
            $list.empty();
            runs.forEach(function(run) {
                if (!run || typeof run !== 'object') {
                    return;
                }
                const $itemElement = $('<li/>');
                const formatted = (run.formatted || run.label || '').toString();
                const relative = (run.relative || '').toString();
                const iso = (run.iso || '').toString();
                if (formatted) {
                    $('<time/>', { datetime: iso, text: formatted }).appendTo($itemElement);
                }
                if (relative) {
                    $('<span/>', { class: 'bjlg-cron-assistant__relative', text: relative }).appendTo($itemElement);
                }
                if (!formatted && !relative && run.raw) {
                    $itemElement.text((run.raw || '').toString());
                }
                $list.append($itemElement);
            });
        }

        if (expression && combinedSeverity !== 'error') {
            const updatedHistory = upsertCronHistoryExpression(expression);
            if (updatedHistory) {
                renderCronHistory(helper, updatedHistory);
            }
        }

        updateNextRunPreviewForItem($item, true);
    }

    function clearCronAssistant($item) {
        renderCronPreviewState($item, null);
    }

    function queueCronPreview($item, expression) {
        if (cronPreviewTimer) {
            clearTimeout(cronPreviewTimer);
        }
        cronPreviewTimer = setTimeout(function() {
            requestCronPreview($item, expression);
        }, 250);
    }

    function requestCronPreview($item, expression) {
        if (cronPreviewTimer) {
            clearTimeout(cronPreviewTimer);
            cronPreviewTimer = null;
        }

        ensureCronAssistant($item);
        renderCronPreviewState($item, { expression: expression, loading: true });

        if (cronPreviewRequest) {
            cronPreviewRequest.abort();
            cronPreviewRequest = null;
        }

        const heuristics = analyzeCronExpression(expression);
        if (heuristics.errors.length) {
            renderCronPreviewState($item, {
                expression: expression,
                severity: 'error',
                message: heuristics.errors[0],
                errors: heuristics.errors.slice(),
                warnings: []
            });
            return;
        }

        const heuristicsWarnings = heuristics.warnings.slice();

        if (cronPreviewCache.has(expression)) {
            const cached = cronPreviewCache.get(expression);
            if (cached) {
                const payload = $.extend({}, cached);
                if (heuristicsWarnings.length) {
                    const combined = Array.isArray(payload.warnings) ? payload.warnings.slice() : [];
                    heuristicsWarnings.forEach(function(entry) {
                        if (typeof entry === 'string') {
                            const trimmed = entry.trim();
                            if (trimmed && combined.indexOf(trimmed) === -1) {
                                combined.push(trimmed);
                            }
                        }
                    });
                    if (combined.length) {
                        payload.warnings = combined;
                        if (!payload.severity || payload.severity === 'success') {
                            payload.severity = 'warning';
                        }
                    }
                }
                renderCronPreviewState($item, payload);
            }
            return;
        }

        cronPreviewRequest = $.ajax({
            url: bjlg_ajax.ajax_url,
            method: 'POST',
            data: {
                action: 'bjlg_preview_cron_expression',
                nonce: bjlg_ajax.nonce,
                expression: expression
            }
        }).done(function(response) {
            const data = response && typeof response === 'object' ? response.data || {} : {};
            const payload = $.extend({ expression: expression }, data);
            if (response && response.success) {
                if (heuristicsWarnings.length) {
                    const combined = Array.isArray(payload.warnings) ? payload.warnings.slice() : [];
                    heuristicsWarnings.forEach(function(entry) {
                        if (typeof entry === 'string') {
                            const trimmed = entry.trim();
                            if (trimmed && combined.indexOf(trimmed) === -1) {
                                combined.push(trimmed);
                            }
                        }
                    });
                    if (combined.length) {
                        payload.warnings = combined;
                    }
                }
                payload.severity = payload.severity || (Array.isArray(payload.warnings) && payload.warnings.length ? 'warning' : 'success');
                cronPreviewCache.set(expression, payload);
                renderCronPreviewState($item, payload);
            } else {
                payload.severity = payload.severity || 'error';
                if (!payload.message && typeof data.message === 'string') {
                    payload.message = data.message;
                }
                renderCronPreviewState($item, payload);
            }
        }).fail(function(jqXHR) {
            if (jqXHR && jqXHR.statusText === 'abort') {
                return;
            }
            const data = jqXHR && jqXHR.responseJSON ? jqXHR.responseJSON.data || jqXHR.responseJSON : {};
            const payload = {
                expression: expression,
                severity: 'error',
                message: data && typeof data.message === 'string' ? data.message : (cronLabels.error || 'Erreur lors de l’analyse de l’expression.'),
            };
            renderCronPreviewState($item, payload);
        }).always(function() {
            cronPreviewRequest = null;
        });
    }

    function refreshCronAssistant($item, immediate) {
        ensureCronAssistant($item);
        const recurrence = ($item.find('[data-field="recurrence"]').val() || '').toString();
        if (recurrence !== 'custom') {
            clearCronAssistant($item);
            return;
        }

        const $input = $item.find('[data-field="custom_cron"]');
        const expression = ($input.val() || '').toString().trim();

        if (!expression) {
            clearCronAssistant($item);
            return;
        }

        if (immediate) {
            requestCronPreview($item, expression);
        } else {
            queueCronPreview($item, expression);
        }
    }

    const badgeStyles = {
        display: 'inline-flex',
        alignItems: 'center',
        justifyContent: 'center',
        borderRadius: '4px',
        padding: '2px 6px',
        fontSize: '0.8em',
        fontWeight: '600',
        color: '#ffffff',
        marginRight: '4px',
        marginTop: '2px'
    };

    const groupStyles = {
        display: 'flex',
        flexWrap: 'wrap',
        alignItems: 'center',
        gap: '4px',
        marginBottom: '6px'
    };

    function createScheduleBadgeElement(badge) {
        const classes = Array.isArray(badge.classes) ? badge.classes.slice() : [];
        classes.unshift('bjlg-badge');
        const $badge = $('<span/>', { class: classes.join(' '), text: badge.label });
        const styles = $.extend({}, badgeStyles, { backgroundColor: badge.color || '#4b5563' });
        $badge.css(styles);
        return $badge;
    }

    function renderScheduleBadgeGroups($target, groups) {
        if (!$target || !$target.length) {
            return;
        }
        const fragment = $(document.createDocumentFragment());
        groups.forEach(function(group) {
            const $group = $('<div/>', { class: 'bjlg-badge-group' }).css(groupStyles);
            $('<strong/>', { class: 'bjlg-badge-group-title', text: group.title + ' :' }).appendTo($group);
            group.badges.forEach(function(badge) {
                $group.append(createScheduleBadgeElement(badge));
            });
            fragment.append($group);
        });
        $target.empty().append(fragment);
    }

    function getCronFieldElements($input) {
        const $field = $input.closest('[data-cron-field]');
        if (!$field.length) {
            return null;
        }
        const $panel = $field.find('[data-cron-helper]').first();
        const $previewList = $field.find('[data-cron-preview-list]').first();
        const $warnings = $field.find('[data-cron-warnings]').first();
        const $toggle = $field.find('.bjlg-cron-helper-toggle').first();

        return {
            field: $field,
            panel: $panel,
            previewList: $previewList,
            warnings: $warnings,
            toggle: $toggle
        };
    }

    function getCronDefaultMessage($list) {
        if (!$list || !$list.length) {
            return '';
        }
        const stored = $list.attr('data-default-message');
        return typeof stored === 'string' ? stored : '';
    }

    function setCronPanelVisibility(elements, visible) {
        if (!elements) {
            return;
        }
        const $panel = elements.panel;
        const $toggle = elements.toggle;

        if ($panel && $panel.length) {
            if (visible) {
                $panel.removeClass('bjlg-hidden');
            } else {
                $panel.addClass('bjlg-hidden');
            }
        }

        if ($toggle && $toggle.length) {
            const showLabel = ($toggle.attr('data-label-show') || '').toString();
            const hideLabel = ($toggle.attr('data-label-hide') || '').toString();
            if (visible) {
                $toggle.attr('aria-expanded', 'true');
                if (hideLabel) {
                    $toggle.text(hideLabel);
                }
            } else {
                $toggle.attr('aria-expanded', 'false');
                if (showLabel) {
                    $toggle.text(showLabel);
                }
            }
        }
    }

    function setCronPreviewLoading(elements) {
        if (!elements) {
            return;
        }
        if (elements.previewList && elements.previewList.length) {
            elements.previewList.empty().append(
                $('<li/>', { class: 'description', text: 'Analyse de l’expression…' })
            );
        }
        if (elements.warnings && elements.warnings.length) {
            elements.warnings.empty();
        }
    }

    function renderCronWarnings(elements, messages, level) {
        if (!elements || !elements.warnings || !elements.warnings.length) {
            return;
        }
        const $warnings = elements.warnings;
        $warnings.empty();

        const entries = [];
        if (Array.isArray(messages)) {
            messages.forEach(function(message) {
                if (typeof message === 'string') {
                    const trimmed = message.trim();
                    if (trimmed) {
                        entries.push(trimmed);
                    }
                }
            });
        }

        if (!entries.length) {
            return;
        }

        const resolvedLevel = level === 'error' ? 'error' : 'warning';
        if (resolvedLevel === 'error' || resolvedLevel === 'warning') {
            setCronPanelVisibility(elements, true);
        }

        const baseClass = resolvedLevel === 'error' ? 'bjlg-cron-warning--error' : 'bjlg-cron-warning--warning';
        entries.forEach(function(entry) {
            $('<p/>', {
                class: 'bjlg-cron-warning ' + baseClass,
                text: entry
            }).appendTo($warnings);
        });
    }

    function clearCronPreview(elements) {
        if (!elements) {
            return;
        }
        if (elements.previewList && elements.previewList.length) {
            const defaultMessage = getCronDefaultMessage(elements.previewList);
            elements.previewList.empty();
            if (defaultMessage) {
                $('<li/>', { class: 'description', text: defaultMessage }).appendTo(elements.previewList);
            }
        }
        if (elements.warnings && elements.warnings.length) {
            elements.warnings.empty();
        }
    }

    function renderCronPreviewData(elements, data, extraWarnings) {
        if (!elements || !elements.previewList || !elements.previewList.length) {
            return;
        }

        const occurrences = Array.isArray(data && data.occurrences) ? data.occurrences : [];
        const warnings = Array.isArray(data && data.warnings) ? data.warnings.slice() : [];
        if (Array.isArray(extraWarnings) && extraWarnings.length) {
            extraWarnings.forEach(function(entry) {
                if (typeof entry === 'string') {
                    const trimmed = entry.trim();
                    if (trimmed && warnings.indexOf(trimmed) === -1) {
                        warnings.push(trimmed);
                    }
                }
            });
        }

        elements.previewList.empty();

        if (!occurrences.length) {
            elements.previewList.append(
                $('<li/>', { class: 'description', text: 'Aucune occurrence calculée.' })
            );
        } else {
            occurrences.forEach(function(entry) {
                const formatted = entry && entry.formatted ? entry.formatted.toString() : '';
                const relative = entry && entry.relative ? entry.relative.toString() : '';
                const $item = $('<li/>', { class: 'bjlg-cron-preview-item' });
                if (formatted) {
                    $('<span/>', { class: 'bjlg-cron-preview-date', text: formatted }).appendTo($item);
                }
                if (relative) {
                    $('<span/>', { class: 'bjlg-cron-preview-relative', text: '≈ ' + relative }).appendTo($item);
                }
                elements.previewList.append($item);
            });
        }

        renderCronWarnings(elements, warnings, warnings.length ? 'warning' : 'info');

        if (warnings.length) {
            setCronPanelVisibility(elements, true);
        }
    }

    function renderCronPreviewError(elements, message, details) {
        if (!elements || !elements.previewList || !elements.previewList.length) {
            return;
        }

        const messages = [];
        if (typeof message === 'string' && message.trim()) {
            messages.push(message.trim());
        }
        if (Array.isArray(details)) {
            details.forEach(function(entry) {
                if (typeof entry === 'string') {
                    const trimmed = entry.trim();
                    if (trimmed && messages.indexOf(trimmed) === -1) {
                        messages.push(trimmed);
                    }
                }
            });
        }

        const display = messages.length ? messages[0] : 'Analyse impossible.';
        elements.previewList.empty().append(
            $('<li/>', { class: 'description', text: display })
        );

        renderCronWarnings(elements, messages, 'error');
        setCronPanelVisibility(elements, true);
    }

    function recurrenceIsCustom($input) {
        const $item = $input.closest('.bjlg-schedule-item');
        if (!$item.length) {
            return true;
        }
        const recurrence = ($item.find('[data-field="recurrence"]').val() || '').toString();
        return recurrence === 'custom';
    }

    function scheduleCronPreview($input, immediate) {
        if (!$input || !$input.length) {
            return;
        }
        const elements = getCronFieldElements($input);
        if (!elements) {
            return;
        }

        const rawValue = ($input.val() || '').toString();
        const expression = rawValue.trim();

        if (!recurrenceIsCustom($input)) {
            resetCronAssistant($input.closest('.bjlg-schedule-item'));
            return;
        }

        if (expression === '') {
            clearCronPreview(elements);
            return;
        }

        if (cronPreviewTimer) {
            clearTimeout(cronPreviewTimer);
        }

        const runner = function() {
            requestCronPreview(expression, elements);
        };

        if (immediate) {
            runner();
        } else {
            cronPreviewTimer = setTimeout(runner, 320);
        }
    }

    function requestCronPreview(expression, elements) {
        if (!expression) {
            clearCronPreview(elements);
            return;
        }

        if (cronPreviewRequest && typeof cronPreviewRequest.abort === 'function') {
            cronPreviewRequest.abort();
        }
        cronPreviewRequest = null;

        const heuristics = analyzeCronExpression(expression);
        if (heuristics.errors.length) {
            renderCronPreviewError(elements, heuristics.errors[0], heuristics.errors.slice(1));
            return;
        }

        if (cronPreviewCache.has(expression)) {
            renderCronPreviewData(elements, cronPreviewCache.get(expression), heuristics.warnings);
            return;
        }

        setCronPreviewLoading(elements);

        if (heuristics.warnings.length) {
            renderCronWarnings(elements, heuristics.warnings, 'warning');
        }

        cronPreviewRequest = $.ajax({
            url: bjlg_ajax.ajax_url,
            method: 'POST',
            dataType: 'json',
            data: {
                action: 'bjlg_preview_cron_expression',
                nonce: bjlg_ajax.nonce,
                expression: expression
            }
        }).done(function(response) {
            if (!response) {
                renderCronPreviewError(elements, 'Réponse inattendue du serveur.', []);
                return;
            }
            if (response.success) {
                const data = response.data || {};
                cronPreviewCache.set(expression, data);
                renderCronPreviewData(elements, data, heuristics.warnings);
            } else {
                const payload = response.data || response || {};
                const message = payload && typeof payload.message === 'string' ? payload.message : 'Expression Cron invalide.';
                const details = normalizeErrorList(payload && (payload.errors || payload.validation_errors || payload.field_errors));
                renderCronPreviewError(elements, message, details);
            }
        }).fail(function(jqXHR, textStatus) {
            if (textStatus === 'abort') {
                return;
            }
            let message = 'Erreur de communication avec le serveur.';
            let details = [];
            if (jqXHR && jqXHR.responseJSON) {
                const data = jqXHR.responseJSON.data || jqXHR.responseJSON;
                if (data && typeof data.message === 'string') {
                    message = data.message;
                }
                details = normalizeErrorList(data && (data.errors || data.validation_errors || data.field_errors));
            }
            renderCronPreviewError(elements, message, details);
        }).always(function() {
            cronPreviewRequest = null;
        });
    }

    function initCronAssistant($scope) {
        if (!$scope || !$scope.length) {
            return;
        }

        $scope.find('.bjlg-cron-input').each(function() {
            const $input = $(this);
            if ($input.data('cronAssistantReady')) {
                return;
            }
            $input.data('cronAssistantReady', true);

            const $item = $input.closest('.bjlg-schedule-item');
            const elements = getCronFieldElements($input);
            if (!elements) {
                return;
            }

            setCronPanelVisibility(elements, false);
            clearCronPreview(elements);
            updateCronAssistantContext($input);

            if (elements.toggle && elements.toggle.length) {
                elements.toggle.on('click', function(event) {
                    event.preventDefault();
                    const $button = $(this);
                    const expanded = $button.attr('aria-expanded') === 'true';
                    setCronPanelVisibility(elements, !expanded);
                    if (!expanded) {
                        updateCronAssistantContext($input);
                        refreshCronAssistant($item, true);
                    }
                });
            }

            if (elements.field && elements.field.length) {
                elements.field.on('click', '.bjlg-cron-example', function(event) {
                    event.preventDefault();
                    const value = ($(this).attr('data-expression') || '').toString();
                    if (!value) {
                        return;
                    }
                    $input.val(value).trigger('input');
                    setCronPanelVisibility(elements, true);
                    refreshCronAssistant($item, true);
                });
            }

            const refreshContext = function() {
                updateCronAssistantContext($input);
            };

            $input.on('input', function() {
                refreshContext();
                refreshCronAssistant($item, false);
            });

            $input.on('focus click keyup mouseup', refreshContext);

            $input.on('blur', function() {
                if (($input.val() || '').toString().trim() === '') {
                    clearCronPreview(elements);
                }
            });

            if (($input.val() || '').toString().trim() !== '' && recurrenceIsCustom($input)) {
                refreshCronAssistant($item, false);
            }
        });
    }

    function resetCronAssistant($scope) {
        if (!$scope || !$scope.length) {
            return;
        }
        $scope.find('.bjlg-cron-input').each(function() {
            const $input = $(this);
            const elements = getCronFieldElements($input);
            if (!elements) {
                return;
            }
            clearCronPreview(elements);
            setCronPanelVisibility(elements, false);
        });
    }

    function buildSummaryGroupsFromData(data) {
        const recurrence = (data.recurrence || 'disabled').toString();
        const frequencyBadges = [];
        if (recurrence === 'custom') {
            const expression = (data.custom_cron || '').toString().trim();
            const label = expression || 'Expression requise';
            const classes = ['bjlg-badge-recurrence', 'bjlg-badge-recurrence-custom'];
            if (!expression) {
                classes.push('bjlg-badge-state-off');
            }
            frequencyBadges.push({
                label: label,
                color: expression ? '#f59e0b' : '#f43f5e',
                classes: classes
            });
        } else {
            const label = recurrenceLabels[recurrence] || recurrence || '—';
            const classes = ['bjlg-badge-recurrence'];
            let color = '#0ea5e9';
            if (recurrence === 'disabled') {
                color = '#4b5563';
                classes.push('bjlg-badge-state-off');
            }
            frequencyBadges.push({ label: label, color: color, classes: classes });

            if (recurrence === 'daily' || recurrence === 'weekly' || recurrence === 'monthly' || recurrence === 'twice_daily') {
                const timeLabel = (data.time || '').toString();
                if (timeLabel) {
                    frequencyBadges.push({ label: 'Heure ' + timeLabel, color: '#3b82f6', classes: ['bjlg-badge-time'] });
                }
            }
        }

        const components = Array.isArray(data.components) ? data.components : [];
        const componentBadges = [];
        const seenComponents = new Set();
        components.forEach(function(component) {
            const key = (component || '').toString();
            if (!key || seenComponents.has(key)) {
                return;
            }
            seenComponents.add(key);
            const config = componentLabels[key] || { label: key, color: '#4b5563' };
            componentBadges.push({ label: config.label, color: config.color, classes: ['bjlg-badge-component'] });
        });
        if (!componentBadges.length) {
            componentBadges.push({ label: 'Aucun composant', color: '#4b5563', classes: ['bjlg-badge-component', 'bjlg-badge-empty'] });
        }

        const optionBadges = [
            {
                label: data.encrypt ? 'Chiffrée' : 'Non chiffrée',
                color: data.encrypt ? '#7c3aed' : '#4b5563',
                classes: ['bjlg-badge-encrypted']
            },
            {
                label: data.incremental ? 'Incrémentale' : 'Complète',
                color: data.incremental ? '#2563eb' : '#6b7280',
                classes: ['bjlg-badge-incremental']
            }
        ];

        const includePatterns = normalizePatterns(data.include_patterns);
        const includeBadges = includePatterns.length
            ? [{ label: includePatterns.length + ' motif(s)', color: '#0ea5e9', classes: ['bjlg-badge-include'] }]
            : [{ label: 'Tout le contenu', color: '#10b981', classes: ['bjlg-badge-include'] }];

        const excludePatterns = normalizePatterns(data.exclude_patterns);
        const excludeBadges = excludePatterns.length
            ? [{ label: excludePatterns.length + ' exclusion(s)', color: '#f97316', classes: ['bjlg-badge-exclude'] }]
            : [{ label: 'Aucune', color: '#4b5563', classes: ['bjlg-badge-exclude'] }];

        const postChecks = normalizePostChecks(data.post_checks);
        const controlBadges = [];
        if (postChecks.checksum) {
            controlBadges.push({ label: 'Checksum', color: '#2563eb', classes: ['bjlg-badge-checksum'] });
        }
        if (postChecks.dry_run) {
            controlBadges.push({ label: 'Test restauration', color: '#7c3aed', classes: ['bjlg-badge-restore'] });
        }
        if (!controlBadges.length) {
            controlBadges.push({ label: 'Aucun contrôle', color: '#4b5563', classes: ['bjlg-badge-control'] });
        }

        const destinationBadges = [];
        const destinations = Array.isArray(data.secondary_destinations) ? data.secondary_destinations : [];
        const seenDestinations = new Set();
        destinations.forEach(function(destination) {
            const key = (destination || '').toString();
            if (!key || seenDestinations.has(key)) {
                return;
            }
            seenDestinations.add(key);
            const label = destinationLabels[key] || key;
            destinationBadges.push({ label: label, color: '#0ea5e9', classes: ['bjlg-badge-destination'] });
        });
        if (!destinationBadges.length) {
            destinationBadges.push({ label: 'Stockage local', color: '#4b5563', classes: ['bjlg-badge-destination'] });
        }

        return [
            { title: 'Fréquence', badges: frequencyBadges.length ? frequencyBadges : [{ label: '—', color: '#4b5563', classes: ['bjlg-badge-recurrence'] }] },
            { title: 'Composants', badges: componentBadges },
            { title: 'Options', badges: optionBadges },
            { title: 'Inclusions', badges: includeBadges },
            { title: 'Exclusions', badges: excludeBadges },
            { title: 'Contrôles', badges: controlBadges },
            { title: 'Destinations', badges: destinationBadges }
        ];
    }

    const recommendationState = typeof WeakMap === 'function' ? new WeakMap() : null;
    const recommendationBadgeClasses = {
        success: 'bjlg-badge-bg-emerald',
        warning: 'bjlg-badge-bg-amber',
        danger: 'bjlg-badge-bg-rose',
        info: 'bjlg-badge-bg-sky',
        neutral: 'bjlg-badge-bg-slate'
    };

    function summarizeForecastForDisplay(forecast) {
        const summary = { badges: [], tips: [], loadLevel: 'low', scenario: null };
        if (!forecast || typeof forecast !== 'object') {
            return summary;
        }

        const estimated = forecast.estimated_load || {};
        const loadLevel = (estimated.load_level || 'low').toString();
        summary.loadLevel = loadLevel;

        const peak = Number(estimated.peak_concurrent || 0);
        const totalSeconds = Number(estimated.total_seconds || 0);
        const density = Number(estimated.density_percent || 0);

        const durationLabel = totalSeconds >= 3600
            ? (Number(estimated.total_hours || 0).toFixed(1) + 'h')
            : Math.max(1, Math.round(totalSeconds / 60)) + ' min';

        const loadLabels = {
            low: __('Charge faible', 'backup-jlg'),
            medium: __('Charge modérée', 'backup-jlg'),
            high: __('Charge élevée', 'backup-jlg')
        };
        const loadVariants = { low: 'success', medium: 'warning', high: 'danger' };

        summary.badges.push({
            text: loadLabels[loadLevel] || __('Charge', 'backup-jlg'),
            variant: loadVariants[loadLevel] || 'info',
            meta: peak > 1
                ? __('Pics simultanés : ', 'backup-jlg') + peak
                : __('Durée totale : ', 'backup-jlg') + durationLabel
        });

        if (Array.isArray(forecast.conflicts) && forecast.conflicts.length) {
            summary.badges.push({
                text: __('Conflits détectés', 'backup-jlg'),
                variant: 'danger',
                meta: forecast.conflicts.length.toString()
            });
        }

        if (density > 0) {
            summary.badges.push({
                text: __('Occupation', 'backup-jlg'),
                variant: density > 70 ? 'warning' : 'info',
                meta: density + '%'
            });
        }

        if (Array.isArray(forecast.advice)) {
            forecast.advice.forEach(function(entry) {
                if (!entry || typeof entry !== 'object' || !entry.message) {
                    return;
                }
                summary.tips.push({
                    text: entry.message,
                    variant: entry.severity || 'info'
                });
            });
        }

        if (Array.isArray(forecast.ideal_windows) && forecast.ideal_windows.length) {
            const windowInfo = forecast.ideal_windows[0];
            if (windowInfo && windowInfo.label) {
                summary.tips.push({
                    text: __('Fenêtre libre : ', 'backup-jlg') + windowInfo.label,
                    variant: 'info'
                });
            }
        }

        if (!summary.tips.length) {
            summary.tips.push({
                text: __('Analyse disponible : ajustez vos sauvegardes selon vos objectifs.', 'backup-jlg'),
                variant: 'info'
            });
        }

        if (forecast.suggested_adjustments && typeof forecast.suggested_adjustments === 'object') {
            summary.scenario = forecast.suggested_adjustments;
            if (forecast.suggested_adjustments.label) {
                summary.tips.unshift({
                    text: __('Scénario suggéré : ', 'backup-jlg') + forecast.suggested_adjustments.label,
                    variant: 'success'
                });
            }
        }

        return summary;
    }

    function ensureRecommendationPanel($item) {
        if (!$item || !$item.length) {
            return $();
        }
        return $item.find('[data-field="recommendations"]');
    }

    function setRecommendationLoading($panel, isLoading) {
        if (!$panel || !$panel.length) {
            return;
        }
        const $status = $panel.find('[data-role="recommendation-status"]');
        if (isLoading) {
            $panel.attr('data-loading', '1');
            if ($status.length) {
                $status.text(__('Analyse en cours…', 'backup-jlg')).show();
            }
        } else {
            $panel.removeAttr('data-loading');
            if ($status.length) {
                $status.text('').hide();
            }
        }
    }

    function renderScheduleRecommendations($item, summary) {
        const $panel = ensureRecommendationPanel($item);
        if (!$panel.length) {
            return;
        }
        const $badges = $panel.find('[data-role="recommendation-badges"]');
        const $tips = $panel.find('[data-role="recommendation-tips"]');
        const $empty = $panel.find('[data-role="recommendation-empty"]');

        if ($badges.length) {
            $badges.empty();
        }
        if ($tips.length) {
            $tips.empty();
        }

        const hasBadges = summary && Array.isArray(summary.badges) && summary.badges.length;
        const hasTips = summary && Array.isArray(summary.tips) && summary.tips.length;

        if (!hasBadges && !hasTips) {
            if ($empty.length) {
                $empty.text(__('Modifiez la planification pour obtenir des recommandations.', 'backup-jlg')).show();
            }
            return;
        }

        if ($empty.length) {
            $empty.hide().text('');
        }

        if (hasBadges && $badges.length) {
            summary.badges.forEach(function(badge) {
                if (!badge || !badge.text) {
                    return;
                }
                const variant = badge.variant || 'neutral';
                const className = recommendationBadgeClasses[variant] || recommendationBadgeClasses.neutral;
                const $badge = $('<span/>', {
                    class: 'bjlg-badge bjlg-schedule-recommendations__badge ' + className,
                    text: badge.text
                });
                if (badge.meta) {
                    $('<small/>', { text: ' ' + badge.meta }).appendTo($badge);
                }
                $badges.append($badge);
            });
        }

        if (hasTips && $tips.length) {
            summary.tips.forEach(function(tip) {
                if (!tip || !tip.text) {
                    return;
                }
                const variant = tip.variant || 'info';
                $('<p/>', {
                    class: 'bjlg-schedule-recommendations__tip bjlg-schedule-recommendations__tip--' + variant,
                    text: tip.text
                }).appendTo($tips);
            });
        }
    }

    const triggerRecommendationUpdate = debounce(function(element) {
        const $item = $(element);
        requestScheduleRecommendations($item);
    }, 450);

    function scheduleRecommendationRefresh($item, immediate) {
        if (!$item || !$item.length || $item.hasClass('bjlg-schedule-item--template')) {
            return;
        }

        if (immediate) {
            requestScheduleRecommendations($item);
            return;
        }

        triggerRecommendationUpdate($item[0]);
    }

    function recommendationKeyFromData(data) {
        try {
            return JSON.stringify({
                id: data.id || '',
                recurrence: data.recurrence || '',
                components: Array.isArray(data.components) ? data.components.slice().sort() : [],
                incremental: !!data.incremental,
                custom_cron: data.custom_cron || '',
                time: data.time || '',
                day: data.day || '',
            });
        } catch (error) {
            return '';
        }
    }

    function requestScheduleRecommendations($item) {
        if (!$item || !$item.length) {
            return;
        }

        const $panel = ensureRecommendationPanel($item);
        if (!$panel.length) {
            return;
        }

        const data = collectScheduleData($item, false);
        const requestKey = recommendationKeyFromData(data);
        let state = recommendationState && recommendationState.get ? recommendationState.get($item[0]) : null;

        if (state && state.key === requestKey && state.summary) {
            renderScheduleRecommendations($item, state.summary);
            applySuggestedScenarioHighlight($item, state.forecast || null);
            return;
        }

        setRecommendationLoading($panel, true);

        if (state && state.request && typeof state.request.abort === 'function') {
            state.request.abort();
        }

        const payload = {
            action: 'bjlg_scheduler_recommendations',
            nonce: bjlg_ajax.nonce,
            current_schedule: JSON.stringify(data)
        };

        const jqXHR = $.ajax({
            url: bjlg_ajax.ajax_url,
            method: 'POST',
            dataType: 'json',
            data: payload
        }).done(function(response) {
            if (!response || !response.success || !response.data || !response.data.forecast) {
                renderScheduleRecommendations($item, null);
                return;
            }

            const forecast = response.data.forecast;
            const summary = summarizeForecastForDisplay(forecast);

            renderScheduleRecommendations($item, summary);
            applySuggestedScenarioHighlight($item, forecast);

            if (recommendationState && recommendationState.set) {
                recommendationState.set($item[0], {
                    key: requestKey,
                    summary: summary,
                    forecast: forecast,
                    request: null
                });
            }
        }).fail(function() {
            renderScheduleRecommendations($item, {
                badges: [],
                tips: [{ text: __('Erreur lors du calcul des recommandations.', 'backup-jlg'), variant: 'danger' }]
            });
        }).always(function() {
            setRecommendationLoading($panel, false);
        });

        if (recommendationState && recommendationState.set) {
            recommendationState.set($item[0], {
                key: requestKey,
                summary: null,
                forecast: null,
                request: jqXHR
            });
        }
    }

    function applySuggestedScenarioHighlight($item, forecast) {
        if (!$item || !$item.length || !forecast || typeof forecast !== 'object') {
            return;
        }

        const adjustments = forecast.suggested_adjustments || null;
        if (!adjustments || typeof adjustments !== 'object') {
            return;
        }

        if (typeof adjustments.scenario_id === 'string') {
            $item.data('bjlgSuggestedScenario', adjustments.scenario_id);
        }
        if (typeof adjustments.label === 'string') {
            $item.data('bjlgSuggestedLabel', adjustments.label);
        }

        const helper = ensureCronAssistant($item);
        if (helper) {
            markRecommendedScenario(helper, adjustments.scenario_id || '');
        }
    }

    function collectScheduleData($item, forSummary) {
        const id = ($item.find('[data-field="id"]').val() || '').toString();
        const label = ($item.find('[data-field="label"]').val() || '').toString();
        const recurrence = ($item.find('[data-field="recurrence"]').val() || 'disabled').toString();
        const day = ($item.find('[data-field="day"]').val() || 'sunday').toString();
        const time = ($item.find('[data-field="time"]').val() || '23:59').toString();
        const dayOfMonthRaw = ($item.find('[data-field="day_of_month"]').val() || '').toString();
        const customCronRaw = ($item.find('[data-field="custom_cron"]').val() || '').toString();
        let dayOfMonth = clampDayOfMonth(dayOfMonthRaw);
        if (dayOfMonth === null) {
            dayOfMonth = getScheduleDayOfMonth({});
        }
        const previousRecurrence = ($item.find('[data-field="previous_recurrence"]').val() || '').toString();

        const components = [];
        $item.find('[data-field="components"]').each(function() {
            const value = ($(this).val() || '').toString();
            if ($(this).is(':checked') && value) {
                components.push(value);
            }
        });

        const encrypt = $item.find('[data-field="encrypt"]').is(':checked');
        const incremental = $item.find('[data-field="incremental"]').is(':checked');

        const includeRaw = ($item.find('[data-field="include_patterns"]').val() || '').toString();
        const excludeRaw = ($item.find('[data-field="exclude_patterns"]').val() || '').toString();

        const postChecksValues = [];
        $item.find('[data-field="post_checks"]:checked').each(function() {
            const value = ($(this).val() || '').toString();
            if (value) {
                postChecksValues.push(value);
            }
        });

        const destinations = [];
        $item.find('[data-field="secondary_destinations"]:checked').each(function() {
            const value = ($(this).val() || '').toString();
            if (value) {
                destinations.push(value);
            }
        });

        const customCronValue = recurrence === 'custom' ? customCronRaw.toString() : '';
        const trimmedCron = customCronValue.trim();
        const macro = recurrence === 'custom' ? ($item.find('[data-field="macro"]').val() || '').toString() : '';

        const data = {
            id: id,
            label: label,
            recurrence: recurrence,
            previous_recurrence: previousRecurrence,
            day: day,
            day_of_month: dayOfMonth,
            time: time,
            custom_cron: recurrence === 'custom' ? (forSummary ? trimmedCron : customCronValue) : '',
            macro: macro,
            components: components,
            encrypt: encrypt,
            incremental: incremental,
            post_checks: postChecksValues,
            secondary_destinations: destinations
        };

        if (forSummary) {
            data.include_patterns = normalizePatterns(includeRaw);
            data.exclude_patterns = normalizePatterns(excludeRaw);
        } else {
            data.include_patterns = includeRaw;
            data.exclude_patterns = excludeRaw;
        }

        return data;
    }

    function updateScheduleSummaryForItem($item) {
        const summaryData = collectScheduleData($item, true);
        const $summary = $item.find('[data-field="summary"]');
        renderScheduleBadgeGroups($summary, buildSummaryGroupsFromData(summaryData));
        updateNextRunPreviewForItem($item, false);
    }

    function populateScheduleItem($item, schedule, nextRun, index) {
        const prefix = schedule && schedule.id ? schedule.id : 'schedule_' + (index + 1);
        assignFieldPrefix($item, prefix);
        const scheduleId = schedule && schedule.id ? schedule.id : '';
        setScheduleId($item, scheduleId);

        $item.find('[data-field="previous_recurrence"]').val(schedule && schedule.previous_recurrence ? schedule.previous_recurrence : '');

        $item.find('[data-field="label"]').val(schedule && schedule.label ? schedule.label : '');

        $item.find('[data-field="recurrence"]').val(schedule && schedule.recurrence ? schedule.recurrence : 'disabled');
        $item.find('[data-field="day"]').val(schedule && schedule.day ? schedule.day : 'sunday');
        $item.find('[data-field="time"]').val(schedule && schedule.time ? schedule.time : '23:59');
        $item.find('[data-field="custom_cron"]').val(schedule && schedule.custom_cron ? schedule.custom_cron : '');
        const macroValue = schedule && schedule.macro ? schedule.macro : '';
        $item.find('[data-field="macro"]').val(macroValue);
        if (macroValue) {
            $item.data('bjlgSelectedMacro', macroValue);
        } else {
            $item.removeData('bjlgSelectedMacro');
        }
        $item.find('[data-field="day_of_month"]').val(getScheduleDayOfMonth(schedule));

        const components = Array.isArray(schedule && schedule.components) ? schedule.components : (defaultScheduleData.components || []);
        $item.find('[data-field="components"]').each(function() {
            const value = ($(this).val() || '').toString();
            $(this).prop('checked', components.indexOf(value) !== -1);
        });

        $item.find('[data-field="encrypt"]').prop('checked', !!(schedule && schedule.encrypt));
        $item.find('[data-field="incremental"]').prop('checked', !!(schedule && schedule.incremental));

        const includeValue = schedule && schedule.include_patterns ? schedule.include_patterns : (defaultScheduleData.include_patterns || []);
        const excludeValue = schedule && schedule.exclude_patterns ? schedule.exclude_patterns : (defaultScheduleData.exclude_patterns || []);
        $item.find('[data-field="include_patterns"]').val(patternsToTextarea(includeValue));
        $item.find('[data-field="exclude_patterns"]').val(patternsToTextarea(excludeValue));

        const postChecks = normalizePostChecks(schedule && schedule.post_checks);
        $item.find('[data-field="post_checks"]').each(function() {
            const value = ($(this).val() || '').toString();
            if (value === 'checksum') {
                $(this).prop('checked', postChecks.checksum);
            } else if (value === 'dry_run') {
                $(this).prop('checked', postChecks.dry_run);
            } else {
                $(this).prop('checked', postChecks[value] || false);
            }
        });

        const destinations = Array.isArray(schedule && schedule.secondary_destinations) ? schedule.secondary_destinations : (defaultScheduleData.secondary_destinations || []);
        $item.find('[data-field="secondary_destinations"]').each(function() {
            const value = ($(this).val() || '').toString();
            $(this).prop('checked', destinations.indexOf(value) !== -1);
        });

        const info = nextRun && typeof nextRun === 'object' ? nextRun : defaultNextRunSummary;
        const $nextRunValue = $item.find('.bjlg-next-run-value');
        if ($nextRunValue.length) {
            $nextRunValue.text(info.next_run_formatted || 'Non planifié');
        }
        const $nextRunRelative = $item.find('.bjlg-next-run-relative');
        if ($nextRunRelative.length) {
            if (info.next_run_relative) {
                $nextRunRelative.text('(' + info.next_run_relative + ')').show();
            } else {
                $nextRunRelative.text('').hide();
            }
        }

        initCronAssistant($item);
        toggleScheduleRows($item);
        ensureCronAssistant($item);
        refreshCronInsights($item);
        updateScheduleSummaryForItem($item);
        updateRunButtonState($item);
        scheduleRecommendationRefresh($item, true);
    }

    function rebuildScheduleItems(schedules, nextRuns) {
        scheduleItems().remove();

        if (!Array.isArray(schedules) || !schedules.length) {
            const $item = cloneTemplate();
            populateScheduleItem($item, defaultScheduleData, defaultNextRunSummary, 0);
            $item.insertBefore($template);
            return;
        }

        schedules.forEach(function(schedule, index) {
            if (!schedule || typeof schedule !== 'object') {
                return;
            }
            const scheduleId = schedule.id || 'schedule_' + (index + 1);
            const nextRun = nextRuns && typeof nextRuns === 'object' ? nextRuns[scheduleId] : null;
            const $item = cloneTemplate();
            populateScheduleItem($item, schedule, nextRun, index);
            $item.insertBefore($template);
        });
    }

    function rebuildOverview(schedules, nextRuns) {
        const $overview = $('#bjlg-schedule-overview');
        if (!$overview.length) {
            return;
        }
        const $list = $overview.find('.bjlg-schedule-overview-list');
        if (!$list.length) {
            return;
        }

        $list.empty();

        if (!Array.isArray(schedules) || !schedules.length) {
            $('<p/>', { class: 'description', text: 'Aucune planification active pour le moment.' }).appendTo($list);
            return;
        }

        schedules.forEach(function(schedule, index) {
            if (!schedule || typeof schedule !== 'object') {
                return;
            }

            const scheduleId = schedule.id || 'schedule_' + (index + 1);
            const label = schedule.label || ('Planification #' + (index + 1));
            const recurrence = schedule.recurrence || 'disabled';
            const recurrenceLabel = recurrenceLabels[recurrence] || recurrence || '—';
            const info = nextRuns && typeof nextRuns === 'object' ? nextRuns[scheduleId] : null;
            const nextRun = info && typeof info === 'object' ? info : defaultNextRunSummary;
            const statusKey = getScheduleStatusKey(schedule, nextRun);
            const descriptor = getStatusDescriptor(statusKey);
            const toggleLabel = statusKey === 'paused' ? 'Reprendre' : 'Mettre en pause';
            const toggleTarget = statusKey === 'paused' ? 'resume' : 'pause';

            const $card = $('<article/>', {
                class: 'bjlg-schedule-overview-card',
                'data-schedule-id': scheduleId,
                'data-recurrence': recurrence,
                'data-status': statusKey
            });

            const $header = $('<header/>', { class: 'bjlg-schedule-overview-card__header' }).appendTo($card);
            $('<h4/>', { class: 'bjlg-schedule-overview-card__title', text: label }).appendTo($header);

            const $frequency = $('<p/>', {
                class: 'bjlg-schedule-overview-frequency',
                text: 'Fréquence : ' + recurrenceLabel
            }).appendTo($header);
            $frequency.attr('data-prefix', 'Fréquence : ');

            const $nextRun = $('<p/>', { class: 'bjlg-schedule-overview-next-run' }).appendTo($header);
            $('<strong/>').text('Prochaine exécution :').appendTo($nextRun);
            $('<span/>', {
                class: 'bjlg-next-run-value',
                text: nextRun.next_run_formatted || 'Non planifié'
            }).appendTo($nextRun);
            const $relative = $('<span/>', { class: 'bjlg-next-run-relative' }).appendTo($nextRun);
            if (nextRun.next_run_relative) {
                $relative.text('(' + nextRun.next_run_relative + ')');
            } else {
                $relative.hide();
            }

            $('<p/>', { class: 'bjlg-schedule-overview-status' })
                .append($('<span/>', { class: 'bjlg-status-badge ' + descriptor.className, text: descriptor.label }))
                .appendTo($header);

            const $summary = $('<div/>', { class: 'bjlg-schedule-overview-card__summary' }).appendTo($card);
            renderScheduleBadgeGroups($summary, buildSummaryGroupsFromData(schedule));

            const $footer = $('<footer/>', { class: 'bjlg-schedule-overview-card__footer' }).appendTo($card);
            const $actions = $('<div/>', {
                class: 'bjlg-schedule-overview-card__actions',
                role: 'group',
                'aria-label': 'Actions de planification'
            }).appendTo($footer);

            $('<button/>', {
                type: 'button',
                class: 'button button-primary button-small bjlg-schedule-action',
                'data-action': 'run',
                'data-schedule-id': scheduleId,
                text: 'Exécuter'
            }).appendTo($actions);

            $('<button/>', {
                type: 'button',
                class: 'button button-secondary button-small bjlg-schedule-action',
                'data-action': 'toggle',
                'data-target-state': toggleTarget,
                'data-schedule-id': scheduleId,
                text: toggleLabel
            }).appendTo($actions);

            $('<button/>', {
                type: 'button',
                class: 'button button-secondary button-small bjlg-schedule-action',
                'data-action': 'duplicate',
                'data-schedule-id': scheduleId,
                text: 'Dupliquer'
            }).appendTo($actions);

            $list.append($card);
        });
    }

    function updateOverviewFromNextRuns(nextRuns) {
        if (!nextRuns || typeof nextRuns !== 'object') {
            return;
        }
        const $overview = $('#bjlg-schedule-overview');
        if (!$overview.length) {
            return;
        }

        updateState(null, nextRuns, { skipTimeline: true });

        Object.keys(nextRuns).forEach(function(scheduleId) {
            const info = nextRuns[scheduleId];
            if (!info || typeof info !== 'object') {
                return;
            }
            const $card = $overview.find('[data-schedule-id="' + scheduleId + '"]');
            if (!$card.length) {
                return;
            }

            const recurrence = info.recurrence || 'disabled';
            const recurrenceLabel = recurrenceLabels[recurrence] || recurrence || '—';
            $card.attr('data-recurrence', recurrence);

            const $frequency = $card.find('.bjlg-schedule-overview-frequency');
            if ($frequency.length) {
                const prefix = ($frequency.data('prefix') || 'Fréquence : ').toString();
                $frequency.text(prefix + recurrenceLabel);
            }

            const $nextRunValue = $card.find('.bjlg-next-run-value');
            if ($nextRunValue.length) {
                $nextRunValue.text(info.next_run_formatted || 'Non planifié');
            }

            const $relative = $card.find('.bjlg-next-run-relative');
            if ($relative.length) {
                if (info.next_run_relative) {
                    $relative.text('(' + info.next_run_relative + ')').show();
                } else {
                    $relative.text('').hide();
                }
            }

            const schedule = findScheduleById(scheduleId) || { recurrence: recurrence };
            const statusKey = getScheduleStatusKey(schedule, info);
            const descriptor = getStatusDescriptor(statusKey);
            $card.attr('data-status', statusKey);

            const $statusBadge = $card.find('.bjlg-schedule-overview-status .bjlg-status-badge');
            if ($statusBadge.length) {
                $statusBadge.attr('class', 'bjlg-status-badge ' + descriptor.className).text(descriptor.label);
            }

            const $toggleButton = $card.find('.bjlg-schedule-overview-card__actions [data-action="toggle"]');
            if ($toggleButton.length) {
                const targetState = statusKey === 'paused' ? 'resume' : 'pause';
                const label = statusKey === 'paused' ? 'Reprendre' : 'Mettre en pause';
                $toggleButton.text(label).attr('data-target-state', targetState);
            }
        });

        if ($timeline.length) {
            renderTimeline();
        }
    }

    function collectSchedulesForRequest() {
        const schedules = [];
        scheduleItems().each(function() {
            schedules.push(collectScheduleData($(this), false));
        });
        return schedules;
    }

    function submitRunSchedule(scheduleId, $button, $item) {
        if (!scheduleId) {
            renderScheduleFeedback('error', 'Enregistrez cette planification avant de l\'exécuter.', []);
            return $.Deferred().reject().promise();
        }

        if ($button && $button.length) {
            $button.prop('disabled', true);
        }

        return $.ajax({
            url: bjlg_ajax.ajax_url,
            method: 'POST',
            data: {
                action: 'bjlg_run_scheduled_now',
                nonce: bjlg_ajax.nonce,
                schedule_id: scheduleId
            }
        }).done(function(response) {
            if (response && response.success) {
                const data = response.data || {};
                renderScheduleFeedback('success', typeof data.message === 'string' ? data.message : 'Sauvegarde planifiée lancée.', []);
                if (data.next_runs && typeof data.next_runs === 'object') {
                    updateOverviewFromNextRuns(data.next_runs);
                }
            } else {
                const data = response && response.data ? response.data : response;
                const message = data && typeof data.message === 'string' ? data.message : 'Impossible d\'exécuter la planification.';
                const details = normalizeErrorList(data && (data.errors || data.validation_errors || data.field_errors));
                renderScheduleFeedback('error', message, details);
                if (data && data.next_runs) {
                    updateOverviewFromNextRuns(data.next_runs);
                }
            }
        }).fail(function(jqXHR) {
            let message = 'Erreur de communication avec le serveur.';
            let details = [];
            if (jqXHR && jqXHR.responseJSON) {
                const data = jqXHR.responseJSON.data || jqXHR.responseJSON;
                if (data && typeof data.message === 'string') {
                    message = data.message;
                }
                details = normalizeErrorList(data && (data.errors || data.validation_errors || data.field_errors));
            }
            renderScheduleFeedback('error', message, details);
        }).always(function() {
            if ($button && $button.length) {
                $button.prop('disabled', false);
            }
            if ($item && $item.length) {
                updateRunButtonState($item);
            }
        });
    }

    function toggleScheduleState(scheduleId, targetState, $button) {
        if (!scheduleId || !targetState) {
            renderScheduleFeedback('error', 'Action de planification invalide.', []);
            return;
        }

        if ($button && $button.length) {
            $button.prop('disabled', true);
        }

        $.ajax({
            url: bjlg_ajax.ajax_url,
            method: 'POST',
            data: {
                action: 'bjlg_toggle_schedule_state',
                nonce: bjlg_ajax.nonce,
                schedule_id: scheduleId,
                state: targetState
            }
        }).done(function(response) {
            const data = response && typeof response === 'object' ? response.data || {} : {};

            if (response && response.success) {
                const schedulesData = Array.isArray(data.schedules) ? data.schedules : [];
                const nextRuns = data.next_runs && typeof data.next_runs === 'object' ? data.next_runs : {};
                renderScheduleFeedback('success', typeof data.message === 'string' ? data.message : 'Planification mise à jour.', []);
                rebuildScheduleItems(schedulesData, nextRuns);
                rebuildOverview(schedulesData, nextRuns);
                updateState(schedulesData, nextRuns);
            } else {
                const payload = Object.keys(data).length ? data : (response && response.data) || response;
                const message = payload && typeof payload.message === 'string' ? payload.message : 'Impossible de modifier la planification.';
                const details = normalizeErrorList(payload && (payload.errors || payload.validation_errors || payload.field_errors));
                renderScheduleFeedback('error', message, details);
                if (payload && payload.next_runs) {
                    updateOverviewFromNextRuns(payload.next_runs);
                }
            }
        }).fail(function(jqXHR) {
            let message = 'Erreur de communication avec le serveur.';
            let details = [];
            if (jqXHR && jqXHR.responseJSON) {
                const data = jqXHR.responseJSON.data || jqXHR.responseJSON;
                if (data && typeof data.message === 'string') {
                    message = data.message;
                }
                details = normalizeErrorList(data && (data.errors || data.validation_errors || data.field_errors));
            }
            renderScheduleFeedback('error', message, details);
        }).always(function() {
            if ($button && $button.length) {
                $button.prop('disabled', false);
            }
        });
    }

    function duplicateScheduleRequest(scheduleId, $button) {
        if (!scheduleId) {
            renderScheduleFeedback('error', 'Planification introuvable.', []);
            return;
        }

        if ($button && $button.length) {
            $button.prop('disabled', true);
        }

        $.ajax({
            url: bjlg_ajax.ajax_url,
            method: 'POST',
            data: {
                action: 'bjlg_duplicate_schedule',
                nonce: bjlg_ajax.nonce,
                schedule_id: scheduleId
            }
        }).done(function(response) {
            const data = response && typeof response === 'object' ? response.data || {} : {};

            if (response && response.success) {
                const schedulesData = Array.isArray(data.schedules) ? data.schedules : [];
                const nextRuns = data.next_runs && typeof data.next_runs === 'object' ? data.next_runs : {};
                renderScheduleFeedback('success', typeof data.message === 'string' ? data.message : 'Planification dupliquée.', []);
                rebuildScheduleItems(schedulesData, nextRuns);
                rebuildOverview(schedulesData, nextRuns);
                updateState(schedulesData, nextRuns);
            } else {
                const payload = Object.keys(data).length ? data : (response && response.data) || response;
                const message = payload && typeof payload.message === 'string' ? payload.message : 'Impossible de dupliquer la planification.';
                const details = normalizeErrorList(payload && (payload.errors || payload.validation_errors || payload.field_errors));
                renderScheduleFeedback('error', message, details);
                if (payload && payload.next_runs) {
                    updateOverviewFromNextRuns(payload.next_runs);
                }
            }
        }).fail(function(jqXHR) {
            let message = 'Erreur de communication avec le serveur.';
            let details = [];
            if (jqXHR && jqXHR.responseJSON) {
                const data = jqXHR.responseJSON.data || jqXHR.responseJSON;
                if (data && typeof data.message === 'string') {
                    message = data.message;
                }
                details = normalizeErrorList(data && (data.errors || data.validation_errors || data.field_errors));
            }
            renderScheduleFeedback('error', message, details);
        }).always(function() {
            if ($button && $button.length) {
                $button.prop('disabled', false);
            }
        });
    }

    // Initialisation des planifications existantes
    scheduleItems().each(function(index) {
        const $item = $(this);
        const scheduleId = ($item.find('[data-field="id"]').val() || '').toString();
        const nextRun = scheduleId && initialNextRuns[scheduleId] ? initialNextRuns[scheduleId] : defaultNextRunSummary;
        populateScheduleItem($item, collectScheduleData($item, true), nextRun, index);
    });

    updateState(collectSchedulesForRequest(), state.nextRuns);

    initGlobalPresetPanel();

    // Gestion des événements de champ
    $scheduleForm.on('change', '.bjlg-schedule-item [data-field="recurrence"]', function() {
        const $item = $(this).closest('.bjlg-schedule-item');
        const value = ($(this).val() || '').toString();
        toggleScheduleRows($item);
        refreshCronInsights($item);
        if (value !== 'custom') {
            setScheduleMacro($item, '');
        } else {
            const expression = ($item.find('[data-field="custom_cron"]').val() || '').toString();
            syncMacroFromExpression($item, expression);
        }
        markScheduleDirty($item);
        updateScheduleSummaryForItem($item);
        updateState(collectSchedulesForRequest(), state.nextRuns);
        scheduleRecommendationRefresh($item, false);
    });

    $scheduleForm.on('change', '.bjlg-schedule-item [data-field="components"], .bjlg-schedule-item [data-field="encrypt"], .bjlg-schedule-item [data-field="incremental"], .bjlg-schedule-item [data-field="day"], .bjlg-schedule-item [data-field="day_of_month"], .bjlg-schedule-item [data-field="time"], .bjlg-schedule-item [data-field="custom_cron"], .bjlg-schedule-item [data-field="post_checks"], .bjlg-schedule-item [data-field="secondary_destinations"]', function() {
        const $item = $(this).closest('.bjlg-schedule-item');
        if ($(this).is('[data-field="custom_cron"]')) {
            const expression = ($(this).val() || '').toString();
            syncMacroFromExpression($item, expression);
            refreshCronAssistant($item, true);
            refreshCronInsights($item, null);
        } else {
            refreshCronInsights($item);
        }
        markScheduleDirty($item);
        updateScheduleSummaryForItem($item);
        updateState(collectSchedulesForRequest(), state.nextRuns);
        scheduleRecommendationRefresh($item, false);
    });

    $scheduleForm.on('input', '.bjlg-schedule-item [data-field="label"], .bjlg-schedule-item textarea[data-field], .bjlg-schedule-item [data-field="custom_cron"]', function() {
        const $item = $(this).closest('.bjlg-schedule-item');
        if ($(this).is('[data-field="custom_cron"]')) {
            const expression = ($(this).val() || '').toString();
            syncMacroFromExpression($item, expression);
            refreshCronAssistant($item, false);
            refreshCronInsights($item, null);
        } else {
            refreshCronInsights($item);
        }
        markScheduleDirty($item);
        updateScheduleSummaryForItem($item);
        updateState(collectSchedulesForRequest(), state.nextRuns);
        scheduleRecommendationRefresh($item, false);
    });

    $scheduleForm.on('focusin click', '.bjlg-schedule-item', function() {
        const $item = $(this);
        if ($item.hasClass('bjlg-schedule-item--template')) {
            return;
        }
        lastFocusedScheduleItem = $item;
    });

    scheduleItems().each(function() {
        const $item = $(this);
        setupCronAssistantForItem($item);
        const expression = ($item.find('[data-field="custom_cron"]').val() || '').toString();
        syncMacroFromExpression($item, expression);
    });

    setEventTriggerState(state.eventTriggers);

    if ($eventTriggerList.length) {
        const normalizedDefaults = normalizeEventTriggerState(eventTriggerDefaults);

        $eventTriggerList.on('change', '[data-field="event-enabled"]', function() {
            const key = ($(this).closest('[data-event-trigger]').data('event-trigger') || '').toString();
            if (!key) {
                return;
            }

            const triggers = $.extend(true, {}, state.eventTriggers);
            if (!Object.prototype.hasOwnProperty.call(triggers, key)) {
                const defaultsForKey = normalizedDefaults[key] || { enabled: false, cooldown: 0, batch_window: 0, max_batch: 1 };
                triggers[key] = $.extend(true, {}, defaultsForKey);
            }

            triggers[key].enabled = $(this).is(':checked');
            setEventTriggerState(triggers);
        });

        $eventTriggerList.on('input change', 'input[data-field="event-cooldown"], input[data-field="event-batch-window"], input[data-field="event-max-batch"]', function() {
            const $input = $(this);
            const key = ($input.closest('[data-event-trigger]').data('event-trigger') || '').toString();
            if (!key) {
                return;
            }

            const defaultsForKey = normalizedDefaults[key] || { enabled: false, cooldown: 0, batch_window: 0, max_batch: 1 };
            const triggers = $.extend(true, {}, state.eventTriggers);
            if (!Object.prototype.hasOwnProperty.call(triggers, key)) {
                triggers[key] = $.extend(true, {}, defaultsForKey);
            }

            if ($input.is('[data-field="event-cooldown"]')) {
                triggers[key].cooldown = toNonNegativeInt($input.val(), defaultsForKey.cooldown);
            } else if ($input.is('[data-field="event-batch-window"]')) {
                triggers[key].batch_window = toNonNegativeInt($input.val(), defaultsForKey.batch_window);
            } else if ($input.is('[data-field="event-max-batch"]')) {
                triggers[key].max_batch = Math.max(1, toNonNegativeInt($input.val(), defaultsForKey.max_batch));
            }

            setEventTriggerState(triggers, { sync: false });
            syncEventTriggerUI();
        });

        $eventTriggerList.on('change', '[data-field="event-quiet-enabled"]', function() {
            const $input = $(this);
            const key = ($input.closest('[data-event-trigger]').data('event-trigger') || '').toString();
            if (!key) {
                return;
            }

            const defaultsForKey = normalizedDefaults[key] || { quiet_hours: { enabled: false, start: '00:00', end: '00:00', timezone: 'site' } };
            const triggers = $.extend(true, {}, state.eventTriggers);
            if (!Object.prototype.hasOwnProperty.call(triggers, key)) {
                triggers[key] = $.extend(true, {}, defaultsForKey);
            }

            if (!Object.prototype.hasOwnProperty.call(triggers[key], 'quiet_hours') || typeof triggers[key].quiet_hours !== 'object') {
                triggers[key].quiet_hours = $.extend({}, defaultsForKey.quiet_hours || {});
            }

            triggers[key].quiet_hours.enabled = $input.is(':checked');
            setEventTriggerState(triggers, { sync: false });
            syncEventTriggerUI();
        });

        $eventTriggerList.on('input change', '[data-field="event-quiet-start"], [data-field="event-quiet-end"], [data-field="event-quiet-timezone"]', function() {
            const $input = $(this);
            const key = ($input.closest('[data-event-trigger]').data('event-trigger') || '').toString();
            if (!key) {
                return;
            }

            const defaultsForKey = normalizedDefaults[key] || { quiet_hours: { start: '00:00', end: '00:00', timezone: 'site' } };
            const triggers = $.extend(true, {}, state.eventTriggers);
            if (!Object.prototype.hasOwnProperty.call(triggers, key)) {
                triggers[key] = $.extend(true, {}, defaultsForKey);
            }

            if (!Object.prototype.hasOwnProperty.call(triggers[key], 'quiet_hours') || typeof triggers[key].quiet_hours !== 'object') {
                triggers[key].quiet_hours = $.extend({}, defaultsForKey.quiet_hours || {});
            }

            if ($input.is('[data-field="event-quiet-start"]')) {
                triggers[key].quiet_hours.start = sanitizeTimeInput($input.val(), defaultsForKey.quiet_hours ? defaultsForKey.quiet_hours.start : '00:00');
            } else if ($input.is('[data-field="event-quiet-end"]')) {
                triggers[key].quiet_hours.end = sanitizeTimeInput($input.val(), defaultsForKey.quiet_hours ? defaultsForKey.quiet_hours.end : '00:00');
            } else {
                triggers[key].quiet_hours.timezone = sanitizeTimezoneInput($input.val(), defaultsForKey.quiet_hours ? defaultsForKey.quiet_hours.timezone : 'site');
            }

            setEventTriggerState(triggers, { sync: false });
            syncEventTriggerUI();
        });
    }

    // Ajout d'une planification
    $scheduleForm.on('click', '.bjlg-add-schedule', function(event) {
        event.preventDefault();
        resetScheduleFeedback();
        const $item = cloneTemplate();
        const prefix = 'new_' + (++newScheduleCounter);
        assignFieldPrefix($item, prefix);
        setScheduleId($item, '');
        populateScheduleItem($item, defaultScheduleData, defaultNextRunSummary, scheduleItems().length);
        $item.insertBefore($template);
        renderScheduleFeedback('info', 'Nouvelle planification ajoutée. Enregistrez pour la synchroniser.', []);
        updateState(collectSchedulesForRequest(), state.nextRuns);
    });

    // Suppression d'une planification
    $scheduleForm.on('click', '.bjlg-remove-schedule', function(event) {
        event.preventDefault();
        resetScheduleFeedback();
        const $item = $(this).closest('.bjlg-schedule-item');
        if ($item.hasClass('bjlg-schedule-item--template')) {
            return;
        }
        if (scheduleItems().length <= 1) {
            renderScheduleFeedback('error', 'Vous devez conserver au moins une planification active.', []);
            return;
        }
        $item.slideUp(150, function() {
            $(this).remove();
            updateState(collectSchedulesForRequest(), state.nextRuns);
        });
    });

    // Exécution manuelle d'une planification
    $scheduleForm.on('click', '.bjlg-run-schedule-now', function(event) {
        event.preventDefault();
        resetScheduleFeedback();
        const $button = $(this);
        const $item = $button.closest('.bjlg-schedule-item');
        const scheduleId = ($item.find('[data-field="id"]').val() || '').toString();
        submitRunSchedule(scheduleId, $button, $item);
    });

    // Soumission du formulaire
    $scheduleForm.on('submit', function(event) {
        event.preventDefault();
        resetScheduleFeedback();

        const schedules = collectSchedulesForRequest();
        if (!schedules.length) {
            renderScheduleFeedback('error', 'Aucune planification valide fournie.', []);
            return;
        }

        const eventTriggers = collectEventTriggersForRequest();

        const payload = {
            action: 'bjlg_save_schedule_settings',
            nonce: bjlg_ajax.nonce,
            schedules: JSON.stringify(schedules),
            event_triggers: JSON.stringify(eventTriggers)
        };

        const $submitButton = $scheduleForm.find('button[type="submit"]').first();
        $submitButton.prop('disabled', true);

        setEventTriggerState(eventTriggers, { sync: false });

        $.ajax({
            url: bjlg_ajax.ajax_url,
            method: 'POST',
            data: payload
        }).done(function(response) {
            const data = response && typeof response === 'object' ? response.data || {} : {};

            if (response && response.success) {
                const schedulesData = Array.isArray(data.schedules) ? data.schedules : [];
                const nextRuns = data.next_runs && typeof data.next_runs === 'object' ? data.next_runs : {};

                renderScheduleFeedback('success', typeof data.message === 'string' ? data.message : 'Planifications enregistrées !', []);

                rebuildScheduleItems(schedulesData, nextRuns);
                rebuildOverview(schedulesData, nextRuns);
                updateState(schedulesData, nextRuns, { eventTriggers: data.event_triggers });
                return;
            }

            const payloadData = Object.keys(data).length ? data : (response && response.data) || response;
            const message = payloadData && typeof payloadData.message === 'string'
                ? payloadData.message
                : 'Impossible d\'enregistrer les planifications.';
            const details = normalizeErrorList(payloadData && (payloadData.errors || payloadData.validation_errors || payloadData.field_errors));
            renderScheduleFeedback('error', message, details);
            if (payloadData && payloadData.next_runs) {
                updateOverviewFromNextRuns(payloadData.next_runs);
            }
        }).fail(function(jqXHR) {
            let message = 'Erreur de communication avec le serveur.';
            let details = [];

            if (jqXHR && jqXHR.responseJSON) {
                const data = jqXHR.responseJSON.data || jqXHR.responseJSON;
                if (data && typeof data.message === 'string') {
                    message = data.message;
                }
                details = normalizeErrorList(data && (data.errors || data.validation_errors || data.field_errors));
            }

            renderScheduleFeedback('error', message, details);
        }).always(function() {
            $submitButton.prop('disabled', false);
        });
    });

    const $overview = $('#bjlg-schedule-overview');
    if ($overview.length) {
        $overview.on('click', '.bjlg-schedule-action', function(event) {
            event.preventDefault();
            resetScheduleFeedback();

            const $button = $(this);
            const action = ($button.data('action') || '').toString();
            const scheduleId = ($button.data('schedule-id') || '').toString();

            if (action === 'run') {
                submitRunSchedule(scheduleId, $button);
                return;
            }

            if (action === 'toggle') {
                const targetState = ($button.data('target-state') || '').toString();
                toggleScheduleState(scheduleId, targetState, $button);
                return;
            }

            if (action === 'duplicate') {
                duplicateScheduleRequest(scheduleId, $button);
            }
        });
    }

    if ($timeline.length) {
        $timeline.on('click', '[data-role="timeline-view"]', function(event) {
            event.preventDefault();
            const view = ($(this).data('view') || '').toString();
            if (!view || !Object.prototype.hasOwnProperty.call(timelineRanges, view)) {
                return;
            }
            syncTimelineViewButtons(view);
            if (state.timelineView === view) {
                return;
            }
            state.timelineView = view;
            syncTimelineViewButtons(view);
            renderTimeline();
        });
    }

    (function setupRestoreCheckForm() {
        const $form = $('#bjlg-restore-check-form');
        if (!$form.length || typeof bjlg_ajax !== 'object') {
            return;
        }

        const $feedback = $('#bjlg-restore-check-feedback');
        const defaults = {
            settings: {
                enabled: false,
                recurrence: 'weekly',
                day: 'sunday',
                day_of_month: 1,
                time: '02:00',
                components: ['db', 'plugins', 'themes', 'uploads'],
                sandbox_path: ''
            },
            state: {
                last_run: null,
                last_status: null,
                last_message: '',
                last_report: null
            },
            schedule: {
                next_run: null,
                next_run_formatted: null,
                next_run_relative: null
            }
        };

        let restoreData = $.extend(true, {}, defaults, $form.data('restore-check') || {});

        function setNotice(type, message) {
            if (!$feedback.length) {
                return;
            }

            if (!message) {
                $feedback.hide().removeClass('notice-error notice-success notice-info');
                return;
            }

            const classes = {
                error: 'notice-error',
                success: 'notice-success',
                info: 'notice-info'
            };
            const className = classes[type] || 'notice-info';
            $feedback.removeClass('notice-error notice-success notice-info')
                .addClass('notice ' + className)
                .text(message)
                .show();
        }

        function refreshVisibility() {
            const recurrence = ($form.find('[data-restore-field="recurrence"]').val() || '').toString();
            const weekly = recurrence === 'weekly';
            const monthly = recurrence === 'monthly';

            $form.find('.bjlg-restore-check-weekly').attr('aria-hidden', weekly ? 'false' : 'true')
                .toggle(weekly);
            $form.find('.bjlg-restore-check-monthly').attr('aria-hidden', monthly ? 'false' : 'true')
                .toggle(monthly);
        }

        function populateForm(data) {
            const settings = data.settings || defaults.settings;

            $form.find('[data-restore-field="enabled"]').prop('checked', !!settings.enabled);
            $form.find('[data-restore-field="recurrence"]').val(settings.recurrence || 'weekly');
            $form.find('[data-restore-field="day"]').val(settings.day || 'sunday');
            $form.find('[data-restore-field="day_of_month"]').val(settings.day_of_month || 1);
            $form.find('[data-restore-field="time"]').val(settings.time || '02:00');
            $form.find('[data-restore-field="sandbox_path"]').val(settings.sandbox_path || '');

            const components = Array.isArray(settings.components) ? settings.components : [];
            $form.find('[data-restore-component]').prop('checked', false);
            components.forEach(function(component) {
                $form.find('[data-restore-component="' + component + '"]').prop('checked', true);
            });

            refreshVisibility();
            renderSchedule(data.schedule || defaults.schedule);
            renderLastState(data.state || defaults.state);
        }

        function renderSchedule(schedule) {
            const nextRun = schedule && typeof schedule === 'object' ? schedule : {};
            const formatted = nextRun.next_run_formatted || '—';
            const relative = nextRun.next_run_relative || '';
            const $value = $form.find('[data-restore-next-run]');
            const $relative = $form.find('[data-restore-next-run-relative]');

            $value.text(formatted || '—');
            if (relative) {
                $relative.text('(' + relative + ')');
            } else {
                $relative.text('');
            }
        }

        function renderLastState(state) {
            const status = state.last_status || '';
            const message = state.last_message || '';

            const labelMap = {
                success: '✅ ' + __('Succès', 'backup-jlg'),
                failure: '❌ ' + __('Échec', 'backup-jlg'),
                warning: '⚠️ ' + __('Avertissement', 'backup-jlg')
            };

            const display = labelMap[status] || (status ? status : '—');
            $form.find('[data-restore-last-status]').text(display);
            $form.find('[data-restore-last-message]').text(message);
        }

        function collectFormData() {
            const recurrence = ($form.find('[data-restore-field="recurrence"]').val() || 'weekly').toString();
            const settings = {
                enabled: $form.find('[data-restore-field="enabled"]').is(':checked'),
                recurrence: recurrence,
                day: ($form.find('[data-restore-field="day"]').val() || 'sunday').toString(),
                day_of_month: parseInt($form.find('[data-restore-field="day_of_month"]').val() || '1', 10) || 1,
                time: ($form.find('[data-restore-field="time"]').val() || '02:00').toString(),
                sandbox_path: ($form.find('[data-restore-field="sandbox_path"]').val() || '').toString(),
                components: []
            };

            $form.find('[data-restore-component]:checked').each(function() {
                settings.components.push(($(this).val() || '').toString());
            });

            return settings;
        }

        $form.on('change', '[data-restore-field="recurrence"]', function() {
            refreshVisibility();
        });

        $form.on('submit', function(event) {
            event.preventDefault();
            setNotice(null, '');

            const payload = collectFormData();

            $.ajax({
                url: bjlg_ajax.ajax_url,
                method: 'POST',
                data: {
                    action: 'bjlg_save_restore_check_settings',
                    nonce: bjlg_ajax.nonce,
                    settings: JSON.stringify(payload)
                }
            }).done(function(response) {
                const data = response && typeof response === 'object' ? response.data || {} : {};

                if (response && response.success) {
                    restoreData = $.extend(true, {}, restoreData, {
                        settings: data.settings || payload,
                        schedule: {
                            next_run: data.next_run || null,
                            next_run_formatted: data.next_run_formatted || null,
                            next_run_relative: data.next_run_relative || null
                        },
                        state: data.state || restoreData.state
                    });

                    populateForm(restoreData);
                    setNotice('success', data.message || __('Validation programmée mise à jour.', 'backup-jlg'));
                } else {
                    const message = data && typeof data.message === 'string'
                        ? data.message
                        : __('Impossible d’enregistrer la validation automatique.', 'backup-jlg');
                    setNotice('error', message);
                }
            }).fail(function() {
                setNotice('error', __('Erreur de communication avec le serveur.', 'backup-jlg'));
            });
        });

        populateForm(restoreData);
    })();

})();
});<|MERGE_RESOLUTION|>--- conflicted
+++ resolved
@@ -1283,16 +1283,11 @@
         return events;
     }
 
-<<<<<<< HEAD
     function syncTimelineViewButtons(view) {
-=======
-    function syncTimelineViewButtons(activeView) {
->>>>>>> 8ead31f5
         if (!$timeline.length) {
             return;
         }
 
-<<<<<<< HEAD
         const $buttons = $timeline.find('[data-role="timeline-view"]');
         if (!$buttons.length) {
             return;
@@ -1308,16 +1303,6 @@
         if ($activeButton.length) {
             $activeButton.addClass('is-active').attr('aria-pressed', 'true');
         }
-=======
-        $timeline.find('[data-role="timeline-view"]').each(function() {
-            const $button = $(this);
-            const buttonView = ($button.data('view') || '').toString();
-            const isActive = buttonView === activeView;
-
-            $button.toggleClass('is-active', isActive);
-            $button.attr('aria-pressed', isActive ? 'true' : 'false');
-        });
->>>>>>> 8ead31f5
     }
 
     function renderTimeline() {
