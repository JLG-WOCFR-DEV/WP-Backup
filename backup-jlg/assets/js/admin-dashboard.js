--- conflicted
+++ resolved
@@ -835,7 +835,6 @@
                     }).appendTo($entry);
                 }
 
-<<<<<<< HEAD
                 if (entry.details && entry.details.acknowledged_label) {
                     $('<p/>', {
                         'class': 'bjlg-queue-card__entry-meta',
@@ -849,21 +848,6 @@
                         'class': 'bjlg-queue-card__entry-meta',
                         'data-field': 'resolved',
                         text: entry.details.resolved_label
-=======
-                if (entry.details && entry.details.resolution_status_label) {
-                    const resolutionParts = [sprintf(__('Statut : %s', 'backup-jlg'), entry.details.resolution_status_label)];
-                    if (entry.details.acknowledged_relative) {
-                        resolutionParts.push(sprintf(__('accusé %s', 'backup-jlg'), entry.details.acknowledged_relative));
-                    }
-                    if (entry.details.resolved_relative) {
-                        resolutionParts.push(sprintf(__('résolu %s', 'backup-jlg'), entry.details.resolved_relative));
-                    }
-
-                    $('<p/>', {
-                        'class': 'bjlg-queue-card__entry-flag',
-                        'data-field': 'resolution',
-                        text: resolutionParts.join(' • ')
->>>>>>> 3be1dc76
                     }).appendTo($entry);
                 }
 
@@ -909,7 +893,6 @@
 
                 const $actions = $('<div/>', { 'class': 'bjlg-queue-card__entry-actions' }).appendTo($entry);
                 if (key === 'notifications' && entry.id) {
-<<<<<<< HEAD
                     const $ackButton = $('<button/>', {
                         type: 'button',
                         'class': 'button button-secondary button-small',
@@ -934,28 +917,6 @@
                         $resolveButton.prop('disabled', true).attr('aria-disabled', 'true');
                     }
 
-=======
-                    if (entry.details && entry.details.resolution_status === 'pending') {
-                        $('<button/>', {
-                            type: 'button',
-                            'class': 'button button-secondary button-small',
-                            'data-queue-action': 'acknowledge-notification',
-                            'data-entry-id': entry.id,
-                            'data-entry-title': entry.title || entry.event || entry.id,
-                            text: __('Accusé', 'backup-jlg')
-                        }).appendTo($actions);
-                    }
-                    if (!entry.details || entry.details.resolution_status !== 'resolved') {
-                        $('<button/>', {
-                            type: 'button',
-                            'class': 'button button-secondary button-small',
-                            'data-queue-action': 'resolve-notification',
-                            'data-entry-id': entry.id,
-                            'data-entry-title': entry.title || entry.event || entry.id,
-                            text: __('Résolution', 'backup-jlg')
-                        }).appendTo($actions);
-                    }
->>>>>>> 3be1dc76
                     $('<button/>', {
                         type: 'button',
                         'class': 'button button-secondary button-small',
@@ -1368,7 +1329,6 @@
         };
         payload[config.param] = value;
 
-<<<<<<< HEAD
         if (config.channelParam) {
             const channelValue = $button.data(config.channelParam) || $button.data('channel');
             if (channelValue) {
@@ -1388,23 +1348,6 @@
             }
 
             payload[config.promptField] = userNotes;
-=======
-        if (config.summary) {
-            const entryTitle = $button.data('entryTitle') ? String($button.data('entryTitle')) : '';
-            let promptMessage = config.summary.prompt || '';
-            if (entryTitle) {
-                promptMessage = promptMessage ? promptMessage + '\n' + entryTitle : entryTitle;
-            }
-            const input = window.prompt(promptMessage, '');
-            if (input === null) {
-                return;
-            }
-            if (config.summary.required && !input.trim()) {
-                announce(__('Veuillez indiquer un résumé avant de continuer.', 'backup-jlg'), 'assertive');
-                return;
-            }
-            payload.summary = input;
->>>>>>> 3be1dc76
         }
 
         $button.prop('disabled', true).attr('aria-busy', 'true');
