--- conflicted
+++ resolved
@@ -712,7 +712,6 @@
                             $('<li/>', { text: sprintf(__('Dernier échec %s', 'backup-jlg'), sla.last_failure_relative) }).appendTo($list);
                         }
 
-<<<<<<< HEAD
                         if (sla.forecast_label) {
                             $('<li/>', { text: sla.forecast_label }).appendTo($list);
                         }
@@ -737,50 +736,6 @@
 
                                 $('<li/>', { text: parts.filter(Boolean).join(' • ') }).appendTo($list);
                             });
-=======
-                        if (sla.backlog_trend) {
-                            $('<li/>', { text: sla.backlog_trend }).appendTo($list);
-                        }
-
-                        if (sla.projection_queue_15m) {
-                            $('<li/>', { text: sprintf(__('Projection 15 min : %s entrée(s)', 'backup-jlg'), sla.projection_queue_15m) }).appendTo($list);
-                        }
-
-                        if (sla.projection_queue_60m) {
-                            $('<li/>', { text: sprintf(__('Projection 60 min : %s entrée(s)', 'backup-jlg'), sla.projection_queue_60m) }).appendTo($list);
-                        }
-
-                        if (sla.projection_oldest_15m) {
-                            $('<li/>', { text: sprintf(__('Âge estimé à 15 min : %s', 'backup-jlg'), sla.projection_oldest_15m) }).appendTo($list);
-                        }
-
-                        if (sla.projection_oldest_60m) {
-                            $('<li/>', { text: sprintf(__('Âge estimé à 60 min : %s', 'backup-jlg'), sla.projection_oldest_60m) }).appendTo($list);
-                        }
-
-                        if (sla.projection_clearance) {
-                            $('<li/>', { text: sprintf(__('Délai estimé pour vider la file : %s', 'backup-jlg'), sla.projection_clearance) }).appendTo($list);
-                        }
-
-                        if (sla.quota_summary) {
-                            $('<li/>', { text: sprintf(__('Utilisation des quotas : %s', 'backup-jlg'), sla.quota_summary) }).appendTo($list);
-                        }
-
-                        if (sla.quota_average_ratio) {
-                            $('<li/>', { text: sprintf(__('Charge moyenne détectée : %s', 'backup-jlg'), sla.quota_average_ratio) }).appendTo($list);
-                        }
-
-                        if (sla.quota_updated_relative) {
-                            $('<li/>', { text: sprintf(__('Quotas mis à jour %s', 'backup-jlg'), sla.quota_updated_relative) }).appendTo($list);
-                        }
-
-                        if (sla.saturation_warning && sla.saturation_message) {
-                            $('<li/>', { 'class': 'bjlg-queue-card__metrics-alert', text: sla.saturation_message }).appendTo($list);
-                        }
-
-                        if (sla.quota_alert) {
-                            $('<li/>', { 'class': 'bjlg-queue-card__metrics-alert', text: sla.quota_alert }).appendTo($list);
->>>>>>> fa8a6bd2
                         }
                     }
                 } else {
